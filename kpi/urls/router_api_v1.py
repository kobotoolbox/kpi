--- conflicted
+++ resolved
@@ -69,29 +69,17 @@
 # them correctly, often resulting in broken routes and schema generation errors.
 enketo_url_aliases = [
     path(
-<<<<<<< HEAD
-        'assets/<parent_lookup_asset>/submissions/<submission_id_or_root_uuid>/edit/',
-=======
         'assets/<uid_asset>/submissions/<pk>/edit/',
->>>>>>> 91cfeb8d
         SubmissionViewSet.as_view({'get': 'enketo_edit'}),
         name='submission-enketo-edit-legacy',
     ),
     path(
-<<<<<<< HEAD
-        'assets/<parent_lookup_asset>/submissions/<submission_id_or_root_uuid>/enketo/redirect/edit/',
-=======
         'assets/<uid_asset>/submissions/<pk>/enketo/redirect/edit/',
->>>>>>> 91cfeb8d
         SubmissionViewSet.as_view({'get': 'enketo_edit'}),
         name='submission-enketo-edit-redirect',
     ),
     path(
-<<<<<<< HEAD
-        'assets/<parent_lookup_asset>/submissions/<submission_id_or_root_uuid>/enketo/redirect/view/',
-=======
         'assets/<uid_asset>/submissions/<pk>/enketo/redirect/view/',
->>>>>>> 91cfeb8d
         SubmissionViewSet.as_view({'get': 'enketo_view'}),
         name='submission-enketo-view-redirect',
     ),
