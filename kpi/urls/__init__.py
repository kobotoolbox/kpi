--- conflicted
+++ resolved
@@ -20,13 +20,10 @@
 from kpi.views import home, one_time_login, browser_tests, design_system, modern_browsers
 from kpi.views.environment import EnvironmentView
 from kpi.views.current_user import CurrentUserViewSet
-<<<<<<< HEAD
-=======
 from kobo.apps.mfa.views import (
     MfaLoginView,
     MfaTokenView,
 )
->>>>>>> 471dc20b
 from kpi.views.token import TokenView
 
 from .router_api_v1 import router_api_v1
