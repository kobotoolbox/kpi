--- conflicted
+++ resolved
@@ -14,13 +14,10 @@
 )
 from kobo.apps.project_ownership.urls import router as project_ownership_router
 from kobo.apps.project_views.views import ProjectViewViewSet
-<<<<<<< HEAD
 from kobo.apps.subsequences.views import QuestionAdvancedFeatureViewSet
-=======
 from kobo.apps.user_reports.views import UserReportsViewSet
 from kpi.constants import API_NAMESPACES
 from kpi.renderers import BasicHTMLRenderer
->>>>>>> 91cfeb8d
 from kpi.views.v2.asset import AssetViewSet
 from kpi.views.v2.asset_counts import AssetCountsViewSet
 from kpi.views.v2.asset_export_settings import AssetExportSettingsViewSet
@@ -224,14 +221,6 @@
 # them correctly, often resulting in broken routes and schema generation errors.
 enketo_url_aliases = [
     path(
-<<<<<<< HEAD
-        'assets/<parent_lookup_asset>/data/<submission_id_or_root_uuid>/edit/',
-        DataViewSet.as_view({'get': 'enketo_edit'}, renderer_classes=[JSONRenderer]),
-        name='submission-enketo-edit-legacy',
-    ),
-    path(
-        'assets/<parent_lookup_asset>/data/<submission_id_or_root_uuid>/enketo/redirect/edit/',
-=======
         'assets/<uid_asset>/data/<pk>/edit/',
         DataViewSet.as_view(
             {'get': 'enketo_edit'}, renderer_classes=[JSONRenderer, BasicHTMLRenderer]
@@ -240,16 +229,11 @@
     ),
     path(
         'assets/<uid_asset>/data/<pk>/enketo/redirect/edit/',
->>>>>>> 91cfeb8d
         DataViewSet.as_view({'get': 'enketo_edit'}, renderer_classes=[JSONRenderer]),
         name='submission-enketo-edit-redirect',
     ),
     path(
-<<<<<<< HEAD
-        'assets/<parent_lookup_asset>/data/<submission_id_or_root_uuid>/enketo/redirect/view/',
-=======
         'assets/<uid_asset>/data/<pk>/enketo/redirect/view/',
->>>>>>> 91cfeb8d
         DataViewSet.as_view({'get': 'enketo_view'}, renderer_classes=[JSONRenderer]),
         name='submission-enketo-view-redirect',
     ),
