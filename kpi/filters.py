from django.conf import settings
from django.contrib.auth.models import AnonymousUser
from django.core.exceptions import FieldError
from django.db.models import Case, Count, F, IntegerField, Q, Value, When
from django.db.models.query import QuerySet
from django.utils.datastructures import MultiValueDictKeyError
from rest_framework import filters
from rest_framework.request import Request

from kpi.constants import (
    ASSET_SEARCH_DEFAULT_FIELD_LOOKUPS,
    ASSET_STATUS_DISCOVERABLE,
    ASSET_STATUS_PRIVATE,
    ASSET_STATUS_PUBLIC,
    ASSET_STATUS_SHARED,
    PERM_DISCOVER_ASSET,
    PERM_PARTIAL_SUBMISSIONS,
    PERM_VIEW_ASSET,
    PERM_VIEW_SUBMISSIONS,
)
from kpi.exceptions import (
    QueryParserBadSyntax,
    QueryParserNotSupportedFieldLookup,
    SearchQueryTooShortException,
)
from kpi.models.asset import AssetDeploymentStatus, UserAssetSubscription
from kpi.utils.django_orm_helper import OrderCustomCharField
from kpi.utils.object_permission import (
    get_anonymous_user,
    get_database_user,
    get_objects_for_user,
    get_perm_ids_from_code_names,
)
from kpi.utils.permissions import is_user_anonymous
from kpi.utils.query_parser import ParseError, get_parsed_parameters, parse

from .models import Asset, ObjectPermission


class DeploymentFilter:
    DEPLOYMENT_STATUS_DEFAULT_ORDER = [
        AssetDeploymentStatus.DEPLOYED.value,
        AssetDeploymentStatus.DRAFT.value,
        AssetDeploymentStatus.ARCHIVED.value,
    ]


class AssetOwnerFilterBackend(filters.BaseFilterBackend):
    """
    For use with nested models of Asset.
    Restricts access to items that are owned by the current user
    """

    def filter_queryset(self, request, queryset, view):
        fields = {'asset__owner': request.user}
        return queryset.filter(**fields)


class AssetOrganizationUsageFilter(filters.OrderingFilter, DeploymentFilter):

    DEFAULT_USAGE_ORDERING_FIELDS = [
        'name',
        '_deployment_status',
    ]

    ordering_fields = DEFAULT_USAGE_ORDERING_FIELDS

    def filter_queryset(self, request, queryset, view):
        ordering = self.get_ordering(request, queryset, view)

        if ordering:
            queryset = queryset.order_by(*ordering)
        else:
            return queryset.order_by(
                OrderCustomCharField(
                    '_deployment_status',
                    self.DEPLOYMENT_STATUS_DEFAULT_ORDER,
                )
            )

        return queryset


class AssetOrderingFilter(filters.OrderingFilter, DeploymentFilter):

    DEFAULT_ORDERING_FIELDS = [
        'asset_type',
        'date_modified',
        'date_deployed',
        'date_modified__date',
        'date_deployed__date',
        'name',
        'settings__sector',
        'settings__sector__value',
        'settings__description',
        'owner__username',
        'owner__extra_details__data__name',
        'owner__extra_details__data__organization',
        'owner__email',
        '_deployment_status',
    ]

    def filter_queryset(self, request, queryset, view):
        query_params = request.query_params
        collections_first = (
            query_params.get('collections_first', 'false').lower() == 'true'
        )
        ordering = self.get_ordering(request, queryset, view)

        if collections_first:
            # If `collections_first` is `True`, we want the collections to be
            # displayed at the beginning. We add a temporary field to set a
            # priority to 1 for collections and all other asset types to 0.
            # The results are sorted by this priority first and then by what
            # comes next, either:
            # - `ordering` from querystring
            # - model default option
            queryset = queryset.annotate(
                ordering_priority=Case(
                    When(asset_type='collection', then=Value(1)),
                    default=Value(0),
                    output_field=IntegerField(),
                ),
            )
            if ordering is None:
                # Make a copy, we don't want to alter Asset._meta.ordering
                ordering = Asset._meta.ordering.copy()
            ordering.insert(0, '-ordering_priority')

        if ordering:
            if (
                'subscribers_count' in ordering
                or '-subscribers_count' in ordering
            ):
                queryset = queryset.annotate(
                    subscribers_count=Count('userassetsubscription__user')
                )

            return queryset.order_by(*ordering)
        else:
            # Default ordering
            return queryset.order_by(
                OrderCustomCharField(
                    '_deployment_status',
                    self.DEPLOYMENT_STATUS_DEFAULT_ORDER,
                ),
                '-date_modified',
            )

        return queryset


<<<<<<< HEAD
class KpiObjectPermissionsFilter(filters.BaseFilterBackend):
=======
class ExcludeOrgAssetFilter(filters.BaseFilterBackend):
    """
    Filters out assets marked as 'is_excluded_from_projects_list' for
    organization owners in MMO organizations
    """
    def filter_queryset(self, request, queryset, view):
        user = get_database_user(request.user)
        organization = user.organization
        if organization and organization.is_owner(user) and organization.is_mmo:
            return queryset.exclude(
                is_excluded_from_projects_list=True, owner_id=user.pk
            )
        return queryset


class KpiObjectPermissionsFilter:
>>>>>>> 708db308

    STATUS_PARAMETER = 'status'
    PARENT_UID_PARAMETER = 'parent__uid'
    DATA_SHARING_PARAMETER = 'data_sharing__enabled'

    def filter_queryset(self, request, queryset, view):

        user = request.user
        if user.is_superuser and view.action != 'list':
            # For a list, we won't deluge the superuser with everyone else's
            # stuff. This isn't a list, though, so return it all
            return queryset

        queryset = self._get_queryset_for_collection_statuses(request, queryset)
        if self._return_queryset:
            return queryset.distinct()

        queryset = self._get_queryset_for_data_sharing_enabled(
            request, queryset
        )
        if self._return_queryset:
            return queryset.distinct()

        # Getting the children of discoverable public collections
        queryset = self._get_queryset_for_discoverable_child_assets(
            request, queryset
        )
        if self._return_queryset:
            return queryset.distinct()

        owned_and_explicit_shared = self._get_owned_and_explicitly_shared(user)

        if view.action != 'list':
            # Not a list, so discoverability doesn't matter
            assets = owned_and_explicit_shared.union(self._get_publics())
            return queryset.filter(pk__in=assets)

        subscribed = self._get_subscribed(user)

        # As other places in the code, coerce `asset_ids` as a list to force
        # the query to be processed right now. Otherwise, because queryset is
        # a lazy query, Django creates (left) joins on tables when queryset is
        # interpreted and it is way slower than running this extra query.
        asset_ids = list(
            (
                owned_and_explicit_shared
                    .union(subscribed)
                    # Since user would be subscribed to a collection and not
                    # the assets themselves, we append children of subscribed
                    # collections to the queryset in order for `?q=parent__uid`
                    # queries to return the collection's children
                    .union(queryset.filter(parent__in=subscribed).values('pk'))
            ).values_list('id', flat=True)
        )
        return queryset.filter(pk__in=asset_ids)

    def _get_queryset_for_data_sharing_enabled(
        self, request: Request, queryset: QuerySet
    ) -> QuerySet:
        """
        Returns a queryset containing the assets that the user is allowed
        to view data.
        I.e., user needs 'view_submissions' or 'partial_submissions'.
        """

        self._return_queryset = False
        parameters = self.__get_parsed_parameters(request)
        try:
            data_sharing = parameters[self.DATA_SHARING_PARAMETER][0]
        except KeyError:
            return queryset

        if not data_sharing:  # No reason to be False, but just in case
            return queryset

        self._return_queryset = True
        required_perm_ids = get_perm_ids_from_code_names(
            [PERM_VIEW_SUBMISSIONS, PERM_PARTIAL_SUBMISSIONS]
        )
        user = request.user
        if is_user_anonymous(user):
            # Avoid giving anonymous users special treatment when viewing
            # public objects
            perms = ObjectPermission.objects.none()
        else:
            perms = ObjectPermission.objects.filter(
                deny=False,
                user=user,
                permission_id__in=required_perm_ids)

        asset_ids = perms.values('asset')

        # `SearchFilter` handles further filtering to include only assets with
        # `data_sharing__enabled` (`self.DATA_SHARING_PARAMETER`) set to true
        return queryset.filter(pk__in=asset_ids)

    def _get_discoverable(self, queryset):
        # We were asked not to consider subscriptions; return all
        # discoverable objects
        return get_objects_for_user(
            get_anonymous_user(), PERM_DISCOVER_ASSET,
            queryset
        )

    def _get_queryset_for_collection_statuses(self, request, queryset):
        """
        Narrow down the queryset based on `status` parameter.
        It is useful when fetching Assets of type `collection`

        If `status` is not detected in `q`, it returns the queryset as is.
        Otherwise, there are 4 scenarios:
        - `status` == 'private': collections owned by user
        - `status` == 'shared': collections user can view
        - `status` == 'public': collections user has subscribed to (ONLY)
        - `status` == 'public-discoverable': all public collections

        Args:
            request
            queryset
        Returns:
            QuerySet
        """

        # Governs whether returned queryset should be processed immediately
        # and should stop other filtering on `queryset` in parent method of
        # `_get_queryset_for_collection_statuses()`
        self._return_queryset = False
        user = request.user

        try:
            status = request.query_params[self.STATUS_PARAMETER].strip()
        except KeyError:
            return queryset

        if status == ASSET_STATUS_PRIVATE:
            self._return_queryset = True
            return queryset.filter(owner=request.user)

        elif status == ASSET_STATUS_SHARED:
            self._return_queryset = True
            return get_objects_for_user(user, PERM_VIEW_ASSET, queryset)

        elif status == ASSET_STATUS_PUBLIC:
            self._return_queryset = True
            return queryset.filter(pk__in=self._get_subscribed(user))

        elif status == ASSET_STATUS_DISCOVERABLE:
            self._return_queryset = True
            discoverable = self._get_discoverable(queryset)
            # We were asked not to consider subscriptions; return all
            # discoverable objects
            return discoverable

        return queryset

    def _get_queryset_for_discoverable_child_assets(
        self, request: Request, queryset: QuerySet
    ) -> QuerySet:
        """
        Returns a queryset containing the children of publically discoverable
        assets based on the discoverability of the child's parent. The parent
        uid is passed in the request query string.
        """

        self._return_queryset = False

        parameters = self.__get_parsed_parameters(request)
        try:
            parent_uids = parameters[self.PARENT_UID_PARAMETER]
        except KeyError:
            return queryset

        # `self.__get_parsed_parameters()` returns a list for each parameters
        # but we should only search only with one parent uid
        parent_obj = queryset.get(uid=parent_uids[0])

        if not isinstance(parent_obj, Asset):
            return queryset

        if parent_obj.has_perm(get_anonymous_user(), PERM_DISCOVER_ASSET):
            self._return_queryset = True
            return queryset.filter(
                pk__in=self._get_publics(), parent=parent_obj
            )

        return queryset

    @staticmethod
    def _get_owned_and_explicitly_shared(user):
        view_asset_perm_id = get_perm_ids_from_code_names(PERM_VIEW_ASSET)
        if is_user_anonymous(user):
            # Avoid giving anonymous users special treatment when viewing
            # public objects
            perms = ObjectPermission.objects.none()
        else:
            perms = ObjectPermission.objects.filter(
                deny=False,
                user=user,
                permission_id=view_asset_perm_id)

        return perms.values('asset')

    @staticmethod
    def _get_publics():
        view_asset_perm_id = get_perm_ids_from_code_names(PERM_VIEW_ASSET)
        return ObjectPermission.objects.filter(
            deny=False,
            user=get_anonymous_user(),
            permission_id=view_asset_perm_id).values('asset')

    @classmethod
    def _get_subscribed(cls, user):
        # Of the public objects, determine to which the user has subscribed
        if is_user_anonymous(user):
            user = get_anonymous_user()

        return UserAssetSubscription.objects.filter(
            asset__in=cls._get_publics(), user=user
        ).values('asset')

    def __get_parsed_parameters(self, request: Request) -> dict:
        """
        Returns the results of `get_parsed_parameters` utility.
        Useful in this class to detect specific parameters and to return
        according queryset
        """
        try:
            q = request.query_params['q']
        except KeyError:
            return {}

        try:
            q_obj = parse(
                q, default_field_lookups=ASSET_SEARCH_DEFAULT_FIELD_LOOKUPS
            )
        except (ParseError, SearchQueryTooShortException):
            # Let's `SearchFilter` handle errors
            return {}
        else:
            return get_parsed_parameters(q_obj)


class RelatedAssetPermissionsFilter(KpiObjectPermissionsFilter):
    """
    Uses KpiObjectPermissionsFilter to determine which assets the user
    may access, and then filters the provided queryset to include only objects
    related to those assets.
    If the current user is an admin of an organization, all assets of that organization
    should be added too.
    The queryset's model must be related to `Asset` via a field named `asset`.
    """

    def filter_queryset(self, request, queryset, view):

        user = get_database_user(request.user)
        organization = user.organization
        if organization.is_admin_only(user):
            # Admins do not receive explicit permission assignments,
            # but they have the same access to assets as the organization owner.
            org_assets = Asset.objects.filter(owner=organization.owner_user_object)
        else:
            org_assets = Asset.objects.none()

        available_assets = super().filter_queryset(
            request=request,
            queryset=Asset.objects.all(),
            view=view
        )
        return queryset.filter(asset__in=available_assets | org_assets)


class SearchFilter(filters.BaseFilterBackend):
    """
    If the request includes a `q` parameter specifying a Boolean search string
    with a Whoosh-like syntax, filter the queryset accordingly using the ORM.
    If no `q` is present, return the queryset untouched. If `q` is not
    parseable, references a field that does not exist, or specifies an invalid
    value for a field (e.g. text for an integer field), return an empty
    queryset to make the problem obvious.
    """

    def filter_queryset(self, request, queryset, view):

        try:
            q = request.query_params['q']
        except AttributeError:
            try:
                q = request.GET['q']
            except MultiValueDictKeyError:
                return queryset
        except KeyError:
            return queryset

        try:
            q_obj = parse(
                q,
                default_field_lookups=view.search_default_field_lookups,
                min_search_characters=getattr(
                    view, 'min_search_characters', None
                ),
            )
        except ParseError:
            return queryset.model.objects.none()
        except (
            QueryParserBadSyntax,
            QueryParserNotSupportedFieldLookup,
            SearchQueryTooShortException,
        ) as e:
            # raising an exception if the default search query without a
            # specified field is less than a set length of characters -
            # currently 3 (see `settings.MINIMUM_DEFAULT_SEARCH_CHARACTERS`)
            raise e

        try:
            # If no search field is specified, the search term is compared
            # to several default fields and therefore may return a copies
            # of the same match, therefore the `distinct()` method is required
            return queryset.filter(q_obj).distinct()
        except (FieldError, ValueError):
            return queryset.model.objects.none()


class KpiAssignedObjectPermissionsFilter(filters.BaseFilterBackend):
    """
    Used by kpi.views.v1.object_permission.ObjectPermissionViewSet only
    """

    def filter_queryset(self, request, queryset, view):
        # TODO: omit objects for which the user has only a deny permission
        user = request.user
        if isinstance(request.user, AnonymousUser):
            user = get_anonymous_user()

        if user.is_superuser:
            # Superuser sees all
            return queryset
        if user.pk == settings.ANONYMOUS_USER_ID:
            # Hide permissions from anonymous users
            return queryset.none()
        """
        A regular user sees their own permissions and the owner's permissions
        for objects to which they have access. For example, if Alana and John
        have view access to an object owned by Richard, John should see all of
        his own permissions and Richard's permissions, but not any of Alana's
        permissions.
        """
        result = ObjectPermission.objects.filter(
            Q(asset__owner=user)  # owner sees everything
            | Q(user=user)  # everyone with access sees their own
            | Q(
                # everyone with access sees the owner's
                asset__permissions__user=user, user=F('asset__owner')
            )
        ).distinct()
        return result<|MERGE_RESOLUTION|>--- conflicted
+++ resolved
@@ -150,9 +150,6 @@
         return queryset
 
 
-<<<<<<< HEAD
-class KpiObjectPermissionsFilter(filters.BaseFilterBackend):
-=======
 class ExcludeOrgAssetFilter(filters.BaseFilterBackend):
     """
     Filters out assets marked as 'is_excluded_from_projects_list' for
@@ -168,8 +165,7 @@
         return queryset
 
 
-class KpiObjectPermissionsFilter:
->>>>>>> 708db308
+class KpiObjectPermissionsFilter(filters.BaseFilterBackend):
 
     STATUS_PARAMETER = 'status'
     PARENT_UID_PARAMETER = 'parent__uid'
