from django.contrib.auth.models import User
from django.conf import settings
from django.db.models import Sum, Q, OuterRef, Subquery, QuerySet
from django.db.models.functions import Coalesce
from django.utils import timezone
from rest_framework import serializers
from rest_framework.fields import empty

from kobo.apps.organizations.models import Organization
from kobo.apps.stripe.constants import ACTIVE_STRIPE_STATUSES
from kobo.apps.trackers.models import NLPUsageCounter
from kpi.deployment_backends.kc_access.shadow_models import (
    KobocatXForm,
    KobocatDailyXFormSubmissionCounter,
)
from kpi.deployment_backends.kobocat_backend import KobocatDeploymentBackend
from kpi.models.asset import Asset


class AssetUsageSerializer(serializers.HyperlinkedModelSerializer):
    asset = serializers.HyperlinkedIdentityField(
        lookup_field='uid',
        view_name='asset-detail',
    )
    asset__name = serializers.ReadOnlyField(source='name')
    nlp_usage_current_month = serializers.SerializerMethodField()
    nlp_usage_current_year = serializers.SerializerMethodField()
    nlp_usage_all_time = serializers.SerializerMethodField()
    storage_bytes = serializers.SerializerMethodField()
    submission_count_current_month = serializers.SerializerMethodField()
    submission_count_current_year = serializers.SerializerMethodField()
    submission_count_all_time = serializers.SerializerMethodField()

    class Meta:
        model = Asset
        lookup_field = 'uid'
        fields = (
            'asset',
            'asset__name',
            'nlp_usage_current_month',
            'nlp_usage_current_year',
            'nlp_usage_all_time',
            'storage_bytes',
            'submission_count_current_month',
            'submission_count_current_year',
            'submission_count_all_time',
        )

    def __init__(self, instance=None, data=empty, **kwargs):
        super().__init__(instance=instance, data=data, **kwargs)

        self._now = timezone.now().date()

    def get_nlp_usage_current_month(self, asset):
        start_date = self._now.replace(day=1)
        return self._get_nlp_tracking_data(asset, start_date)

    def get_nlp_usage_current_year(self, asset):
        start_date = self._now.replace(day=1, month=1)
        return self._get_nlp_tracking_data(asset, start_date)

    def get_nlp_usage_all_time(self, asset):
        return self._get_nlp_tracking_data(asset)

    def get_submission_count_current_month(self, asset):
        if not asset.has_deployment:
            return 0
        start_date = self._now.replace(day=1)
        return asset.deployment.submission_count_since_date(start_date)

    def get_submission_count_current_year(self, asset):
        if not asset.has_deployment:
            return 0
        start_date = self._now.replace(day=1, month=1)
        return asset.deployment.submission_count_since_date(start_date)

    def get_submission_count_all_time(self, asset):
        if not asset.has_deployment:
            return 0

        return asset.deployment.submission_count_since_date()

    def get_storage_bytes(self, asset):
        # Get value from asset deployment (if it has deployment)
        if not asset.has_deployment:
            return 0

        return asset.deployment.attachment_storage_bytes

    def _get_nlp_tracking_data(self, asset, start_date=None):
        if not asset.has_deployment:
            return {
                'total_nlp_asr_seconds': 0,
                'total_nlp_mt_characters': 0,
            }
        return KobocatDeploymentBackend.nlp_tracking_data(
            asset_ids=[asset.id], start_date=start_date
        )


class ServiceUsageSerializer(serializers.Serializer):
    total_nlp_usage = serializers.SerializerMethodField()
    total_storage_bytes = serializers.SerializerMethodField()
    total_submission_count = serializers.SerializerMethodField()
    current_month_start = serializers.SerializerMethodField()
    current_year_start = serializers.SerializerMethodField()
    billing_period_end = serializers.SerializerMethodField()

    def __init__(self, instance=None, data=empty, **kwargs):
        super().__init__(instance=instance, data=data, **kwargs)

        self._total_nlp_usage = {}
        self._total_storage_bytes = 0
        self._total_submission_count = {}
        self._current_month_start = None
        self._current_year_start = None
        self._anchor_date = None
        self._period_start = None
        self._period_end = None
        self._subscription_interval = None
        self._now = timezone.now().date()
        self._get_per_asset_usage(instance)

    def get_total_nlp_usage(self, user):
        return self._total_nlp_usage

    def get_total_submission_count(self, user):
        return self._total_submission_count

    def get_total_storage_bytes(self, user):
        return self._total_storage_bytes

    def get_current_month_start(self, user):
        return self._current_month_start

    def get_current_year_start(self, user):
        return self._current_year_start

    def get_billing_period_end(self, user):
        return self._period_end

    def _get_current_month_start_date(self):
        # No subscription info, just use the first day of current month
        if not self._anchor_date:
            return self._now.replace(day=1)

        # Subscription is billed monthly, use the current billing period start date
        if self._subscription_interval == 'month':
            return self._period_start

        # Subscription is yearly, calculate the start date based on the anchor day
        anchor_day = self._anchor_date.day
        if self._now.day > anchor_day:
            return self._now.replace(day=anchor_day)
        start_year = self._now.year
        start_month = self._now.month - 1
        if start_month == 0:
            start_month = 12
            start_year -= 1
        return self._now.replace(
            day=anchor_day, month=start_month, year=start_year
        )

    def _get_current_year_start_date(self):
        # No subscription info, just use the first day of current year
        if not self._anchor_date:
            return self._now.replace(day=1, month=1)

        # Subscription is billed yearly, use the provided anchor date as start date
        if self._subscription_interval == 'year':
            return self._period_start

        # Subscription is monthly, calculate this year's start based on anchor date
        if self._anchor_date.replace(year=self._now.year) > self._now:
            return self._anchor_date.replace(year=self._now.year - 1)
        return self._anchor_date.replace(year=self._now.year)

    def _filter_by_user(self, user_ids: list) -> Q:
        """
        Turns a list of user ids into a query object to filter by
        """
        return Q(user_id__in=user_ids)

    def _get_nlp_user_counters(self, month_filter, year_filter):
        nlp_tracking = NLPUsageCounter.objects.only(
            'date', 'total_asr_seconds', 'total_mt_characters'
        ).filter(self._user_id_query).aggregate(
            asr_seconds_current_year=Coalesce(
                Sum('total_asr_seconds', filter=year_filter), 0
            ),
            mt_characters_current_year=Coalesce(
                Sum('total_mt_characters', filter=year_filter), 0
            ),
            asr_seconds_current_month=Coalesce(
                Sum('total_asr_seconds', filter=month_filter), 0
            ),
            mt_characters_current_month=Coalesce(
                Sum('total_mt_characters', filter=month_filter), 0
            ),
            asr_seconds_all_time=Coalesce(Sum('total_asr_seconds'), 0),
            mt_characters_all_time=Coalesce(Sum('total_mt_characters'), 0),
        )

        for nlp_key, count in nlp_tracking.items():
            self._total_nlp_usage[nlp_key] = count if count is not None else 0

    def _get_organization_details(self, user_id: int):
        # Get the organization ID from the request
        organization_id = self.context.get(
            'organization_id', None
        )

        if not organization_id:
            return

        organization = Organization.objects.filter(
            organization_users__user_id=user_id,
            id=organization_id,
        ).first()

        if not organization:
            # Couldn't find organization, proceed as normal
            return

        # If they have a subscription, use its start date to calculate beginning of current month/year's usage
        if billing_details := organization.active_subscription_billing_details:
            self._anchor_date = billing_details['billing_cycle_anchor'].date()
            self._period_start = billing_details['current_period_start'].date()
            self._period_end = billing_details['current_period_end'].date()
            self._subscription_interval = billing_details['recurring_interval']

        if settings.STRIPE_ENABLED:
            # if the user is in an organization and has an enterprise plan, get all org users
            # we evaluate this queryset instead of using it as a subquery because it's referencing
            # fields from the auth_user tables on kpi *and* kobocat, making getting results in a
            # single query not feasible until those tables are combined
            user_ids = list(
                User.objects.filter(
                    organizations_organization__id=organization_id,
                    organizations_organization__djstripe_customers__subscriptions__status__in=ACTIVE_STRIPE_STATUSES,
                    organizations_organization__djstripe_customers__subscriptions__items__price__product__metadata__has_key='plan_type',
                    organizations_organization__djstripe_customers__subscriptions__items__price__product__metadata__plan_type='enterprise',
                ).values_list('pk', flat=True)[:settings.ORGANIZATION_USER_LIMIT]
            )
            if user_ids:
                self._user_id_query = self._filter_by_user(user_ids)

    def _get_per_asset_usage(self, user):
        self._user_id = user.pk
        self._user_id_query = self._filter_by_user([self._user_id])
        # get the billing data and list of organization users (if applicable)
        self._get_organization_details(self._user_id)

        self._get_storage_usage()

        self._current_month_start = self._get_current_month_start_date()
        self._current_year_start = self._get_current_year_start_date()

        current_month_filter = Q(
            date__range=[self._current_month_start, self._now]
        )
        current_year_filter = Q(
            date__range=[self._current_year_start, self._now]
        )

        self._get_submission_counters(current_month_filter, current_year_filter)
        self._get_nlp_user_counters(current_month_filter, current_year_filter)

    def _get_storage_usage(self):
        """
        Get the storage used by non-(soft-)deleted projects for all users

        Users are represented by their ids with `self._user_ids`
        """
        xforms = KobocatXForm.objects.only('attachment_storage_bytes', 'id').exclude(
            pending_delete=True
        ).filter(self._user_id_query)

        total_storage_bytes = xforms.aggregate(
            bytes_sum=Coalesce(Sum('attachment_storage_bytes'), 0),
        )

        self._total_storage_bytes = total_storage_bytes['bytes_sum'] or 0

    def _get_submission_counters(self, month_filter, year_filter):
        """
        Calculate submissions for all users' projects even their deleted ones

        Users are represented by their ids with `self._user_ids`
        """
<<<<<<< HEAD
        submission_count = (
            KobocatDailyXFormSubmissionCounter.objects.filter(
                user_id__in=self._user_ids,
            )
            .aggregate(
                all_time=Coalesce(Sum('counter'), 0),
                current_year=Coalesce(
                    Sum('counter', filter=year_filter), 0
                ),
                current_month=Coalesce(
                    Sum('counter', filter=month_filter), 0
                ),
            )
=======
        submission_count = ReadOnlyKobocatDailyXFormSubmissionCounter.objects.only(
            'counter', 'user_id'
        ).filter(self._user_id_query).aggregate(
            all_time=Coalesce(Sum('counter'), 0),
            current_year=Coalesce(
                Sum('counter', filter=year_filter), 0
            ),
            current_month=Coalesce(
                Sum('counter', filter=month_filter), 0
            ),
>>>>>>> 5847ee98
        )

        for submission_key, count in submission_count.items():
            self._total_submission_count[submission_key] = (
                count if count is not None else 0
            )<|MERGE_RESOLUTION|>--- conflicted
+++ resolved
@@ -288,22 +288,7 @@
 
         Users are represented by their ids with `self._user_ids`
         """
-<<<<<<< HEAD
-        submission_count = (
-            KobocatDailyXFormSubmissionCounter.objects.filter(
-                user_id__in=self._user_ids,
-            )
-            .aggregate(
-                all_time=Coalesce(Sum('counter'), 0),
-                current_year=Coalesce(
-                    Sum('counter', filter=year_filter), 0
-                ),
-                current_month=Coalesce(
-                    Sum('counter', filter=month_filter), 0
-                ),
-            )
-=======
-        submission_count = ReadOnlyKobocatDailyXFormSubmissionCounter.objects.only(
+        submission_count = KobocatDailyXFormSubmissionCounter.objects.only(
             'counter', 'user_id'
         ).filter(self._user_id_query).aggregate(
             all_time=Coalesce(Sum('counter'), 0),
@@ -313,7 +298,6 @@
             current_month=Coalesce(
                 Sum('counter', filter=month_filter), 0
             ),
->>>>>>> 5847ee98
         )
 
         for submission_key, count in submission_count.items():
