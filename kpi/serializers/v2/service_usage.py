from rest_framework import serializers
from rest_framework.fields import empty

from kobo.apps.organizations.models import Organization
from kobo.apps.organizations.utils import (
    get_monthly_billing_dates,
    get_yearly_billing_dates,
)
from kpi.deployment_backends.openrosa_backend import OpenRosaDeploymentBackend
from kpi.models.asset import Asset
from kpi.utils.usage_calculator import ServiceUsageCalculator


class AssetUsageSerializer(serializers.HyperlinkedModelSerializer):
    asset = serializers.HyperlinkedIdentityField(
        lookup_field='uid',
        view_name='asset-detail',
    )
    asset__name = serializers.ReadOnlyField(source='name')
    nlp_usage_current_month = serializers.SerializerMethodField()
    nlp_usage_current_year = serializers.SerializerMethodField()
    nlp_usage_all_time = serializers.SerializerMethodField()
    storage_bytes = serializers.SerializerMethodField()
    submission_count_current_month = serializers.SerializerMethodField()
    submission_count_current_year = serializers.SerializerMethodField()
    submission_count_all_time = serializers.SerializerMethodField()

    class Meta:
        model = Asset
        lookup_field = 'uid'
        fields = (
            'asset',
            'asset__name',
            'nlp_usage_current_month',
            'nlp_usage_current_year',
            'nlp_usage_all_time',
            'storage_bytes',
            'submission_count_current_month',
            'submission_count_current_year',
            'submission_count_all_time',
        )

    def __init__(self, instance=None, data=empty, **kwargs):
        super().__init__(instance=instance, data=data, **kwargs)
        organization = self.context.get('organization')
        self._month_start, _ = get_monthly_billing_dates(organization)
        self._year_start, _ = get_yearly_billing_dates(organization)

    def get_nlp_usage_current_month(self, asset):
        return self._get_nlp_tracking_data(asset, self._month_start)

    def get_nlp_usage_current_year(self, asset):
        return self._get_nlp_tracking_data(asset, self._year_start)

    def get_nlp_usage_all_time(self, asset):
        return self._get_nlp_tracking_data(asset)

    def get_submission_count_current_month(self, asset):
        if not asset.has_deployment:
            return 0
        return asset.deployment.submission_count_since_date(self._month_start)

    def get_submission_count_current_year(self, asset):
        if not asset.has_deployment:
            return 0
        return asset.deployment.submission_count_since_date(self._year_start)

    def get_submission_count_all_time(self, asset):
        if not asset.has_deployment:
            return 0

        return asset.deployment.submission_count_since_date()

    def get_storage_bytes(self, asset):
        # Get value from asset deployment (if it has deployment)
        if not asset.has_deployment:
            return 0

        return asset.deployment.attachment_storage_bytes

    def _get_nlp_tracking_data(self, asset, start_date=None):
        if not asset.has_deployment:
            return {
                'total_nlp_asr_seconds': 0,
                'total_nlp_mt_characters': 0,
            }
        return OpenRosaDeploymentBackend.nlp_tracking_data(
            asset_ids=[asset.id], start_date=start_date
        )


class CustomAssetUsageSerializer(AssetUsageSerializer):
    deployment_status = serializers.SerializerMethodField()

    class Meta(AssetUsageSerializer.Meta):
        fields = AssetUsageSerializer.Meta.fields + ('deployment_status',)

    def get_deployment_status(self, asset):
        return asset.deployment_status


class ServiceUsageSerializer(serializers.Serializer):
    total_nlp_usage = serializers.SerializerMethodField()
    total_storage_bytes = serializers.SerializerMethodField()
    total_submission_count = serializers.SerializerMethodField()
    current_month_start = serializers.SerializerMethodField()
    current_month_end = serializers.SerializerMethodField()
    current_year_start = serializers.SerializerMethodField()
    current_year_end = serializers.SerializerMethodField()

    def __init__(self, instance=None, data=empty, **kwargs):
        super().__init__(instance=instance, data=data, **kwargs)
        organization = None
        organization_id = self.context.get('organization_id', None)
        if organization_id:
            organization = Organization.objects.filter(
                organization_users__user_id=instance.id,
                id=organization_id,
            ).first()
        self.calculator = ServiceUsageCalculator(instance, organization)

    def get_current_month_end(self, user):
        return self.calculator.current_month_end.isoformat()

    def get_current_month_start(self, user):
        return self.calculator.current_month_start.isoformat()

    def get_current_year_end(self, user):
        return self.calculator.current_year_end.isoformat()

<<<<<<< HEAD
        self._organization = Organization.objects.filter(
            organization_users__user_id=user_id,
            id=organization_id,
        ).first()

        self.context.update({'organization': self._organization})

        if not self._organization:
            # Couldn't find organization, proceed as normal
            return

        if settings.STRIPE_ENABLED:
            # if the user is in an organization and has an enterprise plan, get all org users
            # we evaluate this queryset instead of using it as a subquery because it's referencing
            # fields from the auth_user tables on kpi *and* kobocat, making getting results in a
            # single query not feasible until those tables are combined
            user_ids = list(
                User.objects.filter(
                    organizations_organization__id=organization_id,
                    organizations_organization__djstripe_customers__subscriptions__status__in=ACTIVE_STRIPE_STATUSES,
                    organizations_organization__djstripe_customers__subscriptions__items__price__product__metadata__has_key='plan_type',
                    organizations_organization__djstripe_customers__subscriptions__items__price__product__metadata__plan_type='enterprise',
                ).values_list('pk', flat=True)[:settings.ORGANIZATION_USER_LIMIT]
            )
            if user_ids:
                self._user_id_query = self._filter_by_user(user_ids)

    def _get_per_asset_usage(self, user):
        self._user_id = user.pk
        self._user_id_query = self._filter_by_user([self._user_id])
        # get the billing data and list of organization users (if applicable)
        self._get_organization_details(self._user_id)

        self._get_storage_usage()

        self._current_month_start, self._current_month_end = get_monthly_billing_dates(self._organization)
        self._current_year_start, self._current_year_end = get_yearly_billing_dates(self._organization)

        current_month_filter = Q(
            date__range=[self._current_month_start, self._now]
        )
        current_year_filter = Q(
            date__range=[self._current_year_start, self._now]
        )

        self._get_submission_counters(current_month_filter, current_year_filter)
        self._get_nlp_user_counters(current_month_filter, current_year_filter)

    def _get_storage_usage(self):
        """
        Get the storage used by non-(soft-)deleted projects for all users

        Users are represented by their ids with `self._user_ids`
        """
        xforms = XForm.objects.only('attachment_storage_bytes', 'id').exclude(
            pending_delete=True
        ).filter(self._user_id_query)

        total_storage_bytes = xforms.aggregate(
            bytes_sum=Coalesce(Sum('attachment_storage_bytes'), 0),
        )

        self._total_storage_bytes = total_storage_bytes['bytes_sum'] or 0
=======
    def get_current_year_start(self, user):
        return self.calculator.current_year_start.isoformat()
>>>>>>> 6184150a

    def get_total_nlp_usage(self, user):
        return self.calculator.get_nlp_usage_counters()

    def get_total_submission_count(self, user):
        return self.calculator.get_submission_counters()

    def get_total_storage_bytes(self, user):
        return self.calculator.get_storage_usage()<|MERGE_RESOLUTION|>--- conflicted
+++ resolved
@@ -128,74 +128,8 @@
     def get_current_year_end(self, user):
         return self.calculator.current_year_end.isoformat()
 
-<<<<<<< HEAD
-        self._organization = Organization.objects.filter(
-            organization_users__user_id=user_id,
-            id=organization_id,
-        ).first()
-
-        self.context.update({'organization': self._organization})
-
-        if not self._organization:
-            # Couldn't find organization, proceed as normal
-            return
-
-        if settings.STRIPE_ENABLED:
-            # if the user is in an organization and has an enterprise plan, get all org users
-            # we evaluate this queryset instead of using it as a subquery because it's referencing
-            # fields from the auth_user tables on kpi *and* kobocat, making getting results in a
-            # single query not feasible until those tables are combined
-            user_ids = list(
-                User.objects.filter(
-                    organizations_organization__id=organization_id,
-                    organizations_organization__djstripe_customers__subscriptions__status__in=ACTIVE_STRIPE_STATUSES,
-                    organizations_organization__djstripe_customers__subscriptions__items__price__product__metadata__has_key='plan_type',
-                    organizations_organization__djstripe_customers__subscriptions__items__price__product__metadata__plan_type='enterprise',
-                ).values_list('pk', flat=True)[:settings.ORGANIZATION_USER_LIMIT]
-            )
-            if user_ids:
-                self._user_id_query = self._filter_by_user(user_ids)
-
-    def _get_per_asset_usage(self, user):
-        self._user_id = user.pk
-        self._user_id_query = self._filter_by_user([self._user_id])
-        # get the billing data and list of organization users (if applicable)
-        self._get_organization_details(self._user_id)
-
-        self._get_storage_usage()
-
-        self._current_month_start, self._current_month_end = get_monthly_billing_dates(self._organization)
-        self._current_year_start, self._current_year_end = get_yearly_billing_dates(self._organization)
-
-        current_month_filter = Q(
-            date__range=[self._current_month_start, self._now]
-        )
-        current_year_filter = Q(
-            date__range=[self._current_year_start, self._now]
-        )
-
-        self._get_submission_counters(current_month_filter, current_year_filter)
-        self._get_nlp_user_counters(current_month_filter, current_year_filter)
-
-    def _get_storage_usage(self):
-        """
-        Get the storage used by non-(soft-)deleted projects for all users
-
-        Users are represented by their ids with `self._user_ids`
-        """
-        xforms = XForm.objects.only('attachment_storage_bytes', 'id').exclude(
-            pending_delete=True
-        ).filter(self._user_id_query)
-
-        total_storage_bytes = xforms.aggregate(
-            bytes_sum=Coalesce(Sum('attachment_storage_bytes'), 0),
-        )
-
-        self._total_storage_bytes = total_storage_bytes['bytes_sum'] or 0
-=======
     def get_current_year_start(self, user):
         return self.calculator.current_year_start.isoformat()
->>>>>>> 6184150a
 
     def get_total_nlp_usage(self, user):
         return self.calculator.get_nlp_usage_counters()
