# coding: utf-8
import json

from django.conf import settings
from django.utils.translation import gettext as t
from rest_framework import serializers
from rest_framework.relations import HyperlinkedIdentityField
from rest_framework.reverse import reverse
from rest_framework.utils.serializer_helpers import ReturnList

from kobo.apps.reports.report_data import build_formpack
from kpi.constants import (
    ASSET_STATUS_DISCOVERABLE,
    ASSET_STATUS_PRIVATE,
    ASSET_STATUS_PUBLIC,
    ASSET_STATUS_SHARED,
    ASSET_TYPES,
    ASSET_TYPE_COLLECTION,
    PERM_DISCOVER_ASSET,
    PERM_CHANGE_ASSET,
    PERM_VIEW_ASSET,
    PERM_PARTIAL_SUBMISSIONS,
    PERM_VIEW_SUBMISSIONS,
)
from kpi.fields import (
    PaginatedApiField,
    RelativePrefixHyperlinkedRelatedField,
    WritableJSONField,
)
from kpi.models import Asset, AssetVersion, AssetExportSettings
from kpi.models.asset import UserAssetSubscription
from kpi.utils.object_permission import (
    get_database_user,
    get_user_permission_assignments,
    get_user_permission_assignments_queryset,
)
from .asset_version import AssetVersionListSerializer
from .asset_permission_assignment import AssetPermissionAssignmentSerializer
from .asset_export_settings import AssetExportSettingsSerializer


class AssetSerializer(serializers.HyperlinkedModelSerializer):

    owner = RelativePrefixHyperlinkedRelatedField(
        view_name='user-detail', lookup_field='username', read_only=True)
    owner__username = serializers.ReadOnlyField(source='owner.username')
    url = HyperlinkedIdentityField(
        lookup_field='uid', view_name='asset-detail')
    asset_type = serializers.ChoiceField(choices=ASSET_TYPES)
    settings = WritableJSONField(required=False, allow_blank=True)
    content = WritableJSONField(required=False)
    report_styles = WritableJSONField(required=False)
    report_custom = WritableJSONField(required=False)
    map_styles = WritableJSONField(required=False)
    map_custom = WritableJSONField(required=False)
    xls_link = serializers.SerializerMethodField()
    summary = serializers.ReadOnlyField()
    koboform_link = serializers.SerializerMethodField()
    xform_link = serializers.SerializerMethodField()
    version_count = serializers.SerializerMethodField()
    downloads = serializers.SerializerMethodField()
    embeds = serializers.SerializerMethodField()
    parent = RelativePrefixHyperlinkedRelatedField(
        lookup_field='uid',
        queryset=Asset.objects.filter(asset_type=ASSET_TYPE_COLLECTION),
        view_name='asset-detail',
        required=False,
        allow_null=True
    )
    assignable_permissions = serializers.SerializerMethodField()
    permissions = serializers.SerializerMethodField()
    exports = serializers.SerializerMethodField()
    export_settings = serializers.SerializerMethodField()
    tag_string = serializers.CharField(required=False, allow_blank=True)
    version_id = serializers.CharField(read_only=True)
    version__content_hash = serializers.CharField(read_only=True)
    has_deployment = serializers.ReadOnlyField()
    deployed_version_id = serializers.SerializerMethodField()
    deployed_versions = PaginatedApiField(
        serializer_class=AssetVersionListSerializer,
        # Higher-than-normal limit since the client doesn't yet know how to
        # request more than the first page
        default_limit=100
    )
    deployment__identifier = serializers.SerializerMethodField()
    deployment__active = serializers.SerializerMethodField()
    deployment__links = serializers.SerializerMethodField()
    deployment__data_download_links = serializers.SerializerMethodField()
    deployment__submission_count = serializers.SerializerMethodField()
    data = serializers.SerializerMethodField()

    # Only add link instead of hooks list to avoid multiple access to DB.
    hooks_link = serializers.SerializerMethodField()

    children = serializers.SerializerMethodField()
    subscribers_count = serializers.SerializerMethodField()
    status = serializers.SerializerMethodField()
    access_types = serializers.SerializerMethodField()
<<<<<<< HEAD
    linked_orgs = serializers.SerializerMethodField()
=======
    data_sharing = WritableJSONField(required=False)
    paired_data = serializers.SerializerMethodField()
>>>>>>> c26c728a

    class Meta:
        model = Asset
        lookup_field = 'uid'
        fields = ('url',
                  'owner',
                  'owner__username',
                  'parent',
                  'settings',
                  'asset_type',
                  'date_created',
                  'summary',
                  'date_modified',
                  'version_id',
                  'version__content_hash',
                  'version_count',
                  'has_deployment',
                  'deployed_version_id',
                  'deployed_versions',
                  'deployment__identifier',
                  'deployment__links',
                  'deployment__active',
                  'deployment__data_download_links',
                  'deployment__submission_count',
                  'report_styles',
                  'report_custom',
                  'map_styles',
                  'map_custom',
                  'content',
                  'downloads',
                  'embeds',
                  'koboform_link',
                  'xform_link',
                  'hooks_link',
                  'tag_string',
                  'uid',
                  'kind',
                  'xls_link',
                  'name',
                  'assignable_permissions',
                  'permissions',
                  'exports',
                  'export_settings',
                  'settings',
                  'data',
                  'children',
                  'subscribers_count',
                  'status',
                  'access_types',
<<<<<<< HEAD
                  'linked_orgs'
=======
                  'data_sharing',
                  'paired_data',
>>>>>>> c26c728a
                  )
        extra_kwargs = {
            'parent': {
                'lookup_field': 'uid',
            },
            'uid': {
                'read_only': True,
            },
        }

    def update(self, asset, validated_data):
        asset_content = asset.content
        _req_data = self.context['request'].data
        _has_translations = 'translations' in _req_data
        _has_content = 'content' in _req_data
        if _has_translations and not _has_content:
            translations_list = json.loads(_req_data['translations'])
            try:
                asset.update_translation_list(translations_list)
            except ValueError as err:
                raise serializers.ValidationError({
                    'translations': str(err)
                })
            validated_data['content'] = asset_content
        return super().update(asset, validated_data)

    def get_fields(self, *args, **kwargs):
        fields = super().get_fields(*args, **kwargs)
        # Honor requests to exclude fields
        # TODO: Actually exclude fields from tha database query! DRF grabs
        # all columns, even ones that are never named in `fields`
        excludes = self.context['request'].GET.get('exclude', '')
        for exclude in excludes.split(','):
            exclude = exclude.strip()
            if exclude in fields:
                fields.pop(exclude)
        return fields

    def get_version_count(self, obj):
        return obj.asset_versions.count()

    def get_xls_link(self, obj):
        return reverse('asset-xls',
                       args=(obj.uid,),
                       request=self.context.get('request', None))

    def get_xform_link(self, obj):
        return reverse('asset-xform',
                       args=(obj.uid,),
                       request=self.context.get('request', None))

    def get_hooks_link(self, obj):
        return reverse('hook-list',
                       args=(obj.uid,),
                       request=self.context.get('request', None))

    def get_embeds(self, obj):
        request = self.context.get('request', None)

        def _reverse_lookup_format(fmt):
            url = reverse('asset-%s' % fmt,
                          args=(obj.uid,),
                          request=request)
            return {'format': fmt,
                    'url': url, }

        return [
            _reverse_lookup_format('xls'),
            _reverse_lookup_format('xform'),
        ]

    def get_downloads(self, obj):
        def _reverse_lookup_format(fmt):
            request = self.context.get('request', None)
            obj_url = reverse('asset-detail',
                              args=(obj.uid,),
                              request=request)
            # The trailing slash must be removed prior to appending the format
            # extension
            url = '%s.%s' % (obj_url.rstrip('/'), fmt)

            return {'format': fmt,
                    'url': url, }
        return [
            _reverse_lookup_format('xls'),
            _reverse_lookup_format('xml'),
        ]

    def get_koboform_link(self, obj):
        return reverse('asset-koboform',
                       args=(obj.uid,),
                       request=self.context.get('request', None))

    def get_data(self, obj):
        kwargs = {'parent_lookup_asset': obj.uid}
        format = self.context.get('format')
        if format:
            kwargs['format'] = format

        return reverse('submission-list',
                       kwargs=kwargs,
                       request=self.context.get('request', None))

    def get_deployed_version_id(self, obj):
        if not obj.has_deployment:
            return
        if isinstance(obj.deployment.version_id, int):
            asset_versions_uids_only = obj.asset_versions.only('uid')
            # this can be removed once the 'replace_deployment_ids'
            # migration has been run
            v_id = obj.deployment.version_id
            try:
                return asset_versions_uids_only.get(
                    _reversion_version_id=v_id
                ).uid
            except AssetVersion.DoesNotExist:
                deployed_version = asset_versions_uids_only.filter(
                    deployed=True
                ).first()
                if deployed_version:
                    return deployed_version.uid
                else:
                    return None
        else:
            return obj.deployment.version_id

    def get_deployment__identifier(self, obj):
        if obj.has_deployment:
            return obj.deployment.identifier

    def get_deployment__active(self, obj):
        return obj.has_deployment and obj.deployment.active

    def get_deployment__links(self, obj):
        if obj.has_deployment and obj.deployment.active:
            return obj.deployment.get_enketo_survey_links()
        else:
            return {}

    def get_deployment__data_download_links(self, obj):
        if obj.has_deployment:
            return obj.deployment.get_data_download_links()
        else:
            return {}

    def get_deployment__submission_count(self, obj):
        if not obj.has_deployment:
            return 0

        try:
            request = self.context['request']
            user = request.user
            if obj.owner_id == user.id:
                return obj.deployment.submission_count

            # `has_perm` benefits from internal calls which use
            # `django_cache_request`. It won't hit DB multiple times
            if obj.has_perm(user, PERM_VIEW_SUBMISSIONS):
                return obj.deployment.submission_count

            if obj.has_perm(user, PERM_PARTIAL_SUBMISSIONS):
                return obj.deployment.calculated_submission_count(user=user)
        except KeyError:
            pass

        return 0

    def get_assignable_permissions(self, asset):
        return [
            {
                'url': reverse('permission-detail',
                               kwargs={'codename': codename},
                               request=self.context.get('request')),
                'label': asset.get_label_for_permission(codename),
            }
            for codename in asset.ASSIGNABLE_PERMISSIONS_BY_TYPE[asset.asset_type]]

    def get_children(self, asset):
        """
        Handles the detail endpoint but also takes advantage of the
        `AssetViewSet.get_serializer_context()` "cache" for the list endpoint,
        if it is present
        """
        if asset.asset_type != ASSET_TYPE_COLLECTION:
            return {'count': 0}

        try:
            children_count_per_asset = self.context['children_count_per_asset']
        except KeyError:
            children_count = asset.children.count()
        else:
            children_count = children_count_per_asset.get(asset.pk, 0)

        return {'count': children_count}

    def get_subscribers_count(self, asset):
        if asset.asset_type != ASSET_TYPE_COLLECTION:
            return 0
        # ToDo Optimize this. What about caching it inside `summary`
        return UserAssetSubscription.objects.filter(asset_id=asset.pk).count()

    def get_status(self, asset):

        # `order_by` lets us check `AnonymousUser`'s permissions first.
        # No need to read all permissions if `AnonymousUser`'s permissions
        # are found.
        # We assume that `settings.ANONYMOUS_USER_ID` equals -1.
        perm_assignments = asset.permissions. \
            values('user_id', 'permission__codename'). \
            exclude(user_id=asset.owner_id). \
            order_by('user_id', 'permission__codename')

        return self._get_status(perm_assignments)

    def get_paired_data(self, asset):
        request = self.context.get('request')
        return reverse('paired-data-list', args=(asset.uid,), request=request)

    def get_permissions(self, obj):
        context = self.context
        request = self.context.get('request')

        queryset = get_user_permission_assignments_queryset(obj, request.user)
        # Need to pass `asset` and `asset_uid` to context of
        # AssetPermissionAssignmentSerializer serializer to avoid extra queries
        # to DB within the serializer to retrieve the asset object.
        context['asset'] = obj
        context['asset_uid'] = obj.uid

        return AssetPermissionAssignmentSerializer(queryset.all(),
                                                   many=True, read_only=True,
                                                   context=context).data

    def get_exports(self, obj: Asset) -> str:
        return reverse(
            'asset-export-list',
            args=(obj.uid,),
            request=self.context.get('request', None),
        )

    def get_export_settings(self, obj: Asset) -> ReturnList:
        return AssetExportSettingsSerializer(
            AssetExportSettings.objects.filter(asset=obj),
            many=True,
            read_only=True,
            context=self.context,
        ).data

    def get_access_types(self, obj):
        """
        Handles the detail endpoint but also takes advantage of the
        `AssetViewSet.get_serializer_context()` "cache" for the list endpoint,
        if it is present
        """
        # Avoid extra queries if obj is not a collection
        if obj.asset_type != ASSET_TYPE_COLLECTION:
            return None

        # User is the owner
        try:
            request = self.context['request']
        except KeyError:
            return None

        access_types = []
        if request.user == obj.owner:
            access_types.append('owned')

        # User can view the collection.
        try:
            # The list view should provide a cache
            asset_permission_assignments = self.context[
                'object_permissions_per_asset'
            ].get(obj.pk)
        except KeyError:
            asset_permission_assignments = obj.permissions.all()

        # We test at the same time whether the collection is public or not
        for obj_permission in asset_permission_assignments:

            if (
                not obj_permission.deny
                and obj_permission.user_id == settings.ANONYMOUS_USER_ID
                and obj_permission.permission.codename == PERM_DISCOVER_ASSET
            ):
                access_types.append('public')

                if request.user == obj.owner:
                    # Do not go further, `access_type` cannot be `shared`
                    # and `owned`
                    break

            if (
                request.user != obj.owner
                and not obj_permission.deny
                and obj_permission.user == request.user
            ):
                access_types.append('shared')
                # Do not go further, we assume `settings.ANONYMOUS_USER_ID`
                # equals -1. Thus, `public` access type should be discovered at
                # first
                break

        # User has subscribed to this collection
        subscribed = False
        try:
            # The list view should provide a cache
            subscriptions = self.context['user_subscriptions_per_asset'].get(
                obj.pk, []
            )
        except KeyError:
            subscribed = obj.has_subscribed_user(request.user.pk)
        else:
            subscribed = request.user.pk in subscriptions
        if subscribed:
            access_types.append('subscribed')

        # User is big brother.
        if request.user.is_superuser:
            access_types.append('superuser')

        if not access_types:
            raise Exception(
                f'{request.user.username} has unexpected access to {obj.uid}'
            )

        return access_types

    def validate_data_sharing(self, data_sharing: dict) -> dict:
        """
        Validates `data_sharing`. It is really basic.
        Only the type of each property is validated. No data is validated.
        It is consistent with partial permissions and REST services.

        The client bears the responsibility of providing valid data.
        """
        errors = {}
        if not self.instance or not data_sharing:
            return data_sharing

        if 'enabled' not in data_sharing:
            errors['enabled'] = t('The property is required')

        if 'fields' in data_sharing:
            if not isinstance(data_sharing['fields'], list):
                errors['fields'] = t('The property must be an array')
            else:
                asset = self.instance
                fields = data_sharing['fields']
                form_pack, _unused = build_formpack(asset, submission_stream=[])
                valid_fields = [
                    f.path for f in form_pack.get_fields_for_versions(
                        form_pack.versions.keys()
                    )
                ]
                unknown_fields = set(fields) - set(valid_fields)
                if unknown_fields and valid_fields:
                    errors['fields'] = t(
                        'Some fields are invalid, '
                        'choices are: `{valid_fields}`'
                    ).format(valid_fields='`,`'.join(valid_fields))
        else:
            data_sharing['fields'] = []

        if errors:
            raise serializers.ValidationError(errors)

        return data_sharing

    def validate_parent(self, parent: Asset) -> Asset:
        user = get_database_user(self.context['request'].user)
        # Validate first if user can update the current parent
        if self.instance and self.instance.parent is not None:
            if not self.instance.parent.has_perm(user, PERM_CHANGE_ASSET):
                raise serializers.ValidationError(
                    t('User cannot update current parent collection'))

        # Target collection is `None`, no need to check permissions
        if parent is None:
            return parent

        # `user` must have write access to target parent before being able to
        # move the asset.
        parent_perms = parent.get_perms(user)
        if PERM_VIEW_ASSET not in parent_perms:
            raise serializers.ValidationError(t('Target collection not found'))

        if PERM_CHANGE_ASSET not in parent_perms:
            raise serializers.ValidationError(
                t('User cannot update target parent collection'))

        return parent

    def _content(self, obj):
        return json.dumps(obj.content)

    def _get_status(self, perm_assignments):
        """
        Returns asset status.

        **Asset's owner's permissions must be excluded from `perm_assignments`**

        Args:
            perm_assignments (list): List of dicts `{<user_id>, <codename}`
                                     ordered by `user_id`
                                     e.g.: [{-1, 'view_asset'},
                                            {2, 'view_asset'}]

        Returns:
            str: Status slug among these:
                 - 'private'
                 - 'public'
                 - 'public-discoverable'
                 - 'shared'

        """
        if not perm_assignments:
            return ASSET_STATUS_PRIVATE

        for perm_assignment in perm_assignments:
            if perm_assignment.get('user_id') == settings.ANONYMOUS_USER_ID:
                if perm_assignment.get('permission__codename') == PERM_DISCOVER_ASSET:
                    return ASSET_STATUS_DISCOVERABLE

                if perm_assignment.get('permission__codename') == PERM_VIEW_ASSET:
                    return ASSET_STATUS_PUBLIC

            return ASSET_STATUS_SHARED

    def _table_url(self, obj):
        request = self.context.get('request', None)
        return reverse('asset-table-view',
                       args=(obj.uid,),
                       request=request)

    def get_linked_orgs(self, obj):
        organizations = obj.organizations.all().values('veritree_id', 'name')
        return organizations


class AssetListSerializer(AssetSerializer):

    class Meta(AssetSerializer.Meta):
        # WARNING! If you're changing something here, please update
        # `Asset.optimize_queryset_for_list()`; otherwise, you'll cause an
        # additional database query for each asset in the list.
        fields = ('url',
                  'date_modified',
                  'date_created',
                  'owner',
                  'summary',
                  'owner__username',
                  'parent',
                  'uid',
                  'tag_string',
                  'settings',
                  'kind',
                  'name',
                  'asset_type',
                  'version_id',
                  'has_deployment',
                  'deployed_version_id',
                  'deployment__identifier',
                  'deployment__active',
                  'deployment__submission_count',
                  'deployment__links',
                  'permissions',
                  'export_settings',
                  'downloads',
                  'data',
                  'subscribers_count',
                  'status',
                  'access_types',
                  'children',
                  'data_sharing'
                  )

    def get_permissions(self, asset):
        try:
            asset_permission_assignments = self.context[
                'object_permissions_per_asset'].get(asset.pk)
        except KeyError:
            # Maybe overkill, there are no reasons to enter here.
            # in the list context, `object_permissions_per_asset` should
            # be always a property of `self.context`
            return super().get_permissions(asset)

        context = self.context
        request = self.context.get('request')

        # Need to pass `asset` and `asset_uid` to context of
        # AssetPermissionAssignmentSerializer serializer to avoid extra queries
        # to DB within the serializer to retrieve the asset object.
        context['asset'] = asset
        context['asset_uid'] = asset.uid

        user_assignments = get_user_permission_assignments(
            asset, request.user, asset_permission_assignments
        )
        return AssetPermissionAssignmentSerializer(user_assignments,
                                                   many=True, read_only=True,
                                                   context=context).data

    def get_subscribers_count(self, asset):
        if asset.asset_type != ASSET_TYPE_COLLECTION:
            return 0

        try:
            subscriptions_per_asset = self.context['user_subscriptions_per_asset']
            return len(subscriptions_per_asset.get(asset.pk, []))
        except KeyError:
            # Maybe overkill, there are no reasons to enter here.
            # in the list context, `user_subscriptions_per_asset` should be
            # always a property of `self.context`
            return super().get_subscribers_count(asset)

    def get_status(self, asset):

        try:
            asset_perm_assignments = self.context[
                'object_permissions_per_asset'].get(asset.pk)
        except KeyError:
            # Maybe overkill, there are no reasons to enter here.
            # in the list context, `object_permissions_per_asset` should be
            # always a property of `self.context`
            return super().get_status(asset)

        perm_assignments = []

        # Prepare perm_assignments for `_get_status()`
        for perm_assignment in asset_perm_assignments:
            if perm_assignment.user_id != asset.owner_id:
                perm_assignments.append({
                    'user_id': perm_assignment.user_id,
                    'permission__codename': perm_assignment.permission.codename
                })

        perm_assignments.sort(key=lambda pa: pa.get('user_id'))

        return self._get_status(perm_assignments)


class AssetUrlListSerializer(AssetSerializer):

    class Meta(AssetSerializer.Meta):
        fields = ('url',)<|MERGE_RESOLUTION|>--- conflicted
+++ resolved
@@ -96,12 +96,9 @@
     subscribers_count = serializers.SerializerMethodField()
     status = serializers.SerializerMethodField()
     access_types = serializers.SerializerMethodField()
-<<<<<<< HEAD
     linked_orgs = serializers.SerializerMethodField()
-=======
     data_sharing = WritableJSONField(required=False)
     paired_data = serializers.SerializerMethodField()
->>>>>>> c26c728a
 
     class Meta:
         model = Asset
@@ -151,12 +148,9 @@
                   'subscribers_count',
                   'status',
                   'access_types',
-<<<<<<< HEAD
-                  'linked_orgs'
-=======
+                  'linked_orgs',
                   'data_sharing',
                   'paired_data',
->>>>>>> c26c728a
                   )
         extra_kwargs = {
             'parent': {
