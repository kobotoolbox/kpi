--- conflicted
+++ resolved
@@ -379,12 +379,9 @@
             'deployment__active',
             'deployment__data_download_links',
             'deployment__submission_count',
-<<<<<<< HEAD
-=======
             'deployment__last_submission_time',
             'deployment__encrypted',
             'deployment__uuid',
->>>>>>> e2b139e6
             'deployment_status',
             'report_styles',
             'report_custom',
@@ -418,13 +415,9 @@
             'paired_data',
             'project_ownership',
             'owner_label',
-<<<<<<< HEAD
             'last_modified_by'
         )
         read_only_fields = ('last_modified_by', 'uid')
-=======
-        )
->>>>>>> e2b139e6
         extra_kwargs = {
             'parent': {
                 'lookup_field': 'uid',
@@ -1062,12 +1055,6 @@
             'deployed_version_id',
             'deployment__active',
             'deployment__submission_count',
-<<<<<<< HEAD
-=======
-            'deployment__last_submission_time',
-            'deployment__encrypted',
-            'deployment__uuid',
->>>>>>> e2b139e6
             'deployment_status',
             'permissions',
             'export_settings',
@@ -1079,10 +1066,7 @@
             'children',
             'data_sharing',
             'owner_label',
-<<<<<<< HEAD
             'last_modified_by',
-=======
->>>>>>> e2b139e6
         )
 
     def get_permissions(self, asset):
