# coding: utf-8
import json

from django.conf import settings
from django.utils.translation import ugettext as _
from rest_framework import serializers
from rest_framework.relations import HyperlinkedIdentityField
from rest_framework.reverse import reverse

from kpi.constants import (
    ASSET_STATUS_DISCOVERABLE,
    ASSET_STATUS_PRIVATE,
    ASSET_STATUS_PUBLIC,
    ASSET_STATUS_SHARED,
    ASSET_TYPES,
    ASSET_TYPE_COLLECTION,
    PERM_DISCOVER_ASSET,
    PERM_CHANGE_ASSET,
    PERM_VIEW_ASSET,
    PERM_PARTIAL_SUBMISSIONS,
    PERM_VIEW_SUBMISSIONS,
)
from kpi.fields import (
    PaginatedApiField,
    RelativePrefixHyperlinkedRelatedField,
    WritableJSONField,
)
from kpi.models import Asset, AssetVersion
from kpi.models.asset import UserAssetSubscription
from kpi.models.object_permission import get_anonymous_user

from kpi.utils.object_permission_helper import ObjectPermissionHelper

from .asset_version import AssetVersionListSerializer
from .asset_permission_assignment import AssetPermissionAssignmentSerializer


class AssetSerializer(serializers.HyperlinkedModelSerializer):

    owner = RelativePrefixHyperlinkedRelatedField(
        view_name='user-detail', lookup_field='username', read_only=True)
    owner__username = serializers.ReadOnlyField(source='owner.username')
    url = HyperlinkedIdentityField(
        lookup_field='uid', view_name='asset-detail')
    asset_type = serializers.ChoiceField(choices=ASSET_TYPES)
    settings = WritableJSONField(required=False, allow_blank=True)
    content = WritableJSONField(required=False)
    report_styles = WritableJSONField(required=False)
    report_custom = WritableJSONField(required=False)
    map_styles = WritableJSONField(required=False)
    map_custom = WritableJSONField(required=False)
    xls_link = serializers.SerializerMethodField()
    summary = serializers.ReadOnlyField()
    koboform_link = serializers.SerializerMethodField()
    xform_link = serializers.SerializerMethodField()
    version_count = serializers.SerializerMethodField()
    downloads = serializers.SerializerMethodField()
    embeds = serializers.SerializerMethodField()
    parent = RelativePrefixHyperlinkedRelatedField(
        lookup_field='uid',
        queryset=Asset.objects.filter(asset_type=ASSET_TYPE_COLLECTION),
        view_name='asset-detail',
        required=False,
        allow_null=True
    )
    assignable_permissions = serializers.SerializerMethodField()
    permissions = serializers.SerializerMethodField()
    tag_string = serializers.CharField(required=False, allow_blank=True)
    version_id = serializers.CharField(read_only=True)
    version__content_hash = serializers.CharField(read_only=True)
    has_deployment = serializers.ReadOnlyField()
    deployed_version_id = serializers.SerializerMethodField()
    deployed_versions = PaginatedApiField(
        serializer_class=AssetVersionListSerializer,
        # Higher-than-normal limit since the client doesn't yet know how to
        # request more than the first page
        default_limit=100
    )
    deployment__identifier = serializers.SerializerMethodField()
    deployment__active = serializers.SerializerMethodField()
    deployment__links = serializers.SerializerMethodField()
    deployment__data_download_links = serializers.SerializerMethodField()
    deployment__submission_count = serializers.SerializerMethodField()
    data = serializers.SerializerMethodField()

    # Only add link instead of hooks list to avoid multiple access to DB.
    hooks_link = serializers.SerializerMethodField()

    children = serializers.SerializerMethodField()
    subscribers_count = serializers.SerializerMethodField()
    status = serializers.SerializerMethodField()
    access_types = serializers.SerializerMethodField()

    class Meta:
        model = Asset
        lookup_field = 'uid'
        fields = ('url',
                  'owner',
                  'owner__username',
                  'parent',
                  'settings',
                  'asset_type',
                  'date_created',
                  'summary',
                  'date_modified',
                  'version_id',
                  'version__content_hash',
                  'version_count',
                  'has_deployment',
                  'deployed_version_id',
                  'deployed_versions',
                  'deployment__identifier',
                  'deployment__links',
                  'deployment__active',
                  'deployment__data_download_links',
                  'deployment__submission_count',
                  'report_styles',
                  'report_custom',
                  'map_styles',
                  'map_custom',
                  'content',
                  'downloads',
                  'embeds',
                  'koboform_link',
                  'xform_link',
                  'hooks_link',
                  'tag_string',
                  'uid',
                  'kind',
                  'xls_link',
                  'name',
                  'assignable_permissions',
                  'permissions',
                  'settings',
                  'data',
                  'children',
                  'subscribers_count',
                  'status',
                  'access_types',
                  )
        extra_kwargs = {
            'parent': {
                'lookup_field': 'uid',
            },
            'uid': {
                'read_only': True,
            },
        }

    def update(self, asset, validated_data):
        asset_content = asset.content
        _req_data = self.context['request'].data
        _has_translations = 'translations' in _req_data
        _has_content = 'content' in _req_data
        if _has_translations and not _has_content:
            translations_list = json.loads(_req_data['translations'])
            try:
                asset.update_translation_list(translations_list)
            except ValueError as err:
                raise serializers.ValidationError({
                    'translations': str(err)
                })
            validated_data['content'] = asset_content
        return super().update(asset, validated_data)

    def get_fields(self, *args, **kwargs):
        fields = super().get_fields(*args, **kwargs)
        # Honor requests to exclude fields
        # TODO: Actually exclude fields from tha database query! DRF grabs
        # all columns, even ones that are never named in `fields`
        excludes = self.context['request'].GET.get('exclude', '')
        for exclude in excludes.split(','):
            exclude = exclude.strip()
            if exclude in fields:
                fields.pop(exclude)
        return fields

    def get_version_count(self, obj):
        return obj.asset_versions.count()

    def get_xls_link(self, obj):
        return reverse('asset-xls',
                       args=(obj.uid,),
                       request=self.context.get('request', None))

    def get_xform_link(self, obj):
        return reverse('asset-xform',
                       args=(obj.uid,),
                       request=self.context.get('request', None))

    def get_hooks_link(self, obj):
        return reverse('hook-list',
                       args=(obj.uid,),
                       request=self.context.get('request', None))

    def get_embeds(self, obj):
        request = self.context.get('request', None)

        def _reverse_lookup_format(fmt):
            url = reverse('asset-%s' % fmt,
                          args=(obj.uid,),
                          request=request)
            return {'format': fmt,
                    'url': url, }

        return [
            _reverse_lookup_format('xls'),
            _reverse_lookup_format('xform'),
        ]

    def get_downloads(self, obj):
        def _reverse_lookup_format(fmt):
            request = self.context.get('request', None)
            obj_url = reverse('asset-detail',
                              args=(obj.uid,),
                              request=request)
            # The trailing slash must be removed prior to appending the format
            # extension
            url = '%s.%s' % (obj_url.rstrip('/'), fmt)

            return {'format': fmt,
                    'url': url, }
        return [
            _reverse_lookup_format('xls'),
            _reverse_lookup_format('xml'),
        ]

    def get_koboform_link(self, obj):
        return reverse('asset-koboform',
                       args=(obj.uid,),
                       request=self.context.get('request', None))

    def get_data(self, obj):
        kwargs = {'parent_lookup_asset': obj.uid}
        format = self.context.get('format')
        if format:
            kwargs['format'] = format

        return reverse('submission-list',
                       kwargs=kwargs,
                       request=self.context.get('request', None))

    def get_deployed_version_id(self, obj):
        if not obj.has_deployment:
            return
        if isinstance(obj.deployment.version_id, int):
            asset_versions_uids_only = obj.asset_versions.only('uid')
            # this can be removed once the 'replace_deployment_ids'
            # migration has been run
            v_id = obj.deployment.version_id
            try:
                return asset_versions_uids_only.get(
                    _reversion_version_id=v_id
                ).uid
            except AssetVersion.DoesNotExist:
                deployed_version = asset_versions_uids_only.filter(
                    deployed=True
                ).first()
                if deployed_version:
                    return deployed_version.uid
                else:
                    return None
        else:
            return obj.deployment.version_id

    def get_deployment__identifier(self, obj):
        if obj.has_deployment:
            return obj.deployment.identifier

    def get_deployment__active(self, obj):
        return obj.has_deployment and obj.deployment.active

    def get_deployment__links(self, obj):
        if obj.has_deployment and obj.deployment.active:
            return obj.deployment.get_enketo_survey_links()
        else:
            return {}

    def get_deployment__data_download_links(self, obj):
        if obj.has_deployment:
            return obj.deployment.get_data_download_links()
        else:
            return {}

    def get_deployment__submission_count(self, obj):
        if not obj.has_deployment:
            return 0

        try:
            request = self.context['request']
            user = request.user
            if obj.owner_id == user.id:
                return obj.deployment.submission_count

            # `has_perm` benefits from internal calls which use
            # `django_cache_request`. It won't hit DB multiple times
            if obj.has_perm(user, PERM_VIEW_SUBMISSIONS):
                return obj.deployment.submission_count

            if obj.has_perm(user, PERM_PARTIAL_SUBMISSIONS):
                return obj.deployment.calculated_submission_count(
                    requesting_user_id=user.id)
        except KeyError:
            pass

        return 0

    def get_assignable_permissions(self, asset):
        return [
            {
                'url': reverse('permission-detail',
                               kwargs={'codename': codename},
                               request=self.context.get('request')),
                'label': asset.get_label_for_permission(codename),
            }
            for codename in asset.ASSIGNABLE_PERMISSIONS_BY_TYPE[asset.asset_type]]

    def get_children(self, asset):
        """
        Handles the detail endpoint but also takes advantage of the
        `AssetViewSet.get_serializer_context()` "cache" for the list endpoint,
        if it is present
        """
        if asset.asset_type != ASSET_TYPE_COLLECTION:
            return {'count': 0}

        try:
            children_count_per_asset = self.context['children_count_per_asset']
        except KeyError:
            children_count = asset.children.count()
        else:
            children_count = children_count_per_asset.get(asset.pk, 0)

        return {'count': children_count}

    def get_subscribers_count(self, asset):
        if asset.asset_type != ASSET_TYPE_COLLECTION:
            return 0
        # ToDo Optimize this. What about caching it inside `summary`
        return UserAssetSubscription.objects.filter(asset_id=asset.pk).count()

    def get_status(self, asset):

        # `order_by` lets us check `AnonymousUser`'s permissions first.
<<<<<<< HEAD
        # No need to read all permissions if `AnonymousUser`'s permissions are found.
=======
        # No need to read all permissions if `AnonymousUser`'s permissions
        # are found.
>>>>>>> 5bd347db
        # We assume that `settings.ANONYMOUS_USER_ID` equals -1.
        perm_assignments = asset.permissions. \
            values('user_id', 'permission__codename'). \
            exclude(user_id=asset.owner_id). \
            order_by('user_id', 'permission__codename')

        return self._get_status(perm_assignments)

    def get_permissions(self, obj):
        context = self.context
        request = self.context.get('request')

        queryset = ObjectPermissionHelper. \
            get_user_permission_assignments_queryset(obj, request.user)
        # Need to pass `asset` and `asset_uid` to context of
        # AssetPermissionAssignmentSerializer serializer to avoid extra queries
        # to DB within the serializer to retrieve the asset object.
        context['asset'] = obj
        context['asset_uid'] = obj.uid

        return AssetPermissionAssignmentSerializer(queryset.all(),
                                                   many=True, read_only=True,
                                                   context=context).data

    def get_access_types(self, obj):
<<<<<<< HEAD
=======
        """
        Handles the detail endpoint but also takes advantage of the
        `AssetViewSet.get_serializer_context()` "cache" for the list endpoint,
        if it is present
        """
>>>>>>> 5bd347db
        # Avoid extra queries if obj is not a collection
        if obj.asset_type != ASSET_TYPE_COLLECTION:
            return None

        # User is the owner
        try:
            request = self.context['request']
        except KeyError:
            return None

        access_types = []
        if request.user == obj.owner:
            access_types.append('owned')

<<<<<<< HEAD
        # `obj.permissions.filter(...).exists()` would be cleaner, but it'd
        # cost a query. This ugly loop takes advantage of having already called
        # `prefetch_related()`
        for permission in obj.permissions.all():
            if (not permission.deny and
                    permission.user_id == settings.ANONYMOUS_USER_ID and
                    permission.permission.codename == PERM_DISCOVER_ASSET):
                access_types.append('public')
=======
        # User can view the collection.
        try:
            # The list view should provide a cache
            asset_permission_assignments = self.context[
                'object_permissions_per_asset'
            ].get(obj.pk)
        except KeyError:
            asset_permission_assignments = obj.permissions.all()

        # We test at the same time whether the collection is public or not
        for obj_permission in asset_permission_assignments:

            if (
                not obj_permission.deny
                and obj_permission.user_id == settings.ANONYMOUS_USER_ID
                and obj_permission.permission.codename == PERM_DISCOVER_ASSET
            ):
                access_types.append('public')

>>>>>>> 5bd347db
                if request.user == obj.owner:
                    # Do not go further, `access_type` cannot be `shared`
                    # and `owned`
                    break

<<<<<<< HEAD
            if request.user != obj.owner and not permission.deny \
                    and permission.user == request.user:
                # Do not go further, we assume `settings.ANONYMOUS_USER_ID`
                # equals -1. Thus, `public` access type should be discovered at
                # first
                access_types.append('shared')
                break

        if obj.has_subscribed_user(request.user.pk):
            access_types.append('subscribed')

=======
            if (
                request.user != obj.owner
                and not obj_permission.deny
                and obj_permission.user == request.user
            ):
                access_types.append('shared')
                # Do not go further, we assume `settings.ANONYMOUS_USER_ID`
                # equals -1. Thus, `public` access type should be discovered at
                # first
                break

        # User has subscribed to this collection
        subscribed = False
        try:
            # The list view should provide a cache
            subscriptions = self.context['user_subscriptions_per_asset'].get(
                obj.pk, []
            )
        except KeyError:
            subscribed = obj.has_subscribed_user(request.user.pk)
        else:
            subscribed = request.user.pk in subscriptions
        if subscribed:
            access_types.append('subscribed')

        # User is big brother.
>>>>>>> 5bd347db
        if request.user.is_superuser:
            access_types.append('superuser')

        if not access_types:
            raise Exception(
<<<<<<< HEAD
                f'{request.user.username} has unexpected access to {obj.uid}')
=======
                f'{request.user.username} has unexpected access to {obj.uid}'
            )
>>>>>>> 5bd347db

        return access_types

    def validate_parent(self, parent: Asset) -> Asset:
        request = self.context['request']
        user = request.user
        if user.is_anonymous:
            user = get_anonymous_user()

        # Validate first if user can update the current parent
        if self.instance and self.instance.parent is not None:
            if not self.instance.parent.has_perm(user, PERM_CHANGE_ASSET):
                raise serializers.ValidationError(
                    _('User cannot update current parent collection'))

        # Target collection is `None`, no need to check permissions
        if parent is None:
            return parent

        # `user` must have write access to target parent before being able to
        # move the asset.
        parent_perms = parent.get_perms(user)
        if PERM_VIEW_ASSET not in parent_perms:
            raise serializers.ValidationError(_('Target collection not found'))

        if PERM_CHANGE_ASSET not in parent_perms:
            raise serializers.ValidationError(
                _('User cannot update target parent collection'))

        return parent

    def _content(self, obj):
        return json.dumps(obj.content)

    def _get_status(self, perm_assignments):
        """
        Returns asset status.

        **Asset's owner's permissions must be excluded from `perm_assignments`**

        Args:
            perm_assignments (list): List of dicts `{<user_id>, <codename}`
                                     ordered by `user_id`
                                     e.g.: [{-1, 'view_asset'},
                                            {2, 'view_asset'}]

        Returns:
            str: Status slug among these:
                 - 'private'
                 - 'public'
                 - 'public-discoverable'
                 - 'shared'

        """
        if not perm_assignments:
            return ASSET_STATUS_PRIVATE

        for perm_assignment in perm_assignments:
            if perm_assignment.get('user_id') == settings.ANONYMOUS_USER_ID:
                if perm_assignment.get('permission__codename') == PERM_DISCOVER_ASSET:
                    return ASSET_STATUS_DISCOVERABLE

                if perm_assignment.get('permission__codename') == PERM_VIEW_ASSET:
                    return ASSET_STATUS_PUBLIC

            return ASSET_STATUS_SHARED

    def _table_url(self, obj):
        request = self.context.get('request', None)
        return reverse('asset-table-view',
                       args=(obj.uid,),
                       request=request)


class AssetListSerializer(AssetSerializer):

    class Meta(AssetSerializer.Meta):
        # WARNING! If you're changing something here, please update
        # `Asset.optimize_queryset_for_list()`; otherwise, you'll cause an
        # additional database query for each asset in the list.
        fields = ('url',
                  'date_modified',
                  'date_created',
                  'owner',
                  'summary',
                  'owner__username',
                  'parent',
                  'uid',
                  'tag_string',
                  'settings',
                  'kind',
                  'name',
                  'asset_type',
                  'version_id',
                  'has_deployment',
                  'deployed_version_id',
                  'deployment__identifier',
                  'deployment__active',
                  'deployment__submission_count',
                  'permissions',
                  'downloads',
                  'data',
                  'subscribers_count',
                  'status',
                  'access_types',
                  'children'
                  )

<<<<<<< HEAD
    def get_access_types(self, obj):
        """
        Overrides parent's method to benefit of
        `AssetViewSet.get_serializer_context()` "cache" for the list endpoint.
        """
        # Avoid extra queries if obj is not a collection
        if obj.asset_type != ASSET_TYPE_COLLECTION:
            return None

        # User is the owner
        try:
            request = self.context['request']
        except KeyError:
            return None

        access_types = []
        if request.user == obj.owner:
            access_types.append('owned')

        # User can view the collection.
        try:
            asset_permission_assignments = self.context[
                'object_permissions_per_asset'].get(obj.pk)
        except KeyError:
            return super().get_access_types(obj)

        # We test at the same time whether the collection is public or not
        for obj_permission in asset_permission_assignments:

            if (not obj_permission.deny and
                    obj_permission.user_id == settings.ANONYMOUS_USER_ID and
                    obj_permission.permission.codename == PERM_DISCOVER_ASSET):
                access_types.append('public')

                if request.user == obj.owner:
                    # Do not go further, `access_type` cannot be `shared`
                    # and `owned`
                    break

            if (request.user != obj.owner and not obj_permission.deny
                    and obj_permission.user == request.user):
                access_types.append('shared')
                # Do not go further, we assume `settings.ANONYMOUS_USER_ID`
                # equals -1. Thus, `public` access type should be discovered at
                # first
                break

        # User has subscribed to this collection
        try:
            subscriptions = self.context[
                'user_subscriptions_per_asset'].get(obj.pk, [])
        except KeyError:
            pass
        else:
            if request.user.pk in subscriptions:
                access_types.append('subscribed')

        # User is big brother.
        if request.user.is_superuser:
            access_types.append('superuser')

        if not access_types:
            raise Exception(
                f'{request.user.username} has unexpected access to {obj.uid}')

        return access_types

    def get_children(self, asset):
        if asset.asset_type != ASSET_TYPE_COLLECTION:
            return {'count': 0}

        try:
            children_count = self.context['children_count_per_asset'].get(asset.pk, 0)
        except KeyError:
            # Maybe overkill, there are no reasons to enter here.
            # in the list context, `children_count_per_asset` should be always
            # a property of `self.context`
            children_count = asset.children.count()

        return {'count': children_count}

=======
>>>>>>> 5bd347db
    def get_permissions(self, asset):
        try:
            asset_permission_assignments = self.context[
                'object_permissions_per_asset'].get(asset.pk)
        except KeyError:
            # Maybe overkill, there are no reasons to enter here.
            # in the list context, `object_permissions_per_asset` should
            # be always a property of `self.context`
            return super().get_permissions(asset)

        context = self.context
        request = self.context.get('request')

        # Need to pass `asset` and `asset_uid` to context of
        # AssetPermissionAssignmentSerializer serializer to avoid extra queries
        # to DB within the serializer to retrieve the asset object.
        context['asset'] = asset
        context['asset_uid'] = asset.uid

        user_assignments = ObjectPermissionHelper. \
            get_user_permission_assignments(asset,
                                            request.user,
                                            asset_permission_assignments)
        return AssetPermissionAssignmentSerializer(user_assignments,
                                                   many=True, read_only=True,
                                                   context=context).data

    def get_subscribers_count(self, asset):
        if asset.asset_type != ASSET_TYPE_COLLECTION:
            return 0

        try:
            subscriptions_per_asset = self.context['user_subscriptions_per_asset']
            return len(subscriptions_per_asset.get(asset.pk, []))
        except KeyError:
            # Maybe overkill, there are no reasons to enter here.
            # in the list context, `user_subscriptions_per_asset` should be
            # always a property of `self.context`
            return super().get_subscribers_count(asset)

    def get_status(self, asset):

        try:
            asset_perm_assignments = self.context[
                'object_permissions_per_asset'].get(asset.pk)
        except KeyError:
            # Maybe overkill, there are no reasons to enter here.
            # in the list context, `object_permissions_per_asset` should be
            # always a property of `self.context`
            return super().get_status(asset)

        perm_assignments = []

        # Prepare perm_assignments for `_get_status()`
        for perm_assignment in asset_perm_assignments:
            if perm_assignment.user_id != asset.owner_id:
                perm_assignments.append({
                    'user_id': perm_assignment.user_id,
                    'permission__codename': perm_assignment.permission.codename
                })

        perm_assignments.sort(key=lambda pa: pa.get('user_id'))

        return self._get_status(perm_assignments)


class AssetUrlListSerializer(AssetSerializer):

    class Meta(AssetSerializer.Meta):
        fields = ('url',)<|MERGE_RESOLUTION|>--- conflicted
+++ resolved
@@ -342,12 +342,8 @@
     def get_status(self, asset):
 
         # `order_by` lets us check `AnonymousUser`'s permissions first.
-<<<<<<< HEAD
-        # No need to read all permissions if `AnonymousUser`'s permissions are found.
-=======
         # No need to read all permissions if `AnonymousUser`'s permissions
         # are found.
->>>>>>> 5bd347db
         # We assume that `settings.ANONYMOUS_USER_ID` equals -1.
         perm_assignments = asset.permissions. \
             values('user_id', 'permission__codename'). \
@@ -373,14 +369,11 @@
                                                    context=context).data
 
     def get_access_types(self, obj):
-<<<<<<< HEAD
-=======
         """
         Handles the detail endpoint but also takes advantage of the
         `AssetViewSet.get_serializer_context()` "cache" for the list endpoint,
         if it is present
         """
->>>>>>> 5bd347db
         # Avoid extra queries if obj is not a collection
         if obj.asset_type != ASSET_TYPE_COLLECTION:
             return None
@@ -395,16 +388,6 @@
         if request.user == obj.owner:
             access_types.append('owned')
 
-<<<<<<< HEAD
-        # `obj.permissions.filter(...).exists()` would be cleaner, but it'd
-        # cost a query. This ugly loop takes advantage of having already called
-        # `prefetch_related()`
-        for permission in obj.permissions.all():
-            if (not permission.deny and
-                    permission.user_id == settings.ANONYMOUS_USER_ID and
-                    permission.permission.codename == PERM_DISCOVER_ASSET):
-                access_types.append('public')
-=======
         # User can view the collection.
         try:
             # The list view should provide a cache
@@ -424,25 +407,11 @@
             ):
                 access_types.append('public')
 
->>>>>>> 5bd347db
                 if request.user == obj.owner:
                     # Do not go further, `access_type` cannot be `shared`
                     # and `owned`
                     break
 
-<<<<<<< HEAD
-            if request.user != obj.owner and not permission.deny \
-                    and permission.user == request.user:
-                # Do not go further, we assume `settings.ANONYMOUS_USER_ID`
-                # equals -1. Thus, `public` access type should be discovered at
-                # first
-                access_types.append('shared')
-                break
-
-        if obj.has_subscribed_user(request.user.pk):
-            access_types.append('subscribed')
-
-=======
             if (
                 request.user != obj.owner
                 and not obj_permission.deny
@@ -469,18 +438,13 @@
             access_types.append('subscribed')
 
         # User is big brother.
->>>>>>> 5bd347db
         if request.user.is_superuser:
             access_types.append('superuser')
 
         if not access_types:
             raise Exception(
-<<<<<<< HEAD
-                f'{request.user.username} has unexpected access to {obj.uid}')
-=======
                 f'{request.user.username} has unexpected access to {obj.uid}'
             )
->>>>>>> 5bd347db
 
         return access_types
 
@@ -589,90 +553,6 @@
                   'children'
                   )
 
-<<<<<<< HEAD
-    def get_access_types(self, obj):
-        """
-        Overrides parent's method to benefit of
-        `AssetViewSet.get_serializer_context()` "cache" for the list endpoint.
-        """
-        # Avoid extra queries if obj is not a collection
-        if obj.asset_type != ASSET_TYPE_COLLECTION:
-            return None
-
-        # User is the owner
-        try:
-            request = self.context['request']
-        except KeyError:
-            return None
-
-        access_types = []
-        if request.user == obj.owner:
-            access_types.append('owned')
-
-        # User can view the collection.
-        try:
-            asset_permission_assignments = self.context[
-                'object_permissions_per_asset'].get(obj.pk)
-        except KeyError:
-            return super().get_access_types(obj)
-
-        # We test at the same time whether the collection is public or not
-        for obj_permission in asset_permission_assignments:
-
-            if (not obj_permission.deny and
-                    obj_permission.user_id == settings.ANONYMOUS_USER_ID and
-                    obj_permission.permission.codename == PERM_DISCOVER_ASSET):
-                access_types.append('public')
-
-                if request.user == obj.owner:
-                    # Do not go further, `access_type` cannot be `shared`
-                    # and `owned`
-                    break
-
-            if (request.user != obj.owner and not obj_permission.deny
-                    and obj_permission.user == request.user):
-                access_types.append('shared')
-                # Do not go further, we assume `settings.ANONYMOUS_USER_ID`
-                # equals -1. Thus, `public` access type should be discovered at
-                # first
-                break
-
-        # User has subscribed to this collection
-        try:
-            subscriptions = self.context[
-                'user_subscriptions_per_asset'].get(obj.pk, [])
-        except KeyError:
-            pass
-        else:
-            if request.user.pk in subscriptions:
-                access_types.append('subscribed')
-
-        # User is big brother.
-        if request.user.is_superuser:
-            access_types.append('superuser')
-
-        if not access_types:
-            raise Exception(
-                f'{request.user.username} has unexpected access to {obj.uid}')
-
-        return access_types
-
-    def get_children(self, asset):
-        if asset.asset_type != ASSET_TYPE_COLLECTION:
-            return {'count': 0}
-
-        try:
-            children_count = self.context['children_count_per_asset'].get(asset.pk, 0)
-        except KeyError:
-            # Maybe overkill, there are no reasons to enter here.
-            # in the list context, `children_count_per_asset` should be always
-            # a property of `self.context`
-            children_count = asset.children.count()
-
-        return {'count': children_count}
-
-=======
->>>>>>> 5bd347db
     def get_permissions(self, asset):
         try:
             asset_permission_assignments = self.context[
