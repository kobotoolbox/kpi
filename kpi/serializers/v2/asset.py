--- conflicted
+++ resolved
@@ -434,13 +434,9 @@
             'paired_data',
             'project_ownership',
             'owner_label',
-<<<<<<< HEAD
-        )
-=======
             'last_modified_by'
         )
         read_only_fields = ('last_modified_by', 'uid')
->>>>>>> ed16249d
         extra_kwargs = {
             'parent': {
                 'lookup_field': 'uid',
