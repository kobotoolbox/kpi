--- conflicted
+++ resolved
@@ -15,19 +15,15 @@
 from kpi.constants import ASSET_TYPE_COLLECTION, PERM_DISCOVER_ASSET
 from kpi.models.asset import Asset, UserAssetSubscription
 from kpi.models.object_permission import ObjectPermission
-<<<<<<< HEAD
+from kpi.schema_extensions.v2.users.fields import MetadataField
 from kpi.serializers.v2.service_usage import ServiceUsageSerializer
 from kpi.utils.object_permission import get_database_user
 from kpi.utils.permissions import is_user_anonymous
-=======
-from kpi.schema_extensions.v2.users.fields import MetadataField
 
 
 @extend_schema_field(OpenApiTypes.URI)
 class UrlSchemaExtension(HyperlinkedIdentityField):
     pass
->>>>>>> 103332ed
-
 
 class UserSerializer(serializers.HyperlinkedModelSerializer):
 
@@ -123,7 +119,6 @@
             'deployed_asset_count',
         )
 
-<<<<<<< HEAD
     def get_accepted_tos(self, obj) -> bool:
         """
         Verifies user acceptance of terms of service (tos) by checking that the tos
@@ -174,13 +169,11 @@
             )
         return None
 
-=======
     @extend_schema_field(OpenApiTypes.INT)
     def get_asset_count(self, user):
         return user.assets.count()
 
     @extend_schema_field(MetadataField)
->>>>>>> 103332ed
     def get_metadata(self, user):
         if not hasattr(user, 'extra_details'):
             return {}
