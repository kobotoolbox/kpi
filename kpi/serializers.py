# -*- coding: utf-8 -*-
from __future__ import unicode_literals

import datetime
import json
import pytz
from collections import OrderedDict

import constance
from django.contrib.auth.models import User, Permission
from django.contrib.contenttypes.models import ContentType
from django.core.exceptions import ObjectDoesNotExist
from django.core.urlresolvers import get_script_prefix, resolve, Resolver404
from django.db import transaction
from django.db.utils import ProgrammingError
from django.utils.six.moves.urllib import parse as urlparse
from django.conf import settings
from django.utils.http import urlquote
from rest_framework import serializers, exceptions
<<<<<<< HEAD
from rest_framework.pagination import LimitOffsetPagination, _positive_int
from rest_framework.response import Response
=======
from rest_framework.pagination import LimitOffsetPagination, PageNumberPagination
>>>>>>> 05635446
from rest_framework.reverse import reverse_lazy, reverse
from rest_framework.utils.urls import replace_query_param, remove_query_param
from taggit.models import Tag

from kobo.static_lists import SECTORS, COUNTRIES, LANGUAGES
from hub.models import SitewideMessage, ExtraUserDetail
from .fields import PaginatedApiField, SerializerMethodFileField
from .models import Asset
from .models import AssetSnapshot
from .models import AssetVersion
from .models import AssetFile
from .models import Collection
from .models import CollectionChildrenQuerySet
from .models import UserCollectionSubscription
from .models import ImportTask, ExportTask
from .models import ObjectPermission
from .models.object_permission import get_anonymous_user, get_objects_for_user
from .models.asset import ASSET_TYPES
from .models import TagUid
from .models import OneTimeAuthenticationKey


from .forms import USERNAME_REGEX, USERNAME_MAX_LENGTH
from .forms import USERNAME_INVALID_MESSAGE
from .utils.gravatar_url import gravatar_url

from .deployment_backends.kc_access.utils import get_kc_profile_data
from .deployment_backends.kc_access.utils import set_kc_require_auth
from .deployment_backends.kc_access.shadow_models import _models
from .deployment_backends.kc_access.utils import check_obj
from .utils.image_tools import image_url

def dict_key_for_value(_dict, value):
    """
    This function is used to get key by value in a dictionary
    """
    return _dict.keys()[_dict.values().index(value)]

def get_path(data, question_name, path_list=[]):
    name = data.get('name')
    if name == question_name:
        return '/'.join(path_list)
    elif data.get('children') is not None:
        for node in data.get('children'):
            path_list.append(node.get('name'))
            path = get_path(node, question_name, path_list)
            if path is not None:
                return path
            else:
                del path_list[len(path_list) - 1]
    return None

class Paginated(LimitOffsetPagination):

    """ Adds 'root' to the wrapping response object. """
    root = serializers.SerializerMethodField('get_parent_url', read_only=True)

    def get_parent_url(self, obj):
        return reverse_lazy('api-root', request=self.context.get('request'))


<<<<<<< HEAD
class HybridPagination(LimitOffsetPagination):
    max_limit = 100
    default_limit = max_limit
    page_query_param = 'page'
    page_size_query_param = 'page_size'

    def paginate_queryset(self, queryset, request, view=None):
        self.page = self.get_page(request)
        return super(HybridPagination, self).paginate_queryset(queryset, request, view)

    def get_paginated_response(self, data):
        return Response(OrderedDict([
            ('count', self.count),
            ('next', self.get_next_link()),
            ('next_page', self.get_next_page()),
            ('previous', self.get_previous_link()),
            ('previous_page', self.get_previous_page()),
            ('results', data)
        ]))

    def get_limit(self, request):
        # Handles case where API request specifies page_size instead of limit
        if not self.limit_query_param in request.query_params:
            try:
                return _positive_int(
                    request.query_params[self.page_size_query_param],
                    cutoff=self.max_limit
                )
            except (KeyError, ValueError):
                pass

        return super(HybridPagination, self).get_limit(request)

    def get_offset(self, request):
        # Handles case where API request specifies page instead of offset
        if not self.offset_query_param in request.query_params:
            try:
                page = _positive_int(
                    request.query_params[self.page_query_param],
                    strict=True
                )
                limit = self.get_limit(request)
                return (page-1) * limit
            except (KeyError, ValueError):
                pass
        return super(HybridPagination, self).get_offset(request)

    def get_page(self, request):
        # Parse the page number if provided in the query request
        if self.page_query_param in request.query_params:
            try:
                return _positive_int(
                    request.query_params[self.page_query_param],
                    strict=True
                )
            except (KeyError, ValueError):
                pass

        limit = self.get_limit(request)
        offset = self.get_offset(request)
        return int(offset / limit) + 1

    def get_next_link(self):
        next_link = super(HybridPagination, self).get_next_link()
        if next_link:
            next_link = remove_query_param(next_link, self.page_query_param)
            next_link = remove_query_param(next_link, self.page_size_query_param)

        return next_link

    def get_previous_link(self):
        prev_link = super(HybridPagination, self).get_previous_link()
        if prev_link:
            prev_link = remove_query_param(prev_link, self.page_query_param)
            prev_link = remove_query_param(prev_link, self.page_size_query_param)

        return prev_link

    def get_next_page(self):
        next_page = self.get_next_link()
        if next_page:
            next_page = remove_query_param(next_page, self.limit_query_param)
            next_page = remove_query_param(next_page, self.offset_query_param)
            next_page = replace_query_param(next_page, self.page_query_param, self.page+1)
            if self.limit != self.default_limit:
                next_page = replace_query_param(next_page, self.page_size_query_param, self.limit)

        return next_page

    def get_previous_page(self):
        prev_page = super(HybridPagination, self).get_previous_link()
        if prev_page:
            prev_page = remove_query_param(prev_page, self.limit_query_param)
            prev_page = remove_query_param(prev_page, self.offset_query_param)
            if self.page > 1:
                prev_page = replace_query_param(prev_page, self.page_query_param, self.page-1)
            if self.limit != self.default_limit:
                prev_page = replace_query_param(prev_page, self.page_size_query_param, self.limit)

        return prev_page

    def get_html_context(self):
        html_json = super(HybridPagination, self).get_html_context()
        for (i, page_link) in enumerate(html_json['page_links']):
            link = remove_query_param(page_link.url, self.page_query_param)
            link = remove_query_param(link, self.page_size_query_param)
            link = replace_query_param(link, self.limit_query_param, self.limit)
            html_json['page_links'][i] = page_link._replace(url=link)

        return html_json
=======
class TinyPaginated(PageNumberPagination):
    """
    Same as Paginated with a small page size
    """
    page_size = 50
>>>>>>> 05635446


class WritableJSONField(serializers.Field):

    """ Serializer for JSONField -- required to make field writable"""

    def __init__(self, **kwargs):
        self.allow_blank = kwargs.pop('allow_blank', False)
        super(WritableJSONField, self).__init__(**kwargs)

    def to_internal_value(self, data):
        if (not data) and (not self.required):
            return None
        else:
            try:
                return json.loads(data)
            except Exception as e:
                raise serializers.ValidationError(
                    u'Unable to parse JSON: {}'.format(e))

    def to_representation(self, value):
        return value


class ReadOnlyJSONField(serializers.ReadOnlyField):
    def to_representation(self, value):
        return value


class GenericHyperlinkedRelatedField(serializers.HyperlinkedRelatedField):

    def __init__(self, **kwargs):
        # These arguments are required by ancestors but meaningless in our
        # situation. We will override them dynamically.
        kwargs['view_name'] = '*'
        kwargs['queryset'] = ObjectPermission.objects.none()
        return super(GenericHyperlinkedRelatedField, self).__init__(**kwargs)

    def to_representation(self, value):
        self.view_name = '{}-detail'.format(
            ContentType.objects.get_for_model(value).model)
        result = super(GenericHyperlinkedRelatedField, self).to_representation(
            value)
        self.view_name = '*'
        return result

    def to_internal_value(self, data):
        ''' The vast majority of this method has been copied and pasted from
        HyperlinkedRelatedField.to_internal_value(). Modifications exist
        to allow any type of object. '''
        _ = self.context.get('request', None)
        try:
            http_prefix = data.startswith(('http:', 'https:'))
        except AttributeError:
            self.fail('incorrect_type', data_type=type(data).__name__)

        # The script prefix must be removed even if the URL is relative.
        # TODO: Figure out why DRF only strips absolute URLs, or file bug
        if True or http_prefix:
            # If needed convert absolute URLs to relative path
            data = urlparse.urlparse(data).path
            prefix = get_script_prefix()
            if data.startswith(prefix):
                data = '/' + data[len(prefix):]

        try:
            match = resolve(data)
        except Resolver404:
            self.fail('no_match')

        ### Begin modifications ###
        # We're a generic relation; we don't discriminate
        '''
        try:
            expected_viewname = request.versioning_scheme.get_versioned_viewname(
                self.view_name, request
            )
        except AttributeError:
            expected_viewname = self.view_name

        if match.view_name != expected_viewname:
            self.fail('incorrect_match')
        '''

        # Dynamically modify the queryset
        self.queryset = match.func.cls.queryset
        ### End modifications ###

        try:
            return self.get_object(match.view_name, match.args, match.kwargs)
        except (ObjectDoesNotExist, TypeError, ValueError):
            self.fail('does_not_exist')


class RelativePrefixHyperlinkedRelatedField(
        serializers.HyperlinkedRelatedField):
    def to_internal_value(self, data):
        try:
            http_prefix = data.startswith(('http:', 'https:'))
        except AttributeError:
            self.fail('incorrect_type', data_type=type(data).__name__)

        # The script prefix must be removed even if the URL is relative.
        # TODO: Figure out why DRF only strips absolute URLs, or file bug
        if True or http_prefix:
            # If needed convert absolute URLs to relative path
            data = urlparse.urlparse(data).path
            prefix = get_script_prefix()
            if data.startswith(prefix):
                data = '/' + data[len(prefix):]

        return super(
            RelativePrefixHyperlinkedRelatedField, self
        ).to_internal_value(data)


class TagSerializer(serializers.ModelSerializer):
    url = serializers.SerializerMethodField('_get_tag_url', read_only=True)
    assets = serializers.SerializerMethodField('_get_assets', read_only=True)
    collections = serializers.SerializerMethodField(
        '_get_collections', read_only=True)
    parent = serializers.SerializerMethodField(
        '_get_parent_url', read_only=True)
    uid = serializers.ReadOnlyField(source='taguid.uid')

    class Meta:
        model = Tag
        fields = ('name', 'url', 'assets', 'collections', 'parent', 'uid')

    def _get_parent_url(self, obj):
        return reverse('tag-list', request=self.context.get('request', None))

    def _get_assets(self, obj):
        request = self.context.get('request', None)
        user = request.user
        # Check if the user is anonymous. The
        # django.contrib.auth.models.AnonymousUser object doesn't work for
        # queries.
        if user.is_anonymous():
            user = get_anonymous_user()
        return [reverse('asset-detail', args=(sa.uid,), request=request)
                for sa in Asset.objects.filter(tags=obj, owner=user).all()]

    def _get_collections(self, obj):
        request = self.context.get('request', None)
        user = request.user
        # Check if the user is anonymous. The
        # django.contrib.auth.models.AnonymousUser object doesn't work for
        # queries.
        if user.is_anonymous():
            user = get_anonymous_user()
        return [reverse('collection-detail', args=(coll.uid,), request=request)
                for coll in Collection.objects.filter(tags=obj, owner=user)
                .all()]

    def _get_tag_url(self, obj):
        request = self.context.get('request', None)
        uid = TagUid.objects.get_or_create(tag=obj)[0].uid
        return reverse('tag-detail', args=(uid,), request=request)


class TagListSerializer(TagSerializer):

    class Meta:
        model = Tag
        fields = ('name', 'url', )


class ObjectPermissionSerializer(serializers.ModelSerializer):
    url = serializers.HyperlinkedIdentityField(
        lookup_field='uid',
        view_name='objectpermission-detail'
    )
    user = RelativePrefixHyperlinkedRelatedField(
        view_name='user-detail',
        lookup_field='username',
        queryset=User.objects.all(),
    )
    permission = serializers.SlugRelatedField(
        slug_field='codename',
        queryset=Permission.objects.all()
    )
    content_object = GenericHyperlinkedRelatedField(
        lookup_field='uid',
        style={'base_template': 'input.html'} # Render as a simple text box
    )
    inherited = serializers.ReadOnlyField()

    class Meta:
        model = ObjectPermission
        fields = (
            'uid',
            'kind',
            'url',
            'user',
            'permission',
            'content_object',
            'deny',
            'inherited',
        )
        extra_kwargs = {
            'uid': {
                'read_only': True,
            },
        }

    def create(self, validated_data):
        content_object = validated_data['content_object']
        user = validated_data['user']
        perm = validated_data['permission'].codename
        with transaction.atomic():
            # TEMPORARY Issue #1161: something other than KC is setting a
            # permission; clear the `from_kc_only` flag
            ObjectPermission.objects.filter(
                user=user,
                permission__codename='from_kc_only',
                object_id=content_object.id,
                content_type=ContentType.objects.get_for_model(content_object)
            ).delete()
            return content_object.assign_perm(user, perm)


class ObjectPermissionNestedSerializer(ObjectPermissionSerializer):
    '''
    When serializing a list of permissions inside the object to which they are
    assigned, omit `content_object` to improve performance significantly
    '''
    class Meta(ObjectPermissionSerializer.Meta):
        fields = (
            'uid',
            'kind',
            'url',
            'user',
            'permission',
            #'content_object',
            'deny',
            'inherited',
        )


class AncestorCollectionsSerializer(serializers.HyperlinkedModelSerializer):
    url = serializers.HyperlinkedIdentityField(
        lookup_field='uid', view_name='collection-detail')

    class Meta:
        model = Collection
        fields = ('name', 'uid', 'url')


class AssetSnapshotSerializer(serializers.HyperlinkedModelSerializer):
    url = serializers.HyperlinkedIdentityField(
        lookup_field='uid', view_name='assetsnapshot-detail')
    uid = serializers.ReadOnlyField()
    xml = serializers.SerializerMethodField()
    enketopreviewlink = serializers.SerializerMethodField()
    details = WritableJSONField(required=False)
    asset = RelativePrefixHyperlinkedRelatedField(
        queryset=Asset.objects.all(), view_name='asset-detail',
        lookup_field='uid',
        required=False,
        allow_null=True,
        style={'base_template': 'input.html'} # Render as a simple text box
    )
    owner = RelativePrefixHyperlinkedRelatedField(
        view_name='user-detail',
        lookup_field='username',
        read_only=True
    )
    asset_version_id = serializers.ReadOnlyField()
    date_created = serializers.DateTimeField(read_only=True)
    source = WritableJSONField(required=False)

    def get_xml(self, obj):
        ''' There's too much magic in HyperlinkedIdentityField. When format is
        unspecified by the request, HyperlinkedIdentityField.to_representation()
        refuses to append format to the url. We want to *unconditionally*
        include the xml format suffix. '''
        return reverse(
            viewname='assetsnapshot-detail', format='xml',
            kwargs={'uid': obj.uid},
            request=self.context.get('request', None)
        )

    def get_enketopreviewlink(self, obj):
        return reverse(
            viewname='assetsnapshot-preview',
            kwargs={'uid': obj.uid},
            request=self.context.get('request', None)
        )

    def create(self, validated_data):
        ''' Create a snapshot of an asset, either by copying an existing
        asset's content or by accepting the source directly in the request.
        Transform the source into XML that's then exposed to Enketo
        (and the www). '''
        asset = validated_data.get('asset', None)
        source = validated_data.get('source', None)

        # Force owner to be the requesting user
        # NB: validated_data is not used when linking to an existing asset
        # without specifying source; in that case, the snapshot owner is the
        # asset's owner, even if a different user makes the request
        validated_data['owner'] = self.context['request'].user

        # TODO: Move to a validator?
        if asset and source:
            if not self.context['request'].user.has_perm('view_asset', asset):
                # The client is not allowed to snapshot this asset
                raise exceptions.PermissionDenied
            validated_data['source'] = source
            snapshot = AssetSnapshot.objects.create(**validated_data)
        elif asset:
            # The client provided an existing asset; read source from it
            if not self.context['request'].user.has_perm('view_asset', asset):
                # The client is not allowed to snapshot this asset
                raise exceptions.PermissionDenied
            # asset.snapshot pulls , by default, a snapshot for the latest
            # version.
            snapshot = asset.snapshot
        elif source:
            # The client provided source directly; no need to copy anything
            # For tidiness, pop off unused fields. `None` avoids KeyError
            validated_data.pop('asset', None)
            validated_data.pop('asset_version', None)
            snapshot = AssetSnapshot.objects.create(**validated_data)
        else:
            raise serializers.ValidationError('Specify an asset and/or a source')

        if not snapshot.xml:
            raise serializers.ValidationError(snapshot.details)
        return snapshot

    class Meta:
        model = AssetSnapshot
        lookup_field = 'uid'
        fields = ('url',
                  'uid',
                  'owner',
                  'date_created',
                  'xml',
                  'enketopreviewlink',
                  'asset',
                  'asset_version_id',
                  'details',
                  'source',
                  )


class AssetFileSerializer(serializers.ModelSerializer):
    uid = serializers.ReadOnlyField()
    url = serializers.SerializerMethodField()
    asset = RelativePrefixHyperlinkedRelatedField(
        view_name='asset-detail', lookup_field='uid', read_only=True)
    user = RelativePrefixHyperlinkedRelatedField(
        view_name='user-detail', lookup_field='username', read_only=True)
    user__username = serializers.ReadOnlyField(source='user.username')
    file_type = serializers.ChoiceField(choices=AssetFile.TYPE_CHOICES)
    name = serializers.CharField()
    date_created = serializers.ReadOnlyField()
    content = SerializerMethodFileField()
    metadata = WritableJSONField(required=False)

    def get_url(self, obj):
        return reverse('asset-file-detail', args=(obj.asset.uid, obj.uid),
                       request=self.context.get('request', None))

    def get_content(self, obj, *args, **kwargs):
        return reverse('asset-file-content', args=(obj.asset.uid, obj.uid),
                       request=self.context.get('request', None))

    class Meta:
        model = AssetFile
        fields = (
            'uid',
            'url',
            'asset',
            'user',
            'user__username',
            'file_type',
            'name',
            'date_created',
            'content',
            'metadata',
        )


class AssetVersionListSerializer(serializers.Serializer):
    # If you change these fields, please update the `only()` and
    # `select_related()` calls  in `AssetVersionViewSet.get_queryset()`
    uid = serializers.ReadOnlyField()
    url = serializers.SerializerMethodField()
    content_hash = serializers.ReadOnlyField()
    date_deployed = serializers.SerializerMethodField(read_only=True)
    date_modified = serializers.CharField(read_only=True)

    def get_date_deployed(self, obj):
        return obj.deployed and obj.date_modified

    def get_url(self, obj):
        return reverse('asset-version-detail', args=(obj.asset.uid, obj.uid),
                       request=self.context.get('request', None))


class AssetVersionSerializer(AssetVersionListSerializer):
    content = serializers.SerializerMethodField(read_only=True)

    def get_content(self, obj):
        return obj.version_content

    def get_version_id(self, obj):
        return obj.uid

    class Meta:
        model = AssetVersion
        fields = (
                    'version_id',
                    'date_deployed',
                    'date_modified',
                    'content_hash',
                    'content',
                  )


class AssetSerializer(serializers.HyperlinkedModelSerializer):
    owner = RelativePrefixHyperlinkedRelatedField(
        view_name='user-detail', lookup_field='username', read_only=True)
    owner__username = serializers.ReadOnlyField(source='owner.username')
    url = serializers.HyperlinkedIdentityField(
        lookup_field='uid', view_name='asset-detail')
    asset_type = serializers.ChoiceField(choices=ASSET_TYPES)
    settings = WritableJSONField(required=False, allow_blank=True)
    content = WritableJSONField(required=False)
    report_styles = WritableJSONField(required=False)
    report_custom = WritableJSONField(required=False)
    map_styles = WritableJSONField(required=False)
    map_custom = WritableJSONField(required=False)
    xls_link = serializers.SerializerMethodField()
    summary = serializers.ReadOnlyField()
    koboform_link = serializers.SerializerMethodField()
    xform_link = serializers.SerializerMethodField()
    version_count = serializers.SerializerMethodField()
    downloads = serializers.SerializerMethodField()
    embeds = serializers.SerializerMethodField()
    parent = RelativePrefixHyperlinkedRelatedField(
        lookup_field='uid',
        queryset=Collection.objects.all(),
        view_name='collection-detail',
        required=False,
        allow_null=True
    )
    ancestors = AncestorCollectionsSerializer(
        many=True, read_only=True, source='get_ancestors_or_none')
    permissions = ObjectPermissionNestedSerializer(many=True, read_only=True)
    tag_string = serializers.CharField(required=False, allow_blank=True)
    version_id = serializers.CharField(read_only=True)
    version__content_hash = serializers.CharField(read_only=True)
    has_deployment = serializers.ReadOnlyField()
    deployed_version_id = serializers.SerializerMethodField()
    deployed_versions = PaginatedApiField(
        serializer_class=AssetVersionListSerializer,
        # Higher-than-normal limit since the client doesn't yet know how to
        # request more than the first page
        default_limit=100
    )
    deployment__identifier = serializers.SerializerMethodField()
    deployment__active = serializers.SerializerMethodField()
    deployment__links = serializers.SerializerMethodField()
    deployment__data_download_links = serializers.SerializerMethodField()
    deployment__submission_count = serializers.SerializerMethodField()

    # Only add link instead of hooks list to avoid multiple access to DB.
    hooks_link = serializers.SerializerMethodField()

    class Meta:
        model = Asset
        lookup_field = 'uid'
        fields = ('url',
                  'owner',
                  'owner__username',
                  'parent',
                  'ancestors',
                  'settings',
                  'asset_type',
                  'date_created',
                  'summary',
                  'date_modified',
                  'version_id',
                  'version__content_hash',
                  'version_count',
                  'has_deployment',
                  'deployed_version_id',
                  'deployed_versions',
                  'deployment__identifier',
                  'deployment__links',
                  'deployment__active',
                  'deployment__data_download_links',
                  'deployment__submission_count',
                  'report_styles',
                  'report_custom',
                  'map_styles',
                  'map_custom',
                  'content',
                  'downloads',
                  'embeds',
                  'koboform_link',
                  'xform_link',
                  'hooks_link',
                  'tag_string',
                  'uid',
                  'kind',
                  'xls_link',
                  'name',
                  'permissions',
                  'settings',)
        extra_kwargs = {
            'parent': {
                'lookup_field': 'uid',
            },
            'uid': {
                'read_only': True,
            },
        }

    def update(self, asset, validated_data):
        asset_content = asset.content
        _req_data = self.context['request'].data
        _has_translations = 'translations' in _req_data
        _has_content = 'content' in _req_data
        if _has_translations and not _has_content:
            translations_list = json.loads(_req_data['translations'])
            try:
                asset.update_translation_list(translations_list)
            except ValueError as err:
                raise serializers.ValidationError(err.message)
            validated_data['content'] = asset_content
        return super(AssetSerializer, self).update(asset, validated_data)

    def get_fields(self, *args, **kwargs):
        fields = super(AssetSerializer, self).get_fields(*args, **kwargs)
        user = self.context['request'].user
        # Check if the user is anonymous. The
        # django.contrib.auth.models.AnonymousUser object doesn't work for
        # queries.
        if user.is_anonymous():
            user = get_anonymous_user()
        if 'parent' in fields:
            # TODO: remove this restriction?
            fields['parent'].queryset = fields['parent'].queryset.filter(
                owner=user)
        # Honor requests to exclude fields
        # TODO: Actually exclude fields from tha database query! DRF grabs
        # all columns, even ones that are never named in `fields`
        excludes = self.context['request'].GET.get('exclude', '')
        for exclude in excludes.split(','):
            exclude = exclude.strip()
            if exclude in fields:
                fields.pop(exclude)
        return fields

    def get_version_count(self, obj):
        return obj.asset_versions.count()

    def get_xls_link(self, obj):
        return reverse('asset-xls', args=(obj.uid,), request=self.context.get('request', None))

    def get_xform_link(self, obj):
        return reverse('asset-xform', args=(obj.uid,), request=self.context.get('request', None))

    def get_hooks_link(self, obj):
        return reverse('hook-list', args=(obj.uid,), request=self.context.get('request', None))

    def get_embeds(self, obj):
        request = self.context.get('request', None)

        def _reverse_lookup_format(fmt):
            url = reverse('asset-%s' % fmt,
                          args=(obj.uid,),
                          request=request)
            return {'format': fmt,
                    'url': url, }
        base_url = reverse('asset-detail',
                           args=(obj.uid,),
                           request=request)
        return [
            _reverse_lookup_format('xls'),
            _reverse_lookup_format('xform'),
        ]

    def get_downloads(self, obj):
        def _reverse_lookup_format(fmt):
            request = self.context.get('request', None)
            obj_url = reverse('asset-detail', args=(obj.uid,), request=request)
            # The trailing slash must be removed prior to appending the format
            # extension
            url = '%s.%s' % (obj_url.rstrip('/'), fmt)

            return {'format': fmt,
                    'url': url, }
        return [
            _reverse_lookup_format('xls'),
            _reverse_lookup_format('xml'),
        ]

    def get_koboform_link(self, obj):
        return reverse('asset-koboform', args=(obj.uid,), request=self.context
                       .get('request', None))

    def get_deployed_version_id(self, obj):
        if not obj.has_deployment:
            return
        if isinstance(obj.deployment.version_id, int):
            asset_versions_uids_only = obj.asset_versions.only('uid')
            # this can be removed once the 'replace_deployment_ids'
            # migration has been run
            v_id = obj.deployment.version_id
            try:
                return asset_versions_uids_only.get(
                    _reversion_version_id=v_id
                ).uid
            except AssetVersion.DoesNotExist:
                deployed_version = asset_versions_uids_only.filter(
                    deployed=True
                ).first()
                if deployed_version:
                    return deployed_version.uid
                else:
                    return None
        else:
            return obj.deployment.version_id

    def get_deployment__identifier(self, obj):
        if obj.has_deployment:
            return obj.deployment.identifier

    def get_deployment__active(self, obj):
        return obj.has_deployment and obj.deployment.active

    def get_deployment__links(self, obj):
        if obj.has_deployment and obj.deployment.active:
            return obj.deployment.get_enketo_survey_links()
        else:
            return {}

    def get_deployment__data_download_links(self, obj):
        if obj.has_deployment:
            return obj.deployment.get_data_download_links()
        else:
            return {}

    def get_deployment__submission_count(self, obj):
        if not obj.has_deployment:
            return 0
        return obj.deployment.submission_count

    def _content(self, obj):
        return json.dumps(obj.content)

    def _table_url(self, obj):
        request = self.context.get('request', None)
        return reverse('asset-table-view', args=(obj.uid,), request=request)


class DeploymentSerializer(serializers.Serializer):
    backend = serializers.CharField(required=False)
    identifier = serializers.CharField(read_only=True)
    active = serializers.BooleanField(required=False)
    version_id = serializers.CharField(required=False)
    asset = serializers.SerializerMethodField()

    @staticmethod
    def _raise_unless_current_version(asset, validated_data):
        # Stop if the requester attempts to deploy any version of the asset
        # except the current one
        if 'version_id' in validated_data and \
                validated_data['version_id'] != str(asset.version_id):
            raise NotImplementedError(
                'Only the current version_id can be deployed')

    def get_asset(self, obj):
        asset = self.context['asset']
        return AssetSerializer(asset, context=self.context).data

    def create(self, validated_data):
        asset = self.context['asset']
        self._raise_unless_current_version(asset, validated_data)
        # if no backend is provided, use the installation's default backend
        backend_id = validated_data.get('backend',
                                        settings.DEFAULT_DEPLOYMENT_BACKEND)

        # asset.deploy deploys the latest version and updates that versions'
        # 'deployed' boolean value
        asset.deploy(backend=backend_id,
                     active=validated_data.get('active', False))
        asset.save(create_version=False,
                   adjust_content=False)
        return asset.deployment

    def update(self, instance, validated_data):
        ''' If a `version_id` is provided and differs from the current
        deployment's `version_id`, the asset will be redeployed. Otherwise,
        only the `active` field will be updated '''
        asset = self.context['asset']
        deployment = asset.deployment

        if 'backend' in validated_data and \
                validated_data['backend'] != deployment.backend:
            raise exceptions.ValidationError(
                {'backend': 'This field cannot be modified after the initial '
                            'deployment.'})

        if ('version_id' in validated_data and
                validated_data['version_id'] != deployment.version_id):
            # Request specified a `version_id` that differs from the current
            # deployment's; redeploy
            self._raise_unless_current_version(asset, validated_data)
            asset.deploy(
                backend=deployment.backend,
                active=validated_data.get('active', deployment.active)
            )
        elif 'active' in validated_data:
            # Set the `active` flag without touching the rest of the deployment
            deployment.set_active(validated_data['active'])

        asset.save(create_version=False, adjust_content=False)
        return deployment


class ImportTaskSerializer(serializers.HyperlinkedModelSerializer):
    messages = ReadOnlyJSONField(required=False)

    class Meta:
        model = ImportTask
        fields = (
            'status',
            'uid',
            'messages',
            'date_created',
        )
        extra_kwargs = {
            'uid': {
                'read_only': True,
            },
        }

class ImportTaskListSerializer(ImportTaskSerializer):
    url = serializers.HyperlinkedIdentityField(
        lookup_field='uid',
        view_name='importtask-detail'
    )
    messages = ReadOnlyJSONField(required=False)

    class Meta(ImportTaskSerializer.Meta):
        fields = (
            'url',
            'status',
            'messages',
            'uid',
            'date_created',
        )


class ExportTaskSerializer(serializers.HyperlinkedModelSerializer):
    url = serializers.HyperlinkedIdentityField(
        lookup_field='uid',
        view_name='exporttask-detail'
    )
    messages = ReadOnlyJSONField(required=False)
    data = ReadOnlyJSONField()

    class Meta:
        model = ExportTask
        fields = (
            'url',
            'status',
            'messages',
            'uid',
            'date_created',
            'last_submission_time',
            'result',
            'data',
        )
        extra_kwargs = {
            'status': {
                'read_only': True,
            },
            'uid': {
                'read_only': True,
            },
            'last_submission_time': {
                'read_only': True,
            },
            'result': {
                'read_only': True,
            },
        }


class AssetListSerializer(AssetSerializer):
    class Meta(AssetSerializer.Meta):
        # WARNING! If you're changing something here, please update
        # `Asset.optimize_queryset_for_list()`; otherwise, you'll cause an
        # additional database query for each asset in the list.
        fields = ('url',
                  'date_modified',
                  'date_created',
                  'owner',
                  'summary',
                  'owner__username',
                  'parent',
                  'uid',
                  'tag_string',
                  'settings',
                  'kind',
                  'name',
                  'asset_type',
                  'version_id',
                  'has_deployment',
                  'deployed_version_id',
                  'deployment__identifier',
                  'deployment__active',
                  'deployment__submission_count',
                  'permissions',
                  'downloads',
                  )


class AssetUrlListSerializer(AssetSerializer):
    class Meta(AssetSerializer.Meta):
        fields = ('url',)


class AttachmentSerializer(serializers.ModelSerializer):
    url = serializers.SerializerMethodField()
    download_url = serializers.SerializerMethodField()
    small_download_url = serializers.SerializerMethodField()
    medium_download_url = serializers.SerializerMethodField()
    large_download_url = serializers.SerializerMethodField()
    filename = serializers.ReadOnlyField(source='media_file.name')
    short_filename = serializers.SerializerMethodField()
    question = serializers.SerializerMethodField()
    submission = serializers.SerializerMethodField()
    can_view_submission = serializers.SerializerMethodField()

    class Meta:
        fields = ('url', 'filename', 'short_filename', 'mimetype', 'id',
                  'submission', 'can_view_submission', 'question', 'download_url',
                  'small_download_url', 'medium_download_url', 'large_download_url')
        lookup_field = 'pk'
        model = _models.Attachment

    def get_short_filename(self, obj):
        return obj.filename

    def get_question(self, obj):
        return obj.question

    def get_submission(self, obj):
        return obj.instance.submission

    def get_can_view_submission(self, obj):
        return obj.can_view_submission

    def get_url(self, obj):
        asset = self.context.get('asset', obj.instance.xform.id_string)
        return reverse('asset-attachment-detail', args=(asset, obj.id,),
                       request=self.context.get('request', None))

    def get_download_url(self, obj):
        return self._get_download_url(obj, 'original')

    def get_small_download_url(self, obj):
        return self._get_download_url(obj, 'small')


    def get_medium_download_url(self, obj):
        return self._get_download_url(obj, 'medium')


    def get_large_download_url(self, obj):
        return self._get_download_url(obj, 'large')

    def _get_download_url(self, obj, size):
        if obj.mimetype.startswith('image'):
            request = self.context.get('request')
            result = image_url(obj, size)
            return result if not request or not result else request.build_absolute_uri(result)
        return None

class AttachmentListSerializer(AttachmentSerializer):

    class Meta(AttachmentSerializer.Meta):
        fields = ('url', 'filename', 'short_filename', 'mimetype', 'id',
                  'submission', 'can_view_submission', 'question', 'download_url',
                  'small_download_url', 'medium_download_url', 'large_download_url')

    @check_obj
    def get_download_url(self, obj):
        if obj.media_file.url:
            request = self.context.get('request')
            return urlquote(obj.media_file.url) if not request else request.build_absolute_uri(obj.media_file.url)
        return None

    @check_obj
    def _get_download_url(self, obj, size):
        url = self.get_url(obj)
        if url and obj.media_file.url:
            filename = obj.media_file.name
            return "{url}?filename={filename}&size={size}".format(
                url=url.rstrip("/"),
                filename=urlquote(filename),
                size=size
            )
        return None

    def to_representation(self, obj):
        rep = super(AttachmentListSerializer, self).to_representation(obj)
        return rep

class AttachmentPagination(HybridPagination):
    default_limit = 10


class QuestionSerializer(serializers.Serializer):
    index = serializers.IntegerField(read_only=True)
    number = serializers.IntegerField(read_only=True)
    type = serializers.CharField(read_only=True)
    name = serializers.CharField(read_only=True)
    label = serializers.CharField(read_only=True)
    url = serializers.SerializerMethodField()
    attachments = serializers.SerializerMethodField()

    def get_url(self, qdict):
        request = self.context.get('request', None)
        if not request:
            return None
        url = request.build_absolute_uri()
        url = remove_query_param(url, 'limit')
        url = remove_query_param(url, 'offset')
        url = remove_query_param(url, 'page')
        url = remove_query_param(url, 'page_size')
        return replace_query_param(url, 'index', qdict['index'])

    def get_attachments(self, qdict):
        paginator = HybridPagination()
        paginator.default_limit = 5
        page = paginator.paginate_queryset(
            queryset=qdict['attachments'],
            request=self.context.get('request', None)
        )
        serializer = AttachmentListSerializer(
            page, many=True, read_only=True, context=self.context)

        attachments = OrderedDict([
            ('count', paginator.count),
            ('next', paginator.get_next_link()),
            ('next_page', paginator.get_next_page()),
            ('previous', paginator.get_previous_link()),
            ('previous_page', paginator.get_previous_page()),
            ('results', serializer.data)
        ])
        if attachments['next']:
            attachments['next'] = replace_query_param(attachments['next'], 'index', qdict['index'])
        if attachments['next_page']:
            attachments['next_page'] = replace_query_param(attachments['next_page'], 'index', qdict['index'])
        if attachments['previous']:
            attachments['previous'] = replace_query_param(attachments['previous'], 'index', qdict['index'])
        if attachments['previous_page']:
            attachments['previous_page'] = replace_query_param(attachments['previous_page'], 'index', qdict['index'])

        return attachments

class QuestionPagination(HybridPagination):
    # Not really a paginator

    def paginate_queryset(self, queryset, request, view=None):
        self.attachments_count = self.get_attachments_count(queryset)
        return queryset

    def get_paginated_response(self, data):
        return Response(OrderedDict([
            ('count', len(data)),
            ('attachments_count', self.attachments_count),
            ('results', data)
        ]))

    def get_attachments_count(self, queryset):
        if len(queryset):
            return reduce(lambda x, y: x + y, map(lambda question: len(question['attachments']), queryset))
        else:
            return 0


class SubmissionSerializer(serializers.Serializer):
    index = serializers.IntegerField(read_only=True)
    instance_uuid = serializers.CharField(read_only=True)
    username = serializers.CharField(read_only=True)
    xform_id = serializers.CharField(read_only=True)
    status = serializers.CharField(read_only=True)
    date_created = serializers.DateTimeField(read_only=True)
    date_modified = serializers.DateTimeField(read_only=True)
    url = serializers.SerializerMethodField()
    attachments = serializers.SerializerMethodField()

    def get_url(self, sdict):
        request = self.context.get('request', None)
        if not request:
            return None
        url = request.build_absolute_uri()
        url = remove_query_param(url, 'limit')
        url = remove_query_param(url, 'offset')
        url = remove_query_param(url, 'page')
        url = remove_query_param(url, 'page_size')
        return replace_query_param(url, 'index', sdict['index'])

    def get_attachments(self, sdict):
        serializer = AttachmentListSerializer(
            sdict['attachments'], many=True, read_only=True, context=self.context)
        return OrderedDict([
            ('count', len(sdict['attachments'])),
            ('results', serializer.data)
        ])

class SubmissionPagination(HybridPagination):
    default_limit = 5

    def paginate_queryset(self, queryset, request, view=None):
        self.attachments_count = self.get_attachments_count(queryset)
        return super(SubmissionPagination, self).paginate_queryset(queryset, request, view)

    def get_paginated_response(self, data):
        return Response(OrderedDict([
            ('count', self.count),
            ('next', self.get_next_link()),
            ('next_page', self.get_next_page()),
            ('previous', self.get_previous_link()),
            ('previous_page', self.get_previous_page()),
            ('attachments_count', self.attachments_count),
            ('results', data)
        ]))

    def get_attachments_count(self, queryset):

        if(len(queryset)):
            return reduce(lambda x, y: x + y, map(lambda question: len(question['attachments']), queryset))
        else:
            return 0


class UserSerializer(serializers.HyperlinkedModelSerializer):
    assets = PaginatedApiField(
        serializer_class=AssetUrlListSerializer
    )

    class Meta:
        model = User
        fields = ('url',
                  'username',
                  'assets',
                  'owned_collections',
                  )
        extra_kwargs = {
            'url' : {
                'lookup_field': 'username',
            },
            'owned_collections': {
                'lookup_field': 'uid',
            },
        }


class CurrentUserSerializer(serializers.ModelSerializer):
    email = serializers.EmailField()
    server_time = serializers.SerializerMethodField()
    date_joined = serializers.SerializerMethodField()
    projects_url = serializers.SerializerMethodField()
    gravatar = serializers.SerializerMethodField()
    languages = serializers.SerializerMethodField()
    extra_details = WritableJSONField(source='extra_details.data')
    current_password = serializers.CharField(write_only=True, required=False)
    new_password = serializers.CharField(write_only=True, required=False)
    git_rev = serializers.SerializerMethodField()

    class Meta:
        model = User
        fields = (
            'username',
            'first_name',
            'last_name',
            'email',
            'server_time',
            'date_joined',
            'projects_url',
            'is_superuser',
            'gravatar',
            'is_staff',
            'last_login',
            'languages',
            'extra_details',
            'current_password',
            'new_password',
            'git_rev',
        )

    def get_server_time(self, obj):
        # Currently unused on the front end
        return datetime.datetime.now(tz=pytz.UTC).strftime(
            '%Y-%m-%dT%H:%M:%SZ')

    def get_date_joined(self, obj):
        return obj.date_joined.astimezone(pytz.UTC).strftime(
            '%Y-%m-%dT%H:%M:%SZ')

    def get_projects_url(self, obj):
        return '/'.join((settings.KOBOCAT_URL, obj.username))

    def get_gravatar(self, obj):
        return gravatar_url(obj.email)

    def get_languages(self, obj):
        return settings.LANGUAGES

    def get_git_rev(self, obj):
        request = self.context.get('request', False)
        if settings.EXPOSE_GIT_REV or (request and request.user.is_superuser):
            return settings.GIT_REV
        else:
            return False

    def to_representation(self, obj):
        if obj.is_anonymous():
            return {'message': 'user is not logged in'}
        rep = super(CurrentUserSerializer, self).to_representation(obj)
        if settings.UPCOMING_DOWNTIME:
            # setting is in the format:
            # [dateutil.parser.parse('6pm edt').isoformat(), countdown_msg]
            rep['upcoming_downtime'] = settings.UPCOMING_DOWNTIME
        # TODO: Find a better location for SECTORS and COUNTRIES
        # as the functionality develops. (possibly in tags?)
        rep['available_sectors'] = SECTORS
        rep['available_countries'] = COUNTRIES
        rep['all_languages'] = LANGUAGES
        if not rep['extra_details']:
            rep['extra_details'] = {}
        # `require_auth` needs to be read from KC every time
        if settings.KOBOCAT_URL and settings.KOBOCAT_INTERNAL_URL:
            rep['extra_details']['require_auth'] = get_kc_profile_data(
                obj.pk).get('require_auth', False)

        return rep

    def update(self, instance, validated_data):
        # "The `.update()` method does not support writable dotted-source
        # fields by default." --DRF
        extra_details = validated_data.pop('extra_details', False)
        if extra_details:
            extra_details_obj, created = ExtraUserDetail.objects.get_or_create(
                user=instance)
            # `require_auth` needs to be written back to KC
            if settings.KOBOCAT_URL and settings.KOBOCAT_INTERNAL_URL and \
                    'require_auth' in extra_details['data']:
                set_kc_require_auth(
                    instance.pk, extra_details['data']['require_auth'])
            extra_details_obj.data.update(extra_details['data'])
            extra_details_obj.save()
        current_password = validated_data.pop('current_password', False)
        new_password = validated_data.pop('new_password', False)
        if all((current_password, new_password)):
            with transaction.atomic():
                if instance.check_password(current_password):
                    instance.set_password(new_password)
                    instance.save()
                else:
                    raise serializers.ValidationError({
                        'current_password': 'Incorrect current password.'
                    })
        elif any((current_password, new_password)):
            raise serializers.ValidationError(
                'current_password and new_password must both be sent ' \
                'together; one or the other cannot be sent individually.'
            )
        return super(CurrentUserSerializer, self).update(
            instance, validated_data)


class CreateUserSerializer(serializers.ModelSerializer):
    username = serializers.RegexField(
        regex=USERNAME_REGEX,
        max_length=USERNAME_MAX_LENGTH,
        error_messages={'invalid': USERNAME_INVALID_MESSAGE}
    )
    email = serializers.EmailField()
    class Meta:
        model = User
        fields = (
            'username',
            'password',
            'first_name',
            'last_name',
            'email',
            #'is_staff',
            #'is_superuser',
            #'is_active',
        )
        extra_kwargs = {
            'password': {'write_only': True},
            'email': {'required': True}
        }

    def create(self, validated_data):
        user = User()
        user.set_password(validated_data['password'])
        non_password_fields = list(self.Meta.fields)
        try:
            non_password_fields.remove('password')
        except ValueError:
            pass
        for field in non_password_fields:
            try:
                setattr(user, field, validated_data[field])
            except KeyError:
                pass
        user.save()
        return user


class CollectionChildrenSerializer(serializers.Serializer):
    def to_representation(self, value):
        if isinstance(value, Collection):
            serializer = CollectionListSerializer
        elif isinstance(value, Asset):
            serializer = AssetListSerializer
        else:
            raise Exception('Unexpected child type {}'.format(type(value)))
        return serializer(value, context=self.context).data


class CollectionSerializer(serializers.HyperlinkedModelSerializer):
    url = serializers.HyperlinkedIdentityField(
        lookup_field='uid', view_name='collection-detail')
    owner = RelativePrefixHyperlinkedRelatedField(
        view_name='user-detail',
        lookup_field='username',
        read_only=True
    )
    parent = RelativePrefixHyperlinkedRelatedField(
        lookup_field='uid',
        required=False,
        view_name='collection-detail',
        queryset=Collection.objects.all()
    )
    owner__username = serializers.ReadOnlyField(source='owner.username')
    # ancestors are ordered from farthest to nearest
    ancestors = AncestorCollectionsSerializer(
        many=True, read_only=True, source='get_ancestors_or_none')
    children = PaginatedApiField(
        serializer_class=CollectionChildrenSerializer,
        # "The value `source='*'` has a special meaning, and is used to indicate
        # that the entire object should be passed through to the field"
        # (http://www.django-rest-framework.org/api-guide/fields/#source).
        source='*',
        source_processor=lambda source: CollectionChildrenQuerySet(
            source
        ).optimize_for_list()
    )
    permissions = ObjectPermissionSerializer(many=True, read_only=True)
    downloads = serializers.SerializerMethodField()
    tag_string = serializers.CharField(required=False)
    access_type = serializers.SerializerMethodField()

    class Meta:
        model = Collection
        fields = ('name',
                  'uid',
                  'kind',
                  'url',
                  'parent',
                  'owner',
                  'owner__username',
                  'downloads',
                  'date_created',
                  'date_modified',
                  'ancestors',
                  'children',
                  'permissions',
                  'access_type',
                  'discoverable_when_public',
                  'tag_string',)
        lookup_field = 'uid'
        extra_kwargs = {
            'assets': {
                'lookup_field': 'uid',
            },
            'uid': {
                'read_only': True,
            },
        }

    def _get_tag_names(self, obj):
        return obj.tags.names()

    def get_downloads(self, obj):
        request = self.context.get('request', None)
        obj_url = reverse(
            'collection-detail', args=(obj.uid,), request=request)
        return [
            {'format': 'zip', 'url': '%s?format=zip' % obj_url},
        ]

    def get_access_type(self, obj):
        try:
            request = self.context['request']
        except KeyError:
            return None
        if request.user == obj.owner:
            return 'owned'
        # `obj.permissions.filter(...).exists()` would be cleaner, but it'd
        # cost a query. This ugly loop takes advantage of having already called
        # `prefetch_related()`
        for permission in obj.permissions.all():
            if not permission.deny and permission.user == request.user:
                return 'shared'
        for subscription in obj.usercollectionsubscription_set.all():
            # `usercollectionsubscription_set__user` is not prefetched
            if subscription.user_id == request.user.pk:
                return 'subscribed'
        if obj.discoverable_when_public:
            return 'public'
        if request.user.is_superuser:
            return 'superuser'
        raise Exception(u'{} has unexpected access to {}'.format(
            request.user.username, obj.uid))


class SitewideMessageSerializer(serializers.ModelSerializer):
    class Meta:
        model = SitewideMessage
        lookup_field = 'slug'
        fields = ('slug',
                  'body',)

class CollectionListSerializer(CollectionSerializer):
    children_count = serializers.SerializerMethodField()
    assets_count = serializers.SerializerMethodField()

    def get_children_count(self, obj):
        return obj.children.count()

    def get_assets_count(self, obj):
        return Asset.objects.filter(parent=obj).only('pk').count()
        return obj.assets.count()

    class Meta(CollectionSerializer.Meta):
        fields = ('name',
                  'uid',
                  'kind',
                  'url',
                  'parent',
                  'owner',
                  'children_count',
                  'assets_count',
                  'owner__username',
                  'date_created',
                  'date_modified',
                  'permissions',
                  'access_type',
                  'discoverable_when_public',
                  'tag_string',)


class AuthorizedApplicationUserSerializer(serializers.BaseSerializer):
    username = serializers.CharField()
    password = serializers.CharField(style={'input_type': 'password'})
    token = serializers.CharField(read_only=True)
    def to_internal_value(self, data):
        field_names = ('username', 'password')
        validation_errors = {}
        validated_data = {}
        for field_name in field_names:
            value = data.get(field_name)
            if not value:
                validation_errors[field_name] = 'This field is required.'
            else:
                validated_data[field_name] = value
        if len(validation_errors):
            raise exceptions.ValidationError(validation_errors)
        return validated_data


class OneTimeAuthenticationKeySerializer(serializers.ModelSerializer):
    username = serializers.SlugRelatedField(
        slug_field='username', source='user', queryset=User.objects.all())
    class Meta:
        model = OneTimeAuthenticationKey
        fields = ('username', 'key', 'expiry')


class UserCollectionSubscriptionSerializer(serializers.ModelSerializer):
    url = serializers.HyperlinkedIdentityField(
        lookup_field='uid',
        view_name='usercollectionsubscription-detail'
    )
    collection = RelativePrefixHyperlinkedRelatedField(
        lookup_field='uid',
        view_name='collection-detail',
        queryset=Collection.objects.none() # will be set in __init__()
    )
    uid = serializers.ReadOnlyField()

    def __init__(self, *args, **kwargs):
        super(UserCollectionSubscriptionSerializer, self).__init__(
            *args, **kwargs)
        self.fields['collection'].queryset = get_objects_for_user(
            get_anonymous_user(),
            'view_collection',
            Collection.objects.filter(discoverable_when_public=True)
        )

    class Meta:
        model = UserCollectionSubscription
        lookup_field = 'uid'
        fields = ('url', 'collection', 'uid')<|MERGE_RESOLUTION|>--- conflicted
+++ resolved
@@ -17,12 +17,8 @@
 from django.conf import settings
 from django.utils.http import urlquote
 from rest_framework import serializers, exceptions
-<<<<<<< HEAD
-from rest_framework.pagination import LimitOffsetPagination, _positive_int
+from rest_framework.pagination import LimitOffsetPagination, _positive_int, PageNumberPagination
 from rest_framework.response import Response
-=======
-from rest_framework.pagination import LimitOffsetPagination, PageNumberPagination
->>>>>>> 05635446
 from rest_framework.reverse import reverse_lazy, reverse
 from rest_framework.utils.urls import replace_query_param, remove_query_param
 from taggit.models import Tag
@@ -84,7 +80,6 @@
         return reverse_lazy('api-root', request=self.context.get('request'))
 
 
-<<<<<<< HEAD
 class HybridPagination(LimitOffsetPagination):
     max_limit = 100
     default_limit = max_limit
@@ -195,13 +190,13 @@
             html_json['page_links'][i] = page_link._replace(url=link)
 
         return html_json
-=======
+
+
 class TinyPaginated(PageNumberPagination):
     """
     Same as Paginated with a small page size
     """
     page_size = 50
->>>>>>> 05635446
 
 
 class WritableJSONField(serializers.Field):
