--- conflicted
+++ resolved
@@ -1,13 +1,4 @@
-<<<<<<< HEAD
-from __future__ import absolute_import
-
-from django.contrib.auth.models import User
-from django.test import TestCase
-
-from ..models.collection import Collection
-from ..models.survey_asset import SurveyAsset
-from ..models.object_permission import get_all_objects_for_user
-=======
+
 from rest_framework import status
 from django.test import TestCase
 from kpi.models.collection import Collection
@@ -17,8 +8,6 @@
 from django.contrib.contenttypes.models import ContentType
 from django.contrib.auth.models import User, AnonymousUser, Permission
 from django.core.exceptions import ValidationError
->>>>>>> bca97014
-
 class CreateCollectionTests(TestCase):
     fixtures = ['test_data']
 
