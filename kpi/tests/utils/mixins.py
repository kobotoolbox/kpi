import base64
import json
from io import StringIO

import responses
from django.conf import settings
from django.core.files.base import ContentFile
from rest_framework import status
from rest_framework.reverse import reverse

from kobo.apps.openrosa.apps.logger.models.instance import Instance
from kobo.apps.openrosa.apps.logger.xform_instance_parser import remove_uuid_prefix
from kpi.models.asset_file import AssetFile
from kpi.tests.utils.mock import (
    enketo_edit_instance_response,
    enketo_view_instance_response,
)
from kpi.utils.xml import (
    edit_submission_xml,
    fromstring_preserve_root_xmlns,
    xml_tostring,
)


class AssetFileTestCaseMixin:

    @property
    def asset_file_payload(self):
        geojson_ = StringIO(
            json.dumps(
                {
                    'type': 'Feature',
                    'geometry': {'type': 'Point', 'coordinates': [125.6, 10.1]},
                    'properties': {'name': 'Dinagat Islands'},
                }
            )
        )
        geojson_.name = 'dingagat_island.geojson'
        return {
            'file_type': AssetFile.MAP_LAYER,
            'description': 'Dinagat Islands',
            'content': geojson_,
            'metadata': json.dumps({'source': 'http://geojson.org/'}),
        }

    def create_asset_file(self, payload=None, status_code=status.HTTP_201_CREATED):
        payload = self.asset_file_payload if payload is None else payload

        response = self.client.get(self.list_url)
        self.assertEqual(response.status_code, status.HTTP_200_OK)
        self.assertEqual(json.loads(response.content)['count'], 0)
        response = self.client.post(self.list_url, payload)
        self.assertEqual(response.status_code, status_code)
        return response

    def delete_asset_file(self):
        af_uid = self.verify_asset_file(self.create_asset_file())
        detail_url = reverse(
            self._get_endpoint('asset-file-detail'),
            args=(self.asset.uid, af_uid),
        )
        response = self.client.delete(detail_url)
        self.assertEqual(response.status_code, status.HTTP_204_NO_CONTENT)
        # TODO: test that the file itself is removed

    def get_asset_file_content(self, url):
        response = self.client.get(url)
        return b''.join(response.streaming_content)

    def verify_asset_file(self, response, payload=None, form_media=False):
        posted_payload = self.asset_file_payload if payload is None else payload
        response_dict = json.loads(response.content)
        self.assertEqual(
            response_dict['asset'],
            self.absolute_reverse(
                self._get_endpoint('asset-detail'), args=[self.asset.uid]
            ),
        )
        self.assertEqual(
            response_dict['user'],
            self.absolute_reverse(
                self._get_endpoint('user-kpi-detail'),
                args=[self.current_username],
            ),
        )
        self.assertEqual(
            response_dict['user__username'],
            self.current_username,
        )

        # Some metadata properties are added when file is created.
        # Let's compare without them
        response_metadata = dict(response_dict['metadata'])

        if not form_media:
            # `filename` is only mandatory with form media files
            response_metadata.pop('filename', None)

        response_metadata.pop('mimetype', None)
        response_metadata.pop('hash', None)

        self.assertEqual(json.dumps(response_metadata), posted_payload['metadata'])
        for field in 'file_type', 'description':
            self.assertEqual(response_dict[field], posted_payload[field])

        # Content uploaded as binary
        try:
            posted_payload['content'].seek(0)
        except KeyError:
            pass
        else:
            expected_content = posted_payload['content'].read().encode()
            self.assertEqual(
                self.get_asset_file_content(response_dict['content']),
                expected_content,
            )
            return response_dict['uid']

        # Content uploaded as base64
        try:
            base64_encoded = posted_payload['base64Encoded']
        except KeyError:
            pass
        else:
            media_content = base64_encoded[base64_encoded.index('base64') + 7:]
            expected_content = base64.decodebytes(media_content.encode())
            self.assertEqual(
                self.get_asset_file_content(response_dict['content']),
                expected_content,
            )
            return response_dict['uid']

        # Content uploaded as a URL
        metadata = json.loads(posted_payload['metadata'])
        payload_url = metadata['redirect_url']
        # If none of the other upload methods have been chosen,
        # `redirect_url` should be present in the response because user
        # must have provided a redirect url. Otherwise, a validation error
        # should have been raised about invalid payload.
        response_url = response_dict['metadata']['redirect_url']
        assert response_url == payload_url and response_url != ''
        return response_dict['uid']


class SubmissionDeleteTestCaseMixin:

    def _delete_submission(self, submission: dict):
        response = self.client.get(self.submission_list_url)
        submission_count = response.data['count']

        url = reverse(
            self._get_endpoint('submission-detail'),
            kwargs={
<<<<<<< HEAD
                'parent_lookup_asset': self.asset.uid,
                'submission_id_or_root_uuid': submission['_id'],
=======
                'uid_asset': self.asset.uid,
                'pk': submission['_id'],
>>>>>>> 91cfeb8d
            },
        )

        response = self.client.delete(url, HTTP_ACCEPT='application/json')
        assert response.status_code == status.HTTP_204_NO_CONTENT

        response = self.client.get(self.submission_list_url)
        assert response.data['count'] == submission_count - 1

    def _delete_submissions(self):
        response = self.client.get(self.submission_list_url)
        assert response.data['count'] != 0

        response = self.client.delete(self.submission_bulk_url, format='json')
        # `confirm` must be sent within the payload (when all submissions are
        # deleted). Otherwise, a ValidationError is raised
        assert response.status_code == status.HTTP_400_BAD_REQUEST

        data = {'payload': {'confirm': True}}
        response = self.client.delete(
            self.submission_bulk_url, data=data, format='json'
        )
        assert response.status_code == status.HTTP_200_OK

        response = self.client.get(self.submission_list_url)
        assert response.data['count'] == 0


class SubmissionEditTestCaseMixin:

    def _get_edit_link(self):
        ee_url = f'{settings.ENKETO_URL}/{settings.ENKETO_EDIT_INSTANCE_ENDPOINT}'
        # Mock Enketo response
        responses.add_callback(
            responses.POST,
            ee_url,
            callback=enketo_edit_instance_response,
            content_type='application/json',
        )

        submission_edit_link_url = reverse(
            self._get_endpoint('submission-enketo-edit'),
            kwargs={
<<<<<<< HEAD
                'parent_lookup_asset': self.asset.uid,
                'submission_id_or_root_uuid': self.submission['_id'],
=======
                'uid_asset': self.asset.uid,
                'pk': self.submission['_id'],
>>>>>>> 91cfeb8d
            },
        )

        response = self.client.get(submission_edit_link_url, {'format': 'json'})
        assert response.status_code == status.HTTP_200_OK
        expected_response = {
            'url': f"{settings.ENKETO_URL}/edit/{self.submission['_uuid']}",
            'version_uid': self.asset.latest_deployed_version.uid,
        }
        assert response.data == expected_response

    def _simulate_edit_submission(self, instance: Instance):
        # Simulate editing the submission:
        # - fetch the original XML
        # - generate a new snapshot
        # - inject rootUuid and deprecatedID in XML
        submission_xml = instance.xml
        submission_json = self.asset.deployment.get_submission(
            instance.pk, self.asset.owner, format_type='json'
        )
        xml_parsed = fromstring_preserve_root_xmlns(submission_xml)
        xml_root_node_name = xml_parsed.tag

        last_deployed_version = self.asset.deployed_versions.first()

        snapshot = self.asset.snapshot(
            regenerate=True,
            root_node_name=xml_root_node_name,
            version_uid=last_deployed_version.uid,
            submission_uuid=remove_uuid_prefix(submission_json['meta/rootUuid']),
        )

        edit_submission_xml(
            xml_parsed, 'meta/deprecatedID', submission_json['meta/instanceID']
        )
        edit_submission_xml(
            xml_parsed, 'meta/rootUuid', submission_json['meta/rootUuid']
        )
        _, new_submission_uuid = self.asset.deployment.generate_new_instance_id()
        edit_submission_xml(xml_parsed, 'meta/instanceID', new_submission_uuid)
        edited_submission = xml_tostring(xml_parsed)

        # Submit the edited XML
        url = reverse(
            self._get_endpoint('assetsnapshot-submission-openrosa'),
            args=(snapshot.uid,),
        )

        data = {'xml_submission_file': ContentFile(edited_submission)}
        response = self.client.post(url, data)

        # The submission edit should succeed and create a new Instance
        assert response.status_code == status.HTTP_201_CREATED


class SubmissionValidationStatusTestCaseMixin:

    def _delete_status(self):
        response = self.client.delete(self.validation_status_url)
        assert response.status_code == status.HTTP_204_NO_CONTENT

        # Ensure delete worked.
        response = self.client.get(self.validation_status_url)
        assert response.status_code == status.HTTP_200_OK
        assert response.data == {}

    def _delete_statuses(self):
        data = {
            'payload': {
                'validation_status.uid': None,
            }
        }
        response = self.client.delete(
            self.validation_statuses_url, data=data, format='json'
        )
        # `confirm` must be sent within the payload (when all submissions are
        # modified). Otherwise, a ValidationError is raised
        assert response.status_code == status.HTTP_400_BAD_REQUEST

        data['payload']['confirm'] = True
        response = self.client.delete(
            self.validation_statuses_url, data=data, format='json'
        )
        assert response.status_code == status.HTTP_200_OK

        # Ensure update worked.
        response_list = self.client.get(self.submission_list_url)
        for submission in response_list.data['results']:
            assert submission['_validation_status'] == {}

        return response

    def _update_status(
        self, username: str, status_uid: str = 'validation_status_not_approved'
    ):
        data = {'validation_status.uid': status_uid}
        response = self.client.patch(self.validation_status_url, data=data)
        assert response.status_code == status.HTTP_200_OK

        # Ensure update worked.
        response = self.client.get(self.validation_status_url)
        assert response.status_code == status.HTTP_200_OK
        assert response.data['by_whom'] == username
        assert response.data['uid'] == data['validation_status.uid']

    def _update_statuses(self, status_uid: str = 'validation_status_not_approved'):
        # Make the owner change validation status of all submissions
        data = {
            'payload': {
                'validation_status.uid': status_uid,
                'confirm': True,
            }
        }
        response = self.client.patch(
            self.validation_statuses_url, data=data, format='json'
        )
        assert response.status_code == status.HTTP_200_OK

    def _validate_statuses(
        self, empty: bool = False, uid: str = None, username: str = None
    ):

        response = self.client.get(self.submission_list_url, format='json')
        assert response.status_code == status.HTTP_200_OK

        if empty:
            statuses = [not s['_validation_status'] for s in response.data['results']]
        else:
            statuses = [
                s['_validation_status']['uid'] == uid
                and s['_validation_status']['by_whom'] == username
                for s in response.data['results']
            ]

        assert all(statuses)


class SubmissionViewTestCaseMixin:

    def _get_view_link(self):
        ee_url = f'{settings.ENKETO_URL}/{settings.ENKETO_VIEW_INSTANCE_ENDPOINT}'

        # Mock Enketo response
        responses.add_callback(
            responses.POST,
            ee_url,
            callback=enketo_view_instance_response,
            content_type='application/json',
        )

        submission_view_link_url = reverse(
            self._get_endpoint('submission-enketo-view'),
            kwargs={
<<<<<<< HEAD
                'parent_lookup_asset': self.asset.uid,
                'submission_id_or_root_uuid': self.submission['_id'],
=======
                'uid_asset': self.asset.uid,
                'pk': self.submission['_id'],
>>>>>>> 91cfeb8d
            },
        )

        response = self.client.get(submission_view_link_url, {'format': 'json'})
        assert response.status_code == status.HTTP_200_OK

        expected_response = {
            'url': f"{settings.ENKETO_URL}/view/{self.submission['_uuid']}",
            'version_uid': self.asset.latest_deployed_version.uid,
        }
        assert response.data == expected_response


class PermissionAssignmentTestCaseMixin:

    def get_asset_perm_assignment_list_url(self, asset):
        return reverse(
            self._get_endpoint('asset-permission-assignment-list'),
            kwargs={'uid_asset': asset.uid},
        )

    def get_urls_for_asset_perm_assignment_objs(self, perm_assignments, asset):
        return [
            self.absolute_reverse(
                self._get_endpoint('asset-permission-assignment-detail'),
                kwargs={'uid_permission_assignment': uid, 'uid_asset': asset.uid},
            )
            for uid in perm_assignments.values_list('uid', flat=True)
        ]


class RequiresStripeAPIKeyMixin:
    @staticmethod
    def create_stripe_api_key():
        if settings.STRIPE_ENABLED:
            from djstripe.models import APIKey

            APIKey.objects.create(
                type='publishable', livemode=False, secret='fake_public_key'
            )<|MERGE_RESOLUTION|>--- conflicted
+++ resolved
@@ -151,13 +151,8 @@
         url = reverse(
             self._get_endpoint('submission-detail'),
             kwargs={
-<<<<<<< HEAD
-                'parent_lookup_asset': self.asset.uid,
-                'submission_id_or_root_uuid': submission['_id'],
-=======
                 'uid_asset': self.asset.uid,
                 'pk': submission['_id'],
->>>>>>> 91cfeb8d
             },
         )
 
@@ -201,13 +196,8 @@
         submission_edit_link_url = reverse(
             self._get_endpoint('submission-enketo-edit'),
             kwargs={
-<<<<<<< HEAD
-                'parent_lookup_asset': self.asset.uid,
-                'submission_id_or_root_uuid': self.submission['_id'],
-=======
                 'uid_asset': self.asset.uid,
                 'pk': self.submission['_id'],
->>>>>>> 91cfeb8d
             },
         )
 
@@ -361,13 +351,8 @@
         submission_view_link_url = reverse(
             self._get_endpoint('submission-enketo-view'),
             kwargs={
-<<<<<<< HEAD
-                'parent_lookup_asset': self.asset.uid,
-                'submission_id_or_root_uuid': self.submission['_id'],
-=======
                 'uid_asset': self.asset.uid,
                 'pk': self.submission['_id'],
->>>>>>> 91cfeb8d
             },
         )
 
