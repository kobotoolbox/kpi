# coding: utf-8
import json
import os
from mimetypes import guess_type
from tempfile import NamedTemporaryFile
from typing import Optional
from urllib.parse import parse_qs, unquote

from django.conf import settings
from django.core.files import File
from rest_framework import status

from kpi.mixins.audio_converter import ConverterMixin


<<<<<<< HEAD
def enketo_edit_instance_response(request):
    """
    Simulate Enketo response
    """
    # Decode `x-www-form-urlencoded` data
    body = {k: v[0] for k, v in parse_qs(unquote(request.body)).items()}

    resp_body = {
        'edit_url': (
            f"{settings.ENKETO_URL}/edit/{body['instance_id']}"
        )
    }
    headers = {}
    return status.HTTP_201_CREATED, headers, json.dumps(resp_body)


def enketo_view_instance_response(request):
    """
    Simulate Enketo response
    """
    # Decode `x-www-form-urlencoded` data
    body = {k: v[0] for k, v in parse_qs(unquote(request.body)).items()}
    
    resp_body = {
        'view_url': (
            f"{settings.ENKETO_URL}/view/{body['instance_id']}"
        )
    }
    headers = {}
    return status.HTTP_201_CREATED, headers, json.dumps(resp_body)


class MockAttachment(MP3ConverterMixin):
=======
class MockAttachment(ConverterMixin):
>>>>>>> 6bdda473
    """
    Mock object to simulate ReadOnlyKobocatAttachment.
    Relationship with ReadOnlyKobocatInstance is ignored but could be implemented
    """
    def __init__(self, pk: int, filename: str, mimetype: str = None, **kwargs):

        self.id = pk  # To mimic Django model instances
        self.pk = pk
        basename = os.path.basename(filename)
        file_ = os.path.join(
            settings.BASE_DIR,
            'kpi',
            'tests',
            basename
        )

        self.media_file = File(open(file_, 'rb'), basename)
        self.media_file.path = file_
        self.content = self.media_file.read()
        self.media_file_basename = basename
        if not mimetype:
            self.mimetype, _ = guess_type(file_)
        else:
            self.mimetype = mimetype

    def __exit__(self, exc_type, exc_val, exc_tb):
        self.media_file.close()

    @property
    def absolute_path(self):
        return self.media_file.path

    def protected_path(self, format_: Optional[str] = None):
        if format_ in self.AVAILABLE_CONVERSIONS:
            suffix = f'.{format_}'
            with NamedTemporaryFile(suffix=suffix) as f:
                self.content = self.get_converter_content(format_)
            return f.name
        else:
            return self.absolute_path<|MERGE_RESOLUTION|>--- conflicted
+++ resolved
@@ -13,7 +13,6 @@
 from kpi.mixins.audio_converter import ConverterMixin
 
 
-<<<<<<< HEAD
 def enketo_edit_instance_response(request):
     """
     Simulate Enketo response
@@ -46,10 +45,7 @@
     return status.HTTP_201_CREATED, headers, json.dumps(resp_body)
 
 
-class MockAttachment(MP3ConverterMixin):
-=======
 class MockAttachment(ConverterMixin):
->>>>>>> 6bdda473
     """
     Mock object to simulate ReadOnlyKobocatAttachment.
     Relationship with ReadOnlyKobocatInstance is ignored but could be implemented
