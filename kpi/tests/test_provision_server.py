--- conflicted
+++ resolved
@@ -13,11 +13,7 @@
     @classmethod
     def setUpClass(cls):
         super().setUpClass()
-<<<<<<< HEAD
-        # Delete any social app that could be added by migration
-=======
         # Delete any social app that could have been added by migration
->>>>>>> bb4062ab
         # `0007_add_providers_from_environment_to_db`
         SocialApp.objects.all().delete()
 
