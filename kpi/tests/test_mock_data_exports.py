# coding: utf-8
import os
import zipfile
from collections import defaultdict
from zoneinfo import ZoneInfo

import datetime
import mock
import openpyxl
<<<<<<< HEAD
import pytz
=======
>>>>>>> bd69bbe6
from django.conf import settings
from django.contrib.auth.models import User
from django.urls import reverse
from django.test import TestCase

from kobo.apps.reports import report_data
from kpi.constants import (
    PERM_CHANGE_ASSET,
    PERM_PARTIAL_SUBMISSIONS,
    PERM_VIEW_ASSET,
    PERM_VIEW_SUBMISSIONS,
)
from kpi.models import Asset, ExportTask
from kpi.utils.object_permission import get_anonymous_user
from kpi.utils.mongo_helper import drop_mock_only


class MockDataExportsBase(TestCase):
    """
    Creates self.asset, deploys it using the mock backend, and makes some
    submissions to it
    """

    fixtures = ['test_data']


    forms = {
        'Identificación de animales': {
            'content': {
                'choices': [
                    {
                        '$autovalue': 'spherical',
                        '$kuid': 'jfDnpH2n9',
                        'label': ['Spherical', 'Esf\xe9rico'],
                        'list_name': 'symmetry',
                        'name': 'spherical',
                    },
                    {
                        '$autovalue': 'radial',
                        '$kuid': '07Wr5ehxt',
                        'label': ['Radial', 'Radial'],
                        'list_name': 'symmetry',
                        'name': 'radial',
                    },
                    {
                        '$autovalue': 'bilateral',
                        '$kuid': 'vn5m3TZkF',
                        'label': ['Bilateral', 'Bilateral'],
                        'list_name': 'symmetry',
                        'name': 'bilateral',
                    },
                    {
                        '$autovalue': 'yes',
                        '$kuid': 'thb0B532I',
                        'label': ['Yes', 'S\xed'],
                        'list_name': 'fluids',
                        'name': 'yes',
                    },
                    {
                        '$autovalue': 'yes__and_some_',
                        '$kuid': 'WrTMETvzY',
                        'label': [
                            'Yes, and some extracellular space',
                            'S\xed, y alg\xfan espacio extracelular',
                        ],
                        'list_name': 'fluids',
                        'name': 'yes__and_some_',
                    },
                    {
                        '$autovalue': 'no___unsure',
                        '$kuid': 'i1KtAuy3a',
                        'label': ['No / Unsure', 'No / Inseguro'],
                        'list_name': 'fluids',
                        'name': 'no___unsure',
                    },
                    {
                        '$autovalue': 'yes',
                        '$kuid': 'QfrYJgSNH',
                        'label': ['Yes', 'S\xed'],
                        'list_name': 'yes_no',
                        'name': 'yes',
                    },
                    {
                        '$autovalue': 'no',
                        '$kuid': 'KzgCswpU2',
                        'label': ['No', 'No'],
                        'list_name': 'yes_no',
                        'name': 'no',
                    },
                ],
                'schema': '1',
                'settings': {'id_string': 'Identificaci_n_de_animales'},
                'survey': [
                    {
                        '$autoname': 'start',
                        '$kuid': 'df516ecd',
                        'name': 'start',
                        'type': 'start',
                    },
                    {
                        '$autoname': 'end',
                        '$kuid': '7b054499',
                        'name': 'end',
                        'type': 'end',
                    },
                    {
                        '$autoname': 'external_characteristics',
                        '$kuid': 'cbc4ba77',
                        'label': [
                            'External Characteristics',
                            'Caracter\xedsticas externas',
                        ],
                        'name': 'external_characteristics',
                        'type': 'begin_group',
                    },
                    {
                        '$autoname': 'What_kind_of_symmetry_do_you_have',
                        '$kuid': 'f073bdb4',
                        'label': [
                            'What kind of symmetry do you have?',
                            '\xbfQu\xe9 tipo de simetr\xeda tiene?',
                        ],
                        'name': 'What_kind_of_symmetry_do_you_have',
                        'required': False,
                        'select_from_list_name': 'symmetry',
                        'tags': ['hxl:#symmetry'],
                        'type': 'select_multiple',
                    },
                    {
                        '$autoname': 'How_many_segments_does_your_body_have',
                        '$kuid': '2b4d8728',
                        'label': [
                            'How many segments does your body have?',
                            '\xbfCu\xe1ntos segmentos tiene tu cuerpo?',
                        ],
                        'name': 'How_many_segments_does_your_body_have',
                        'required': False,
                        'tags': ['hxl:#segments'],
                        'type': 'integer',
                    },
                    {'$kuid': '56d0cd68', 'type': 'end_group'},
                    {
                        '$autoname': 'Do_you_have_body_flu_intracellular_space',
                        '$kuid': '5fa1fc59',
                        'label': [
                            'Do you have body fluids that occupy intracellular space?',
                            '\xbfTienes fluidos corporales que ocupan espacio intracelular?',
                        ],
                        'name': 'Do_you_have_body_flu_intracellular_space',
                        'required': False,
                        'select_from_list_name': 'fluids',
                        'tags': ['hxl:#fluids'],
                        'type': 'select_one',
                    },
                    {
                        '$autoname': 'Do_you_descend_from_unicellular_organism',
                        '$kuid': 'bfde6907',
                        'label': [
                            'Do you descend from an ancestral unicellular organism?',
                            '\xbfDesciende de un organismo unicelular ancestral?',
                        ],
                        'name': 'Do_you_descend_from_unicellular_organism',
                        'required': False,
                        'select_from_list_name': 'yes_no',
                        'type': 'select_one',
                    },
                ],
                'translated': ['label'],
                'translations': ['English', 'Spanish'],
            },
            'submissions': [
                {
                    'Do_you_descend_from_unicellular_organism': 'no',
                    'Do_you_have_body_flu_intracellular_space': 'yes__and_some_',
                    '_attachments': [],
                    '_bamboo_dataset_id': '',
                    '_geolocation': [None, None],
                    '_id': 61,
                    '_notes': [],
                    '_status': 'submitted_via_web',
                    '_submission_time': '2017-10-23T09:41:19',
                    '_submitted_by': None,
                    '_tags': [],
                    '_uuid': '48583952-1892-4931-8d9c-869e7b49bafb',
                    '_xform_id_string': 'aX6CUrtnHfZE64CnNdjzuz',
                    'end': '2017-10-23T05:41:13.000-04:00',
                    'external_characteristics/How_many_segments_does_your_body_have': '6',
                    'external_characteristics/What_kind_of_symmetry_do_you_have': 'spherical radial bilateral',
                    'formhub/uuid': '1511083383a64c9dad1eca3795cd3788',
                    'meta/instanceID': 'uuid:48583952-1892-4931-8d9c-869e7b49bafb',
                    'start': '2017-10-23T05:40:39.000-04:00',
                },
                {
                    'Do_you_descend_from_unicellular_organism': 'no',
                    'Do_you_have_body_flu_intracellular_space': 'yes',
                    '_attachments': [],
                    '_bamboo_dataset_id': '',
                    '_geolocation': [None, None],
                    '_id': 62,
                    '_notes': [],
                    '_status': 'submitted_via_web',
                    '_submission_time': '2017-10-23T09:41:38',
                    '_submitted_by': None,
                    '_tags': [],
                    '_uuid': '317ba7b7-bea4-4a8c-8620-a483c3079c4b',
                    '_xform_id_string': 'aX6CUrtnHfZE64CnNdjzuz',
                    'end': '2017-10-23T05:41:32.000-04:00',
                    'external_characteristics/How_many_segments_does_your_body_have': '3',
                    'external_characteristics/What_kind_of_symmetry_do_you_have': 'radial',
                    'formhub/uuid': '1511083383a64c9dad1eca3795cd3788',
                    'meta/instanceID': 'uuid:317ba7b7-bea4-4a8c-8620-a483c3079c4b',
                    'start': '2017-10-23T05:41:14.000-04:00',
                },
                {
                    'Do_you_descend_from_unicellular_organism': 'yes',
                    'Do_you_have_body_flu_intracellular_space': 'no___unsure',
                    '_attachments': [],
                    '_bamboo_dataset_id': '',
                    '_geolocation': [None, None],
                    '_id': 63,
                    '_notes': [],
                    '_status': 'submitted_via_web',
                    '_submission_time': '2017-10-23T09:42:11',
                    '_submitted_by': 'anotheruser',
                    '_tags': [],
                    '_uuid': '3f15cdfe-3eab-4678-8352-7806febf158d',
                    '_xform_id_string': 'aX6CUrtnHfZE64CnNdjzuz',
                    'end': '2017-10-23T05:42:05.000-04:00',
                    'external_characteristics/How_many_segments_does_your_body_have': '2',
                    'external_characteristics/What_kind_of_symmetry_do_you_have': 'bilateral',
                    'formhub/uuid': '1511083383a64c9dad1eca3795cd3788',
                    'meta/instanceID': 'uuid:3f15cdfe-3eab-4678-8352-7806febf158d',
                    'start': '2017-10-23T05:41:32.000-04:00',
                },
            ],
        },
        'Simple repeat group': {
            'content': {
                'schema': '1',
                'survey': [
                    {
                        'type': 'begin_group',
                        'name': 'people',
                        'label': ['People'],
                    },
                    {
                        'type': 'begin_repeat',
                        'name': 'person',
                        'label': ['person'],
                    },
                    {
                        'type': 'text',
                        'label': ['name'],
                    },
                    {
                        'type': 'integer',
                        'label': ['age'],
                    },
                    {'type': 'end_repeat'},
                    {'type': 'end_group'},
                ],
                'settings': {},
                'translated': ['label'],
                'translations': [None],
            },
            'submissions': [
                {
                    '_id': 9999,
                    'formhub/uuid': 'cfb562511e8e44d1998de69002b492d9',
                    'people/person': [
                        {
                            'people/person/name': 'Julius Caesar',
                            'people/person/age': '55',
                        },
                        {
                            'people/person/name': 'Augustus',
                            'people/person/age': '75',
                        },
                    ],
                    '__version__': 'vbKavWWCpgBCZms6hQX4FN',
                    'meta/instanceID': 'uuid:f80be949-89b5-4af1-a29d-7d292b2bc0cd',
                    '_xform_id_string': 'aaURCfR8mYe8pzc5h3YiZG',
                    '_uuid': 'f80be949-89b5-4af1-a29d-7d292b2bc0cd',
                    '_attachments': [],
                    '_status': 'submitted_via_web',
                    '_geolocation': [None, None],
                    '_submission_time': '2021-06-30T22:12:56',
                    '_tags': [],
                    '_notes': [],
                    '_validation_status': {},
                    '_submitted_by': None,
                }
            ],
        },
        'Simple media': {
            'content': {
                'schema': '1',
                'survey': [
                    {
                        'type': 'image',
                        'name': 'an_image',
                        'label': ['Submit an image'],
                    },
                ],
                'settings': {},
                'translated': ['label'],
                'translations': [None],
            },
            'submissions': [
                {
                    '_id': 99999,
                    'formhub/uuid': 'cfb562511e8e44d1998de69002b49299',
                    'an_image': 'image.png',
                    '__version__': 'vbKavWWCpgBCZms6hQX4FB',
                    'meta/instanceID': 'uuid:f80be949-89b5-4af1-a42d-7d292b2bc0cd',
                    '_xform_id_string': 'aaURCfR8mYe8pzc5h3YiZz',
                    '_uuid': 'f80be949-89b5-4af1-a42d-7d292b2bc0cd',
                    '_attachments': [
                        {
                            'download_url': 'http://testserver/image.png',
                            'filename': 'path/to/image.png',
                            }
                        ],
                    '_status': 'submitted_via_web',
                    '_geolocation': [None, None],
                    '_submission_time': '2021-06-30T22:12:56',
                    '_tags': [],
                    '_notes': [],
                    '_validation_status': {},
                    '_submitted_by': None,
                }
            ],
        },
    }

    @drop_mock_only
    def setUp(self):
        self.user = User.objects.get(username='someuser')
        self.form_names = list(self.forms.keys())
        # Clean up MongoDB documents
        settings.MONGO_DB.instances.drop()

        self.assets = {
            name: self._create_asset_with_submissions(
                user=self.user,
                content=form['content'],
                name=name,
                submissions=form['submissions'],
            )
            for name, form in self.forms.items()
        }
        self.asset = self.assets[self.form_names[0]]

    @staticmethod
    def _create_asset_with_submissions(user, content, name, submissions):
        asset = Asset.objects.create(
            name=name,
            content=content,
            owner=user
        )
        asset.deploy(backend='mock', active=True)
        asset.save()

        v_uid = asset.latest_deployed_version.uid
        for submission in submissions:
            submission.update({
                '__version__': v_uid
            })
        asset.deployment.mock_submissions(submissions, flush_db=False)
        return asset


class MockDataExports(MockDataExportsBase):
    def setUp(self):
        super().setUp()

        self.anotheruser = User.objects.get(username='anotheruser')
        partial_perms = {
            PERM_VIEW_SUBMISSIONS: [
                {'_submitted_by': self.anotheruser.username}
            ]
        }
        for asset in self.assets.values():
            asset.assign_perm(
                self.anotheruser,
                PERM_PARTIAL_SUBMISSIONS,
                partial_perms=partial_perms,
            )

        self.formpack, self.submission_stream = report_data.build_formpack(
            self.asset,
            submission_stream=self.asset.deployment.get_submissions(
                self.asset.owner
            ),
        )

    def run_csv_export_test(
        self, expected_lines=None, export_options=None, asset=None, user=None
    ):
        """
        Repeat yourself less while writing CSV export tests.

        `expected_lines`: a list of strings *without* trailing newlines whose
                          UTF-8 encoded representation should match the export
                          result
        `export_options`: (optional) a list of extra options for
                          `ExportTask.data`. Do not include `source` or `type`
        `asset`: (optional) the asset to export. Defaults to `self.asset`
        `user`: (optional) the user to own the export. Defaults to `self.user`
        """
        export_task = ExportTask()
        asset = self.asset if asset is None else asset
        export_task.user = self.user if user is None else user
        export_task.data = {
            'source': reverse('asset-detail', args=[asset.uid]),
            'type': 'csv'
        }
        if export_options:
            export_task.data.update(export_options)
        messages = defaultdict(list)
        export_task._run_task(messages)

        if expected_lines is not None:
            expected_lines = [
                (line + '\r\n').encode('utf-8') for line in expected_lines
            ]
            result_lines = list(export_task.result)
            self.assertEqual(result_lines, expected_lines)

        self.assertFalse(messages)

    def run_xls_export_test(
        self,
        expected_data,
        export_options=None,
        user=None,
        asset=None,
        repeat_group=False,
    ):
        """
        Repeat yourself less while writing XLS export tests.
        `expected_rows`: a list of strings *without* trailing newlines whose
                          UTF-8 encoded representation should match the export
                          result
        `export_options`: a list of extra options for `ExportTask.data`. Do not
                          include `source` or `type`
        """
        asset = self.asset if asset is None else asset
        export_task = ExportTask()
        export_task.user = self.user if user is None else user
        export_task.data = {
            'source': reverse('asset-detail', args=[asset.uid]),
            'type': 'xls',
        }
        if export_options:
            export_task.data.update(export_options)
        messages = defaultdict(list)
        export_task._run_task(messages)
        assert not messages

        book = openpyxl.load_workbook(export_task.result)
        expected_sheet_names = list(expected_data.keys())
        assert book.sheetnames == expected_sheet_names

        for sheet_name in expected_sheet_names:
            expected_rows = expected_data[sheet_name]
            sheet = book[sheet_name]
            assert sheet.max_row == len(expected_rows)

            for row_index, expected_row in enumerate(expected_rows):
                result_row = [
                    cell.value if cell.value is not None else ''
                    for cell in sheet[row_index + 1]
                ]
                assert result_row == expected_row

    def test_csv_export_default_options(self):
        expected_lines = [
            '"start";"end";"What kind of symmetry do you have?";"What kind of symmetry do you have?/Spherical";"What kind of symmetry do you have?/Radial";"What kind of symmetry do you have?/Bilateral";"How many segments does your body have?";"Do you have body fluids that occupy intracellular space?";"Do you descend from an ancestral unicellular organism?";"_id";"_uuid";"_submission_time";"_validation_status";"_notes";"_status";"_submitted_by";"_tags";"_index"',
            '"";"";"#symmetry";"";"";"";"#segments";"#fluids";"";"";"";"";"";"";"";"";"";""',
            '"2017-10-23T05:40:39.000-04:00";"2017-10-23T05:41:13.000-04:00";"Spherical Radial Bilateral";"1";"1";"1";"6";"Yes, and some extracellular space";"No";"61";"48583952-1892-4931-8d9c-869e7b49bafb";"2017-10-23T09:41:19";"";"";"submitted_via_web";"";"";"1"',
            '"2017-10-23T05:41:14.000-04:00";"2017-10-23T05:41:32.000-04:00";"Radial";"0";"1";"0";"3";"Yes";"No";"62";"317ba7b7-bea4-4a8c-8620-a483c3079c4b";"2017-10-23T09:41:38";"";"";"submitted_via_web";"";"";"2"',
            '"2017-10-23T05:41:32.000-04:00";"2017-10-23T05:42:05.000-04:00";"Bilateral";"0";"0";"1";"2";"No / Unsure";"Yes";"63";"3f15cdfe-3eab-4678-8352-7806febf158d";"2017-10-23T09:42:11";"";"";"submitted_via_web";"anotheruser";"";"3"',
        ]
        self.run_csv_export_test(expected_lines)

    def test_csv_export_default_options_partial_submissions(self):
        expected_lines = [
            '"start";"end";"What kind of symmetry do you have?";"What kind of symmetry do you have?/Spherical";"What kind of symmetry do you have?/Radial";"What kind of symmetry do you have?/Bilateral";"How many segments does your body have?";"Do you have body fluids that occupy intracellular space?";"Do you descend from an ancestral unicellular organism?";"_id";"_uuid";"_submission_time";"_validation_status";"_notes";"_status";"_submitted_by";"_tags";"_index"',
            '"";"";"#symmetry";"";"";"";"#segments";"#fluids";"";"";"";"";"";"";"";"";"";""',
            '"2017-10-23T05:41:32.000-04:00";"2017-10-23T05:42:05.000-04:00";"Bilateral";"0";"0";"1";"2";"No / Unsure";"Yes";"63";"3f15cdfe-3eab-4678-8352-7806febf158d";"2017-10-23T09:42:11";"";"";"submitted_via_web";"anotheruser";"";"1"',
        ]
        self.run_csv_export_test(expected_lines, user=self.anotheruser)

    def test_csv_export_english_labels(self):
        export_options = {
            'lang': 'English',
        }
        expected_lines = [
            '"start";"end";"What kind of symmetry do you have?";"What kind of symmetry do you have?/Spherical";"What kind of symmetry do you have?/Radial";"What kind of symmetry do you have?/Bilateral";"How many segments does your body have?";"Do you have body fluids that occupy intracellular space?";"Do you descend from an ancestral unicellular organism?";"_id";"_uuid";"_submission_time";"_validation_status";"_notes";"_status";"_submitted_by";"_tags";"_index"',
            '"";"";"#symmetry";"";"";"";"#segments";"#fluids";"";"";"";"";"";"";"";"";"";""',
            '"2017-10-23T05:40:39.000-04:00";"2017-10-23T05:41:13.000-04:00";"Spherical Radial Bilateral";"1";"1";"1";"6";"Yes, and some extracellular space";"No";"61";"48583952-1892-4931-8d9c-869e7b49bafb";"2017-10-23T09:41:19";"";"";"submitted_via_web";"";"";"1"',
            '"2017-10-23T05:41:14.000-04:00";"2017-10-23T05:41:32.000-04:00";"Radial";"0";"1";"0";"3";"Yes";"No";"62";"317ba7b7-bea4-4a8c-8620-a483c3079c4b";"2017-10-23T09:41:38";"";"";"submitted_via_web";"";"";"2"',
            '"2017-10-23T05:41:32.000-04:00";"2017-10-23T05:42:05.000-04:00";"Bilateral";"0";"0";"1";"2";"No / Unsure";"Yes";"63";"3f15cdfe-3eab-4678-8352-7806febf158d";"2017-10-23T09:42:11";"";"";"submitted_via_web";"anotheruser";"";"3"',
        ]
        self.run_csv_export_test(expected_lines, export_options)

    def test_csv_export_spanish_labels(self):
        export_options = {
            'lang': 'Spanish',
        }
        expected_lines = [
            '"start";"end";"¿Qué tipo de simetría tiene?";"¿Qué tipo de simetría tiene?/Esférico";"¿Qué tipo de simetría tiene?/Radial";"¿Qué tipo de simetría tiene?/Bilateral";"¿Cuántos segmentos tiene tu cuerpo?";"¿Tienes fluidos corporales que ocupan espacio intracelular?";"¿Desciende de un organismo unicelular ancestral?";"_id";"_uuid";"_submission_time";"_validation_status";"_notes";"_status";"_submitted_by";"_tags";"_index"',
            '"";"";"#symmetry";"";"";"";"#segments";"#fluids";"";"";"";"";"";"";"";"";"";""',
            '"2017-10-23T05:40:39.000-04:00";"2017-10-23T05:41:13.000-04:00";"Esférico Radial Bilateral";"1";"1";"1";"6";"Sí, y algún espacio extracelular";"No";"61";"48583952-1892-4931-8d9c-869e7b49bafb";"2017-10-23T09:41:19";"";"";"submitted_via_web";"";"";"1"',
            '"2017-10-23T05:41:14.000-04:00";"2017-10-23T05:41:32.000-04:00";"Radial";"0";"1";"0";"3";"Sí";"No";"62";"317ba7b7-bea4-4a8c-8620-a483c3079c4b";"2017-10-23T09:41:38";"";"";"submitted_via_web";"";"";"2"',
            '"2017-10-23T05:41:32.000-04:00";"2017-10-23T05:42:05.000-04:00";"Bilateral";"0";"0";"1";"2";"No / Inseguro";"Sí";"63";"3f15cdfe-3eab-4678-8352-7806febf158d";"2017-10-23T09:42:11";"";"";"submitted_via_web";"anotheruser";"";"3"',
        ]
        self.run_csv_export_test(expected_lines, export_options)

    def test_csv_export_english_labels_no_hxl(self):
        export_options = {
            'lang': 'English',
            'tag_cols_for_header': [],
        }
        expected_lines = [
            '"start";"end";"What kind of symmetry do you have?";"What kind of symmetry do you have?/Spherical";"What kind of symmetry do you have?/Radial";"What kind of symmetry do you have?/Bilateral";"How many segments does your body have?";"Do you have body fluids that occupy intracellular space?";"Do you descend from an ancestral unicellular organism?";"_id";"_uuid";"_submission_time";"_validation_status";"_notes";"_status";"_submitted_by";"_tags";"_index"',
            '"2017-10-23T05:40:39.000-04:00";"2017-10-23T05:41:13.000-04:00";"Spherical Radial Bilateral";"1";"1";"1";"6";"Yes, and some extracellular space";"No";"61";"48583952-1892-4931-8d9c-869e7b49bafb";"2017-10-23T09:41:19";"";"";"submitted_via_web";"";"";"1"',
            '"2017-10-23T05:41:14.000-04:00";"2017-10-23T05:41:32.000-04:00";"Radial";"0";"1";"0";"3";"Yes";"No";"62";"317ba7b7-bea4-4a8c-8620-a483c3079c4b";"2017-10-23T09:41:38";"";"";"submitted_via_web";"";"";"2"',
            '"2017-10-23T05:41:32.000-04:00";"2017-10-23T05:42:05.000-04:00";"Bilateral";"0";"0";"1";"2";"No / Unsure";"Yes";"63";"3f15cdfe-3eab-4678-8352-7806febf158d";"2017-10-23T09:42:11";"";"";"submitted_via_web";"anotheruser";"";"3"',
        ]
        self.run_csv_export_test(expected_lines, export_options)

    def test_csv_export_english_labels_group_sep(self):
        # Check `group_sep` by looking at the `select_multiple` question
        export_options = {
            'lang': 'English',
            'group_sep': '%',
        }
        expected_lines = [
            '"start";"end";"What kind of symmetry do you have?";"What kind of symmetry do you have?%Spherical";"What kind of symmetry do you have?%Radial";"What kind of symmetry do you have?%Bilateral";"How many segments does your body have?";"Do you have body fluids that occupy intracellular space?";"Do you descend from an ancestral unicellular organism?";"_id";"_uuid";"_submission_time";"_validation_status";"_notes";"_status";"_submitted_by";"_tags";"_index"',
            '"";"";"#symmetry";"";"";"";"#segments";"#fluids";"";"";"";"";"";"";"";"";"";""',
            '"2017-10-23T05:40:39.000-04:00";"2017-10-23T05:41:13.000-04:00";"Spherical Radial Bilateral";"1";"1";"1";"6";"Yes, and some extracellular space";"No";"61";"48583952-1892-4931-8d9c-869e7b49bafb";"2017-10-23T09:41:19";"";"";"submitted_via_web";"";"";"1"',
            '"2017-10-23T05:41:14.000-04:00";"2017-10-23T05:41:32.000-04:00";"Radial";"0";"1";"0";"3";"Yes";"No";"62";"317ba7b7-bea4-4a8c-8620-a483c3079c4b";"2017-10-23T09:41:38";"";"";"submitted_via_web";"";"";"2"',
            '"2017-10-23T05:41:32.000-04:00";"2017-10-23T05:42:05.000-04:00";"Bilateral";"0";"0";"1";"2";"No / Unsure";"Yes";"63";"3f15cdfe-3eab-4678-8352-7806febf158d";"2017-10-23T09:42:11";"";"";"submitted_via_web";"anotheruser";"";"3"',
        ]
        self.run_csv_export_test(expected_lines, export_options)

    def test_csv_export_hierarchy_in_labels(self):
        export_options = {'hierarchy_in_labels': 'true'}
        expected_lines = [
            '"start";"end";"External Characteristics/What kind of symmetry do you have?";"External Characteristics/What kind of symmetry do you have?/Spherical";"External Characteristics/What kind of symmetry do you have?/Radial";"External Characteristics/What kind of symmetry do you have?/Bilateral";"External Characteristics/How many segments does your body have?";"Do you have body fluids that occupy intracellular space?";"Do you descend from an ancestral unicellular organism?";"_id";"_uuid";"_submission_time";"_validation_status";"_notes";"_status";"_submitted_by";"_tags";"_index"',
            '"";"";"#symmetry";"";"";"";"#segments";"#fluids";"";"";"";"";"";"";"";"";"";""',
            '"2017-10-23T05:40:39.000-04:00";"2017-10-23T05:41:13.000-04:00";"Spherical Radial Bilateral";"1";"1";"1";"6";"Yes, and some extracellular space";"No";"61";"48583952-1892-4931-8d9c-869e7b49bafb";"2017-10-23T09:41:19";"";"";"submitted_via_web";"";"";"1"',
            '"2017-10-23T05:41:14.000-04:00";"2017-10-23T05:41:32.000-04:00";"Radial";"0";"1";"0";"3";"Yes";"No";"62";"317ba7b7-bea4-4a8c-8620-a483c3079c4b";"2017-10-23T09:41:38";"";"";"submitted_via_web";"";"";"2"',
            '"2017-10-23T05:41:32.000-04:00";"2017-10-23T05:42:05.000-04:00";"Bilateral";"0";"0";"1";"2";"No / Unsure";"Yes";"63";"3f15cdfe-3eab-4678-8352-7806febf158d";"2017-10-23T09:42:11";"";"";"submitted_via_web";"anotheruser";"";"3"',
        ]
        self.run_csv_export_test(expected_lines, export_options)

    def test_csv_export_filter_fields(self):
        export_options = {'fields': ["start", "end", "Do_you_descend_from_unicellular_organism", "_index"]}
        expected_lines = [
            '"start";"end";"Do you descend from an ancestral unicellular organism?";"_index"',
            '"2017-10-23T05:40:39.000-04:00";"2017-10-23T05:41:13.000-04:00";"No";"1"',
            '"2017-10-23T05:41:14.000-04:00";"2017-10-23T05:41:32.000-04:00";"No";"2"',
            '"2017-10-23T05:41:32.000-04:00";"2017-10-23T05:42:05.000-04:00";"Yes";"3"',
        ]
        self.run_csv_export_test(expected_lines, export_options)

    def test_xls_export_english_labels(self):
        export_options = {'lang': 'English'}
        expected_data = {self.asset.name: [
            ['start', 'end', 'What kind of symmetry do you have?', 'What kind of symmetry do you have?/Spherical', 'What kind of symmetry do you have?/Radial', 'What kind of symmetry do you have?/Bilateral', 'How many segments does your body have?', 'Do you have body fluids that occupy intracellular space?', 'Do you descend from an ancestral unicellular organism?', '_id','_uuid','_submission_time','_validation_status','_notes', '_status',  '_submitted_by', '_tags', '_index'],
            ['', '', '#symmetry', '', '', '', '#segments', '#fluids', '', '', '', '', '', '', '', '', '', ''],
            ['2017-10-23T05:40:39.000-04:00', '2017-10-23T05:41:13.000-04:00', 'Spherical Radial Bilateral', '1', '1', '1', '6', 'Yes, and some extracellular space', 'No', 61.0, '48583952-1892-4931-8d9c-869e7b49bafb', '2017-10-23T09:41:19', '', '', 'submitted_via_web', '', '', 1.0],
            ['2017-10-23T05:41:14.000-04:00', '2017-10-23T05:41:32.000-04:00', 'Radial', '0', '1', '0', '3', 'Yes', 'No', 62.0, '317ba7b7-bea4-4a8c-8620-a483c3079c4b', '2017-10-23T09:41:38', '', '', 'submitted_via_web', '', '', 2.0],
            ['2017-10-23T05:41:32.000-04:00', '2017-10-23T05:42:05.000-04:00', 'Bilateral', '0', '0', '1', '2', 'No / Unsure', 'Yes', 63.0, '3f15cdfe-3eab-4678-8352-7806febf158d', '2017-10-23T09:42:11', '', '', 'submitted_via_web', 'anotheruser', '', 3.0]
        ]}
        self.run_xls_export_test(expected_data, export_options)

    def test_xls_export_english_labels_partial_submissions(self):
        export_options = {'lang': 'English'}
        expected_data = {self.asset.name: [
            ['start', 'end', 'What kind of symmetry do you have?', 'What kind of symmetry do you have?/Spherical', 'What kind of symmetry do you have?/Radial', 'What kind of symmetry do you have?/Bilateral', 'How many segments does your body have?', 'Do you have body fluids that occupy intracellular space?', 'Do you descend from an ancestral unicellular organism?', '_id','_uuid','_submission_time','_validation_status','_notes', '_status',  '_submitted_by', '_tags', '_index'],
            ['', '', '#symmetry', '', '', '', '#segments', '#fluids', '', '', '', '', '', '', '', '', '', ''],
            ['2017-10-23T05:41:32.000-04:00', '2017-10-23T05:42:05.000-04:00', 'Bilateral', '0', '0', '1', '2', 'No / Unsure', 'Yes', 63.0, '3f15cdfe-3eab-4678-8352-7806febf158d', '2017-10-23T09:42:11', '', '', 'submitted_via_web', 'anotheruser', '', 1.0]
        ]}
        self.run_xls_export_test(expected_data, export_options,
                                 user=self.anotheruser)

    def test_xls_export_multiple_select_both(self):
        export_options = {'lang': 'English', 'multiple_select': 'both'}
        expected_data = {self.asset.name: [
            ['start', 'end', 'What kind of symmetry do you have?', 'What kind of symmetry do you have?/Spherical', 'What kind of symmetry do you have?/Radial', 'What kind of symmetry do you have?/Bilateral', 'How many segments does your body have?', 'Do you have body fluids that occupy intracellular space?', 'Do you descend from an ancestral unicellular organism?', '_id','_uuid','_submission_time','_validation_status','_notes', '_status',  '_submitted_by', '_tags', '_index'],
            ['', '', '#symmetry', '', '', '', '#segments', '#fluids', '', '', '', '', '', '', '', '', '', ''],
            ['2017-10-23T05:40:39.000-04:00', '2017-10-23T05:41:13.000-04:00', 'Spherical Radial Bilateral', '1', '1', '1', '6', 'Yes, and some extracellular space', 'No', 61.0, '48583952-1892-4931-8d9c-869e7b49bafb', '2017-10-23T09:41:19', '', '', 'submitted_via_web', '', '', 1.0],
            ['2017-10-23T05:41:14.000-04:00', '2017-10-23T05:41:32.000-04:00', 'Radial', '0', '1', '0', '3', 'Yes', 'No', 62.0, '317ba7b7-bea4-4a8c-8620-a483c3079c4b', '2017-10-23T09:41:38', '', '', 'submitted_via_web', '', '', 2.0],
            ['2017-10-23T05:41:32.000-04:00', '2017-10-23T05:42:05.000-04:00', 'Bilateral', '0', '0', '1', '2', 'No / Unsure', 'Yes', 63.0, '3f15cdfe-3eab-4678-8352-7806febf158d', '2017-10-23T09:42:11', '', '', 'submitted_via_web', 'anotheruser', '', 3.0]
        ]}
        self.run_xls_export_test(expected_data, export_options)

    def test_xls_export_multiple_select_summary(self):
        export_options = {'lang': 'English', 'multiple_select': 'summary'}
        expected_data = {self.asset.name: [
            ['start', 'end', 'What kind of symmetry do you have?', 'How many segments does your body have?', 'Do you have body fluids that occupy intracellular space?', 'Do you descend from an ancestral unicellular organism?', '_id', '_uuid', '_submission_time', '_validation_status', '_notes', '_status', '_submitted_by', '_tags', '_index'],
            ['', '', '#symmetry', '#segments', '#fluids', '', '', '', '', '', '', '', '', '', ''],
            ['2017-10-23T05:40:39.000-04:00', '2017-10-23T05:41:13.000-04:00', 'Spherical Radial Bilateral', '6', 'Yes, and some extracellular space', 'No', 61.0, '48583952-1892-4931-8d9c-869e7b49bafb', '2017-10-23T09:41:19', '', '', 'submitted_via_web', '', '', 1.0],
            ['2017-10-23T05:41:14.000-04:00', '2017-10-23T05:41:32.000-04:00', 'Radial', '3', 'Yes', 'No', 62.0, '317ba7b7-bea4-4a8c-8620-a483c3079c4b', '2017-10-23T09:41:38', '', '', 'submitted_via_web', '', '', 2.0],
            ['2017-10-23T05:41:32.000-04:00', '2017-10-23T05:42:05.000-04:00', 'Bilateral', '2', 'No / Unsure', 'Yes', 63.0, '3f15cdfe-3eab-4678-8352-7806febf158d', '2017-10-23T09:42:11', '', '', 'submitted_via_web', 'anotheruser', '', 3.0]
        ]}
        self.run_xls_export_test(expected_data, export_options)

    def test_xls_export_multiple_select_details(self):
        export_options = {'lang': 'English', 'multiple_select': 'details'}
        expected_data = {self.asset.name: [
            ['start', 'end', 'What kind of symmetry do you have?/Spherical', 'What kind of symmetry do you have?/Radial', 'What kind of symmetry do you have?/Bilateral', 'How many segments does your body have?', 'Do you have body fluids that occupy intracellular space?', 'Do you descend from an ancestral unicellular organism?', '_id', '_uuid', '_submission_time', '_validation_status', '_notes', '_status', '_submitted_by', '_tags', '_index'],
            ['', '', '#symmetry', '', '', '#segments', '#fluids', '', '', '', '', '', '', '', '', '', ''],
            ['2017-10-23T05:40:39.000-04:00', '2017-10-23T05:41:13.000-04:00', '1', '1', '1', '6', 'Yes, and some extracellular space', 'No', 61.0, '48583952-1892-4931-8d9c-869e7b49bafb', '2017-10-23T09:41:19', '', '', 'submitted_via_web', '', '', 1.0],
            ['2017-10-23T05:41:14.000-04:00', '2017-10-23T05:41:32.000-04:00', '0', '1', '0', '3', 'Yes', 'No', 62.0, '317ba7b7-bea4-4a8c-8620-a483c3079c4b', '2017-10-23T09:41:38', '', '', 'submitted_via_web', '', '', 2.0],
            ['2017-10-23T05:41:32.000-04:00', '2017-10-23T05:42:05.000-04:00', '0', '0', '1', '2', 'No / Unsure', 'Yes', 63.0, '3f15cdfe-3eab-4678-8352-7806febf158d', '2017-10-23T09:42:11', '', '', 'submitted_via_web', 'anotheruser', '', 3.0]
        ]}
        self.run_xls_export_test(expected_data, export_options)

    def test_xls_export_filter_fields(self):
        export_options = {'fields': ['start', 'end', 'Do_you_descend_from_unicellular_organism', '_index']}
        expected_data = {self.asset.name: [
            ['start', 'end', 'Do you descend from an ancestral unicellular organism?', '_index'],
            ['2017-10-23T05:40:39.000-04:00', '2017-10-23T05:41:13.000-04:00', 'No',  1.0 ],
            ['2017-10-23T05:41:14.000-04:00', '2017-10-23T05:41:32.000-04:00', 'No',  2.0 ],
            ['2017-10-23T05:41:32.000-04:00', '2017-10-23T05:42:05.000-04:00', 'Yes',  3.0 ],
        ]}
        self.run_xls_export_test(expected_data, export_options)

    def test_xls_export_filter_fields_without_index(self):
        export_options = {'fields': ['start', 'end', 'Do_you_descend_from_unicellular_organism']}
        expected_data = {self.asset.name: [
            ['start', 'end', 'Do you descend from an ancestral unicellular organism?'],
            ['2017-10-23T05:40:39.000-04:00', '2017-10-23T05:41:13.000-04:00', 'No'],
            ['2017-10-23T05:41:14.000-04:00', '2017-10-23T05:41:32.000-04:00', 'No'],
            ['2017-10-23T05:41:32.000-04:00', '2017-10-23T05:42:05.000-04:00', 'Yes'],
        ]}
        self.run_xls_export_test(expected_data, export_options)

    def test_xls_export_filter_fields_with_media_url(self):
        asset_name = 'Simple media'
        export_options = {'fields': ['an_image'], 'include_media_url': True}
        expected_data = {
            asset_name: [
                ['Submit an image', 'Submit an image_URL'],
                ['image.png', 'http://testserver/image.png'],
            ]
        }
        self.run_xls_export_test(
            expected_data, export_options, asset=self.assets[asset_name]
        )

    def test_xls_export_filter_fields_repeat_groups(self):
        export_options = {
            'fields': [
                '_uuid',
                '_submission_time',
                'people/person/name',
                '_index'
            ]
        }
        asset = self.assets['Simple repeat group']
        expected_data = {
            asset.name: [
                [
                    '_uuid',
                    '_submission_time',
                    '_index',
                ],
                [
                    'f80be949-89b5-4af1-a29d-7d292b2bc0cd',
                    '2021-06-30T22:12:56',
                    1.0,
                ],
            ],
            'person': [
                [
                    'name',
                    '_index',
                    '_parent_table_name',
                    '_parent_index',
                    '_submission__id',
                    '_submission__uuid',
                    '_submission__submission_time',
                    '_submission__validation_status',
                    '_submission__notes',
                    '_submission__status',
                    '_submission__submitted_by',
                    '_submission__tags',
                ],
                [
                    'Julius Caesar',
                    1.0,
                    'Simple repeat group',
                    1.0,
                    '',
                    'f80be949-89b5-4af1-a29d-7d292b2bc0cd',
                    '2021-06-30T22:12:56',
                    '',
                    '',
                    '',
                    '',
                    '',
                ],
                [
                    'Augustus',
                    2.0,
                    'Simple repeat group',
                    1.0,
                    '',
                    'f80be949-89b5-4af1-a29d-7d292b2bc0cd',
                    '2021-06-30T22:12:56',
                    '',
                    '',
                    '',
                    '',
                    '',
                ],
            ],
        }
        self.run_xls_export_test(
            expected_data,
            export_options,
            asset=asset,
            repeat_group=True,
        )

    def test_xls_export_repeat_groups(self):
        asset = self.assets['Simple repeat group']
        expected_data = {
            asset.name: [
                [
                    '_id',
                    '_uuid',
                    '_submission_time',
                    '_validation_status',
                    '_notes',
                    '_status',
                    '_submitted_by',
                    '_tags',
                    '_index',
                ],
                [
                    9999.0,
                    'f80be949-89b5-4af1-a29d-7d292b2bc0cd',
                    '2021-06-30T22:12:56',
                    '',
                    '',
                    'submitted_via_web',
                    '',
                    '',
                    1.0,
                ],
            ],
            'person': [
                [
                    'name',
                    'age',
                    '_index',
                    '_parent_table_name',
                    '_parent_index',
                    '_submission__id',
                    '_submission__uuid',
                    '_submission__submission_time',
                    '_submission__validation_status',
                    '_submission__notes',
                    '_submission__status',
                    '_submission__submitted_by',
                    '_submission__tags',
                ],
                [
                    'Julius Caesar',
                    '55',
                    1.0,
                    'Simple repeat group',
                    1.0,
                    9999.0,
                    'f80be949-89b5-4af1-a29d-7d292b2bc0cd',
                    '2021-06-30T22:12:56',
                    '',
                    '',
                    'submitted_via_web',
                    '',
                    '',
                ],
                [
                    'Augustus',
                    '75',
                    2.0,
                    'Simple repeat group',
                    1.0,
                    9999.0,
                    'f80be949-89b5-4af1-a29d-7d292b2bc0cd',
                    '2021-06-30T22:12:56',
                    '',
                    '',
                    'submitted_via_web',
                    '',
                    '',
                ],
            ],
        }
        self.run_xls_export_test(expected_data, asset=asset, repeat_group=True)

    def test_export_spss_labels(self):
        export_task = ExportTask()
        export_task.user = self.user
        export_task.data = {
            'source': reverse('asset-detail', args=[self.asset.uid]),
            'type': 'spss_labels',
        }
        messages = defaultdict(list)
        # Set the current date and time artificially to generate a predictable
        # file name for the export
        utcnow = datetime.datetime.now(tz=ZoneInfo('UTC'))
        with mock.patch('kpi.models.import_export_task.utcnow') as mock_utcnow:
            mock_utcnow.return_value = utcnow
            export_task._run_task(messages)
        self.assertFalse(messages)
        self.assertEqual(
            os.path.split(export_task.result.name)[-1],
            'Identificaci\xf3n_de_animales_-_all_versions_-_SPSS_Labels_-_'
            '{date:%Y-%m-%d-%H-%M-%S}.zip'.format(date=utcnow)
        )
        expected_file_names_and_content_lines = {
            'Identificaci\xf3n de animales - Spanish - SPSS labels.sps': [
                '\ufeffVARIABLE LABELS',
                " start 'start'",
                " /end 'end'",
                " /What_kind_of_symmetry_do_you_have '\xbfQu\xe9 tipo de simetr\xeda tiene?'",
                " /What_kind_of_symmetry_do_you_have_spherical '\xbfQu\xe9 tipo de simetr\xeda tiene? :: Esf\xe9rico'",
                " /What_kind_of_symmetry_do_you_have_radial '\xbfQu\xe9 tipo de simetr\xeda tiene? :: Radial'",
                " /What_kind_of_symmetry_do_you_have_bilateral '\xbfQu\xe9 tipo de simetr\xeda tiene? :: Bilateral'",
                " /How_many_segments_does_your_body_have '\xbfCu\xe1ntos segmentos tiene tu cuerpo?'",
                " /Do_you_have_body_flu_intracellular_space '\xbfTienes fluidos corporales que ocupan espacio intracelular?'",
                " /Do_you_descend_from_unicellular_organism '\xbfDesciende de un organismo unicelular ancestral?'",
                " /_id '_id'",
                " /_uuid '_uuid'",
                " /_submission_time '_submission_time'",
                " /_validation_status '_validation_status'",
                " /_notes '_notes'",
                " /_status '_status'",
                " /_submitted_by '_submitted_by'",
                " /_tags '_tags'",
                ' .',
                'VALUE LABELS',
                ' Do_you_have_body_flu_intracellular_space',
                " 'yes' 'S\xed'",
                " 'yes__and_some_' 'S\xed, y alg\xfan espacio extracelular'",
                " 'no___unsure' 'No / Inseguro'",
                ' /Do_you_descend_from_unicellular_organism',
                " 'yes' 'S\xed'",
                " 'no' 'No'",
                ' .'
            ],
            'Identificaci\xf3n de animales - English - SPSS labels.sps': [
                '\ufeffVARIABLE LABELS',
                " start 'start'",
                " /end 'end'",
                " /What_kind_of_symmetry_do_you_have 'What kind of symmetry do you have?'",
                " /What_kind_of_symmetry_do_you_have_spherical 'What kind of symmetry do you have? :: Spherical'",
                " /What_kind_of_symmetry_do_you_have_radial 'What kind of symmetry do you have? :: Radial'",
                " /What_kind_of_symmetry_do_you_have_bilateral 'What kind of symmetry do you have? :: Bilateral'",
                " /How_many_segments_does_your_body_have 'How many segments does your body have?'",
                " /Do_you_have_body_flu_intracellular_space 'Do you have body fluids that occupy intracellular space?'",
                " /Do_you_descend_from_unicellular_organism 'Do you descend from an ancestral unicellular organism?'",
                " /_id '_id'",
                " /_uuid '_uuid'",
                " /_submission_time '_submission_time'",
                " /_validation_status '_validation_status'",
                " /_notes '_notes'",
                " /_status '_status'",
                " /_submitted_by '_submitted_by'",
                " /_tags '_tags'",
                ' .',
                'VALUE LABELS',
                ' Do_you_have_body_flu_intracellular_space',
                " 'yes' 'Yes'",
                " 'yes__and_some_' 'Yes, and some extracellular space'",
                " 'no___unsure' 'No / Unsure'",
                ' /Do_you_descend_from_unicellular_organism',
                " 'yes' 'Yes'",
                " 'no' 'No'",
                ' .'
            ],
        }
        result_zip = zipfile.ZipFile(export_task.result, 'r')
        for name, content_lines in expected_file_names_and_content_lines.items():
            self.assertEqual(
                # we have `unicode_literals` but the rest of the app doesn't
                result_zip.open(name, 'r').read().decode('utf-8'),
                '\r\n'.join(content_lines)
            )

    def test_remove_excess_exports(self):
        task_data = {
            'source': reverse('asset-detail', args=[self.asset.uid]),
            'type': 'csv',
        }
        # Create and run one export, so we can verify that it's `result` file
        # is later deleted
        export_task = ExportTask()
        export_task.user = self.user
        export_task.data = task_data
        export_task.save()
        export_task.run()
        self.assertEqual(export_task.status, ExportTask.COMPLETE)
        result = export_task.result
        self.assertTrue(result.storage.exists(result.name))
        # Make an excessive amount of additional exports
        excess_count = 5 + settings.MAXIMUM_EXPORTS_PER_USER_PER_FORM
        for _ in range(excess_count):
            export_task = ExportTask()
            export_task.user = self.user
            export_task.data = task_data
            export_task.save()
        created_export_tasks = ExportTask.objects.filter(
            user=self.user, data__source=task_data['source']
        )
        self.assertEqual(excess_count + 1, created_export_tasks.count())
        # Identify which exports should be kept
        export_tasks_to_keep = created_export_tasks.order_by('-date_created')[
            :settings.MAXIMUM_EXPORTS_PER_USER_PER_FORM]
        # Call `run()` once more since it invokes the cleanup logic
        export_task.run()
        self.assertEqual(export_task.status, ExportTask.COMPLETE)
        # Verify the cleanup
        self.assertFalse(result.storage.exists(result.name))
        self.assertListEqual(  # assertSequenceEqual isn't working...
            list(export_tasks_to_keep.values_list('pk', flat=True)),
            list(
                ExportTask.objects.filter(
                    user=self.user, data__source=task_data['source']
                ).order_by('-date_created').values_list('pk', flat=True)
            ),
        )

    def test_log_and_mark_stuck_exports_as_errored(self):
        task_data = {
            'source': reverse('asset-detail', args=[self.asset.uid]),
            'type': 'csv',
        }
        self.assertEqual(
            0,
            ExportTask.objects.filter(
                user=self.user, data__source=task_data['source']
            ).count(),
        )
        # Simulate a few stuck exports
        for status in (ExportTask.CREATED, ExportTask.PROCESSING):
            export_task = ExportTask()
            export_task.user = self.user
            export_task.data = task_data
            export_task.status = status
            export_task.save()
            export_task.date_created -= datetime.timedelta(days=1)
            export_task.save()
        self.assertSequenceEqual(
            [ExportTask.CREATED, ExportTask.PROCESSING],
            ExportTask.objects.filter(
                user=self.user, data__source=task_data['source']
            ).order_by('pk').values_list('status', flat=True),
        )
        # Run another export, which invokes the cleanup logic
        export_task = ExportTask()
        export_task.user = self.user
        export_task.data = task_data
        export_task.save()
        export_task.run()
        # Verify that the stuck exports have been marked
        self.assertSequenceEqual(
            [ExportTask.ERROR, ExportTask.ERROR, ExportTask.COMPLETE],
            ExportTask.objects.filter(
                user=self.user, data__source=task_data['source']
            ).order_by('pk').values_list('status', flat=True),
        )

    def test_export_long_form_title(self):
        what_a_title = (
            'the quick brown fox jumped over the lazy dog and jackdaws love '
            'my big sphinx of quartz and pack my box with five dozen liquor '
            'jugs dum cornelia legit flavia scribit et laeta est flavia quod '
            'cornelia iam in villa habitat et cornelia et flavia sunt amicae'
        )
        assert len(what_a_title) > ExportTask.MAXIMUM_FILENAME_LENGTH
        self.asset.name = what_a_title
        self.asset.save()
        task_data = {
            'source': reverse('asset-detail', args=[self.asset.uid]),
            'type': 'csv',
        }
        export_task = ExportTask()
        export_task.user = self.user
        export_task.data = task_data
        export_task.save()
        export_task.run()

        assert (
            len(os.path.basename(export_task.result.name)) ==
                ExportTask.MAXIMUM_FILENAME_LENGTH
        )

    def test_export_latest_version_only(self):
        new_survey_content = [{
            'label': ['Do you descend... new label',
                      '\xbfDesciende de... etiqueta nueva'],
            'name': 'Do_you_descend_from_unicellular_organism',
            'required': False,
            'type': 'text'
        }]
        # Re-fetch from the database to avoid modifying self.form_content
        self.asset = Asset.objects.get(pk=self.asset.pk)
        self.asset.content['survey'] = new_survey_content
        self.asset.save()
        self.asset.deploy(backend='mock', active=True)
        expected_lines = [
            '"Do you descend... new label";"_id";"_uuid";"_submission_time";"_validation_status";"_notes";"_status";"_submitted_by";"_tags";"_index"',
            '"no";"61";"48583952-1892-4931-8d9c-869e7b49bafb";"2017-10-23T09:41:19";"";"";"submitted_via_web";"";"";"1"',
            '"no";"62";"317ba7b7-bea4-4a8c-8620-a483c3079c4b";"2017-10-23T09:41:38";"";"";"submitted_via_web";"";"";"2"',
            '"yes";"63";"3f15cdfe-3eab-4678-8352-7806febf158d";"2017-10-23T09:42:11";"";"";"submitted_via_web";"anotheruser";"";"3"'
        ]
        self.run_csv_export_test(
            expected_lines, {'fields_from_all_versions': 'false'})

    def test_export_exceeding_api_submission_limit(self):
        """
        Make sure the limit on count of submissions returned by the API does
        not apply to exports
        """
        limit = settings.SUBMISSION_LIST_LIMIT
        excess = 10
        asset = Asset.objects.create(
            name='Lots of submissions',
            owner=self.user,
            content={'survey': [{'name': 'q', 'type': 'integer'}]},
        )
        asset.deploy(backend='mock', active=True)
        submissions = [
            {
                '__version__': asset.latest_deployed_version.uid,
                'q': i,
            } for i in range(limit + excess)
        ]
        asset.deployment.mock_submissions(submissions)
        export_task = ExportTask()
        export_task.user = self.user
        export_task.data = {
            'source': reverse('asset-detail', args=[asset.uid]),
            'type': 'csv'
        }
        messages = defaultdict(list)
        export_task._run_task(messages)
        # Don't forget to add one for the header row!
        self.assertEqual(len(list(export_task.result)), limit + excess + 1)

    def test_export_with_disabled_questions(self):
        asset = Asset.objects.create(
            name='Form with undocumented `disabled` column',
            owner=self.user,
            content={'survey': [
                {'name': 'q', 'type': 'integer'},
                {'name': 'ignore', 'type': 'select_one nope', 'disabled': True},
            ]},
        )
        asset.deploy(backend='mock', active=True)
        asset.deployment.mock_submissions(
            [{'__version__': asset.latest_deployed_version.uid, 'q': 123,}]
        )
        # observe that `ignore` does not appear!
        expected_lines = [
            '"q";"_id";"_uuid";"_submission_time";"_validation_status";"_notes";"_status";"_submitted_by";"_tags";"_index"',
            '"123";"1";"";"";"";"";"";"";"";"1"',
        ]
        # fails with `KeyError` prior to fix for kobotoolbox/formpack#219
        self.run_csv_export_test(expected_lines, asset=asset)

    def test_anotheruser_can_export_when_submissions_publicly_shared(self):
        """
        Running through behaviour described in issue kpi/#2870 where an asset
        that has been publicly shared and then explicity shared with a user, the
        user has lower permissions than an anonymous user and is therefore
        unable to export submission data.
        """
        # resetting permissions of `anotheruser` to have no permissions
        self.asset.remove_perm(self.anotheruser, PERM_PARTIAL_SUBMISSIONS)
        self.asset.remove_perm(self.anotheruser, PERM_VIEW_ASSET)

        anonymous_user = get_anonymous_user()

        assert self.asset.has_perm(self.anotheruser, PERM_VIEW_ASSET) == False
        assert PERM_VIEW_ASSET not in self.asset.get_perms(self.anotheruser)
        assert self.asset.has_perm(self.anotheruser, PERM_CHANGE_ASSET) == False
        assert PERM_CHANGE_ASSET not in self.asset.get_perms(self.anotheruser)

        # required to export
        self.asset.assign_perm(self.anotheruser, PERM_CHANGE_ASSET)

        assert self.asset.has_perm(self.anotheruser, PERM_VIEW_ASSET) == True
        assert PERM_VIEW_ASSET in self.asset.get_perms(self.anotheruser)
        assert self.asset.has_perm(self.anotheruser, PERM_CHANGE_ASSET) == True
        assert PERM_CHANGE_ASSET in self.asset.get_perms(self.anotheruser)

        assert (
            self.asset.has_perm(self.anotheruser, PERM_VIEW_SUBMISSIONS)
            == False
        )
        assert PERM_VIEW_SUBMISSIONS not in self.asset.get_perms(
            self.anotheruser
        )

        self.asset.assign_perm(anonymous_user, PERM_VIEW_SUBMISSIONS)

        assert (
            self.asset.has_perm(self.anotheruser, PERM_VIEW_SUBMISSIONS) == True
        )
        assert PERM_VIEW_SUBMISSIONS in self.asset.get_perms(self.anotheruser)

        # testing anotheruser can export data
        self.run_csv_export_test(user=self.anotheruser)<|MERGE_RESOLUTION|>--- conflicted
+++ resolved
@@ -7,10 +7,6 @@
 import datetime
 import mock
 import openpyxl
-<<<<<<< HEAD
-import pytz
-=======
->>>>>>> bd69bbe6
 from django.conf import settings
 from django.contrib.auth.models import User
 from django.urls import reverse
