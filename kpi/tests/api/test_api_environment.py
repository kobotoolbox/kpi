--- conflicted
+++ resolved
@@ -158,11 +158,7 @@
     def test_social_apps(self):
         # GET mutates state, call it first to test num queries later
         self.client.get(self.url, format='json')
-<<<<<<< HEAD
         queries = FuzzyInt(19, 24)
-=======
-        queries = 19
->>>>>>> d5d3daac
         with self.assertNumQueries(queries):
             response = self.client.get(self.url, format='json')
         self.assertEqual(response.status_code, status.HTTP_200_OK)
