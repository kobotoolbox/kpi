--- conflicted
+++ resolved
@@ -12,10 +12,10 @@
 from django.urls import reverse
 from django.utils import timezone
 from markdown import markdown
-from hub.models.sitewide_message import SitewideMessage
 from model_bakery import baker
 from rest_framework import status
 
+from hub.models.sitewide_message import SitewideMessage
 from hub.utils.i18n import I18nUtils
 from kobo.apps.accounts.mfa.models import MfaAvailableToUser
 from kobo.apps.constance_backends.utils import to_python_object
@@ -117,11 +117,8 @@
             'custom_password_localized_help_text': markdown(
                 I18nUtils.get_custom_password_help_text()
             ),
-<<<<<<< HEAD
             'open_rosa_server': settings.KOBOCAT_URL,
-=======
             'terms_of_service__sitewidemessage__exists': False,
->>>>>>> 9c909289
         }
 
     def _check_response_dict(self, response_dict):
