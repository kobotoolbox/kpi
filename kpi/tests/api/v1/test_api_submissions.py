# coding: utf-8
import pytest
from django.conf import settings
from rest_framework import status

from kpi.constants import (
    PERM_CHANGE_SUBMISSIONS,
    PERM_DELETE_SUBMISSIONS,
    PERM_VIEW_SUBMISSIONS,
)
from kpi.models.asset import Asset
from kpi.tests.api.v2 import test_api_submissions


class SubmissionApiTests(test_api_submissions.SubmissionApiTests):

    URL_NAMESPACE = None

    @pytest.mark.skip(reason='Partial permissions should be used only with v2')
    def test_list_submissions_with_partial_permissions_as_anotheruser(self):
        pass

    @pytest.mark.skip(reason='Partial permissions should be used only with v2')
    def test_retrieve_submission_with_partial_permissions_as_anotheruser(self):
        pass

<<<<<<< HEAD
    def test_list_submissions_owner(self):
=======
    def test_list_submissions_as_owner(self):
>>>>>>> 1e30b398
        response = self.client.get(self.submission_list_url, {"format": "json"})
        self.assertEqual(response.status_code, status.HTTP_200_OK)
        self.assertEqual(response.data, self.submissions)

<<<<<<< HEAD
    def test_list_submissions_shared_other(self):
=======
    def test_list_submissions_shared_as_anotheruser(self):
>>>>>>> 1e30b398
        self.asset.assign_perm(self.anotheruser, PERM_VIEW_SUBMISSIONS)
        self._log_in_as_another_user()
        response = self.client.get(self.submission_list_url, {"format": "json"})
        self.assertEqual(response.status_code, status.HTTP_200_OK)
        self.assertEqual(response.data, self.submissions)

    def test_list_submissions_limit(self):
        limit = settings.SUBMISSION_LIST_LIMIT
        excess = 10
        asset = Asset.objects.create(
            name='Lots of submissions',
            owner=self.asset.owner,
            content={'survey': [{'name': 'q', 'type': 'integer'}]},
        )
        asset.deploy(backend='mock', active=True)
        asset.deployment.set_namespace(self.URL_NAMESPACE)
        latest_version_uid = asset.latest_deployed_version.uid
        submissions = [
            {
                '__version__': latest_version_uid,
                'q': i,
            } for i in range(limit + excess)
        ]
        asset.deployment.mock_submissions(submissions)

        # Server-wide limit should apply if no limit specified
        response = self.client.get(
            asset.deployment.submission_list_url, {'format': 'json'}
        )
        self.assertEqual(response.status_code, status.HTTP_200_OK)
        self.assertEqual(len(response.data), limit)
        # Limit specified in query parameters should not be able to exceed
        # server-wide limit
        response = self.client.get(
            asset.deployment.submission_list_url,
            {'limit': limit + excess, 'format': 'json'}
        )

        self.assertEqual(response.status_code, status.HTTP_200_OK)
        self.assertEqual(len(response.data), limit)

<<<<<<< HEAD
    def test_list_submissions_owner_with_params(self):
=======
    def test_list_submissions_as_owner_with_params(self):
>>>>>>> 1e30b398
        response = self.client.get(
            self.submission_list_url, {
                'format': 'json',
                'start': 1,
                'limit': 5,
                'sort': '{"q1": -1}',
                'fields': '["q1", "_submitted_by"]',
                'query': '{"_submitted_by": {"$in": ["", "someuser", "another"]}}',
            }
        )
<<<<<<< HEAD
        # ToDo add more assertions
        self.assertEqual(len(response.data), 5)
        self.assertEqual(response.status_code, status.HTTP_200_OK)

    def test_delete_submission_owner(self):
=======
        # ToDo add more assertions. E.g. test whether sort, limit, start really work
        self.assertEqual(len(response.data), 5)
        self.assertEqual(response.status_code, status.HTTP_200_OK)

    def test_delete_submission_as_owner(self):
>>>>>>> 1e30b398
        submission = self.get_random_submission(self.asset.owner)
        url = self.asset.deployment.get_submission_detail_url(
            submission['_id'])

<<<<<<< HEAD
        response = self.client.delete(url,
                                      content_type="application/json",
                                      HTTP_ACCEPT="application/json")
=======
        response = self.client.delete(url, HTTP_ACCEPT='application/json')
>>>>>>> 1e30b398
        self.assertEqual(response.status_code, status.HTTP_204_NO_CONTENT)
        response = self.client.get(self.submission_list_url,
                                   {'format': 'json'})
        self.assertEqual(len(response.data), len(self.submissions) - 1)

<<<<<<< HEAD
    def test_delete_submission_shared_other(self):
=======
    def test_delete_submission_shared_as_anotheruser(self):
>>>>>>> 1e30b398
        self.asset.assign_perm(self.anotheruser, PERM_VIEW_SUBMISSIONS)
        self._log_in_as_another_user()
        submission = self.get_random_submission(self.asset.owner)
        url = self.asset.deployment.get_submission_detail_url(submission['_id'])
<<<<<<< HEAD
        response = self.client.delete(url,
                                      content_type="application/json",
                                      HTTP_ACCEPT="application/json")
        self.assertEqual(response.status_code, status.HTTP_403_FORBIDDEN)
=======
        response = self.client.delete(url, HTTP_ACCEPT='application/json')
        self.assertEqual(response.status_code, status.HTTP_403_FORBIDDEN)
        response = self.client.get(self.submission_list_url, {'format': 'json'})
        self.assertEqual(len(response.data), len(self.submissions))
>>>>>>> 1e30b398

        # `another_user` should not be able to delete with 'change_submissions'
        # permission.
        self.asset.assign_perm(self.anotheruser, PERM_CHANGE_SUBMISSIONS)
<<<<<<< HEAD
        response = self.client.delete(url,
                                      content_type="application/json",
                                      HTTP_ACCEPT="application/json")
        self.assertEqual(response.status_code, status.HTTP_403_FORBIDDEN)

        # Let's assign them 'delete_submissions'. Everything should be ok then!
        self.asset.assign_perm(self.anotheruser, PERM_DELETE_SUBMISSIONS)
        response = self.client.delete(url,
                                      content_type="application/json",
                                      HTTP_ACCEPT="application/json")
=======
        response = self.client.delete(url, HTTP_ACCEPT='application/json')
        self.assertEqual(response.status_code, status.HTTP_403_FORBIDDEN)
        response = self.client.get(self.submission_list_url, {'format': 'json'})
        self.assertEqual(len(response.data), len(self.submissions))

        # Let's assign them 'delete_submissions'. Everything should be ok then!
        self.asset.assign_perm(self.anotheruser, PERM_DELETE_SUBMISSIONS)
        response = self.client.delete(url, HTTP_ACCEPT='application/json')
>>>>>>> 1e30b398
        self.assertEqual(response.status_code, status.HTTP_204_NO_CONTENT)
        response = self.client.get(self.submission_list_url, {'format': 'json'})
        self.assertEqual(len(response.data), len(self.submissions) - 1)

    @pytest.mark.skip(reason='Partial permissions should be used only with v2')
<<<<<<< HEAD
    def test_delete_submission_with_partial_perms(self):
=======
    def test_delete_submission_with_partial_perms_as_anotheruser(self):
>>>>>>> 1e30b398
        pass


class SubmissionEditApiTests(test_api_submissions.SubmissionEditApiTests):

    URL_NAMESPACE = None


class SubmissionValidationStatusApiTests(test_api_submissions.SubmissionValidationStatusApiTests):

    URL_NAMESPACE = None<|MERGE_RESOLUTION|>--- conflicted
+++ resolved
@@ -24,20 +24,12 @@
     def test_retrieve_submission_with_partial_permissions_as_anotheruser(self):
         pass
 
-<<<<<<< HEAD
-    def test_list_submissions_owner(self):
-=======
     def test_list_submissions_as_owner(self):
->>>>>>> 1e30b398
         response = self.client.get(self.submission_list_url, {"format": "json"})
         self.assertEqual(response.status_code, status.HTTP_200_OK)
         self.assertEqual(response.data, self.submissions)
 
-<<<<<<< HEAD
-    def test_list_submissions_shared_other(self):
-=======
     def test_list_submissions_shared_as_anotheruser(self):
->>>>>>> 1e30b398
         self.asset.assign_perm(self.anotheruser, PERM_VIEW_SUBMISSIONS)
         self._log_in_as_another_user()
         response = self.client.get(self.submission_list_url, {"format": "json"})
@@ -79,11 +71,7 @@
         self.assertEqual(response.status_code, status.HTTP_200_OK)
         self.assertEqual(len(response.data), limit)
 
-<<<<<<< HEAD
-    def test_list_submissions_owner_with_params(self):
-=======
     def test_list_submissions_as_owner_with_params(self):
->>>>>>> 1e30b398
         response = self.client.get(
             self.submission_list_url, {
                 'format': 'json',
@@ -94,71 +82,34 @@
                 'query': '{"_submitted_by": {"$in": ["", "someuser", "another"]}}',
             }
         )
-<<<<<<< HEAD
-        # ToDo add more assertions
-        self.assertEqual(len(response.data), 5)
-        self.assertEqual(response.status_code, status.HTTP_200_OK)
-
-    def test_delete_submission_owner(self):
-=======
         # ToDo add more assertions. E.g. test whether sort, limit, start really work
         self.assertEqual(len(response.data), 5)
         self.assertEqual(response.status_code, status.HTTP_200_OK)
 
     def test_delete_submission_as_owner(self):
->>>>>>> 1e30b398
         submission = self.get_random_submission(self.asset.owner)
         url = self.asset.deployment.get_submission_detail_url(
             submission['_id'])
 
-<<<<<<< HEAD
-        response = self.client.delete(url,
-                                      content_type="application/json",
-                                      HTTP_ACCEPT="application/json")
-=======
         response = self.client.delete(url, HTTP_ACCEPT='application/json')
->>>>>>> 1e30b398
         self.assertEqual(response.status_code, status.HTTP_204_NO_CONTENT)
         response = self.client.get(self.submission_list_url,
                                    {'format': 'json'})
         self.assertEqual(len(response.data), len(self.submissions) - 1)
 
-<<<<<<< HEAD
-    def test_delete_submission_shared_other(self):
-=======
     def test_delete_submission_shared_as_anotheruser(self):
->>>>>>> 1e30b398
         self.asset.assign_perm(self.anotheruser, PERM_VIEW_SUBMISSIONS)
         self._log_in_as_another_user()
         submission = self.get_random_submission(self.asset.owner)
         url = self.asset.deployment.get_submission_detail_url(submission['_id'])
-<<<<<<< HEAD
-        response = self.client.delete(url,
-                                      content_type="application/json",
-                                      HTTP_ACCEPT="application/json")
-        self.assertEqual(response.status_code, status.HTTP_403_FORBIDDEN)
-=======
         response = self.client.delete(url, HTTP_ACCEPT='application/json')
         self.assertEqual(response.status_code, status.HTTP_403_FORBIDDEN)
         response = self.client.get(self.submission_list_url, {'format': 'json'})
         self.assertEqual(len(response.data), len(self.submissions))
->>>>>>> 1e30b398
 
         # `another_user` should not be able to delete with 'change_submissions'
         # permission.
         self.asset.assign_perm(self.anotheruser, PERM_CHANGE_SUBMISSIONS)
-<<<<<<< HEAD
-        response = self.client.delete(url,
-                                      content_type="application/json",
-                                      HTTP_ACCEPT="application/json")
-        self.assertEqual(response.status_code, status.HTTP_403_FORBIDDEN)
-
-        # Let's assign them 'delete_submissions'. Everything should be ok then!
-        self.asset.assign_perm(self.anotheruser, PERM_DELETE_SUBMISSIONS)
-        response = self.client.delete(url,
-                                      content_type="application/json",
-                                      HTTP_ACCEPT="application/json")
-=======
         response = self.client.delete(url, HTTP_ACCEPT='application/json')
         self.assertEqual(response.status_code, status.HTTP_403_FORBIDDEN)
         response = self.client.get(self.submission_list_url, {'format': 'json'})
@@ -167,17 +118,12 @@
         # Let's assign them 'delete_submissions'. Everything should be ok then!
         self.asset.assign_perm(self.anotheruser, PERM_DELETE_SUBMISSIONS)
         response = self.client.delete(url, HTTP_ACCEPT='application/json')
->>>>>>> 1e30b398
         self.assertEqual(response.status_code, status.HTTP_204_NO_CONTENT)
         response = self.client.get(self.submission_list_url, {'format': 'json'})
         self.assertEqual(len(response.data), len(self.submissions) - 1)
 
     @pytest.mark.skip(reason='Partial permissions should be used only with v2')
-<<<<<<< HEAD
-    def test_delete_submission_with_partial_perms(self):
-=======
     def test_delete_submission_with_partial_perms_as_anotheruser(self):
->>>>>>> 1e30b398
         pass
 
 
