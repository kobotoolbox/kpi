# coding: utf-8
import os.path
import uuid

from dateutil.relativedelta import relativedelta
from django.conf import settings
from django.contrib.auth.models import User
from django.db import connection
from django.urls import reverse
from django.utils import timezone
from rest_framework import status

from kobo.apps.trackers.models import NLPUsageCounter
from kpi.deployment_backends.kc_access.shadow_models import (
    KobocatXForm,
    ReadOnlyKobocatDailyXFormSubmissionCounter,
)
from kpi.models import Asset
from kpi.tests.base_test_case import BaseAssetTestCase
from kpi.urls.router_api_v2 import URL_NAMESPACE as ROUTER_URL_NAMESPACE


class ServiceUsageAPIBase(BaseAssetTestCase):
    """
    This class contains setup logic and utility functions to test submissions/usage
    """
    fixtures = ['test_data']

    URL_NAMESPACE = ROUTER_URL_NAMESPACE

    unmanaged_models = [
        ReadOnlyKobocatDailyXFormSubmissionCounter,
        KobocatXForm,
    ]
    xform = None
    counter = None
    attachment_id = 0

    @classmethod
    def setUpTestData(cls):
        super().setUpTestData()
        cls.anotheruser = User.objects.get(username='anotheruser')
        cls.someuser = User.objects.get(username='someuser')
        with connection.schema_editor() as schema_editor:
            for unmanaged_model in cls.unmanaged_models:
                schema_editor.create_model(unmanaged_model)

    def setUp(self):
        super().setUp()
        self.client.login(username='anotheruser', password='anotheruser')

    def _create_asset(self, user=None):
        owner = user or self.anotheruser
        content_source_asset = {
            'survey': [
                {
                    'type': 'audio',
                    'label': 'q1',
                    'required': 'false',
                    '$kuid': 'abcd',
                },
                {
                    'type': 'file',
                    'label': 'q2',
                    'required': 'false',
                    '$kuid': 'efgh',
                },
            ]
        }
        self.asset = Asset.objects.create(
            content=content_source_asset,
            owner=owner,
            asset_type='survey',
        )

        self.asset.deploy(backend='mock', active=True)
        self.asset.save()

        self.asset.deployment.set_namespace(self.URL_NAMESPACE)
        self.submission_list_url = self.asset.deployment.submission_list_url
        self._deployment = self.asset.deployment

<<<<<<< HEAD
    def __add_submission(self):
        """
        Adds ONE submission to an asset
        """
        submissions = []
        v_uid = self.asset.latest_deployed_version.uid

        submission = {
            '__version__': v_uid,
            'q1': 'audio_conversion_test_clip.3gp',
            'q2': 'audio_conversion_test_image.jpg',
            '_uuid': str(uuid.uuid4()),
            '_attachments': [
                {
                    'id': 1,
                    'download_url': 'http://testserver/anotheruser/audio_conversion_test_clip.3gp',
                    'filename': 'anotheruser/audio_conversion_test_clip.3gp',
                    'mimetype': 'video/3gpp',
                },
                {
                    'id': 2,
                    'download_url': 'http://testserver/anotheruser/audio_conversion_test_image.jpg',
                    'filename': 'anotheruser/audio_conversion_test_image.jpg',
                    'mimetype': 'image/jpeg',
                },
            ],
            '_submitted_by': 'anotheruser',
        }
        submissions.append(submission)
        self.asset.deployment.mock_submissions(submissions, flush_db=False)
        self.__update_xform_counters(self.asset, submissions=1)

    def __add_nlp_trackers(self):
=======
    def add_nlp_trackers(self):
>>>>>>> f6005dc6
        """
        Add nlp data to an asset
        """
        # this month
        today = timezone.now().date()
        counter_1 = {
            'google_asr_seconds': 4586,
            'google_mt_characters': 5473,
        }
        NLPUsageCounter.objects.create(
            user_id=self.anotheruser.id,
            asset_id=self.asset.id,
            date=today,
            counters=counter_1,
            total_asr_seconds=counter_1['google_asr_seconds'],
            total_mt_characters=counter_1['google_mt_characters'],
        )

        # last month
        last_month = today - relativedelta(months=1)
        counter_2 = {
            'google_asr_seconds': 142,
            'google_mt_characters': 1253,
        }
        NLPUsageCounter.objects.create(
            user_id=self.anotheruser.id,
            asset_id=self.asset.id,
            date=last_month,
            counters=counter_2,
            total_asr_seconds=counter_2['google_asr_seconds'],
            total_mt_characters=counter_2['google_mt_characters'],
        )

    def add_submissions(self, count=2):
        """
        Add one or more submissions to an asset (TWO by default)
        """
        submissions = []
        v_uid = self.asset.latest_deployed_version.uid

<<<<<<< HEAD
        submission1 = {
            '__version__': v_uid,
            'q1': 'audio_conversion_test_clip.3gp',
            'q2': 'audio_conversion_test_image.jpg',
            '_uuid': str(uuid.uuid4()),
            '_attachments': [
                {
                    'id': 3,
                    'download_url': 'http://testserver/anotheruser/audio_conversion_test_clip.3gp',
                    'filename': 'anotheruser/audio_conversion_test_clip.3gp',
                    'mimetype': 'video/3gpp',
                },
                {
                    'id': 4,
                    'download_url': 'http://testserver/anotheruser/audio_conversion_test_image.jpg',
                    'filename': 'anotheruser/audio_conversion_test_image.jpg',
                    'mimetype': 'image/jpeg',
                },
            ],
            '_submitted_by': 'anotheruser',
        }
        submission2 = {
            '__version__': v_uid,
            'q1': 'audio_conversion_test_clip.3gp',
            'q2': 'audio_conversion_test_image.jpg',
            '_uuid': str(uuid.uuid4()),
            '_attachments': [
                {
                    'id': 5,
                    'download_url': 'http://testserver/anotheruser/audio_conversion_test_clip.3gp',
                    'filename': 'anotheruser/audio_conversion_test_clip.3gp',
                    'mimetype': 'video/3gpp',
                },
                {
                    'id': 6,
                    'download_url': 'http://testserver/anotheruser/audio_conversion_test_image.jpg',
                    'filename': 'anotheruser/audio_conversion_test_image.jpg',
                    'mimetype': 'image/jpeg',
                },
            ],
            '_submitted_by': 'anotheruser',
        }

        submissions.append(submission1)
        submissions.append(submission2)
=======
        for x in range(count):
            submission = {
                '__version__': v_uid,
                'q1': 'audio_conversion_test_clip.mp4',
                'q2': 'audio_conversion_test_image.jpg',
                '_uuid': str(uuid.uuid4()),
                '_attachments': [
                    {
                        'id': self.attachment_id,
                        'download_url': 'http://testserver/anotheruser/audio_conversion_test_clip.mp4',
                        'filename': 'anotheruser/audio_conversion_test_clip.mp4',
                        'mimetype': 'video/mp4',
                    },
                    {
                        'id': self.attachment_id + 1,
                        'download_url': 'http://testserver/anotheruser/audio_conversion_test_image.jpg',
                        'filename': 'anotheruser/audio_conversion_test_image.jpg',
                        'mimetype': 'image/jpeg',
                    },
                ],
                '_submitted_by': 'anotheruser',
            }
            # increment the attachment ID for each attachment created
            self.attachment_id = self.attachment_id + 2
            submissions.append(submission)
>>>>>>> f6005dc6

        self.asset.deployment.mock_submissions(submissions, flush_db=False)
        self.update_xform_counters(self.asset, submissions=count)

    def update_xform_counters(self, asset: Asset, submissions: int = 0):
        """
        Create/update the daily submission counter and the shadow xform we use to query it
        """
        today = timezone.now()
        if self.xform:
            self.xform.attachment_storage_bytes += (
                self.expected_file_size() * submissions
            )
            self.xform.save()
        else:
            self.xform = KobocatXForm.objects.create(
                attachment_storage_bytes=(
                    self.expected_file_size() * submissions
                ),
                kpi_asset_uid=asset.uid,
                date_created=today,
                date_modified=today,
                user_id=asset.owner_id,
            )
            self.xform.save()

        if self.counter:
            self.counter.counter += submissions
            self.counter.save()
        else:
            self.counter = (
                ReadOnlyKobocatDailyXFormSubmissionCounter.objects.create(
                    date=today.date(),
                    counter=submissions,
                    xform=self.xform,
                    user_id=asset.owner_id,
                )
            )
            self.counter.save()

    def expected_file_size(self):
        """
        Calculate the expected combined file size for the test audio clip and image
        """
        return os.path.getsize(
            settings.BASE_DIR + '/kpi/tests/audio_conversion_test_clip.3gp'
        ) + os.path.getsize(
            settings.BASE_DIR + '/kpi/tests/audio_conversion_test_image.jpg'
        )


class ServiceUsageAPITestCase(ServiceUsageAPIBase):
    def test_anonymous_user(self):
        """
        Test that the endpoint is forbidden to anonymous user
        """
        self.client.logout()
        url = reverse(self._get_endpoint('service-usage-list'))
        response = self.client.get(url)

        assert response.status_code == status.HTTP_401_UNAUTHORIZED

    def test_check_api_response(self):
        """
        Test the endpoint aggregates all data correctly
        """
        self._create_asset()
        self.add_nlp_trackers()
        self.add_submissions(count=1)

        url = reverse(self._get_endpoint('service-usage-list'))
        response = self.client.get(url)

        assert response.status_code == status.HTTP_200_OK
        assert response.data['total_submission_count']['current_month'] == 1
        assert response.data['total_submission_count']['all_time'] == 1
        assert (
            response.data['total_nlp_usage']['asr_seconds_current_month']
            == 4586
        )
        assert response.data['total_nlp_usage']['asr_seconds_all_time'] == 4728
        assert (
            response.data['total_nlp_usage']['mt_characters_current_month']
            == 5473
        )
        assert (
            response.data['total_nlp_usage']['mt_characters_all_time'] == 6726
        )
        assert (
            response.data['total_storage_bytes'] == self.expected_file_size()
        )

    def test_multiple_forms(self):
        """
        Test that the endpoint functions with multiple assets and the data is
        aggregated properly with
        """
        self._create_asset()
        self.add_submissions(count=1)

        self._create_asset()
        self.add_submissions()

        url = reverse(self._get_endpoint('service-usage-list'))
        response = self.client.get(url)
        assert response.data['total_submission_count']['current_month'] == 3
        assert response.data['total_submission_count']['all_time'] == 3
        assert response.data['total_storage_bytes'] == (
            self.expected_file_size() * 3
        )

    def test_service_usages_with_projects_in_trash_bin(self):
        self.test_multiple_forms()
        # Simulate trash bin
        self.asset.pending_delete = True
        self.asset.save(
            update_fields=['pending_delete'],
            create_version=False,
            adjust_content=False,
        )
        self.xform.pending_delete = True
        self.xform.save(update_fields=['pending_delete'])

        # Retry endpoint
        url = reverse(self._get_endpoint('service-usage-list'))
        response = self.client.get(url)

        assert response.data['total_submission_count']['current_month'] == 3
        assert response.data['total_submission_count']['all_time'] == 3
        assert response.data['total_storage_bytes'] == 0

    def test_no_data(self):
        """
        Test the endpoint functions when assets have no data
        """
        self.client.login(username='anotheruser', password='anotheruser')
        url = reverse(self._get_endpoint('service-usage-list'))
        response = self.client.get(url)
        assert response.status_code == status.HTTP_200_OK
        assert response.data['total_submission_count']['current_month'] == 0
        assert response.data['total_submission_count']['all_time'] == 0
        assert response.data['total_nlp_usage']['asr_seconds_all_time'] == 0
        assert response.data['total_storage_bytes'] == 0

    def test_no_deployment(self):
        """
        Test the endpoint does not throw a 500 error if an asset is not deployed
        """
        Asset.objects.create(
            content={
                'survey': [
                    {
                        'type': 'audio',
                        'label': 'q1',
                        'required': 'false',
                        '$kuid': 'abcd',
                    },
                    {
                        'type': 'file',
                        'label': 'q2',
                        'required': 'false',
                        '$kuid': 'efgh',
                    },
                ]
            },
            owner=self.anotheruser,
            asset_type='survey',
        )
        self.client.login(username='anotheruser', password='anotheruser')
        url = reverse(self._get_endpoint('service-usage-list'))
        response = self.client.get(url)
        assert response.status_code == status.HTTP_200_OK
        assert response.data['total_submission_count']['current_month'] == 0
        assert response.data['total_submission_count']['all_time'] == 0
        assert response.data['total_nlp_usage']['asr_seconds_all_time'] == 0
        assert response.data['total_storage_bytes'] == 0<|MERGE_RESOLUTION|>--- conflicted
+++ resolved
@@ -80,43 +80,7 @@
         self.submission_list_url = self.asset.deployment.submission_list_url
         self._deployment = self.asset.deployment
 
-<<<<<<< HEAD
-    def __add_submission(self):
-        """
-        Adds ONE submission to an asset
-        """
-        submissions = []
-        v_uid = self.asset.latest_deployed_version.uid
-
-        submission = {
-            '__version__': v_uid,
-            'q1': 'audio_conversion_test_clip.3gp',
-            'q2': 'audio_conversion_test_image.jpg',
-            '_uuid': str(uuid.uuid4()),
-            '_attachments': [
-                {
-                    'id': 1,
-                    'download_url': 'http://testserver/anotheruser/audio_conversion_test_clip.3gp',
-                    'filename': 'anotheruser/audio_conversion_test_clip.3gp',
-                    'mimetype': 'video/3gpp',
-                },
-                {
-                    'id': 2,
-                    'download_url': 'http://testserver/anotheruser/audio_conversion_test_image.jpg',
-                    'filename': 'anotheruser/audio_conversion_test_image.jpg',
-                    'mimetype': 'image/jpeg',
-                },
-            ],
-            '_submitted_by': 'anotheruser',
-        }
-        submissions.append(submission)
-        self.asset.deployment.mock_submissions(submissions, flush_db=False)
-        self.__update_xform_counters(self.asset, submissions=1)
-
-    def __add_nlp_trackers(self):
-=======
     def add_nlp_trackers(self):
->>>>>>> f6005dc6
         """
         Add nlp data to an asset
         """
@@ -157,53 +121,6 @@
         submissions = []
         v_uid = self.asset.latest_deployed_version.uid
 
-<<<<<<< HEAD
-        submission1 = {
-            '__version__': v_uid,
-            'q1': 'audio_conversion_test_clip.3gp',
-            'q2': 'audio_conversion_test_image.jpg',
-            '_uuid': str(uuid.uuid4()),
-            '_attachments': [
-                {
-                    'id': 3,
-                    'download_url': 'http://testserver/anotheruser/audio_conversion_test_clip.3gp',
-                    'filename': 'anotheruser/audio_conversion_test_clip.3gp',
-                    'mimetype': 'video/3gpp',
-                },
-                {
-                    'id': 4,
-                    'download_url': 'http://testserver/anotheruser/audio_conversion_test_image.jpg',
-                    'filename': 'anotheruser/audio_conversion_test_image.jpg',
-                    'mimetype': 'image/jpeg',
-                },
-            ],
-            '_submitted_by': 'anotheruser',
-        }
-        submission2 = {
-            '__version__': v_uid,
-            'q1': 'audio_conversion_test_clip.3gp',
-            'q2': 'audio_conversion_test_image.jpg',
-            '_uuid': str(uuid.uuid4()),
-            '_attachments': [
-                {
-                    'id': 5,
-                    'download_url': 'http://testserver/anotheruser/audio_conversion_test_clip.3gp',
-                    'filename': 'anotheruser/audio_conversion_test_clip.3gp',
-                    'mimetype': 'video/3gpp',
-                },
-                {
-                    'id': 6,
-                    'download_url': 'http://testserver/anotheruser/audio_conversion_test_image.jpg',
-                    'filename': 'anotheruser/audio_conversion_test_image.jpg',
-                    'mimetype': 'image/jpeg',
-                },
-            ],
-            '_submitted_by': 'anotheruser',
-        }
-
-        submissions.append(submission1)
-        submissions.append(submission2)
-=======
         for x in range(count):
             submission = {
                 '__version__': v_uid,
@@ -229,7 +146,6 @@
             # increment the attachment ID for each attachment created
             self.attachment_id = self.attachment_id + 2
             submissions.append(submission)
->>>>>>> f6005dc6
 
         self.asset.deployment.mock_submissions(submissions, flush_db=False)
         self.update_xform_counters(self.asset, submissions=count)
