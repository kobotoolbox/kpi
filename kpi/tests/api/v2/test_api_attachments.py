import uuid
from unittest.mock import patch

from django.http import QueryDict
from django.urls import reverse
from rest_framework import status

from kobo.apps.kobo_auth.shortcuts import User
from kpi.deployment_backends.kc_access.storage import (
    default_kobocat_storage as default_storage,
)
from kpi.models import Asset
from kpi.tests.base_test_case import BaseAssetTestCase
from kpi.tests.utils.mock import guess_type_mock
from kpi.urls.router_api_v2 import URL_NAMESPACE as ROUTER_URL_NAMESPACE


class AttachmentApiTests(BaseAssetTestCase):
    fixtures = ['test_data']

    URL_NAMESPACE = ROUTER_URL_NAMESPACE

    def setUp(self) -> None:
        self.client.login(username='someuser', password='someuser')
        self.someuser = User.objects.get(username='someuser')
        content_source_asset = {
            'survey': [
                {'type': 'audio', 'label': 'q1', 'required': 'false', '$kuid': 'abcd'},
                {'type': 'file', 'label': 'q2', 'required': 'false', '$kuid': 'efgh'},
            ]
        }
        self.asset = Asset.objects.create(content=content_source_asset,
                                          owner=self.someuser,
                                          asset_type='survey')

        self.asset.deploy(backend='mock', active=True)
        self.asset.save()

        self.__add_submissions()

        self.asset.deployment.set_namespace(self.URL_NAMESPACE)
        self.submission_list_url = reverse(
            self._get_endpoint('submission-list'),
            kwargs={'format': 'json', 'uid_asset': self.asset.uid},
        )
        self._deployment = self.asset.deployment
        self.submission_id = self.submissions[0]['_id']

    def __add_submissions(self):
        submissions = []
        v_uid = self.asset.latest_deployed_version.uid

        _uuid = str(uuid.uuid4())
        submission = {
            '__version__': v_uid,
            'q1': 'audio_conversion_test_clip.3gp',
            'q2': 'audio_conversion_test_image.jpg',
            '_uuid': _uuid,
            'meta/instanceID': f'uuid:{_uuid}',
            '_attachments': [
                {
                    'download_url': 'http://testserver/someuser/audio_conversion_test_clip.3gp',
                    'filename': 'someuser/audio_conversion_test_clip.3gp',
                    'mimetype': 'video/3gpp',
                },
                {
                    'download_url': 'http://testserver/someuser/audio_conversion_test_image.jpg',
                    'filename': 'someuser/audio_conversion_test_image.jpg',
                    'mimetype': 'image/jpeg',
                },
            ],
            '_submitted_by': 'someuser',
        }
        submissions.append(submission)

        with patch('mimetypes.guess_type') as guess_mock:
            guess_mock.side_effect = guess_type_mock
            self.asset.deployment.mock_submissions(submissions)

        self.submissions = submissions

    def test_convert_mp4_to_mp3(self):
        query_dict = QueryDict('', mutable=True)
        query_dict.update(
            {
                'xpath': 'q1',
                'format': 'mp3',
            }
        )
        url = '{baseurl}?{querystring}'.format(
            baseurl=reverse(
                self._get_endpoint('attachment-list'),
                kwargs={
                    'uid_asset': self.asset.uid,
                    'uid_data': self.submission_id,
                },
            ),
            querystring=query_dict.urlencode()
        )

        response = self.client.get(url)
        assert response.status_code == status.HTTP_200_OK
        assert response['Content-Type'] == 'audio/mpeg'

    def test_reject_image_with_conversion(self):
        query_dict = QueryDict('', mutable=True)
        query_dict.update(
            {
                'xpath': 'q2',
                'format': 'mp3',
            }
        )
        url = '{baseurl}?{querystring}'.format(
            baseurl=reverse(
                self._get_endpoint('attachment-list'),
                kwargs={
                    'uid_asset': self.asset.uid,
                    'uid_data': self.submission_id,
                },
            ),
            querystring=query_dict.urlencode()
        )

        response = self.client.get(url)

        assert response.status_code == status.HTTP_400_BAD_REQUEST
        assert response['Content-Type'] == 'application/json'
        assert response.data['detail'].code == 'not_supported_format'

    def test_get_mp4_without_conversion(self):
        query_dict = QueryDict('', mutable=True)
        query_dict.update(
            {
                'xpath': 'q1',
            }
        )
        url = '{baseurl}?{querystring}'.format(
            baseurl=reverse(
                self._get_endpoint('attachment-list'),
                kwargs={
                    'uid_asset': self.asset.uid,
                    'uid_data': self.submission_id,
                },
            ),
            querystring=query_dict.urlencode()
        )

        response = self.client.get(url)
        assert response.status_code == status.HTTP_200_OK
        assert response['Content-Type'] == 'video/3gpp'

    def test_get_attachment_with_id(self):
        attachment_id = self.submissions[0]['_attachments'][0]['id']
        url = reverse(
            self._get_endpoint('attachment-detail'),
            kwargs={
                'uid_asset': self.asset.uid,
                'uid_data': self.submission_id,
                'pk': attachment_id,
            },
        )

        response = self.client.get(url)
        assert response.status_code == status.HTTP_200_OK
        assert response['Content-Type'] == 'video/3gpp'

    def test_duplicate_attachment_with_submission(self):
        # Grab the original submission and attachment
        submission = self.submissions[0]
        url = reverse(
            self._get_endpoint('attachment-detail'),
            kwargs={
                'uid_asset': self.asset.uid,
                'uid_data': submission['_id'],
                'pk': submission['_attachments'][0]['id'],
            },
        )
        response = self.client.get(url)
        assert response.status_code == status.HTTP_200_OK
        assert response['Content-Type'] == 'video/3gpp'
        original_file = response.data

        # Duplicate the submission
        with patch('mimetypes.guess_type') as guess_mock:
            guess_mock.side_effect = guess_type_mock
            duplicate_url = reverse(
                self._get_endpoint('submission-duplicate'),
                kwargs={
<<<<<<< HEAD
                    'parent_lookup_asset': self.asset.uid,
                    'submission_id_or_root_uuid': submission['_id'],
=======
                    'uid_asset': self.asset.uid,
                    'pk': submission['_id'],
>>>>>>> 91cfeb8d
                },
            )
            response = self.client.post(duplicate_url, {'format': 'json'})
        duplicate_submission = response.data

        # Increment the max attachment id of the original submission to get the
        # id of the first attachment of the duplicated submission
        max_attachment_id = max(a['id'] for a in submission['_attachments'])
        url = reverse(
            self._get_endpoint('attachment-detail'),
            kwargs={
                'uid_asset': self.asset.uid,
                'uid_data': duplicate_submission['_id'],
                'pk': max_attachment_id + 1,
            },
        )

        response = self.client.get(url)
        assert response.status_code == status.HTTP_200_OK
        assert response['Content-Type'] == 'video/3gpp'
        duplicate_file = response.data

        # Ensure that the files are the same
        with default_storage.open(str(original_file), 'rb') as of:
            with default_storage.open(str(duplicate_file), 'rb') as df:
                assert of.read() == df.read()

    def test_xpath_not_found(self):
        query_dict = QueryDict('', mutable=True)
        query_dict.update(
            {
                'xpath': 'q0',
                'format': 'mp3',
            }
        )
        url = '{baseurl}?{querystring}'.format(
            baseurl=reverse(
                self._get_endpoint('attachment-list'),
                kwargs={
                    'uid_asset': self.asset.uid,
                    'uid_data': self.submission_id,
                },
            ),
            querystring=query_dict.urlencode()
        )

        response = self.client.get(url)
        assert response.status_code == status.HTTP_400_BAD_REQUEST
        assert response['Content-Type'] == 'application/json'
        assert response.data['detail'].code == 'xpath_not_found'

    def test_invalid_xpath_syntax(self):
        query_dict = QueryDict('', mutable=True)
        query_dict.update(
            {
                'xpath': 'q0@!',
                'format': 'mp3',
            }
        )
        url = '{baseurl}?{querystring}'.format(
            baseurl=reverse(
                self._get_endpoint('attachment-list'),
                kwargs={
                    'uid_asset': self.asset.uid,
                    'uid_data': self.submission_id,
                },
            ),
            querystring=query_dict.urlencode()
        )

        response = self.client.get(url)
        assert response.status_code == status.HTTP_400_BAD_REQUEST
        assert response.data['detail'].code == 'invalid_xpath'

    def test_get_attachment_with_submission_uuid(self):

        submission = self.submissions[0]
        url = reverse(
            self._get_endpoint('attachment-detail'),
            kwargs={
                'uid_asset': self.asset.uid,
                'uid_data': submission['_uuid'],
                'pk': submission['_attachments'][0]['id'],
            },
        )

        response = self.client.get(url)
        assert response.status_code == status.HTTP_200_OK
        assert response['Content-Type'] == 'video/3gpp'

    def test_thumbnail_creation_on_demand(self):
        submission = self.submissions[0]
        url = reverse(
            self._get_endpoint('attachment-detail'),
            kwargs={
                'uid_asset': self.asset.uid,
                'uid_data': submission['_id'],
                'pk': submission['_attachments'][1]['id'],
            },
        )
        response = self.client.get(url)
        filename = response.data.name.replace('.jpg', '')
        thumbnail = f'{filename}-small.jpg'
        # Thumbs should not exist yet
        self.assertFalse(default_storage.exists(thumbnail))

        thumb_url = reverse(
            self._get_endpoint('attachment-thumb'),
            args=(
                self.asset.uid,
                submission['_id'],
                submission['_attachments'][1]['id'],
                'small'
            ),
        )
        self.client.get(thumb_url)
        # Thumbs should exist
        self.assertTrue(default_storage.exists(thumbnail))<|MERGE_RESOLUTION|>--- conflicted
+++ resolved
@@ -186,13 +186,8 @@
             duplicate_url = reverse(
                 self._get_endpoint('submission-duplicate'),
                 kwargs={
-<<<<<<< HEAD
-                    'parent_lookup_asset': self.asset.uid,
-                    'submission_id_or_root_uuid': submission['_id'],
-=======
                     'uid_asset': self.asset.uid,
                     'pk': submission['_id'],
->>>>>>> 91cfeb8d
                 },
             )
             response = self.client.post(duplicate_url, {'format': 'json'})
