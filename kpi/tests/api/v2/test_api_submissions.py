import copy
import json
import os
import random
import string
import unittest
import uuid
from datetime import datetime
from unittest import mock
from zoneinfo import ZoneInfo

import lxml
import pytest
import responses
from constance.test import override_config
from django.conf import settings
from django.core.files.base import ContentFile
from django.db import connection
from django.test.utils import CaptureQueriesContext
from django.urls import reverse
from django_digest.test import Client as DigestClient
from rest_framework import status

from kobo.apps.audit_log.models import ProjectHistoryLog
from kobo.apps.kobo_auth.shortcuts import User
from kobo.apps.openrosa.apps.logger.exceptions import InstanceIdMissingError
from kobo.apps.openrosa.apps.logger.models.instance import Instance
from kobo.apps.openrosa.apps.logger.xform_instance_parser import (
    add_uuid_prefix,
    remove_uuid_prefix,
)
from kobo.apps.openrosa.apps.main.models.user_profile import UserProfile
from kobo.apps.openrosa.apps.viewer.models import ParsedInstance
from kobo.apps.openrosa.libs.utils.common_tags import META_ROOT_UUID
from kobo.apps.openrosa.libs.utils.logger_tools import dict2xform
from kobo.apps.organizations.constants import UsageType
from kobo.apps.project_ownership.utils import create_invite
from kpi.constants import (
    ASSET_TYPE_SURVEY,
    PERM_ADD_SUBMISSIONS,
    PERM_CHANGE_ASSET,
    PERM_CHANGE_SUBMISSIONS,
    PERM_DELETE_SUBMISSIONS,
    PERM_PARTIAL_SUBMISSIONS,
    PERM_VALIDATE_SUBMISSIONS,
    PERM_VIEW_ASSET,
    PERM_VIEW_SUBMISSIONS,
    SUBMISSION_FORMAT_TYPE_JSON,
    SUBMISSION_FORMAT_TYPE_XML,
)
from kpi.models import Asset
from kpi.tests.base_test_case import BaseTestCase
from kpi.tests.utils.mixins import (
    SubmissionDeleteTestCaseMixin,
    SubmissionEditTestCaseMixin,
    SubmissionValidationStatusTestCaseMixin,
    SubmissionViewTestCaseMixin,
)
from kpi.tests.utils.mock import (
    enketo_edit_instance_response,
    enketo_edit_instance_response_with_root_name_validation,
    enketo_edit_instance_response_with_uuid_validation,
    enketo_view_instance_response,
)
from kpi.tests.utils.transaction import immediate_on_commit
from kpi.tests.utils.xml import get_form_and_submission_tag_names
from kpi.urls.router_api_v2 import URL_NAMESPACE as ROUTER_URL_NAMESPACE
from kpi.utils.fuzzy_int import FuzzyInt
from kpi.utils.object_permission import get_anonymous_user
from kpi.utils.xml import (
    edit_submission_xml,
    fromstring_preserve_root_xmlns,
    xml_tostring,
)


def dict2xform_with_namespace(submission: dict, xform_id_string: str) -> str:
    xml_string = dict2xform(submission, xform_id_string)
    xml_root = lxml.etree.fromstring(xml_string.encode())
    xml_root.set('xmlns', 'http://opendatakit.org/submissions')
    return xml_tostring(xml_root)


class BaseSubmissionTestCase(BaseTestCase):
    """
    DataViewset uses `BrowsableAPIRenderer` as the first renderer.
    Force JSON to test the API by specifying `format` (GET requests)
    or `HTTP_ACCEPT` (other requests)
    """

    fixtures = ['test_data']

    URL_NAMESPACE = ROUTER_URL_NAMESPACE

    def setUp(self):
        self.client.login(username='someuser', password='someuser')
        self.someuser = User.objects.get(username='someuser')
        self.anotheruser = User.objects.get(username='anotheruser')
        self.unknownuser = User.objects.create(username='unknownuser')
        UserProfile.objects.create(user=self.unknownuser)

        content_source_asset = Asset.objects.get(id=1)
        self.asset = Asset.objects.create(
            content=content_source_asset.content,
            owner=self.someuser,
            asset_type='survey',
        )

        self.asset.deploy(backend='mock', active=True)
        self.asset.save()

        self.asset.deployment.set_namespace(self.URL_NAMESPACE)
        self.submission_list_url = reverse(
            self._get_endpoint('submission-list'),
            kwargs={'uid_asset': self.asset.uid, 'format': 'json'},
        )
        self._deployment = self.asset.deployment

    def _add_submissions(self, other_fields: dict = None):
        letters = string.ascii_letters
        submissions = []
        v_uid = self.asset.latest_deployed_version.uid
        self.submissions_submitted_by_someuser = []
        self.submissions_submitted_by_unknownuser = []
        self.submissions_submitted_by_anotheruser = []

        submitted_by_choices = ['unknownuser', 'someuser', 'anotheruser']
        for submitted_by in submitted_by_choices:
            for i in range(2):
                uuid_ = uuid.uuid4()
                submission = {
                    '__version__': v_uid,
                    'q1': ''.join(random.choice(letters) for letter in range(10)),
                    'q2': ''.join(random.choice(letters) for letter in range(10)),
                    'meta/instanceID': f'uuid:{uuid_}',
                    '_uuid': str(uuid_),
                    '_submitted_by': submitted_by,
                }
                if other_fields is not None:
                    submission.update(**other_fields)

                submissions.append(submission)

        self.asset.deployment.mock_submissions(submissions)

        self.submissions_submitted_by_unknownuser = submissions[0:2]
        self.submissions_submitted_by_someuser = submissions[2:4]
        self.submissions_submitted_by_anotheruser = submissions[4:6]
        self.submissions = submissions


class BulkDeleteSubmissionsApiTests(
    SubmissionDeleteTestCaseMixin, BaseSubmissionTestCase
):

    # TODO, Add tests with ids and query

    def setUp(self):
        super().setUp()

        self._add_submissions()
        self.submission_list_url = reverse(
            self._get_endpoint('submission-list'),
            kwargs={'uid_asset': self.asset.uid, 'format': 'json'},
        )
        self.submission_bulk_url = reverse(
            self._get_endpoint('submission-bulk'),
            kwargs={
                'uid_asset': self.asset.uid,
            },
        )

    @override_config(PROJECT_OWNERSHIP_AUTO_ACCEPT_INVITES=True)
    def test_delete_submissions_after_transfer(self):
        """
        someuser has transfered the project to anotheruser
        someuser can delete anotheruser's project data after transfer
        """
        # Transfer the project to anotheruser
        with immediate_on_commit():
            create_invite(
                self.someuser,
                self.anotheruser,
                [self.asset],
                'Invite'
            )
        self.asset.refresh_from_db()
        assert self.asset.owner == self.anotheruser

        self._delete_submissions()

    def test_delete_submissions_as_owner(self):
        """
        someuser is the project owner
        someuser can delete their own data
        """
        self._delete_submissions()

    def test_delete_submissions_as_anonymous(self):
        """
        someuser is the project owner.
        The project is not shared publicly.
        anonymous cannot view someuser's data, therefore cannot delete it.
        someuser's data existence should not be revealed.
        """
        self.client.logout()
        data = {'payload': {'confirm': True}}
        response = self.client.delete(self.submission_bulk_url,
                                      data=data,
                                      format='json')
        self.assertEqual(response.status_code, status.HTTP_404_NOT_FOUND)

    def test_delete_not_shared_submissions_as_anotheruser(self):
        """
        someuser is the project owner.
        The project is not shared with anyone.
        anotheruser cannot view someuser's data, therefore cannot delete it.
        someuser's data existence should not be revealed.
        """
        self.client.force_login(self.anotheruser)
        data = {'payload': {'confirm': True}}
        response = self.client.delete(self.submission_bulk_url,
                                      data=data,
                                      format='json')
        self.assertEqual(response.status_code, status.HTTP_404_NOT_FOUND)

    def test_delete_shared_submissions_as_anotheruser(self):
        """
        someuser is the project owner.
        The project is shared with anotheruser.
        anotheruser can delete someuser's data.
        """

        self.asset.assign_perm(self.anotheruser, PERM_DELETE_SUBMISSIONS)
        self.client.force_login(self.anotheruser)
        data = {'payload': {'confirm': True}}

        response = self.client.delete(self.submission_bulk_url,
                                      data=data,
                                      format='json')
        self.assertEqual(response.status_code, status.HTTP_200_OK)
        response = self.client.get(self.submission_list_url, {'format': 'json'})
        self.assertEqual(response.data['count'], 0)

    def test_delete_all_allowed_submissions_with_partial_perms_as_anotheruser(self):
        """
        someuser is the project owner.
        anotheruser has partial permissions and can view and delete their own
        submitted data

        Test that anotheruser can delete all their data at once and if they do,
        only delete their data.
        """
        self.client.force_login(self.anotheruser)
        partial_perms = {
            PERM_DELETE_SUBMISSIONS: [{'_submitted_by': 'anotheruser'}]
        }

        # Allow anotheruser to delete their own data
        self.asset.assign_perm(
            self.anotheruser,
            PERM_PARTIAL_SUBMISSIONS,
            partial_perms=partial_perms,
        )

        # Delete only submissions submitted by anotheruser
        data = {'payload': {'confirm': True}}
        response = self.client.delete(self.submission_bulk_url,
                                      data=data,
                                      format='json')
        self.assertEqual(response.status_code, status.HTTP_200_OK)

        response = self.client.get(self.submission_list_url, {'format': 'json'})
        self.assertEqual(response.data['count'], 0)

        # Ensure anotheruser only deleted their submissions
        # Log in as the owner of the project: `someuser`. They can retrieve all
        # submissions
        self.login_as_other_user('someuser', 'someuser')
        response = self.client.get(self.submission_list_url, {'format': 'json'})

        unknown_submission_ids = [
            sub['_id'] for sub in self.submissions_submitted_by_unknownuser
        ]
        someuser_submission_ids = [
            sub['_id'] for sub in self.submissions_submitted_by_someuser
        ]
        submission_ids = [sub['_id'] for sub in response.data['results']]
        not_anotheruser_submission_ids = [
            int(id_) for id_ in (unknown_submission_ids + someuser_submission_ids)
        ]
        # Results should contain only data submitted by unknown and someuser
        self.assertEqual(
            sorted(not_anotheruser_submission_ids),
            sorted(submission_ids)
        )

    def test_delete_some_allowed_submissions_with_partial_perms_as_anotheruser(self):
        """
        someuser is the project owner.
        anotheruser has partial permissions and can view and delete their own
        submitted data

        Test that anotheruser can delete part of their data
        """
        self.client.force_login(self.anotheruser)
        partial_perms = {
            PERM_DELETE_SUBMISSIONS: [{'_submitted_by': 'anotheruser'}]
        }

        # Allow anotheruser to delete their own data
        self.asset.assign_perm(
            self.anotheruser,
            PERM_PARTIAL_SUBMISSIONS,
            partial_perms=partial_perms,
        )

        # Try first submission submitted by unknown
        submissions = self.submissions_submitted_by_unknownuser
        data = {'payload': {'submission_ids': [submissions[0]['_id']]}}
        response = self.client.delete(
            self.submission_bulk_url, data=data, format='json'
        )
        self.assertEqual(response.status_code, status.HTTP_403_FORBIDDEN)

        # Try second submission submitted by anotheruser
        count = self._deployment.calculated_submission_count(self.anotheruser)
        assert count == 2
        submissions = self.submissions_submitted_by_anotheruser
        data = {
            'payload': {
                'submission_ids': [submissions[0]['_id']],
            }
        }
        response = self.client.delete(
            self.submission_bulk_url, data=data, format='json'
        )
        self.assertEqual(response.status_code, status.HTTP_200_OK)
        response = self.client.get(self.submission_list_url, {'format': 'json'})
        self.assertEqual(response.data['count'], count - 1)

    def test_cant_delete_view_only_submissions_with_partial_perms_as_anotheruser(self):
        """
        someuser is the owner of the project
        anotheruser is allowed to view someuser's data and delete their own data

        Test that anotheruser cannot delete someuser's data
        """
        self.client.force_login(self.anotheruser)
        partial_perms = {
            PERM_VIEW_SUBMISSIONS: [{'_submitted_by': 'someuser'}],
            # view_submission is implied
            PERM_DELETE_SUBMISSIONS: [{'_submitted_by': 'anotheruser'}]
        }

        # Allow anotheruser to delete their own data
        self.asset.assign_perm(
            self.anotheruser,
            PERM_PARTIAL_SUBMISSIONS,
            partial_perms=partial_perms,
        )

        # Try to view all submissions
        viewable_submissions = (
            self.submissions_submitted_by_anotheruser
            + self.submissions_submitted_by_someuser
        )
        viewable_submission_ids = [int(sub['_id']) for sub in viewable_submissions]
        response = self.client.get(self.submission_list_url, format='json')
        self.assertEqual(response.status_code, status.HTTP_200_OK)
        response_ids = [int(sub['_id']) for sub in response.data['results']]
        self.assertEqual(sorted(response_ids), sorted(viewable_submission_ids))

        # Try to delete all viewable submissions
        data = {
            'payload': {
                'submission_ids': viewable_submission_ids
            }
        }
        response = self.client.delete(self.submission_bulk_url,
                                      data=data,
                                      format='json')
        self.assertEqual(response.status_code, status.HTTP_403_FORBIDDEN)

        # Try to delete someuser's data
        data = {
            'payload': {
                'submission_ids': [
                    sub['_id'] for sub in self.submissions_submitted_by_someuser
                ]
            }
        }
        response = self.client.delete(self.submission_bulk_url,
                                      data=data,
                                      format='json')
        self.assertEqual(response.status_code, status.HTTP_403_FORBIDDEN)


class SubmissionApiTests(SubmissionDeleteTestCaseMixin, BaseSubmissionTestCase):

    def setUp(self):
        super().setUp()
        self._add_submissions()

    def test_cannot_create_submission(self):
        """
        someuser is the owner of the project.
        The project is not shared publicly.
        anotheruser has view access on someuser's data

        Test that no one can create submissions (with KPI endpoint)
        """
        submission = {
            'q1': 'a5',
            'q2': 'a6',
        }
        # Owner
        response = self.client.post(self.submission_list_url, data=submission)
        self.assertEqual(response.status_code, status.HTTP_405_METHOD_NOT_ALLOWED)

        # Shared
        self.asset.assign_perm(self.anotheruser, PERM_VIEW_SUBMISSIONS)
        self.client.force_login(self.anotheruser)
        response = self.client.post(self.submission_list_url, data=submission)
        self.assertEqual(response.status_code, status.HTTP_403_FORBIDDEN)

        # Anonymous
        self.client.logout()
        response = self.client.post(self.submission_list_url, data=submission)
        self.assertEqual(response.status_code, status.HTTP_404_NOT_FOUND)

    def test_query_counts_for_list_submissions(self):
        # query count differs when stripe is enabled/disabled
        with self.assertNumQueries(FuzzyInt(16, 17)):
            # regular
            self.client.get(self.submission_list_url, {'format': 'json'})
        with self.assertNumQueries(FuzzyInt(16, 17)):
            # with params
            self.client.get(
                self.submission_list_url,
                {
                    'format': 'json',
                    'start': 1,
                    'limit': 5,
                    'sort': '{"q1": -1}',
                    'fields': '["q1", "_submitted_by"]',
                    'query': '{"_submitted_by": {'
                             '  "$in": '
                             '    ["unknownuser", "someuser", "anotheruser"]'
                             ' }'
                             '}',
                },
            )

    def test_query_count_does_not_increase_with_more_submissions(self):
        with CaptureQueriesContext(connection) as context:
            self.client.get(self.submission_list_url, {'format': 'json'})
        count = context.final_queries - context.initial_queries
        # add a few submissions
        self._add_submissions()
        with self.assertNumQueries(count):
            self.client.get(self.submission_list_url, {'format': 'json'})
        # get second page
        with self.assertNumQueries(count):
            self.client.get(
                self.submission_list_url, {
                    'format': 'json',
                    'start': 6,
                    'limit': 5
                }
            )

    def test_list_submissions_as_owner(self):
        """
        someuser is the owner of the project.
        They can list their own data
        """
        response = self.client.get(self.submission_list_url, {'format': 'json'})
        self.assertEqual(response.status_code, status.HTTP_200_OK)
        response_ids = [r['_id'] for r in response.data.get('results')]
        submissions_ids = [s['_id'] for s in self.submissions]
        self.assertEqual(sorted(response_ids), sorted(submissions_ids))

    def test_list_submissions_as_owner_with_params(self):
        """
        someuser is the owner of the project.
        They can list their own data and they can narrow down the results with
        params
        """
        response = self.client.get(
            self.submission_list_url,
            {
                'format': 'json',
                'start': 1,
                'limit': 5,
                'sort': '{"q1": -1}',
                'fields': '["q1", "_submitted_by"]',
                'query': '{"_submitted_by": {'
                         '  "$in": '
                         '    ["unknownuser", "someuser", "anotheruser"]'
                         ' }'
                         '}',
            },
        )
        # ToDo add more assertions. E.g. test whether sort, limit, start really work
        self.assertEqual(len(response.data['results']), 5)
        self.assertEqual(response.status_code, status.HTTP_200_OK)

    def test_list_submissions_limit(self):
        """
        someuser is the owner of the project.
        Test that hard-coded maximum limit cannot be exceeded by user's requests.
        """
        limit = settings.SUBMISSION_LIST_LIMIT
        excess = 10
        asset = Asset.objects.create(
            name='Lots of submissions',
            owner=self.asset.owner,
            content={'survey': [{'label': 'q', 'type': 'integer'}]},
        )
        asset.deploy(backend='mock', active=True)
        asset.deployment.set_namespace(self.URL_NAMESPACE)
        latest_version_uid = asset.latest_deployed_version.uid
        submissions = [
            {
                '__version__': latest_version_uid,
                'q': i,
            } for i in range(limit + excess)
        ]
        asset.deployment.mock_submissions(submissions)
        submission_list_url = reverse(
            self._get_endpoint('submission-list'),
            kwargs={'uid_asset': asset.uid, 'format': 'json'},
        )

        # Server-wide limit should apply if no limit specified
        response = self.client.get(submission_list_url, {'format': 'json'})
        self.assertEqual(response.status_code, status.HTTP_200_OK)
        self.assertEqual(len(response.data['results']), limit)
        # Limit specified in query parameters should not be able to exceed
        # server-wide limit
        response = self.client.get(
            submission_list_url, {'limit': limit + excess, 'format': 'json'}
        )

        self.assertEqual(response.status_code, status.HTTP_200_OK)
        self.assertEqual(len(response.data['results']), limit)

    def test_list_submissions_not_shared_as_anotheruser(self):
        """
        someuser is the owner of the project.
        The project is not shared with anyone.
        anotheruser cannot view someuser's data.
        someuser's data existence should not be revealed.
        """
        self.client.force_login(self.anotheruser)
        response = self.client.get(self.submission_list_url, {'format': 'json'})
        self.assertEqual(response.status_code, status.HTTP_404_NOT_FOUND)

    def test_list_submissions_shared_as_anotheruser(self):
        """
        someuser is the owner of the project.
        anotheruser has view access on someuser's data. They can view all
        """
        self.asset.assign_perm(self.anotheruser, PERM_VIEW_SUBMISSIONS)
        self.client.force_login(self.anotheruser)
        response = self.client.get(self.submission_list_url, {'format': 'json'})
        self.assertEqual(response.status_code, status.HTTP_200_OK)
        response_ids = [r['_id'] for r in response.data.get('results')]
        submissions_ids = [s['_id'] for s in self.submissions]
        self.assertEqual(sorted(response_ids), sorted(submissions_ids))

    def test_list_submissions_with_partial_permissions_as_anotheruser(self):
        """
        someuser is the owner of the project.
        anotheruser has partial view access on someuser's project.
        They can view only the data they submitted to someuser's project.
        """
        self.client.force_login(self.anotheruser)
        partial_perms = {
            PERM_VIEW_SUBMISSIONS: [{'_submitted_by': 'anotheruser'}]
        }
        response = self.client.get(self.submission_list_url, {'format': 'json'})
        self.assertEqual(response.status_code, status.HTTP_404_NOT_FOUND)

        self.asset.assign_perm(self.anotheruser, PERM_PARTIAL_SUBMISSIONS,
                               partial_perms=partial_perms)
        response = self.client.get(self.submission_list_url, {'format': 'json'})
        self.assertEqual(response.status_code, status.HTTP_200_OK)

        # User `anotheruser` should only see submissions where `submitted_by`
        # is filled in and equals to `anotheruser`
        viewable_submission_count = len(self.submissions_submitted_by_anotheruser)
        self.assertTrue(response.data.get('count') == viewable_submission_count)
        for submission in response.data['results']:
            self.assertTrue(submission['_submitted_by'] == 'anotheruser')

    def test_list_submissions_as_anonymous(self):
        """
        someuser is the owner of the project.
        The project is not shared publicly.
        anonymous cannot view someuser's data.
        someuser's data existence should not be revealed.
        """
        self.client.logout()
        response = self.client.get(self.submission_list_url, {'format': 'json'})
        self.assertEqual(response.status_code, status.HTTP_404_NOT_FOUND)

    def test_list_submissions_asset_publicly_shared_as_anonymous(self):
        """
        someuser is the owner of the project.
        The project is shared publicly.
        anonymous can view someuser's data
        """
        self.client.logout()
        anonymous_user = get_anonymous_user()
        self.asset.assign_perm(anonymous_user, PERM_VIEW_SUBMISSIONS)
        response = self.client.get(self.submission_list_url, {'format': 'json'})
        self.assertEqual(response.status_code, status.HTTP_200_OK)

    def test_list_submissions_asset_publicly_shared_as_authenticated_user(self):
        """
        someuser is the owner of the project.
        The project is shared publicly.
        anotheruser has view access on someuser's project.
        Test if anotheruser can see someuser's data

        See https://github.com/kobotoolbox/kpi/issues/2698
        """

        anonymous_user = get_anonymous_user()
        self.client.force_login(self.anotheruser)

        # Give the user who will access the public data--without any explicit
        # permission assignment--their own asset. This is needed to expose a
        # flaw in `ObjectPermissionMixin.__get_object_permissions()`
        Asset.objects.create(name='i own it', owner=self.anotheruser)

        # `self.asset` is owned by `someuser`; `anotheruser` has no
        # explicitly-granted access to it
        self.asset.assign_perm(anonymous_user, PERM_VIEW_SUBMISSIONS)
        response = self.client.get(self.submission_list_url, {'format': 'json'})
        self.assertEqual(response.status_code, status.HTTP_200_OK)
        self.asset.remove_perm(anonymous_user, PERM_VIEW_SUBMISSIONS)

    def test_list_subs_asset_publicly_shared_and_shared_with_user_as_anotheruser(self):
        """
        Running through behaviour described in issue kpi/#2870 where an asset
        that has been publicly shared and then explicity shared with a user, the
        user has lower permissions than an anonymous and is therefore
        unable to view submission data.
        """

        self.client.force_login(self.anotheruser)
        anonymous_user = get_anonymous_user()

        assert not self.asset.has_perm(self.anotheruser, PERM_VIEW_ASSET)
        assert PERM_VIEW_ASSET not in self.asset.get_perms(self.anotheruser)
        assert not self.asset.has_perm(self.anotheruser, PERM_CHANGE_ASSET)
        assert PERM_CHANGE_ASSET not in self.asset.get_perms(self.anotheruser)

        self.asset.assign_perm(self.anotheruser, PERM_CHANGE_ASSET)

        assert self.asset.has_perm(self.anotheruser, PERM_VIEW_ASSET)
        assert PERM_VIEW_ASSET in self.asset.get_perms(self.anotheruser)
        assert self.asset.has_perm(self.anotheruser, PERM_CHANGE_ASSET)
        assert PERM_CHANGE_ASSET in self.asset.get_perms(self.anotheruser)

        assert not self.asset.has_perm(self.anotheruser, PERM_VIEW_SUBMISSIONS)
        assert PERM_VIEW_SUBMISSIONS not in self.asset.get_perms(
            self.anotheruser
        )

        self.asset.assign_perm(anonymous_user, PERM_VIEW_SUBMISSIONS)

        assert self.asset.has_perm(self.anotheruser, PERM_VIEW_ASSET)
        assert PERM_VIEW_ASSET in self.asset.get_perms(self.anotheruser)

        assert self.asset.has_perm(self.anotheruser, PERM_VIEW_SUBMISSIONS)
        assert PERM_VIEW_SUBMISSIONS in self.asset.get_perms(self.anotheruser)

        # resetting permissions of asset
        self.asset.remove_perm(self.anotheruser, PERM_VIEW_ASSET)
        self.asset.remove_perm(self.anotheruser, PERM_CHANGE_ASSET)
        self.asset.remove_perm(anonymous_user, PERM_VIEW_ASSET)
        self.asset.remove_perm(anonymous_user, PERM_VIEW_SUBMISSIONS)

    def test_list_query_elem_match(self):
        """
        Ensure query is able to filter on an array
        """
        submission = copy.deepcopy(self.submissions_submitted_by_someuser[0])
        del submission['_id']
        uuid_ = str(uuid.uuid4())
        submission['meta/instanceID'] = f'uuid:{uuid_}'
        submission['_uuid'] = str(uuid_)
        group = 'group_lx4sf58'
        question = 'q3'
        submission[group] = [
            {
                f'{group}/{question}': 'whap.gif',
            },
            {
                f'{group}/{question}': 'whop.gif',
            },
        ]

        self.asset.deployment.mock_submissions([submission])

        data = {
            'query': f'{{"{group}":{{"$elemMatch":{{"{group}/{question}":{{"$exists":true}}}}}}}}',  # noqa: E501
            'format': 'json',
        }
        response = self.client.get(self.submission_list_url, data)
        self.assertEqual(response.status_code, status.HTTP_200_OK)
        if isinstance(response.data, list):
            response_count = len(response.data)
        else:
            response_count = response.data.get('count')
        self.assertEqual(response_count, 1)

    def test_retrieve_submission_as_owner(self):
        """
        someuser is the owner of the project.
        someuser can view one of their submission.
        """
        submission = self.submissions_submitted_by_someuser[0]
        url = reverse(
            self._get_endpoint('submission-detail'),
            kwargs={
                'uid_asset': self.asset.uid,
                'pk': submission['_id'],
            },
        )
        response = self.client.get(url, {'format': 'json'})
        self.assertEqual(response.status_code, status.HTTP_200_OK)
        self.assertEqual(response.data['_id'], submission['_id'])

    def test_retrieve_submission_by_uuid(self):
        """
        someuser is the owner of the project.
        someuser can view one of their submission.
        """
        submission = self.submissions[0]
        url = reverse(
            self._get_endpoint('submission-detail'),
            kwargs={
                'uid_asset': self.asset.uid,
                'pk': submission['_uuid'],
            },
        )

        response = self.client.get(url, {'format': 'json'})
        self.assertEqual(response.status_code, status.HTTP_200_OK)
        self.assertEqual(response.data['_id'], submission['_id'])

    def test_retrieve_submission_not_shared_as_anotheruser(self):
        """
        someuser is the owner of the project.
        anotheruser has no access to someuser's data
        someuser's data existence should not be revealed.
        """
        self.client.force_login(self.anotheruser)
        submission = self.submissions_submitted_by_unknownuser[0]
        url = reverse(
            self._get_endpoint('submission-detail'),
            kwargs={
                'uid_asset': self.asset.uid,
                'pk': submission['_id'],
            },
        )
        response = self.client.get(url, {'format': 'json'})
        self.assertEqual(response.status_code, status.HTTP_404_NOT_FOUND)

    def test_retrieve_submission_shared_as_anotheruser(self):
        """
        someuser is the owner of the project.
        anotheruser has view access to someuser's data.
        """
        self.asset.assign_perm(self.anotheruser, PERM_VIEW_SUBMISSIONS)
        self.client.force_login(self.anotheruser)
        submission = self.submissions_submitted_by_unknownuser[0]
        url = reverse(
            self._get_endpoint('submission-detail'),
            kwargs={
                'uid_asset': self.asset.uid,
                'pk': submission['_id'],
            },
        )
        response = self.client.get(url, {'format': 'json'})
        self.assertEqual(response.status_code, status.HTTP_200_OK)
        self.assertEqual(response.data['_id'], submission['_id'])

    def test_retrieve_submission_with_partial_permissions_as_anotheruser(self):
        """
        someuser is the owner of the project.
        anotheruser has partial view access to someuser's data.
        They can only see their own data.
        """
        self.client.force_login(self.anotheruser)
        partial_perms = {
            PERM_VIEW_SUBMISSIONS: [{'_submitted_by': 'anotheruser'}]
        }
        self.asset.assign_perm(
            self.anotheruser,
            PERM_PARTIAL_SUBMISSIONS,
            partial_perms=partial_perms,
        )

        # Try first submission submitted by unknown
        submission = self.submissions_submitted_by_unknownuser[0]
        url = reverse(
            self._get_endpoint('submission-detail'),
            kwargs={
                'uid_asset': self.asset.uid,
                'pk': submission['_id'],
            },
        )
        response = self.client.get(url, {'format': 'json'})
        self.assertEqual(response.status_code, status.HTTP_404_NOT_FOUND)

        # Try second submission submitted by another
        submission = self.submissions_submitted_by_anotheruser[0]
        url = reverse(
            self._get_endpoint('submission-detail'),
            kwargs={
                'uid_asset': self.asset.uid,
                'pk': submission['_id'],
            },
        )
        response = self.client.get(url, {'format': 'json'})
        self.assertEqual(response.status_code, status.HTTP_200_OK)

    def test_delete_submission_as_owner(self):
        """
        someuser is the owner of the project.
        someuser can delete their own data.
        """
        submission = self.submissions_submitted_by_someuser[0]
        self._delete_submission(submission)

    def test_delete_not_existing_submission_as_owner(self):
        """
        someuser is the owner of the project.
        someuser should receive a 404 if they try to delete a non-existing
        submission.
        """
        url = reverse(
            self._get_endpoint('submission-detail'),
            kwargs={
                'uid_asset': self.asset.uid,
                'pk': 9999,
            },
        )
        response = self.client.delete(url, HTTP_ACCEPT='application/json')
        self.assertEqual(response.status_code, status.HTTP_404_NOT_FOUND)

    def test_delete_submission_as_anonymous(self):
        """
        someuser is the owner of the project.
        The project is not shared publicly.
        anonymous cannot view someuser's data, therefore they cannot delete it
        someuser's data existence should not be revealed.
        """
        self.client.logout()
        submission = self.submissions_submitted_by_someuser[0]

        url = reverse(
            self._get_endpoint('submission-detail'),
            kwargs={
                'uid_asset': self.asset.uid,
                'pk': submission['_id'],
            },
        )

        response = self.client.delete(url, HTTP_ACCEPT='application/json')
        self.assertEqual(response.status_code, status.HTTP_404_NOT_FOUND)

    def test_delete_submission_not_shared_as_anotheruser(self):
        """
        someuser is the owner of the project.
        The project is not shared with anynone.
        anotheruser cannot view someuser's data, therefore they cannot delete it.
        someuser's data existence should not be revealed.
        """
        self.client.force_login(self.anotheruser)
        submission = self.submissions_submitted_by_unknownuser[0]
        url = reverse(
            self._get_endpoint('submission-detail'),
            kwargs={
                'uid_asset': self.asset.uid,
                'pk': submission['_id'],
            },
        )

        response = self.client.delete(url, HTTP_ACCEPT='application/json')
        self.assertEqual(response.status_code, status.HTTP_404_NOT_FOUND)

    def test_delete_submission_shared_as_anotheruser(self):
        """
        someuser is the owner of the project.
        anotheruser has view access to someuser's data.
        anotheruser can view someuser's data but they cannot delete it.
        """
        self.asset.assign_perm(self.anotheruser, PERM_VIEW_SUBMISSIONS)
        self.client.force_login(self.anotheruser)
        submission = self.submissions_submitted_by_unknownuser[0]
        url = reverse(
            self._get_endpoint('submission-detail'),
            kwargs={
                'uid_asset': self.asset.uid,
                'pk': submission['_id'],
            },
        )
        response = self.client.delete(url, HTTP_ACCEPT='application/json')
        self.assertEqual(response.status_code, status.HTTP_403_FORBIDDEN)

        # `another_user` should not be able to delete with 'change_submissions'
        # permission.
        self.asset.assign_perm(self.anotheruser, PERM_CHANGE_SUBMISSIONS)
        response = self.client.delete(url, HTTP_ACCEPT='application/json')
        self.assertEqual(response.status_code, status.HTTP_403_FORBIDDEN)

        # Let's assign them 'delete_submissions'. Everything should be ok then!
        self.asset.assign_perm(self.anotheruser, PERM_DELETE_SUBMISSIONS)
        response = self.client.delete(url, HTTP_ACCEPT='application/json')
        self.assertEqual(response.status_code, status.HTTP_204_NO_CONTENT)
        response = self.client.get(self.submission_list_url, {'format': 'json'})
        self.assertEqual(response.data['count'], len(self.submissions) - 1)

    def test_delete_submission_with_partial_perms_as_anotheruser(self):
        """
        someuser is the owner of the project.
        anotheruser has partial access to someuser's data.
        anotheruser can only view/delete their data.
        """
        self.client.force_login(self.anotheruser)
        partial_perms = {
            PERM_DELETE_SUBMISSIONS: [{'_submitted_by': 'anotheruser'}]
        }

        # Allow anotheruser to view/delete their own data
        self.asset.assign_perm(
            self.anotheruser,
            PERM_PARTIAL_SUBMISSIONS,
            partial_perms=partial_perms,
        )

        # Try first submission submitted by unknown
        submission = self.submissions_submitted_by_unknownuser[0]
        url = reverse(
            self._get_endpoint('submission-detail'),
            kwargs={
                'uid_asset': self.asset.uid,
                'pk': submission['_id'],
            },
        )
        response = self.client.delete(
            url, content_type='application/json', HTTP_ACCEPT='application/json'
        )
        self.assertEqual(response.status_code, status.HTTP_403_FORBIDDEN)

        # Try second submission submitted by anotheruser
        anotheruser_submission_count = len(self.submissions_submitted_by_anotheruser)
        submission = self.submissions_submitted_by_anotheruser[0]
        url = reverse(
            self._get_endpoint('submission-detail'),
            kwargs={
                'uid_asset': self.asset.uid,
                'pk': submission['_id'],
            },
        )
        response = self.client.delete(
            url, content_type='application/json', HTTP_ACCEPT='application/json'
        )
        self.assertEqual(response.status_code, status.HTTP_204_NO_CONTENT)
        response = self.client.get(self.submission_list_url, {'format': 'json'})
        self.assertEqual(
            response.data['count'], anotheruser_submission_count - 1
        )

    @unittest.skip('TODO: refactor attachments so that this test passes')
    def test_attachments_rewrite(self):
        """
        Test:
        - xpath detections for repeated group, nested group and non-latin
          characters at the same
        - attachment endpoints related to KPI domain name
        """
        content = {
            'survey': [
                {
                    'name': 'group_ec9yq67',
                    'type': 'begin_group',
                    '$kuid': 'zo3lt68',
                    'label': ['3 levels'],
                    'required': False,
                },
                {
                    'name': 'group_dq8as25',
                    'type': 'begin_repeat',
                    '$kuid': 'mg3vt38',
                    'label': ['Repeated group - Upper level'],
                    'required': False,
                },
                {
                    'name': 'group_xt0za80',
                    'type': 'begin_repeat',
                    '$kuid': 'pp7xz89',
                    'label': ['Repeated group - Nested'],
                    'required': False,
                },
                {
                    'type': 'image',
                    '$kuid': 'ra2ti71',
                    'label': ['my_attachment'],
                    'required': False,
                },
                {'type': 'end_repeat', '$kuid': '/pp7xz89'},
                {'type': 'end_repeat', '$kuid': '/mg3vt38'},
                {'type': 'end_group', '$kuid': '/zo3lt68'},
            ],
            'settings': {},
            'translated': ['label'],
            'translations': [None],
        }

        asset = Asset.objects.create(
            content=content,
            owner=self.anotheruser,
            asset_type=ASSET_TYPE_SURVEY,
        )

        asset.deploy(backend='mock', active=True)
        asset.save()  # create version
        v_uid = asset.latest_deployed_version.uid

        submission = {
            '__version__': v_uid,
            '_xform_id_string': asset.uid,
            'formhub/uuid': 'formhub-uuid',
            '_uuid': 'submission-uuid',
            'group_ec9yq67/group_dq8as25': [
                {
                    'group_ec9yq67/group_dq8as25/group_xt0za80': [
                        {
                            'group_ec9yq67/group_dq8as25/group_xt0za80/my_attachment':
                                'IMG_4266-11_38_22.jpg'
                        },
                        {
                            'group_ec9yq67/group_dq8as25/group_xt0za80/my_attachment':
                                'كوبو-رائع-10_7_41.jpg'
                        },
                    ]
                },
                {
                    'group_ec9yq67/group_dq8as25/group_xt0za80': [
                        {
                            'group_ec9yq67/group_dq8as25/group_xt0za80/my_attachment':
                                'Screenshot 2024-02-14 at 18.31.39-11_38_35.jpg'
                        }
                    ]
                },
            ],
            '_attachments': [
                {
                    'download_url': 'http://kc.testserver/1.jpg',
                    'download_large_url': 'http://kc.testserver/1.jpg',
                    'download_medium_url': 'http://kc.testserver/1.jpg',
                    'download_small_url': 'http://kc.testserver/1.jpg',
                    'mimetype': 'image/jpeg',
                    'filename': os.path.join(
                        'anotheruser',
                        'attachments',
                        'formhub-uuid',
                        'submission-uuid',
                        'IMG_4266-11_38_22.jpg'
                    ),
                    'instance': 1,
                    'xform': 1,
                    'id': 1,
                },
                {
                    'download_url': 'http://kc.testserver/2.jpg',
                    'download_large_url': 'http://kc.testserver/2.jpg',
                    'download_medium_url': 'http://kc.testserver/2.jpg',
                    'download_small_url': 'http://kc.testserver/2.jpg',
                    'mimetype': 'image/jpeg',
                    'filename': os.path.join(
                        'anotheruser',
                        'attachments',
                        'formhub-uuid',
                        'submission-uuid',
                        'كوبو-رايع-10_7_41.jpg'
                    ),
                    'instance': 1,
                    'xform': 1,
                    'id': 2,
                },
                {
                    'download_url': 'http://kc.testserver/3.jpg',
                    'download_large_url': 'http://kc.testserver/3.jpg',
                    'download_medium_url': 'http://kc.testserver/3.jpg',
                    'download_small_url': 'http://kc.testserver/3.jpg',
                    'mimetype': 'image/jpeg',
                    'filename': os.path.join(
                        'anotheruser',
                        'attachments',
                        'formhub-uuid',
                        'submission-uuid',
                        'Screenshot_2024-02-14_at_18.31.39-11_38_35.jpg'
                    ),
                    'instance': 1,
                    'xform': 1,
                    'id': 3,
                },
            ],
        }

        asset.deployment.mock_submissions([submission])
        asset.deployment.set_namespace(self.URL_NAMESPACE)

        self.client.force_login(self.anotheruser)
        url = reverse(
            self._get_endpoint('submission-detail'),
            kwargs={
                'uid_asset': asset.uid,
                'pk': submission['_id'],
            },
        )

        response = self.client.get(url, {'format': 'json'})
        self.assertEqual(response.status_code, status.HTTP_200_OK)

        attachments = response.data['_attachments']

        expected_question_xpaths = [
            'group_ec9yq67/group_dq8as25[1]/group_xt0za80[1]/my_attachment',
            'group_ec9yq67/group_dq8as25[1]/group_xt0za80[2]/my_attachment',
            'group_ec9yq67/group_dq8as25[2]/group_xt0za80[1]/my_attachment'
        ]

        submission_id = submission['_id']
        attachment_0_uid = attachments[0]['uid']
        attachment_1_uid = attachments[1]['uid']
        attachment_2_uid = attachments[2]['uid']

        expected_new_download_urls = [
            'http://testserver/api/v2/assets/'
            + asset.uid
            + f'/data/{submission_id}/attachments/{attachment_0_uid}/?format=json',
            'http://testserver/api/v2/assets/'
            + asset.uid
            + f'/data/{submission_id}/attachments/{attachment_1_uid}/?format=json',
            'http://testserver/api/v2/assets/'
            + asset.uid
            + f'/data/{submission_id}/attachments/{attachment_2_uid}/?format=json',
        ]

        for idx, attachment in enumerate(attachments):
            assert attachment['download_url'] == expected_new_download_urls[idx]
            assert attachment['question_xpath'] == expected_question_xpaths[idx]

    def test_inject_root_uuid_if_not_present(self):
        """
        Ensure `meta/rootUUid` is present in API response even if rootUuid was
        not present (e.g. like old submissions)
        """
        # remove "meta/rootUuid" from MongoDB
        submission = self.submissions_submitted_by_someuser[0]
        mongo_document = settings.MONGO_DB.instances.find_one(
            {'_id': submission['_id']}
        )
        root_uuid = mongo_document.pop(META_ROOT_UUID)
        settings.MONGO_DB.instances.update_one(
            {'_id': submission['_id']}, {'$unset': {META_ROOT_UUID: root_uuid}}
        )

        url = reverse(
            self._get_endpoint('submission-detail'),
            kwargs={
                'uid_asset': self.asset.uid,
                'pk': submission['_id'],
            },
        )
        response = self.client.get(url, {'format': 'json'})
        assert response.data['_id'] == submission['_id']
        assert META_ROOT_UUID in response.data
        assert response.data[META_ROOT_UUID] == root_uuid

    def test_submitted_by_persists_after_user_deletion(self):
        # Simulate old submissions that don't have `submitted_by`
        ParsedInstance.objects.filter(instance__user=self.anotheruser).update(
            submitted_by=None
        )
        self.anotheruser.delete()
        for submission in self.submissions_submitted_by_anotheruser:
            url = reverse(
                self._get_endpoint('submission-detail'),
                kwargs={
                    'uid_asset': self.asset.uid,
                    'pk': submission['_id'],
                }
            )
            response = self.client.get(url)
            assert response.status_code == status.HTTP_200_OK
            assert response.data['_submitted_by'] == 'anotheruser'


class SubmissionEditApiTests(SubmissionEditTestCaseMixin, BaseSubmissionTestCase):
    """
    Tests for editing submissions.

    WARNING: Tests in this class must work in v1 as well, or else be added to the
    skipped tests in kpi/tests/api/v1/test_api_submissions.py
    """

    def setUp(self):
        super().setUp()

        self._add_submissions()
        self.submission = self.submissions_submitted_by_someuser[0]

        # Several URLs share the same viewname 'submission-enketo-edit' because
        # of aliases. Django returns the last match - which is "/enketo/edit/"
        self.submission_url = reverse(
            self._get_endpoint('submission-enketo-edit'),
            kwargs={
                'uid_asset': self.asset.uid,
                'pk': self.submission['_id'],
            },
        )
        self.submission_url_legacy = reverse(
            self._get_endpoint('submission-enketo-edit-legacy'),
            kwargs={
                'uid_asset': self.asset.uid,
                'pk': self.submission['_id'],
            },
        )
        self.submission_redirect_url = reverse(
            self._get_endpoint('submission-enketo-edit-redirect'),
            kwargs={
                'uid_asset': self.asset.uid,
                'pk': self.submission['_id'],
            },
        )

    @responses.activate
    def test_get_legacy_edit_link_submission_as_owner(self):
        """
        someuser is the owner of the project.
        someuser can retrieve enketo edit link through old API endpoint
        """
        ee_url = (
            f'{settings.ENKETO_URL}/{settings.ENKETO_EDIT_INSTANCE_ENDPOINT}'
        )
        # Mock Enketo response
        responses.add_callback(
            responses.POST, ee_url,
            callback=enketo_edit_instance_response,
            content_type='application/json',
        )

        response = self.client.get(self.submission_url_legacy, {'format': 'json'})
        assert response.status_code == status.HTTP_200_OK

        expected_response = {
            'url': f"{settings.ENKETO_URL}/edit/{self.submission['_uuid']}",
            'version_uid': self.asset.latest_deployed_version.uid,
        }
        assert response.data == expected_response

    @responses.activate
    def test_get_edit_link_submission_as_owner(self):
        """
        someuser is the owner of the project.
        someuser can retrieve enketo edit link
        """
        self._get_edit_link()

    @responses.activate
    def test_get_edit_submission_redirect_as_owner(self):
        """
        someuser is the owner of the project.
        someuser can retrieve enketo edit link
        """
        ee_url = (
            f'{settings.ENKETO_URL}/{settings.ENKETO_EDIT_INSTANCE_ENDPOINT}'
        )
        # Mock Enketo response
        responses.add_callback(
            responses.POST, ee_url,
            callback=enketo_edit_instance_response,
            content_type='application/json',
        )

        response = self.client.get(self.submission_redirect_url, {'format': 'json'})
        assert response.status_code == status.HTTP_302_FOUND
        assert (
            response.url
            == f"{settings.ENKETO_URL}/edit/{self.submission['_uuid']}"
        )

    def test_get_edit_link_submission_as_anonymous(self):
        """
        someuser is the owner of the project.
        The project is not shared publicly.
        anonymous cannot view the project, therefore cannot edit data.
        someuser's data existence should not be revealed.
        """
        self.client.logout()
        response = self.client.get(self.submission_url, {'format': 'json'})
        assert response.status_code == status.HTTP_404_NOT_FOUND

    def test_get_edit_link_submission_not_shared_as_anotheruser(self):
        """
        someuser is the owner of the project.
        The project is not shared with anyone.
        anotheruser cannot view the project, therefore cannot edit data.
        someuser's data existence should not be revealed.
        """
        self.client.force_login(self.anotheruser)
        response = self.client.get(self.submission_url, {'format': 'json'})
        assert response.status_code == status.HTTP_404_NOT_FOUND

    def test_cannot_get_edit_link_submission_shared_with_view_as_anotheruser(self):
        """
        someuser is the owner of the project.
        anotheruser can only view the project, therefore they cannot edit data.
        someuser's data existence should not be revealed.
        """
        self.asset.assign_perm(self.anotheruser, PERM_VIEW_SUBMISSIONS)
        self.client.force_login(self.anotheruser)
        response = self.client.get(self.submission_url, {'format': 'json'})

        # FIXME if anotheruser has view permissions, they should receive a 403
        assert response.status_code == status.HTTP_404_NOT_FOUND

    @responses.activate
    def test_get_edit_link_submission_shared_with_edit_as_anotheruser(self):
        """
        someuser is the owner of the project.
        anotheruser has 'change_submissions' permissions.
        anotheruser can retrieve enketo edit link
        """
        self.asset.assign_perm(self.anotheruser, PERM_CHANGE_SUBMISSIONS)
        self.client.force_login(self.anotheruser)

        ee_url = (
            f'{settings.ENKETO_URL}/{settings.ENKETO_EDIT_INSTANCE_ENDPOINT}'
        )

        # Mock Enketo response
        responses.add_callback(
            responses.POST, ee_url,
            callback=enketo_edit_instance_response,
            content_type='application/json',
        )

        response = self.client.get(self.submission_url, {'format': 'json'})
        assert response.status_code == status.HTTP_200_OK

    @responses.activate
    def test_get_edit_link_with_partial_perms_as_anotheruser(self):
        """
        someuser is the owner of the project.
        anotheruser has partial permissions on someuser's data
        anotheruser can only view/edit their own data
        """
        self.client.force_login(self.anotheruser)
        partial_perms = {
            PERM_CHANGE_SUBMISSIONS: [{'_submitted_by': 'anotheruser'}]
        }

        # Allow anotheruser to edit their own data
        self.asset.assign_perm(
            self.anotheruser,
            PERM_PARTIAL_SUBMISSIONS,
            partial_perms=partial_perms,
        )

        # Try first submission submitted by unknown
        submission = self.submissions_submitted_by_unknownuser[0]
        url = reverse(
            self._get_endpoint('submission-enketo-edit'),
            kwargs={
                'uid_asset': self.asset.uid,
                'pk': submission['_id'],
            },
        )
        response = self.client.get(url, {'format': 'json'})
        self.assertEqual(response.status_code, status.HTTP_403_FORBIDDEN)

        # Try second submission submitted by anotheruser
        submission = self.submissions_submitted_by_anotheruser[0]
        url = reverse(
            self._get_endpoint('submission-enketo-edit'),
            kwargs={
                'uid_asset': self.asset.uid,
                'pk': submission['_id'],
            },
        )

        ee_url = (
            f'{settings.ENKETO_URL}/{settings.ENKETO_EDIT_INSTANCE_ENDPOINT}'
        )
        # Mock Enketo response
        responses.add_callback(
            responses.POST, ee_url,
            callback=enketo_edit_instance_response,
            content_type='application/json',
        )

        response = self.client.get(url, {'format': 'json'})
        self.assertEqual(response.status_code, status.HTTP_200_OK)
        expected_response = {
            'url': f"{settings.ENKETO_URL}/edit/{submission['_uuid']}",
            'version_uid': self.asset.latest_deployed_version.uid,
        }
        self.assertEqual(response.data, expected_response)

    @responses.activate
    def test_get_edit_link_response_includes_csrf_cookie(self):
        ee_url = (
            f'{settings.ENKETO_URL}/{settings.ENKETO_EDIT_INSTANCE_ENDPOINT}'
        )
        # Mock Enketo response
        responses.add_callback(
            responses.POST, ee_url,
            callback=enketo_edit_instance_response,
            content_type='application/json',
        )
        response = self.client.get(self.submission_url, {'format': 'json'})
        assert response.status_code == status.HTTP_200_OK
        # Just make sure the cookie is present and has a non-empty value
        assert settings.ENKETO_CSRF_COOKIE_NAME in response.cookies
        assert response.cookies[settings.ENKETO_CSRF_COOKIE_NAME].value

    def test_edit_submission_with_digest_credentials(self):
        url = reverse(
            self._get_endpoint('assetsnapshot-submission-openrosa'),
            args=(self.asset.snapshot().uid,),
        )
        self.client.logout()
        client = DigestClient()
        req = client.post(url)
        # With no credentials provided, Session Auth and Digest Auth should fail.
        # Thus, a 401 should be returned to give the user the opportunity to login.
        self.assertEqual(req.status_code, status.HTTP_401_UNAUTHORIZED)

        # With correct credentials provided, Session Auth should fail, but
        # Digest Auth should work. But, because 'anotheruser' does not have
        # any permissions on `self.asset` which belongs to 'someuser', a 401
        # should be returned anyway to give the user the opportunity to login
        # with different credentials.
        client.set_authorization('anotheruser', 'anotheruser', 'Digest')
        # Force PartialDigest creation to have match when authenticated is
        # processed.
        self.anotheruser.set_password('anotheruser')
        self.anotheruser.save()

        req = client.post(url)
        self.assertEqual(req.status_code, status.HTTP_401_UNAUTHORIZED)

        # Give anotheruser permissions to edit submissions.
        self.asset.assign_perm(self.anotheruser, PERM_CHANGE_SUBMISSIONS)

        # The purpose of this test is to validate that the authentication works.
        # We do not send a valid XML, therefore it should raise a KeyError
        # if authentication (and permissions) works as expected.
        with pytest.raises(KeyError) as e:
            req = client.post(url)

    def test_edit_submission_with_authenticated_session_but_no_digest(self):
        url = reverse(
            self._get_endpoint('assetsnapshot-submission-openrosa'),
            args=(self.asset.snapshot().uid,),
        )
        self.login_as_other_user('anotheruser', 'anotheruser')
        # Try to edit someuser's submission by anotheruser who has no
        # permissions on someuser's asset.
        req = self.client.post(url)
        self.assertEqual(req.status_code, status.HTTP_401_UNAUTHORIZED)

        # Give anotheruser permissions to edit submissions.
        self.asset.assign_perm(self.anotheruser, PERM_CHANGE_SUBMISSIONS)

        # The purpose of this test is to validate that the authentication works.
        # We do not send a valid XML, therefore it should raise a KeyError
        # if authentication (and permissions) works as expected.
        with pytest.raises(KeyError) as e:
            req = self.client.post(url)

    @responses.activate
    def test_get_multiple_edit_links_and_attempt_submit_edits(self):
        """
        Ensure that opening multiple edits allows for all to be submitted
        without the snapshot being recreated and rejecting any of the edits.
        """
        ee_url = (
            f'{settings.ENKETO_URL}/{settings.ENKETO_EDIT_INSTANCE_ENDPOINT}'
        )
        # Mock Enketo response
        responses.add_callback(
            responses.POST, ee_url,
            callback=enketo_edit_instance_response,
            content_type='application/json',
        )

        # open several submissions for editing and store their submission URLs
        # for POSTing to later
        submission_urls = []
        for _ in range(2):
            submission = self.submissions_submitted_by_someuser[0]
            edit_url = reverse(
                self._get_endpoint('submission-enketo-edit'),
                kwargs={
                    'uid_asset': self.asset.uid,
                    'pk': submission['_id'],
                },
            )
            self.client.get(edit_url, {'format': 'json'})
            url = reverse(
                self._get_endpoint('assetsnapshot-submission-openrosa'),
                args=(self.asset.snapshot().uid,),
            )
            submission_urls.append(url)

        # Post all edits to their submission URLs. There is no valid XML being
        # sent, so we expect a KeyError exception if all is good
        for url in submission_urls:
            with pytest.raises(KeyError) as e:
                res = self.client.post(url)

    @responses.activate
    def test_edit_submission_with_different_root_name(self):

        # Mock Enketo response
        ee_url = (
            f'{settings.ENKETO_URL}/{settings.ENKETO_EDIT_INSTANCE_ENDPOINT}'
        )
        responses.add_callback(
            responses.POST, ee_url,
            callback=enketo_edit_instance_response_with_root_name_validation,
            content_type='application/json',
        )

        # Force random name to create a different root name for already submitted
        # data
        self.asset.content['settings']['name'] = 'different_root_name'
        self.asset.content['settings']['id_string'] = 'different_root_name'
        self.asset.save()  # Create a new version
        self.asset.deploy(backend='mock', active=True)

        # Retrieve the submission from MongoDB because self.submission does not match
        # the data returned by the API (e.g., it lacks fields like `meta/rootUuid`).
        json_submission = self.asset.deployment.get_submission(
            self.submission['_id'], self.asset.owner
        )

        xml_submission = self.asset.deployment.get_submission(
            self.submission['_id'], self.asset.owner, SUBMISSION_FORMAT_TYPE_XML
        )

        submission_root_uuid = remove_uuid_prefix(json_submission['meta/rootUuid'])

        # Create a snapshot without specifying the root name. The default root
        # name will be the name saved in the settings of the asset version.
        snapshot = self.asset.snapshot(
            version_uid=self.asset.latest_deployed_version_uid,
            submission_uuid=submission_root_uuid
        )

        (
            form_root_name,
            submission_root_name,
        ) = get_form_and_submission_tag_names(snapshot.xml, xml_submission)

        # Asset uid should be different from the name stored in settings
        assert self.asset.uid != self.asset.content['settings']['name']
        # submission tag name should equal the asset uid
        assert submission_root_name == self.asset.uid
        # form tag name should equal 'different_root_name'
        # (i.e.: `self.asset.content['settings']['name']`), thus different from
        # submission tag name
        assert form_root_name == self.asset.content['settings']['name']
        assert form_root_name != submission_root_name

        # Enketo will raise the error
        # > "Error trying to parse XML record. Different root nodes"
        # if submission and form root nodes do not match.
        # To avoid this error, the XML of the form is always regenerated with
        # a submission root name on edit.
        # The mock response of Enketo simulates Enketo response and validates
        # that both root nodes match.
        # See `enketo_edit_instance_response_with_root_name_validation()`
        response = self.client.get(self.submission_url, {'format': 'json'})
        assert response.status_code == status.HTTP_200_OK
        # Validate a new snapshot has been generated for the same criteria
        new_snapshot = self.asset.snapshot(
            version_uid=self.asset.latest_deployed_version_uid,
            submission_uuid=submission_root_uuid
        )
        assert new_snapshot.pk != snapshot.pk

    @responses.activate
    def test_edit_submission_with_xml_encoding_declaration(self):
        submission = self.submissions[-1]
        submission_xml = self.asset.deployment.get_submissions(
            user=self.asset.owner,
            format_type=SUBMISSION_FORMAT_TYPE_XML,
            submission_ids=[submission['_id']],
        )[0]
        assert submission_xml.startswith('<?xml version="1.0" encoding="utf-8"?>')

        # Get edit endpoint
        edit_url = reverse(
            self._get_endpoint('submission-enketo-edit'),
            kwargs={
                'uid_asset': self.asset.uid,
                'pk': submission['_id'],
            },
        )

        # Set up a mock Enketo response and attempt the edit request
        ee_url = f'{settings.ENKETO_URL}/{settings.ENKETO_EDIT_INSTANCE_ENDPOINT}'
        responses.add_callback(
            responses.POST,
            ee_url,
            callback=enketo_edit_instance_response_with_uuid_validation,
            content_type='application/json',
        )
        response = self.client.get(edit_url, {'format': 'json'})
        assert response.status_code == status.HTTP_200_OK

    @responses.activate
    def test_edit_submission_with_xml_missing_uuids(self):
        # Make a new submission without UUIDs
        submission = copy.deepcopy(self.submissions[-1])
        submission['_id'] += 1

        del submission['meta/instanceID']
        del submission['_uuid']

        submission['find_this'] = 'hello!'
        # The form UUID is already omitted by these tests, but fail if that
        # changes in the future
        assert 'formhub/uuid' not in submission.keys()

        # Attempt to mock the submission without UUIDs
        with self.assertRaises(InstanceIdMissingError) as ex:
            self.asset.deployment.mock_submissions([submission], create_uuids=False)

        # Rejecting the submission because it does not have an instance ID
        self.assertEqual(str(ex.exception), 'Could not determine the instance ID')

        # Test the edit flow with a submission that has a UUID
        submission['meta/instanceID'] = 'uuid:9710c729-00a5-41f1-b740-8dd618bb4a49'
        self.asset.deployment.mock_submissions([submission], create_uuids=False)

        # Find and verify the new submission
        submission_xml = self.asset.deployment.get_submissions(
            user=self.asset.owner,
            format_type=SUBMISSION_FORMAT_TYPE_XML,
            query={'find_this': 'hello!'},
        )[0]
        submission_json = self.asset.deployment.get_submissions(
            user=self.asset.owner,
            format_type=SUBMISSION_FORMAT_TYPE_JSON,
            query={'find_this': 'hello!'},
        )[0]

        submission_xml_root = fromstring_preserve_root_xmlns(submission_xml)
        assert submission_json['_id'] == submission['_id']
        assert submission_xml_root.find('./find_this').text == 'hello!'
        assert (
            submission_xml_root.find('./meta/instanceID').text ==   # noqa: W504
            'uuid:9710c729-00a5-41f1-b740-8dd618bb4a49'
        )
        assert submission_xml_root.find('./formhub/uuid') is None

        # Get edit endpoint
        edit_url = reverse(
            self._get_endpoint('submission-enketo-edit'),
            kwargs={
                'uid_asset': self.asset.uid,
                'pk': submission_json['_id'],
            },
        )

        # Set up a mock Enketo response and attempt the edit request
        ee_url = (
            f'{settings.ENKETO_URL}/{settings.ENKETO_EDIT_INSTANCE_ENDPOINT}'
        )
        responses.add_callback(
            responses.POST,
            ee_url,
            callback=enketo_edit_instance_response_with_uuid_validation,
            content_type='application/json',
        )
        response = self.client.get(edit_url, {'format': 'json'})
        assert response.status_code == status.HTTP_200_OK

    @responses.activate
    def test_get_edit_link_submission_with_latest_asset_deployment(self):
        """
        Check that the submission edit is using the asset version associated
        with the latest **deployed** version.
        """
        original_versions_count = self.asset.asset_versions.count()
        original_deployed_versions_count = self.asset.deployed_versions.count()
        original_deployed_version_uid = self.asset.latest_deployed_version.uid

        ee_url = (
            f'{settings.ENKETO_URL}/{settings.ENKETO_EDIT_INSTANCE_ENDPOINT}'
        )
        # Mock Enketo response
        responses.add_callback(
            responses.POST,
            ee_url,
            callback=enketo_edit_instance_response,
            content_type='application/json',
        )

        # make a change to the asset content but don't redeploy yet
        self.asset.content['survey'].append(
            {
                'type': 'note',
                'name': 'n',
                'label': ['A new note'],
            }
        )

        self.asset.save()
        assert self.asset.asset_versions.count() == original_versions_count + 1
        assert (
            self.asset.deployed_versions.count()
            == original_deployed_versions_count
        )

        # ensure that the latest deployed version is used for the edit, even if
        # there's a new asset version
        response = self.client.get(self.submission_url, {'format': 'json'})
        assert response.status_code == status.HTTP_200_OK
        expected_response = {
            'url': f"{settings.ENKETO_URL}/edit/{self.submission['_uuid']}",
            'version_uid': original_deployed_version_uid,
        }
        assert response.data == expected_response

        # redeploy the asset to create a new deployment version
        self.asset.deploy(active=True)
        self.asset.save()
        assert self.asset.asset_versions.count() == original_versions_count + 2
        assert (
            self.asset.deployed_versions.count()
            == original_deployed_versions_count + 1
        )

        # ensure that the newly deployed version is used for editing
        response = self.client.get(self.submission_url, {'format': 'json'})
        assert response.status_code == status.HTTP_200_OK
        expected_response = {
            'url': f"{settings.ENKETO_URL}/edit/{self.submission['_uuid']}",
            'version_uid': self.asset.latest_deployed_version.uid,
        }
        assert response.data == expected_response

    def test_edit_submission_snapshot_missing(self):
        # use non-existent snapshot id
        url = reverse(
            self._get_endpoint('assetsnapshot-submission-openrosa'),
            args=('12345',),
        )
        client = DigestClient()
        req = client.post(url)
        self.assertEqual(req.status_code, status.HTTP_404_NOT_FOUND)

    def test_edit_submission_snapshot_missing_unauthenticated(self):
        # use non-existent snapshot id
        url = reverse(
            self._get_endpoint('assetsnapshot-submission-openrosa'),
            args=('12345',),
        )
        self.client.logout()
        client = DigestClient()
        req = client.post(url)
        self.assertEqual(req.status_code, status.HTTP_404_NOT_FOUND)

    def test_edit_submission_with_partial_perms(self):
        # Use Digest authentication; testing SessionAuth is not required.
        # The purpose of this test is to validate partial permissions.
        submission = self.submissions_submitted_by_anotheruser[0]
        submission_json = self.asset.deployment.get_submission(
            submission['_id'], self.asset.owner, format_type='json'
        )
        instance_xml = self.asset.deployment.get_submission(
            submission['_id'], self.asset.owner, format_type='xml'
        )
        xml_parsed = fromstring_preserve_root_xmlns(instance_xml)
        edit_submission_xml(
            xml_parsed,
            self.asset.deployment.SUBMISSION_DEPRECATED_UUID_XPATH,
            submission_json['meta/instanceID'],
        )
        edit_submission_xml(
            xml_parsed,
            self.asset.deployment.SUBMISSION_ROOT_UUID_XPATH,
            submission_json['meta/rootUuid'],
        )
        edit_submission_xml(
            xml_parsed,
            self.asset.deployment.SUBMISSION_CURRENT_UUID_XPATH,
            'foo',
        )
        edited_submission = xml_tostring(xml_parsed)

        url = reverse(
            self._get_endpoint('assetsnapshot-submission-openrosa'),
            args=(self.asset.snapshot().uid,),
        )
        self.client.logout()
        client = DigestClient()
        req = client.post(url)  # Retrieve www-challenge

        client.set_authorization('anotheruser', 'anotheruser', 'Digest')
        self.anotheruser.set_password('anotheruser')
        self.anotheruser.save()
        req = client.post(url)
        self.assertEqual(req.status_code, status.HTTP_401_UNAUTHORIZED)

        self.asset.assign_perm(
            self.anotheruser,
            PERM_PARTIAL_SUBMISSIONS,
            partial_perms={
                PERM_VIEW_SUBMISSIONS: [{'_submitted_by': 'anotheruser'}]
            },
        )
        req = client.post(url)
        self.assertEqual(req.status_code, status.HTTP_401_UNAUTHORIZED)

        # Give anotheruser permissions to edit submissions someuser's data.
        self.asset.assign_perm(
            self.anotheruser,
            PERM_PARTIAL_SUBMISSIONS,
            partial_perms={
                PERM_CHANGE_SUBMISSIONS: [{'_submitted_by': 'someuser'}]
            },
        )

        data = {'xml_submission_file': ContentFile(edited_submission)}
        response = client.post(url, data)
        # Receive a 403 because we are trying to edit anotheruser's data
        assert response.status_code == status.HTTP_403_FORBIDDEN

        # Give anotheruser permissions to edit submissions their data.
        self.asset.assign_perm(
            self.anotheruser,
            PERM_PARTIAL_SUBMISSIONS,
            partial_perms={
                PERM_CHANGE_SUBMISSIONS: [{'_submitted_by': 'anotheruser'}]
            },
        )

        data = {'xml_submission_file': ContentFile(edited_submission)}
        response = client.post(url, data)
        assert response.status_code == status.HTTP_201_CREATED

    def test_edit_submission_with_large_uploads(self):
        # Create a project with two optional media questions: one audio and one file
        asset = Asset.objects.create(
            content={
                'survey': [
                    {'type': 'audio', 'label': 'q1', 'required': 'false'},
                    {'type': 'file', 'label': 'q2', 'required': 'false'},
                ]
            },
            owner=self.someuser,
            asset_type='survey',
        )
        asset.deploy(backend='mock', active=True)
        asset.save()

        submission_uuid = str(uuid.uuid4())
        version_uid = asset.latest_deployed_version.uid

        # Simulate one initial submission (without actual media files yet)
        submission = {
            '__version__': version_uid,
            'meta/instanceID': add_uuid_prefix(submission_uuid),
            'q1': 'audio_conversion_test_clip.3gp',
            'q2': 'audio_conversion_test_image.jpg',
            '_submitted_by': 'someuser',
        }
        asset.deployment.mock_submissions([submission])

        # Simulate editing the submission:
        # - fetch the original XML
        # - generate a new snapshot
        # - inject rootUuid and deprecatedID in XML
        instance = Instance.objects.get(root_uuid=remove_uuid_prefix(submission_uuid))
        submission_xml = instance.xml
        submission_json = asset.deployment.get_submission(
            instance.pk, asset.owner, format_type='json'
        )
        xml_parsed = fromstring_preserve_root_xmlns(submission_xml)
        xml_root_node_name = xml_parsed.tag

        snapshot = asset.snapshot(
            regenerate=True,
            root_node_name=xml_root_node_name,
            version_uid=version_uid,
            submission_uuid=remove_uuid_prefix(submission_json['meta/rootUuid']),
        )

        edit_submission_xml(
            xml_parsed, 'meta/deprecatedID', submission_json['meta/instanceID']
        )
        edit_submission_xml(
            xml_parsed, 'meta/rootUuid', submission_json['meta/rootUuid']
        )
        new_submission_uuid = str(uuid.uuid4())
        edit_submission_xml(xml_parsed, 'meta/instanceID', new_submission_uuid)
        edited_submission = xml_tostring(xml_parsed)

        # Submit the edited XML in multiple POSTs, simulating Enketo behavior.
        # Enketo splits large submissions into chunks (max 10 MB per request).
        # Here we simulate that by sending one attachment per request.
        url = reverse(
            self._get_endpoint('assetsnapshot-submission-openrosa'),
            args=(snapshot.uid,),
        )

        attachments = [
            'audio_conversion_test_clip.3gp',
            'audio_conversion_test_image.jpg',
        ]

        for idx, attachment in enumerate(attachments):
            attachment_path = os.path.join(
                settings.BASE_DIR, 'kpi', 'fixtures', 'attachments', attachment
            )
            with open(attachment_path, 'rb') as f:
                data = {'xml_submission_file': ContentFile(edited_submission)}
                files = {attachment: f.read()}
                response = self.client.post(url, data, files=files)

                # The first POST creates the edited submission (201) with one
                # attachment, the second attaches the file to the submission (202).
                assert response.status_code == (
                    status.HTTP_201_CREATED if idx == 0 else status.HTTP_202_ACCEPTED
                )

    def test_edit_submission_without_root_uuid(self):
        # Old submissions may have `root_uuid = None` because this is a relatively new
        # feature. Only recent submissions have their `root_uuid` set at the time of
        # saving.
        # For legacy data, we must fall back to `uuid` when `root_uuid` is null,
        # until long-running migration 0005 has completed and populated missing values.

        root_uuid = remove_uuid_prefix(self.submission['_uuid'])

        instance = Instance.objects.get(root_uuid=root_uuid)

        # Simulate a legacy submission by clearing the root_uuid
        Instance.objects.filter(pk=instance.pk).update(root_uuid=None)

        self._simulate_edit_submission(instance)

    def test_edit_submission_twice(self):
        # Ensure that double edit still work if we use `root_uuid` to identify
        # the edited submission
        self.test_edit_submission_without_root_uuid()
        root_uuid = remove_uuid_prefix(self.submission['_uuid'])
        instance = Instance.objects.get(root_uuid=root_uuid)
        assert 'deprecatedID' in instance.xml
        self._simulate_edit_submission(instance)

<<<<<<< HEAD
    @pytest.mark.skipif(
        not settings.STRIPE_ENABLED, reason='Requires stripe functionality'
    )
    @override_config(USAGE_LIMIT_ENFORCEMENT=True)
    @mock.patch(
        'kobo.apps.openrosa.libs.utils.logger_tools.ServiceUsageCalculator.get_usage_balances'  # noqa: E501
    )
    def test_edit_submission_ignores_usage_limit_enforcement(self, mock_usage):
        mock_balances = {
            UsageType.STORAGE_BYTES: {
                'exceeded': True,
            },
            UsageType.SUBMISSION: {
                'exceeded': True,
            },
        }
        mock_usage.return_value = mock_balances
        root_uuid = remove_uuid_prefix(self.submission['_uuid'])
        instance = Instance.objects.get(root_uuid=root_uuid)
        self._simulate_edit_submission(instance)

=======
    def test_submitted_by_persist_after_edit(self):
        root_uuid = remove_uuid_prefix(self.submission['_uuid'])
        instance = Instance.objects.get(root_uuid=root_uuid)
        original_submitted_by = instance.parsed_instance.submitted_by

        # Edit the submission
        self._simulate_edit_submission(instance)

        # Ensure the `_submitted_by` field remains unchanged after edit
        instance.refresh_from_db()
        assert instance.parsed_instance.submitted_by == original_submitted_by

    def test_submitted_by_persists_for_shared_submitter(self):
        """
        Test that the `_submitted_by` field remains correct when:

        1. Share the project with anotheruser
        2. Make anotheruser submit data to the shared project
        3. Delete the submitting user
        4. Edit the submission
        5. Bulk update the same submission
        6. Ensure the `_submitted_by` field remains correct throughout
        the process.
        """
        # 1. Share the project with anotheruser
        self.asset.assign_perm(self.anotheruser, PERM_ADD_SUBMISSIONS)

        # 2. Make anotheruser submit data to the shared project
        submission_uuid = str(uuid.uuid4())
        version_uid = self.asset.latest_deployed_version.uid
        submission = {
            '__version__': version_uid,
            'meta/instanceID': add_uuid_prefix(submission_uuid),
            '_uuid': submission_uuid,
            '_submitted_by': self.anotheruser.username,
            'q1': 'initial value',
        }
        self.asset.deployment.mock_submissions([submission])
        root_uuid = remove_uuid_prefix(submission['_uuid'])
        instance = Instance.objects.get(root_uuid=root_uuid)

        # Simulate old submission that does not have submitted_by stored
        ParsedInstance.objects.filter(instance=instance).update(submitted_by=None)
        deleted_username = self.anotheruser.username

        # 3. Delete the submitting user
        self.anotheruser.delete()

        # After deletion, the submission detail should still show the username
        detail_url = reverse(
            self._get_endpoint('submission-detail'),
            kwargs={'uid_asset': self.asset.uid, 'pk': instance.pk},
        )
        response = self.client.get(detail_url)
        assert response.status_code == status.HTTP_200_OK
        assert response.data['_submitted_by'] == deleted_username

        # 4. Edit the submission
        self._simulate_edit_submission(instance)

        # Ensure the edited submission still shows the original submitted_by
        response = self.client.get(detail_url)
        assert response.status_code == status.HTTP_200_OK
        assert response.data['_submitted_by'] == deleted_username

        # Ensure ProjectHistoryLog has the correct submitted_by
        ph_edit = ProjectHistoryLog.objects.filter(
            metadata__submission__root_uuid=instance.root_uuid,
        ).order_by('-date_created').first()
        assert ph_edit.metadata['submission']['submitted_by'] == deleted_username

        # 5. Bulk update the same submission
        bulk_url = reverse(
            self._get_endpoint('submission-bulk'),
            kwargs={'uid_asset': self.asset.uid},
        )
        payload = {
            'payload': {
                'submission_ids': [instance.pk],
                'data': {'q1': 'bulk-updated value'},
            }
        }
        response = self.client.patch(bulk_url, data=payload, format='json')
        assert response.status_code == status.HTTP_200_OK

        # Ensure the updated submission still shows the original submitted_by
        response = self.client.get(detail_url)
        assert response.status_code == status.HTTP_200_OK
        assert response.data['_submitted_by'] == deleted_username

        # Ensure ProjectHistoryLog has the correct submitted_by
        ph_bulk = ProjectHistoryLog.objects.filter(
            metadata__submission__root_uuid=instance.root_uuid,
        ).order_by('-date_created').first()
        assert ph_bulk.metadata['submission']['submitted_by'] == deleted_username

>>>>>>> 16f52c04

class SubmissionViewApiTests(SubmissionViewTestCaseMixin, BaseSubmissionTestCase):

    def setUp(self):
        super().setUp()
        self._add_submissions()
        self.submission = self.submissions_submitted_by_someuser[0]
        self.submission_view_link_url = reverse(
            self._get_endpoint('submission-enketo-view'),
            kwargs={
                'uid_asset': self.asset.uid,
                'pk': self.submission['_id'],
            },
        )
        self.submission_view_redirect_url = reverse(
            self._get_endpoint('submission-enketo-view-redirect'),
            kwargs={
                'uid_asset': self.asset.uid,
                'pk': self.submission['_id'],
            },
        )
        assert 'redirect' in self.submission_view_redirect_url

    @responses.activate
    def test_get_view_link_submission_as_owner(self):
        """
        someuser is the owner of the project.
        someuser can get enketo view link
        """
        self._get_view_link()

    @responses.activate
    def test_get_view_submission_redirect_as_owner(self):
        """
        someuser is the owner of the project.
        someuser can get enketo view link
        """
        ee_url = (
            f'{settings.ENKETO_URL}/{settings.ENKETO_VIEW_INSTANCE_ENDPOINT}'
        )

        # Mock Enketo response
        responses.add_callback(
            responses.POST, ee_url,
            callback=enketo_view_instance_response,
            content_type='application/json',
        )

        response = self.client.get(
            self.submission_view_redirect_url, {'format': 'json'}
        )
        assert response.status_code == status.HTTP_302_FOUND
        assert (
            response.url
            == f"{settings.ENKETO_URL}/view/{self.submission['_uuid']}"
        )

    def test_get_view_link_submission_as_anonymous(self):
        """
        someuser is the owner of the project.
        The project is not shared publicly.
        anonymous cannot view the project, therefore cannot retrieve enketo link.
        someuser's data existence should not be revealed.
        """
        self.client.logout()
        response = self.client.get(self.submission_view_link_url, {'format': 'json'})
        assert response.status_code == status.HTTP_404_NOT_FOUND

    def test_cannot_get_view_link_submission_not_shared_as_anotheruser(self):
        """
        someuser is the owner of the project.
        The project is not shared.
        anotheruser cannot view the project, therefore cannot retrieve enketo link.
        someuser's data existence should not be revealed.
        """
        self.client.force_login(self.anotheruser)
        response = self.client.get(self.submission_view_link_url, {'format': 'json'})
        assert response.status_code == status.HTTP_404_NOT_FOUND

    @responses.activate
    def test_get_view_link_submission_shared_with_view_only_as_anotheruser(self):
        """
        someuser is the owner of the project.
        anotheruser has 'view_submissions' permissions.
        anotheruser can retrieve enketo view link.
        """
        self.asset.assign_perm(self.anotheruser, PERM_VIEW_SUBMISSIONS)
        self.client.force_login(self.anotheruser)

        ee_url = (
            f'{settings.ENKETO_URL}/{settings.ENKETO_VIEW_INSTANCE_ENDPOINT}'
        )
        # Mock Enketo response
        responses.add_callback(
            responses.POST, ee_url,
            callback=enketo_view_instance_response,
            content_type='application/json',
        )

        response = self.client.get(self.submission_view_link_url, {'format': 'json'})
        assert response.status_code == status.HTTP_200_OK

    @responses.activate
    def test_get_view_link_with_partial_perms_as_anotheruser(self):
        """
        someuser is the owner of the project.
        anotheruser has partial view permissions on someuser's data
        anotheruser can only view their own data
        """
        self.client.force_login(self.anotheruser)
        partial_perms = {
            PERM_VIEW_SUBMISSIONS: [{'_submitted_by': 'anotheruser'}]
        }

        # Allow anotheruser to view their own data
        self.asset.assign_perm(
            self.anotheruser,
            PERM_PARTIAL_SUBMISSIONS,
            partial_perms=partial_perms,
        )

        # Try first submission submitted by unknown
        submission = self.submissions_submitted_by_unknownuser[0]
        url = reverse(
            self._get_endpoint('submission-enketo-view'),
            kwargs={
                'uid_asset': self.asset.uid,
                'pk': submission['_id'],
            },
        )

        response = self.client.get(url, {'format': 'json'})
        self.assertEqual(response.status_code, status.HTTP_403_FORBIDDEN)

        # Try second submission submitted by anotheruser
        submission = self.submissions_submitted_by_anotheruser[0]
        url = reverse(
            self._get_endpoint('submission-enketo-view'),
            kwargs={
                'uid_asset': self.asset.uid,
                'pk': submission['_id'],
            },
        )

        ee_url = (
            f'{settings.ENKETO_URL}/{settings.ENKETO_VIEW_INSTANCE_ENDPOINT}'
        )
        # Mock Enketo response
        responses.add_callback(
            responses.POST, ee_url,
            callback=enketo_view_instance_response,
            content_type='application/json',
        )

        response = self.client.get(url, {'format': 'json'})
        self.assertEqual(response.status_code, status.HTTP_200_OK)
        expected_response = {
            'url': f"{settings.ENKETO_URL}/view/{submission['_uuid']}",
            'version_uid': self.asset.latest_deployed_version.uid,
        }
        self.assertEqual(response.data, expected_response)


class SubmissionDuplicateBaseApiTests(BaseSubmissionTestCase):

    def setUp(self):
        super().setUp()
        self.asset.advanced_features = {
            'translation': {
                'values': ['q1'],
                'languages': ['tx1', 'tx2'],
            },
            'transcript': {
                'values': ['q1'],
            }
        }
        current_time = datetime.now(tz=ZoneInfo('UTC')).isoformat('T', 'milliseconds')
        self._add_submissions(other_fields={'start': current_time, 'end': current_time})

        self.submission = self.submissions_submitted_by_someuser[0]
        self.submission_url = reverse(
            self._get_endpoint('submission-duplicate'),
            kwargs={
                'uid_asset': self.asset.uid,
                'pk': self.submission['_id'],
            },
        )

    def _check_duplicate(self, response, submission: dict = None):
        """
        Given `submission`, the source submission, and `response`, as returned
        by a request to duplicate `submission`, verify that the new, duplicate
        submission has the expected attributes
        """
        submission = submission if submission else self.submission
        duplicate_submission = response.data

        expected_next_id = max(sub['_id'] for sub in self.submissions) + 1
        assert submission['_id'] != duplicate_submission['_id']
        assert duplicate_submission['_id'] == expected_next_id

        assert submission['meta/instanceID'] != duplicate_submission['meta/instanceID']
        assert submission['start'] != duplicate_submission['start']
        assert submission['end'] != duplicate_submission['end']


class SubmissionDuplicateWithXMLNamespaceApiTests(SubmissionDuplicateBaseApiTests):

    def setUp(self):
        with mock.patch(
            'kpi.deployment_backends.mock_backend.dict2xform'
        ) as mock_dict2xform:
            mock_dict2xform.side_effect = dict2xform_with_namespace
            super().setUp()

    def test_duplicate_submission_with_xml_namespace(self):

        submission_xml = self.asset.deployment.get_submissions(
            user=self.asset.owner,
            format_type=SUBMISSION_FORMAT_TYPE_XML,
            submission_ids=[self.submission['_id']],
        )[0]
        assert 'xmlns="http://opendatakit.org/submissions"' in submission_xml
        response = self.client.post(self.submission_url, {'format': 'json'})
        assert response.status_code == status.HTTP_201_CREATED
        self._check_duplicate(response)


class SubmissionDuplicateApiTests(
    SubmissionEditTestCaseMixin, SubmissionDuplicateBaseApiTests
):

    def setUp(self):
        super().setUp()

    def test_duplicate_submission_as_owner_allowed(self):
        """
        someuser is the owner of the project.
        someuser is allowed to duplicate their own data
        """
        response = self.client.post(self.submission_url, {'format': 'json'})
        assert response.status_code == status.HTTP_201_CREATED
        self._check_duplicate(response)

    def test_duplicate_submission_with_xml_encoding(self):
        submission_xml = self.asset.deployment.get_submissions(
            user=self.asset.owner,
            format_type=SUBMISSION_FORMAT_TYPE_XML,
            submission_ids=[self.submission['_id']],
        )[0]
        assert submission_xml.startswith('<?xml version="1.0" encoding="utf-8"?>')
        self.test_duplicate_submission_as_owner_allowed()

    def test_duplicate_submission_without_xml_encoding(self):
        submission_xml = self.asset.deployment.get_submissions(
            user=self.asset.owner,
            format_type=SUBMISSION_FORMAT_TYPE_XML,
            submission_ids=[self.submission['_id']],
        )[0]
        assert submission_xml.startswith('<?xml version="1.0" encoding="utf-8"?>')
        Instance.objects.filter(pk=self.submission['_id']).update(
            xml=submission_xml.replace('<?xml version="1.0" encoding="utf-8"?>', '')
        )
        self.test_duplicate_submission_as_owner_allowed()

    def test_duplicate_submission_as_anotheruser_not_allowed(self):
        """
        someuser is the owner of the project.
        The project is not shared with anyone.
        anotheruser has no access to someuser's data and someuser's data existence
        should not be revealed.
        """
        self.client.force_login(self.anotheruser)
        response = self.client.post(self.submission_url, {'format': 'json'})
        assert response.status_code == status.HTTP_404_NOT_FOUND

    def test_duplicate_submission_as_anonymous_not_allowed(self):
        """
        someuser is the owner of the project.
        The project is not shared with anyone.
        anonymous has no access to someuser's data and someuser's data existence
        should not be revealed.
        """
        self.client.logout()
        response = self.client.post(self.submission_url, {'format': 'json'})
        assert response.status_code == status.HTTP_404_NOT_FOUND

    def test_cannot_duplicate_submission_as_anotheruser_with_view_perm(self):
        """
        someuser is the owner of the project.
        The project is shared with anotheruser.
        anotheruser has only view submissions permission, therefore cannot
        edit/duplicate someuser's data.
        """
        self.asset.assign_perm(self.anotheruser, PERM_VIEW_SUBMISSIONS)
        self.client.force_login(self.anotheruser)
        response = self.client.post(self.submission_url, {'format': 'json'})
        assert response.status_code == status.HTTP_403_FORBIDDEN

    def test_duplicate_submission_as_anotheruser_with_change_perm_allowed(self):
        """
        someuser is the owner of the project.
        The project is shared with anotheruser.
        anotheruser has edit submissions permission. They can edit/duplicate
        someuser's data.
        """
        self.asset.assign_perm(self.anotheruser, PERM_CHANGE_SUBMISSIONS)
        self.client.force_login(self.anotheruser)
        response = self.client.post(self.submission_url, {'format': 'json'})
        assert response.status_code == status.HTTP_201_CREATED
        self._check_duplicate(response)

    def test_cannot_duplicate_submission_as_anotheruser_with_view_add_perms(self):
        """
        someuser is the owner of the project.
        The project is shared with anotheruser.
        anotheruser has view and add submissions permissions.
        Change and Add submission permissions are needed to duplicate.
        They cannot duplicate someuser's data.
        """
        for perm in [PERM_VIEW_SUBMISSIONS, PERM_ADD_SUBMISSIONS]:
            self.asset.assign_perm(self.anotheruser, perm)
        self.client.force_login(self.anotheruser)
        response = self.client.post(self.submission_url, {'format': 'json'})
        assert response.status_code == status.HTTP_403_FORBIDDEN

    def test_duplicate_submission_as_anotheruser_with_partial_perms(self):
        """
        someuser is the owner of the project.
        The project is partially shared with anotheruser.
        anotheruser has partial change submissions permissions.
        They can edit/duplicate their own data only.
        """
        self.client.force_login(self.anotheruser)

        partial_perms = {
            PERM_CHANGE_SUBMISSIONS: [{'_submitted_by': 'anotheruser'}]
        }

        # Allow anotheruser to duplicate someuser's data
        self.asset.assign_perm(
            self.anotheruser,
            PERM_PARTIAL_SUBMISSIONS,
            partial_perms=partial_perms,
        )

        # Try first submission submitted by unknown
        submission = self.submissions_submitted_by_unknownuser[0]
        url = reverse(
            self._get_endpoint('submission-duplicate'),
            kwargs={
                'uid_asset': self.asset.uid,
                'pk': submission['_id'],
            },
        )
        response = self.client.post(url, {'format': 'json'})
        self.assertEqual(response.status_code, status.HTTP_403_FORBIDDEN)

        # Try second submission submitted by anotheruser
        submission = self.submissions_submitted_by_anotheruser[0]
        url = reverse(
            self._get_endpoint('submission-duplicate'),
            kwargs={
                'uid_asset': self.asset.uid,
                'pk': submission['_id'],
            },
        )
        response = self.client.post(url, {'format': 'json'})
        self.assertEqual(response.status_code, status.HTTP_201_CREATED)
        self._check_duplicate(response, submission)

    def test_duplicate_submission_with_extras(self):
        dummy_extra = {
            'q1': {
                'transcript': {
                    'value': 'dummy transcription',
                    'languageCode': 'en',
                },
                'translation': {
                    'tx1': {
                        'value': 'dummy translation',
                        'languageCode': 'xx',
                    }
                },
            },
            'submission': self.submission['_uuid']
        }
        self.asset.update_submission_extra(dummy_extra)
        response = self.client.post(self.submission_url, {'format': 'json'})
        duplicated_submission = response.data
        duplicated_extra = self.asset.submission_extras.filter(
            submission_uuid=duplicated_submission['_uuid']
        ).first()
        assert (
            duplicated_extra.content['q1']['translation']['tx1']['value']
            == dummy_extra['q1']['translation']['tx1']['value']
        )
        assert (
            duplicated_extra.content['q1']['transcript']['value']
            == dummy_extra['q1']['transcript']['value']
        )

    def test_duplicate_edited_submission(self):
        """
        someuser is the owner of the project.
        someuser is allowed to duplicate their own data
        """
        deployment = self.asset.deployment
        instance = Instance.objects.get(root_uuid=self.submission['_uuid'])
        self._simulate_edit_submission(instance)

        submission = deployment.get_submission(instance.pk, self.asset.owner)
        assert deployment.SUBMISSION_DEPRECATED_UUID_XPATH in submission

        response = self.client.post(self.submission_url, {'format': 'json'})
        assert response.status_code == status.HTTP_201_CREATED
        self._check_duplicate(response)

        duplicated_instance = Instance.objects.get(
            root_uuid=remove_uuid_prefix(
                response.data[deployment.SUBMISSION_ROOT_UUID_XPATH]
            )
        )
        # `rootUuid` should be present in MongoDB but different from the source, but
        # should not be present in the duplicated submission XML
        assert (
            submission[deployment.SUBMISSION_ROOT_UUID_XPATH]
            != response.data[deployment.SUBMISSION_ROOT_UUID_XPATH]
        )
        assert 'rootUuid' not in duplicated_instance.xml
        # `deprecatedID` should not be present in MongoDB, neither in the duplicated
        # submission XML
        assert deployment.SUBMISSION_DEPRECATED_UUID_XPATH not in response.data
        assert 'deprecatedID' not in duplicated_instance.xml


class BulkUpdateSubmissionsApiTests(BaseSubmissionTestCase):

    def setUp(self):
        super().setUp()
        self._add_submissions()
        self.submission_url = reverse(
            self._get_endpoint('submission-bulk'),
            kwargs={
                'uid_asset': self.asset.uid,
            },
        )

        submissions = self.submissions_submitted_by_someuser
        self.updated_submission_data = {
            'submission_ids': [rs['_id'] for rs in submissions],
            'data': {
                'q1': 'Updated value',
                'q_new': 'A new question and value'
            },
        }

        self.submitted_payload = {
            'payload': self.updated_submission_data
        }

    def _check_bulk_update(self, response):
        submission_ids = self.updated_submission_data['submission_ids']
        # Check that the number of ids given matches the number of successful
        assert len(submission_ids) == response.data['successes']

    def test_bulk_update_submissions_allowed_as_owner(self):
        """
        someuser is the owner of the project.
        someuser can bulk update their own data.
        """
        response = self.client.patch(
            self.submission_url, data=self.submitted_payload, format='json'
        )
        assert response.status_code == status.HTTP_200_OK
        self._check_bulk_update(response)

        # Not really testing the API, but let's validate everything is in place
        # with the ORM, i.e.: instance.xml contains a <meta/rootUuid> node that matches
        # with instance.root_uuid
        instances = Instance.objects.filter(
            pk__in=self.updated_submission_data['submission_ids']
        )
        for instance in instances:
            for result in response.data['results']:
                if result['uuid'] == instance.uuid:
                    assert instance.root_uuid == result['root_uuid']
                    xml_parsed = fromstring_preserve_root_xmlns(instance.xml)
                    root_uuid = xml_parsed.find(
                        self.asset.deployment.SUBMISSION_ROOT_UUID_XPATH
                    )
                    assert root_uuid is not None
                    assert result['root_uuid'] == remove_uuid_prefix(
                        root_uuid.text
                    )
                    break

    @pytest.mark.skipif(
        not settings.STRIPE_ENABLED, reason='Requires stripe functionality'
    )
    @override_config(USAGE_LIMIT_ENFORCEMENT=True)
    @mock.patch(
        'kobo.apps.openrosa.libs.utils.logger_tools.ServiceUsageCalculator.get_usage_balances'  # noqa: E501
    )
    def test_bulk_update_submissions_ignores_limit_enforcement(self, mock_usage):
        mock_balances = {
            UsageType.STORAGE_BYTES: {
                'exceeded': True,
            },
            UsageType.SUBMISSION: {
                'exceeded': True,
            },
        }
        mock_usage.return_value = mock_balances
        response = self.client.patch(
            self.submission_url, data=self.submitted_payload, format='json'
        )
        assert response.status_code == status.HTTP_200_OK
        self._check_bulk_update(response)

    @pytest.mark.skip(
        reason=(
            'Useless with the current implementation of'
            ' MockDeploymentBackend.duplicate_submission()'
        )
    )
    def test_bulk_update_submissions_with_xml_encoding(self):
        submission = self.submissions[
            self.updated_submission_data['submission_ids'][-1]
        ]
        submission_xml = self.asset.deployment.get_submissions(
            user=self.asset.owner,
            format_type=SUBMISSION_FORMAT_TYPE_XML,
            submission_ids=[submission['_id']],
        )[0]
        assert submission_xml.startswith('<?xml version="1.0" encoding="utf-8"?>')
        self.test_bulk_update_submissions_allowed_as_owner()

    @pytest.mark.skip(
        reason=(
            'Useless with the current implementation of'
            ' MockDeploymentBackend.duplicate_submission()'
        )
    )
    def test_bulk_update_submissions_with_xml_namespace(self):
        with mock.patch(
            'kpi.deployment_backends.mock_backend.dict2xform'
        ) as mock_dict2xform:
            mock_dict2xform.side_effect = dict2xform_with_namespace
            submission = self.submissions[
                self.updated_submission_data['submission_ids'][-1]
            ]
            submission_xml = self.asset.deployment.get_submissions(
                user=self.asset.owner,
                format_type=SUBMISSION_FORMAT_TYPE_XML,
                submission_ids=[submission['_id']],
            )[0]
            assert (
                'xmlns="http://opendatakit.org/submissions"' in submission_xml
            )
            self.test_bulk_update_submissions_allowed_as_owner()

    def test_cannot_bulk_update_submissions_as_anotheruser(self):
        """
        someuser is the owner of the project.
        The project is not shared with anyone.
        anotheruser cannot access someuser's data.
        someuser's data existence should not be revealed.
        """
        self.client.force_login(self.anotheruser)
        response = self.client.patch(
            self.submission_url, data=self.submitted_payload, format='json'
        )
        assert response.status_code == status.HTTP_404_NOT_FOUND

    def test_cannot_bulk_update_submissions_as_anonymous(self):
        """
        someuser is the owner of the project.
        The project is not shared with anyone.
        anonymous cannot access someuser's data.
        someuser's data existence should not be revealed.
        """
        self.client.logout()
        response = self.client.patch(
            self.submission_url, data=self.submitted_payload, format='json'
        )
        assert response.status_code == status.HTTP_404_NOT_FOUND

    def test_cannot_bulk_update_submissions_as_anotheruser_with_view_perm(self):
        """
        someuser is the owner of the project.
        The project is shared with anotheruser
        anotheruser can only view someuser's data, therefore they cannot bulk
        update someuser's data
        """
        self.asset.assign_perm(self.anotheruser, PERM_VIEW_SUBMISSIONS)
        self.client.force_login(self.anotheruser)
        response = self.client.patch(
            self.submission_url, data=self.submitted_payload, format='json'
        )
        assert response.status_code == status.HTTP_403_FORBIDDEN

    def test_bulk_update_submissions_as_anotheruser_with_change_perm(self):
        """
        someuser is the owner of the project.
        The project is shared with anotheruser
        anotheruser can edit view someuser's data
        """
        self.asset.assign_perm(self.anotheruser, PERM_CHANGE_SUBMISSIONS)
        self.client.force_login(self.anotheruser)
        response = self.client.patch(
            self.submission_url, data=self.submitted_payload, format='json'
        )
        assert response.status_code == status.HTTP_200_OK
        self._check_bulk_update(response)

    def test_bulk_update_submissions_as_anotheruser_with_partial_perms(self):
        """
        someuser is the owner of the project.
        The project is partially shared with anotheruser
        anotheruser can only edit their own data.
        """
        self.client.force_login(self.anotheruser)

        # Allow anotheruser to update their own data
        partial_perms = {
            PERM_CHANGE_SUBMISSIONS: [{'_submitted_by': 'anotheruser'}]
        }

        self.asset.assign_perm(
            self.anotheruser,
            PERM_PARTIAL_SUBMISSIONS,
            partial_perms=partial_perms,
        )

        # Try to update all submissions, but anotheruser is allowed to update
        # their own submissions only.
        response = self.client.patch(
            self.submission_url, data=self.submitted_payload, format='json'
        )
        assert response.status_code == status.HTTP_403_FORBIDDEN

        # Update some of another's submissions
        submissions = self.submissions_submitted_by_anotheruser
        self.updated_submission_data['submission_ids'] = [
            rs['_id'] for rs in submissions
        ]
        response = self.client.patch(
            self.submission_url, data=self.submitted_payload, format='json'
        )
        assert response.status_code == status.HTTP_200_OK
        self._check_bulk_update(response)


class SubmissionValidationStatusApiTests(
    SubmissionValidationStatusTestCaseMixin, BaseSubmissionTestCase
):

    def setUp(self):
        super().setUp()
        self._add_submissions()
        self.submission = self.submissions_submitted_by_someuser[0]
        self.validation_status_url = reverse(
            self._get_endpoint('submission-validation-status'),
            kwargs={
                'uid_asset': self.asset.uid,
                'pk': self.submission['_id'],
            },
        )

    def test_retrieve_status_as_owner(self):
        """
        someuser is the owner of the project.
        someuser can retrieve status of their own submissions
        """
        response = self.client.get(self.validation_status_url)
        self.assertEqual(response.status_code, status.HTTP_200_OK)
        self.assertEqual(response.data, {})

    def test_cannot_retrieve_status_of_not_shared_submission_as_anotheruser(self):
        """
        someuser is the owner of the project.
        The project is not shared with anyone.
        anotheruser has no access to someuser's data.
        someuser's data existence should not be revealed.
        """
        self.client.force_login(self.anotheruser)
        response = self.client.get(self.validation_status_url)
        self.assertEqual(response.status_code, status.HTTP_404_NOT_FOUND)

    def test_retrieve_status_of_shared_submission_as_anotheruser(self):
        """
        someuser is the owner of the project.
        The project is shared with anotheruser.
        anotheruser has view submissions permissions on someuser's data.
        anotheruser can view validation status of submissions.
        """
        self.asset.assign_perm(self.anotheruser, PERM_VIEW_SUBMISSIONS)
        self.client.force_login(self.anotheruser)
        response = self.client.get(self.validation_status_url)
        self.assertEqual(response.status_code, status.HTTP_200_OK)
        self.assertEqual(response.data, {})

    def test_cannot_retrieve_status_of_shared_submission_as_anonymous(self):
        """
        someuser is the owner of the project.
        The project is not shared with anyone.
        anonymous has no access to someuser's data.
        someuser's data existence should not be revealed.
        """
        self.client.logout()
        response = self.client.get(self.validation_status_url)
        self.assertEqual(response.status_code, status.HTTP_404_NOT_FOUND)

    def test_delete_status_as_owner(self):
        """
        someuser is the owner of the project.
        someuser can delete the validation status of submissions
        """
        self._update_status('someuser')
        self._delete_status()

    def test_cannot_delete_status_of_not_shared_submission_as_anotheruser(self):
        """
        someuser is the owner of the project.
        The project is not shared with anyone.
        anotheruser has no access to someuser's data, therefore cannot delete
        validation status.
        someuser's data existence should not be revealed.
        """
        self.client.force_login(self.anotheruser)
        response = self.client.delete(self.validation_status_url)
        self.assertEqual(response.status_code, status.HTTP_404_NOT_FOUND)

    def test_delete_status_of_shared_submission_as_anotheruser(self):
        """
        someuser is the owner of the project.
        The project is shared with anotheruser
        anotheruser has validate submission permission.
        anotheruser can delete validation status of the project.
        """
        self.asset.assign_perm(self.anotheruser, PERM_VALIDATE_SUBMISSIONS)
        self.client.force_login(self.anotheruser)
        response = self.client.delete(self.validation_status_url)
        self.assertEqual(response.status_code, status.HTTP_204_NO_CONTENT)

        # Ensure delete worked.
        response = self.client.get(self.validation_status_url)
        self.assertEqual(response.status_code, status.HTTP_200_OK)
        self.assertEqual(response.data, {})

    def test_cannot_delete_status_of_not_shared_submission_as_anonymous(self):
        """
        someuser is the owner of the project.
        The project is not shared with anyone.
        anonymous cannot change validation statuses.
        someuser's data existence should not be revealed.
        """
        self.client.logout()
        response = self.client.delete(self.validation_status_url)
        self.assertEqual(response.status_code, status.HTTP_404_NOT_FOUND)

    def test_edit_status_as_owner(self):
        """
        someuser is the owner of the project.
        someuser can update validation status.
        """
        self._update_status('someuser')

    def test_cannot_edit_status_of_not_shared_submission_as_anotheruser(self):
        """
        someuser is the owner of the project.
        The project is not shared with anyone.
        anotheruser has no access to someuser's submissions and therefore, cannot
        validate them.
        someuser's data existence should not be revealed.
        """
        self.client.force_login(self.anotheruser)
        response = self.client.patch(self.validation_status_url)
        self.assertEqual(response.status_code, status.HTTP_404_NOT_FOUND)

    def test_edit_status_of_shared_submission_as_anotheruser(self):
        """
        someuser is the owner of the project.
        The project is shared with anotheruser.
        anotheruser has validate submission permission.
        anotheruser can edit validation status of the project.
        """
        self.asset.assign_perm(self.anotheruser, PERM_VALIDATE_SUBMISSIONS)
        self.client.force_login(self.anotheruser)
        data = {
            'validation_status.uid': 'validation_status_not_approved'
        }
        response = self.client.patch(self.validation_status_url, data=data)
        self.assertEqual(response.status_code, status.HTTP_200_OK)

        # Ensure update worked.
        response = self.client.get(self.validation_status_url)
        self.assertEqual(response.status_code, status.HTTP_200_OK)
        self.assertEqual(response.data['by_whom'], 'anotheruser')
        self.assertEqual(response.data['uid'], data['validation_status.uid'])

    def test_cannot_edit_status_of_not_shared_submission_as_anonymous(self):
        """
        someuser is the owner of the project.
        The project is not shared with anyone.
        anonymous has no access to someuser's submissions and therefore, cannot
        validate them.
        someuser's data existence should not be revealed.
        """
        self.client.logout()
        response = self.client.patch(self.validation_status_url)
        self.assertEqual(response.status_code, status.HTTP_404_NOT_FOUND)

    def test_edit_status_with_partial_perms_as_anotheruser(self):
        """
        someuser is the owner of the project.
        anotheruser has partial access to someuser's data.
        anotheruser can only view and validate their data.
        """
        self.client.force_login(self.anotheruser)
        partial_perms = {
            PERM_VALIDATE_SUBMISSIONS: [{'_submitted_by': 'anotheruser'}]
        }
        # Allow anotheruser to validate someuser's data
        self.asset.assign_perm(
            self.anotheruser,
            PERM_PARTIAL_SUBMISSIONS,
            partial_perms=partial_perms,
        )
        data = {
            'validation_status.uid': 'validation_status_not_approved'
        }

        # Try first submission submitted by unknown
        submission = self.submissions_submitted_by_unknownuser[0]
        url = reverse(
            self._get_endpoint('submission-validation-status'),
            kwargs={
                'uid_asset': self.asset.uid,
                'pk': submission['_id'],
            },
        )
        response = self.client.patch(url, data=data)
        self.assertEqual(response.status_code, status.HTTP_403_FORBIDDEN)

        # Try second submission submitted by anotheruser
        submission = self.submissions_submitted_by_anotheruser[0]
        url = reverse(
            self._get_endpoint('submission-validation-status'),
            kwargs={
                'uid_asset': self.asset.uid,
                'pk': submission['_id'],
            },
        )
        response = self.client.patch(url, data=data)
        self.assertEqual(response.status_code, status.HTTP_200_OK)

        # Ensure update worked.
        response = self.client.get(url)
        self.assertEqual(response.status_code, status.HTTP_200_OK)
        self.assertEqual(response.data['by_whom'], 'anotheruser')
        self.assertEqual(response.data['uid'], data['validation_status.uid'])


class SubmissionValidationStatusesApiTests(
    SubmissionValidationStatusTestCaseMixin, BaseSubmissionTestCase
):

    def setUp(self):
        super().setUp()
        self._add_submissions()
        self.validation_statuses_url = reverse(
            self._get_endpoint('submission-validation-statuses'),
            kwargs={'uid_asset': self.asset.uid, 'format': 'json'},
        )
        self.submission_list_url = reverse(
            self._get_endpoint('submission-list'),
            kwargs={'uid_asset': self.asset.uid, 'format': 'json'},
        )

        self._validate_statuses(empty=True)
        self._update_statuses(status_uid='validation_status_not_approved')

    def test_all_validation_statuses_applied(self):
        self._validate_statuses(
            uid='validation_status_not_approved', username='someuser'
        )

    def test_delete_all_statuses_as_owner(self):
        """
        someuser is the owner of the project.
        someuser can bulk delete the status of all their submissions.
        """
        response = self._delete_statuses()
        count = self._deployment.calculated_submission_count(self.someuser)
        expected_response = {'detail': f'{count} submissions have been updated'}
        assert response.data == expected_response

    def test_delete_some_statuses_as_owner(self):
        """
        someuser is the owner of the project.
        someuser can bulk delete the status of some of their submissions.
        """
        submission_id = 1
        data = {
            'payload': {
                'validation_status.uid': None,
                'submission_ids': [submission_id]
            }
        }
        response = self.client.delete(self.validation_statuses_url,
                                      data=data,
                                      format='json')
        self.assertEqual(response.status_code, status.HTTP_200_OK)
        count = self._deployment.calculated_submission_count(
            self.someuser, submission_ids=[submission_id]
        )
        expected_response = {'detail': f'{count} submissions have been updated'}
        self.assertEqual(response.data, expected_response)

        # Ensure update worked.
        response = self.client.get(self.submission_list_url)
        for submission in response.data['results']:
            if submission['_id'] == submission_id:
                self.assertEqual(submission['_validation_status'], {})
            else:
                self.assertNotEqual(submission['_validation_status'], {})

        # TODO Test with `query` when Mockbackend support Mongo queries

    def test_delete_status_of_not_shared_submissions_as_anotheruser(self):
        """
        someuser is the owner of the project.
        The project is not shared with anyone.
        anotheruser has no access to someuser's submissions and therefore, cannot
        bulk delete the validation status of them.
        someuser's data existence should not be revealed.
        """
        self.client.force_login(self.anotheruser)
        data = {
            'payload': {
                'validation_status.uid': None,
                'confirm': True,
            }
        }
        response = self.client.delete(self.validation_statuses_url,
                                      data=data,
                                      format='json')

        self.assertEqual(response.status_code, status.HTTP_404_NOT_FOUND)

    def test_delete_status_of_shared_submissions_as_anotheruser(self):
        """
        someuser is the owner of the project.
        The project is shared with anotheruser.
        anotheruser can bulk delete all someuser's submission validation statues
        at once
        """

        self.asset.assign_perm(self.anotheruser, PERM_VALIDATE_SUBMISSIONS)
        self.client.force_login(self.anotheruser)
        data = {
            'payload': {
                'validation_status.uid': None,
                'confirm': True,
            }
        }
        response = self.client.delete(self.validation_statuses_url,
                                      data=data,
                                      format='json')

        self.assertEqual(response.status_code, status.HTTP_200_OK)
        count = self._deployment.calculated_submission_count(self.anotheruser)
        expected_response = {'detail': f'{count} submissions have been updated'}
        self.assertEqual(response.data, expected_response)

        # Ensure update worked.
        response = self.client.get(self.submission_list_url)
        for submission in response.data['results']:
            self.assertEqual(submission['_validation_status'], {})

    def test_delete_all_statuses_as_anonymous(self):
        """
        someuser is the owner of the project.
        The project is not shared with anyone.
        anonymous has no access to someuser's submissions and therefore, cannot
        bulk delete the validation status of them.
        someuser's data existence should not be revealed.
        """
        self.client.logout()
        data = {
            'payload': {
                'validation_status.uid': None,
                'confirm': True,
            }
        }
        response = self.client.delete(self.validation_statuses_url,
                                      data=data,
                                      format='json')

        self.assertEqual(response.status_code, status.HTTP_404_NOT_FOUND)

    def test_edit_all_submission_validation_statuses_as_owner(self):
        """
        someuser is the owner of the project.
        someuser can edit all validation statuses at once.
        `confirm=true` must be sent when the request alters all the submissions
        at once.
        """
        data = {
            'payload': {
                'validation_status.uid': 'validation_status_approved',
            }
        }
        response = self.client.patch(self.validation_statuses_url,
                                     data=data,
                                     format='json')
        # `confirm` must be sent within payload (when all submissions are
        # modified). Otherwise, a ValidationError is raised
        self.assertEqual(response.status_code, status.HTTP_400_BAD_REQUEST)

        data['payload']['confirm'] = True
        response = self.client.patch(self.validation_statuses_url,
                                     data=data,
                                     format='json')
        self.assertEqual(response.status_code, status.HTTP_200_OK)
        count = self._deployment.calculated_submission_count(self.someuser)
        expected_response = {'detail': f'{count} submissions have been updated'}
        self.assertEqual(response.data, expected_response)

        # Ensure update worked.
        response = self.client.get(self.submission_list_url)
        for submission in response.data['results']:
            validation_status = submission['_validation_status']
            self.assertEqual(validation_status['by_whom'], 'someuser')
            self.assertEqual(
                validation_status['uid'], data['payload']['validation_status.uid']
            )

    def test_edit_some_submission_validation_statuses_as_owner(self):
        """
        someuser is the owner of the project.
        someuser can edit some validation statuses at once.
        """
        submission_id = 1
        data = {
            'payload': {
                'validation_status.uid': 'validation_status_approved',
                'submission_ids': [submission_id]
            }
        }
        response = self.client.patch(self.validation_statuses_url,
                                     data=data,
                                     format='json')
        self.assertEqual(response.status_code, status.HTTP_200_OK)
        count = self._deployment.calculated_submission_count(
            self.someuser, submission_ids=[submission_id]
        )
        expected_response = {'detail': f'{count} submissions have been updated'}
        self.assertEqual(response.data, expected_response)

        # Ensure update worked.
        response = self.client.get(self.submission_list_url)
        for submission in response.data['results']:
            validation_status = submission['_validation_status']
            if submission['_id'] == submission_id:
                self.assertEqual(validation_status['by_whom'], 'someuser')
                self.assertEqual(
                    validation_status['uid'],
                    data['payload']['validation_status.uid']
                )
            else:
                self.assertNotEqual(
                    validation_status['uid'],
                    data['payload']['validation_status.uid']
                )

    def test_cannot_edit_submission_validation_statuses_not_shared_as_anotheruser(self):
        """
        someuser is the owner of the project.
        The project is not shared with anyone.
        anotheruser has no access to someuser's submissions and therefore, cannot
        bulk edit the validation status of them.
        someuser's data existence should not be revealed.
        """
        self.client.force_login(self.anotheruser)
        data = {
            'payload': {
                'validation_status.uid': 'validation_status_approved',
                'confirm': True,
            }
        }
        response = self.client.patch(self.validation_statuses_url,
                                     data=data,
                                     format='json')
        self.assertEqual(response.status_code, status.HTTP_404_NOT_FOUND)

    def test_edit_submission_validation_statuses_as_anotheruser(self):
        """
        someuser is the owner of the project.
        The project is shared with anotheruser.
        anotheruser has validate submissions permissions and therefore, can
        bulk edit all the validation status of them at once.
        `confirm=true` must be sent when the request alters all the submissions
        at once.
        """
        self.asset.assign_perm(self.anotheruser, PERM_VALIDATE_SUBMISSIONS)
        self.client.force_login(self.anotheruser)
        data = {
            'payload': {
                'validation_status.uid': 'validation_status_approved',
                'confirm': True,
            }
        }
        response = self.client.patch(self.validation_statuses_url,
                                     data=data,
                                     format='json')

        self.assertEqual(response.status_code, status.HTTP_200_OK)
        count = self._deployment.calculated_submission_count(
            self.anotheruser)
        expected_response = {'detail': f'{count} submissions have been updated'}
        self.assertEqual(response.data, expected_response)

        # Ensure update worked.
        response = self.client.get(self.submission_list_url)
        for submission in response.data['results']:
            validation_status = submission['_validation_status']
            self.assertEqual(validation_status['by_whom'], 'anotheruser')
            self.assertEqual(
                validation_status['uid'],
                data['payload']['validation_status.uid']
            )

    def test_cannot_edit_submission_validation_statuses_as_anonymous(self):
        """
        someuser is the owner of the project.
        The project is not shared with anyone.
        anotheruser has no access to someuser's submissions and therefore, cannot
        bulk edit the validation status of them.
        someuser's data existence should not be revealed.
        """
        self.client.logout()
        data = {
            'payload': {
                'validation_status.uid': 'validation_status_approved',
                'confirm': True,
            }
        }
        response = self.client.patch(self.validation_statuses_url,
                                     data=data,
                                     format='json')
        self.assertEqual(response.status_code, status.HTTP_404_NOT_FOUND)

    def test_edit_all_sub_validation_statuses_with_partial_perms_as_anotheruser(self):
        """
        someuser is the owner of the project.
        The project is partially shared with anotheruser.
        anotheruser can only validate their own data.
        `confirm=true` must be sent when the request alters all their submissions
        at once.
        """
        self.client.force_login(self.anotheruser)
        partial_perms = {
            PERM_VALIDATE_SUBMISSIONS: [
                {'_submitted_by': 'anotheruser'}]
        }
        # Allow anotheruser to validate their own data
        self.asset.assign_perm(
            self.anotheruser,
            PERM_PARTIAL_SUBMISSIONS,
            partial_perms=partial_perms,
        )
        data = {
            'payload': {
                'validation_status.uid': 'validation_status_approved',
                'confirm': True,
            }
        }

        # Update all submissions anotheruser is allowed to edit
        response = self.client.patch(
            self.validation_statuses_url, data=data, format='json'
        )
        self.assertEqual(response.status_code, status.HTTP_200_OK)

        count = self._deployment.calculated_submission_count(self.anotheruser)
        expected_response = {'detail': f'{count} submissions have been updated'}
        self.assertEqual(response.data, expected_response)

        # Get all submissions and ensure only the ones that anotheruser is
        # allowed to edit have been modified
        self.client.logout()
        self.client.login(username='someuser', password='someuser')
        response = self.client.get(self.submission_list_url)
        for submission in response.data['results']:
            validation_status = submission['_validation_status']
            if submission['_submitted_by'] == 'anotheruser':
                self.assertEqual(validation_status['by_whom'], 'anotheruser')
                self.assertEqual(
                    validation_status['uid'],
                    data['payload']['validation_status.uid']
                )
            else:
                self.assertNotEqual(validation_status['by_whom'], 'anotheruser')
                self.assertNotEqual(
                    validation_status['uid'],
                    data['payload']['validation_status.uid']
                )

    def test_edit_some_sub_validation_statuses_with_partial_perms_as_anotheruser(self):
        """
        someuser is the owner of the project.
        The project is partially shared with anotheruser.
        anotheruser can only validate their own data.
        """
        self.client.force_login(self.anotheruser)
        partial_perms = {
            PERM_VALIDATE_SUBMISSIONS: [
                {'_submitted_by': 'anotheruser'}]
        }
        # Allow anotheruser to validate their own data
        self.asset.assign_perm(self.anotheruser, PERM_PARTIAL_SUBMISSIONS,
                               partial_perms=partial_perms)

        submissions = self.submissions_submitted_by_someuser
        data = {
            'payload': {
                'validation_status.uid': 'validation_status_approved',
                'submission_ids': [rs['_id'] for rs in submissions],
            }
        }

        # Try first submission submitted by unknown
        response = self.client.patch(self.validation_statuses_url,
                                     data=data,
                                     format='json')
        self.assertEqual(response.status_code, status.HTTP_403_FORBIDDEN)

        # Try 2nd submission submitted by anotheruser
        submissions = self.submissions_submitted_by_anotheruser
        data['payload']['submission_ids'] = [rs['_id'] for rs in submissions]
        response = self.client.patch(
            self.validation_statuses_url, data=data, format='json'
        )
        self.assertEqual(response.status_code, status.HTTP_200_OK)

        count = self._deployment.calculated_submission_count(
            self.anotheruser, submission_ids=data['payload']['submission_ids'])
        expected_response = {'detail': f'{count} submissions have been updated'}
        self.assertEqual(response.data, expected_response)

        # Get all submissions and ensure only the ones that anotheruser is
        # allowed to edit have been modified
        self.client.logout()
        self.client.login(username='someuser', password='someuser')
        response = self.client.get(self.submission_list_url)
        for submission in response.data['results']:
            validation_status = submission['_validation_status']
            if submission['_id'] in data['payload']['submission_ids']:
                self.assertEqual(validation_status['by_whom'], 'anotheruser')
                self.assertEqual(
                    validation_status['uid'],
                    data['payload']['validation_status.uid']
                )
            else:
                self.assertNotEqual(validation_status['by_whom'], 'anotheruser')
                self.assertNotEqual(
                    validation_status['uid'],
                    data['payload']['validation_status.uid']
                )

        # TODO Test with `query` when Mockbackend support Mongo queries

    def test_submitted_by_persists_when_validation_status_updated(self):
        """
        Test that the `_submitted_by` remains correct when:

        1. share asset with anotheruser
        2. have anotheruser submit a record
        3. delete anotheruser
        4. update submission validation status
        5. update validation status via bulk update
        """
        # 1. Share the project with anotheruser
        self.asset.assign_perm(self.anotheruser, PERM_ADD_SUBMISSIONS)

        # 2. Make anotheruser submit data to the shared project
        submission_uuid = str(uuid.uuid4())
        version_uid = self.asset.latest_deployed_version.uid
        submission = {
            '__version__': version_uid,
            'meta/instanceID': add_uuid_prefix(submission_uuid),
            '_uuid': submission_uuid,
            '_submitted_by': self.anotheruser.username,
            'q1': 'initial value for validation test',
        }
        self.asset.deployment.mock_submissions([submission])
        root_uuid = remove_uuid_prefix(submission['_uuid'])
        instance = Instance.objects.get(root_uuid=root_uuid)

        # Simulate old submission that does not have submitted_by stored
        ParsedInstance.objects.filter(instance=instance).update(submitted_by=None)
        deleted_username = self.anotheruser.username

        # 3. Delete the submitting user
        self.anotheruser.delete()

        # Ensure submission still shows correct _submitted_by
        detail_url = reverse(
            self._get_endpoint('submission-detail'),
            kwargs={'uid_asset': self.asset.uid, 'pk': instance.pk},
        )
        resp = self.client.get(detail_url)
        assert resp.status_code == status.HTTP_200_OK
        assert resp.data['_submitted_by'] == deleted_username

        # 4. Update validation status for the single submission (owner does update)
        validation_url = reverse(
            self._get_endpoint('submission-validation-status'),
            kwargs={'uid_asset': self.asset.uid, 'pk': instance.pk},
        )
        single_update = {'validation_status.uid': 'validation_status_approved'}
        resp = self.client.patch(validation_url, data=single_update)
        assert resp.status_code == status.HTTP_200_OK

        # Ensure detail still has original _submitted_by
        resp = self.client.get(detail_url)
        assert resp.status_code == status.HTTP_200_OK
        assert resp.data['_submitted_by'] == deleted_username
        assert resp.data['_validation_status']['uid'] == 'validation_status_approved'
        assert resp.data['_validation_status']['by_whom'] == self.someuser.username

        # Ensure a ProjectHistoryLog was created with correct submitted_by
        ph_single = ProjectHistoryLog.objects.filter(
            metadata__submission__root_uuid=instance.root_uuid,
        ).order_by('-date_created').first()
        assert ph_single.metadata['submission']['submitted_by'] == deleted_username

        # 5. Bulk update the validation statuses for that submission id
        bulk_payload = {
            'payload': {
                'validation_status.uid': 'validation_status_not_approved',
                'submission_ids': [instance.pk]
            }
        }
        resp = self.client.patch(
            self.validation_statuses_url, data=bulk_payload, format='json'
        )
        assert resp.status_code == status.HTTP_200_OK

        # Ensure detail still has original _submitted_by
        resp = self.client.get(detail_url)
        assert resp.status_code == status.HTTP_200_OK
        assert resp.data['_submitted_by'] == deleted_username
        assert (
            resp.data['_validation_status']['uid'] == 'validation_status_not_approved'
        )

        # Ensure a ProjectHistoryLog was created with correct submitted_by
        ph_bulk = ProjectHistoryLog.objects.filter(
            metadata__submission__root_uuid=instance.root_uuid,
        ).order_by('-date_created').first()
        assert ph_bulk.metadata['submission']['submitted_by'] == deleted_username


class SubmissionGeoJsonApiTests(BaseTestCase):

    fixtures = ['test_data']

    URL_NAMESPACE = ROUTER_URL_NAMESPACE

    def setUp(self):
        self.client.login(username='someuser', password='someuser')
        self.someuser = User.objects.get(username='someuser')
        self.asset = a = Asset()
        a.name = 'Two points and one text'
        a.owner = self.someuser
        a.asset_type = 'survey'
        a.content = {'survey': [
            {'name': 'geo1', 'type': 'geopoint', 'label': 'Where were you?'},
            {'name': 'geo2', 'type': 'geopoint', 'label': 'Where are you?'},
            {'name': 'text', 'type': 'text', 'label': 'How are you?'},
        ]}
        a.save()
        a.deploy(backend='mock', active=True)
        a.save()

        v_uid = a.latest_deployed_version.uid
        self.submissions = [
            {
                '__version__': v_uid,
                'geo1': '10.11 10.12 10.13 10.14',
                'geo2': '10.21 10.22 10.23 10.24',
                'text': 'Tired',
            },
            {
                '__version__': v_uid,
                'geo1': '20.11 20.12 20.13 20.14',
                'geo2': '20.21 20.22 20.23 20.24',
                'text': 'Relieved',
            },
            {
                '__version__': v_uid,
                'geo1': '30.11 30.12 30.13 30.14',
                'geo2': '30.21 30.22 30.23 30.24',
                'text': 'Excited',
            },
        ]
        a.deployment.mock_submissions(self.submissions)
        a.deployment.set_namespace(self.URL_NAMESPACE)
        self.submission_list_url = reverse(
            self._get_endpoint('submission-list'),
            kwargs={
                'uid_asset': a.uid,
            },
        )

    def test_list_submissions_geojson_defaults(self):
        response = self.client.get(
            self.submission_list_url,
            {'format': 'geojson'}
        )
        expected_output = {
            'type': 'FeatureCollection',
            'name': 'Two points and one text',
            'features': [
                {
                    'type': 'Feature',
                    'geometry': {
                        'type': 'Point',
                        'coordinates': [10.12, 10.11, 10.13],
                    },
                    'properties': {'text': 'Tired'},
                },
                {
                    'type': 'Feature',
                    'geometry': {
                        'type': 'Point',
                        'coordinates': [20.12, 20.11, 20.13],
                    },
                    'properties': {'text': 'Relieved'},
                },
                {
                    'type': 'Feature',
                    'geometry': {
                        'type': 'Point',
                        'coordinates': [30.12, 30.11, 30.13],
                    },
                    'properties': {'text': 'Excited'},
                },
            ],
        }
        assert expected_output == json.loads(response.content)

    def test_list_submissions_geojson_other_geo_question(self):
        response = self.client.get(
            self.submission_list_url,
            {'format': 'geojson', 'geo_question_name': 'geo2'},
        )
        expected_output = {
            'name': 'Two points and one text',
            'type': 'FeatureCollection',
            'features': [
                {
                    'type': 'Feature',
                    'geometry': {
                        'coordinates': [10.22, 10.21, 10.23],
                        'type': 'Point',
                    },
                    'properties': {'text': 'Tired'},
                },
                {
                    'type': 'Feature',
                    'geometry': {
                        'coordinates': [20.22, 20.21, 20.23],
                        'type': 'Point',
                    },
                    'properties': {'text': 'Relieved'},
                },
                {
                    'type': 'Feature',
                    'geometry': {
                        'coordinates': [30.22, 30.21, 30.23],
                        'type': 'Point',
                    },
                    'properties': {'text': 'Excited'},
                },
            ],
        }
        assert expected_output == json.loads(response.content)<|MERGE_RESOLUTION|>--- conflicted
+++ resolved
@@ -1200,7 +1200,7 @@
                 kwargs={
                     'uid_asset': self.asset.uid,
                     'pk': submission['_id'],
-                }
+                },
             )
             response = self.client.get(url)
             assert response.status_code == status.HTTP_200_OK
@@ -1976,7 +1976,6 @@
         assert 'deprecatedID' in instance.xml
         self._simulate_edit_submission(instance)
 
-<<<<<<< HEAD
     @pytest.mark.skipif(
         not settings.STRIPE_ENABLED, reason='Requires stripe functionality'
     )
@@ -1998,7 +1997,6 @@
         instance = Instance.objects.get(root_uuid=root_uuid)
         self._simulate_edit_submission(instance)
 
-=======
     def test_submitted_by_persist_after_edit(self):
         root_uuid = remove_uuid_prefix(self.submission['_uuid'])
         instance = Instance.objects.get(root_uuid=root_uuid)
@@ -2065,9 +2063,13 @@
         assert response.data['_submitted_by'] == deleted_username
 
         # Ensure ProjectHistoryLog has the correct submitted_by
-        ph_edit = ProjectHistoryLog.objects.filter(
-            metadata__submission__root_uuid=instance.root_uuid,
-        ).order_by('-date_created').first()
+        ph_edit = (
+            ProjectHistoryLog.objects.filter(
+                metadata__submission__root_uuid=instance.root_uuid,
+            )
+            .order_by('-date_created')
+            .first()
+        )
         assert ph_edit.metadata['submission']['submitted_by'] == deleted_username
 
         # 5. Bulk update the same submission
@@ -2090,12 +2092,15 @@
         assert response.data['_submitted_by'] == deleted_username
 
         # Ensure ProjectHistoryLog has the correct submitted_by
-        ph_bulk = ProjectHistoryLog.objects.filter(
-            metadata__submission__root_uuid=instance.root_uuid,
-        ).order_by('-date_created').first()
+        ph_bulk = (
+            ProjectHistoryLog.objects.filter(
+                metadata__submission__root_uuid=instance.root_uuid,
+            )
+            .order_by('-date_created')
+            .first()
+        )
         assert ph_bulk.metadata['submission']['submitted_by'] == deleted_username
 
->>>>>>> 16f52c04
 
 class SubmissionViewApiTests(SubmissionViewTestCaseMixin, BaseSubmissionTestCase):
 
@@ -3431,16 +3436,20 @@
         assert resp.data['_validation_status']['by_whom'] == self.someuser.username
 
         # Ensure a ProjectHistoryLog was created with correct submitted_by
-        ph_single = ProjectHistoryLog.objects.filter(
-            metadata__submission__root_uuid=instance.root_uuid,
-        ).order_by('-date_created').first()
+        ph_single = (
+            ProjectHistoryLog.objects.filter(
+                metadata__submission__root_uuid=instance.root_uuid,
+            )
+            .order_by('-date_created')
+            .first()
+        )
         assert ph_single.metadata['submission']['submitted_by'] == deleted_username
 
         # 5. Bulk update the validation statuses for that submission id
         bulk_payload = {
             'payload': {
                 'validation_status.uid': 'validation_status_not_approved',
-                'submission_ids': [instance.pk]
+                'submission_ids': [instance.pk],
             }
         }
         resp = self.client.patch(
@@ -3457,9 +3466,13 @@
         )
 
         # Ensure a ProjectHistoryLog was created with correct submitted_by
-        ph_bulk = ProjectHistoryLog.objects.filter(
-            metadata__submission__root_uuid=instance.root_uuid,
-        ).order_by('-date_created').first()
+        ph_bulk = (
+            ProjectHistoryLog.objects.filter(
+                metadata__submission__root_uuid=instance.root_uuid,
+            )
+            .order_by('-date_created')
+            .first()
+        )
         assert ph_bulk.metadata['submission']['submitted_by'] == deleted_username
 
 
