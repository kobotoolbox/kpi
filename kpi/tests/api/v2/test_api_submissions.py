# coding: utf-8
import json
import random
import string
import time
import uuid
from datetime import datetime
<<<<<<< HEAD
from zoneinfo import ZoneInfo
=======
try:
    from zoneinfo import ZoneInfo
except ImportError:
    from backports.zoneinfo import ZoneInfo
>>>>>>> e25fceea

import pytest
import responses
from django.conf import settings
from django.contrib.auth.models import User
from django.urls import reverse
from django.utils.datastructures import MultiValueDictKeyError
from django_digest.test import Client as DigestClient
from rest_framework import status

from kpi.constants import (
    PERM_CHANGE_ASSET,
    PERM_ADD_SUBMISSIONS,
    PERM_CHANGE_SUBMISSIONS,
    PERM_DELETE_SUBMISSIONS,
    PERM_PARTIAL_SUBMISSIONS,
    PERM_VALIDATE_SUBMISSIONS,
    PERM_VIEW_ASSET,
    PERM_VIEW_SUBMISSIONS,
)
from kpi.models import Asset
from kpi.tests.base_test_case import BaseTestCase
from kpi.urls.router_api_v2 import URL_NAMESPACE as ROUTER_URL_NAMESPACE
from kpi.utils.object_permission import get_anonymous_user
from kpi.tests.utils.mock import (
    enketo_edit_instance_response,
    enketo_view_instance_response,
)


class BaseSubmissionTestCase(BaseTestCase):
    """
    DataViewset uses `BrowsableAPIRenderer` as the first renderer.
    Force JSON to test the API by specifying `format` (GET requests)
    or `HTTP_ACCEPT` (other requests)
    """

    fixtures = ["test_data"]

    URL_NAMESPACE = ROUTER_URL_NAMESPACE

    def setUp(self):
        self.client.login(username="someuser", password="someuser")
        self.someuser = User.objects.get(username="someuser")
        self.anotheruser = User.objects.get(username="anotheruser")
        content_source_asset = Asset.objects.get(id=1)
        self.asset = Asset.objects.create(content=content_source_asset.content,
                                          owner=self.someuser,
                                          asset_type='survey')

        self.asset.deploy(backend='mock', active=True)
        self.asset.save()

        self.__add_submissions()

        self.asset.deployment.set_namespace(self.URL_NAMESPACE)
        self.submission_list_url = self.asset.deployment.submission_list_url
        self._deployment = self.asset.deployment

    def get_random_submission(self, user: 'auth.User') -> dict:
        return self.get_random_submissions(user, 1)[0]

    def get_random_submissions(self, user: 'auth.User', limit: int = 1) -> list:
        """
        Get random submissions within all generated submissions.
        If user is the owner, we only return submissions submitted by unknown.
        It is useful to ensure restricted users fail tests with forbidden
        submissions.
        """
        query = {}
        if self.asset.owner == user:
            query = {'_submitted_by': ''}

        submissions = self.asset.deployment.get_submissions(user, query=query)
        random.shuffle(submissions)
        return submissions[:limit]

    def _log_in_as_another_user(self):
        """
        Helper to switch user from `someuser` to `anotheruser`.
        """
        self.client.logout()
        self.client.login(username="anotheruser", password="anotheruser")

    def __add_submissions(self):
        letters = string.ascii_letters
        submissions = []
        v_uid = self.asset.latest_deployed_version.uid
        self.submissions_submitted_by_someuser = []
        self.submissions_submitted_by_unknown = []
        self.submissions_submitted_by_anotheruser = []

        for i in range(20):
            submitted_by = random.choice(['', 'someuser', 'anotheruser'])
            uuid_ = uuid.uuid4()
            submission = {
                '__version__': v_uid,
                'q1': ''.join(random.choice(letters) for l in range(10)),
                'q2': ''.join(random.choice(letters) for l in range(10)),
                'meta/instanceID': f'uuid:{uuid_}',
                '_uuid': str(uuid_),
                '_validation_status': {
                    'by_whom': 'someuser',
                    'timestamp': int(time.time()),
                    'uid': 'validation_status_on_hold',
                    'color': '#0000ff',
                    'label': 'On Hold'
                },
                '_submitted_by': submitted_by
            }

            if submitted_by == 'someuser':
                self.submissions_submitted_by_someuser.append(submission)

            if submitted_by == '':
                self.submissions_submitted_by_unknown.append(submission)

            if submitted_by == 'anotheruser':
                self.submissions_submitted_by_anotheruser.append(submission)

            submissions.append(submission)

        self.asset.deployment.mock_submissions(submissions)
        self.submissions = submissions


class BulkDeleteSubmissionsApiTests(BaseSubmissionTestCase):

    # TODO, Add tests with ids and query

    def setUp(self):
        super().setUp()
        self.submission_list_url = reverse(
            self._get_endpoint('submission-list'),
            kwargs={'parent_lookup_asset': self.asset.uid, 'format': 'json'},
        )
        self.submission_bulk_url = reverse(
            self._get_endpoint('submission-bulk'),
            kwargs={
                'parent_lookup_asset': self.asset.uid,
            },
        )

    def test_delete_submissions_as_owner(self):
        """
        someuser is the project owner
        someuser can delete their own data
        """
        data = {'payload': {'confirm': True}}
        response = self.client.delete(self.submission_bulk_url,
                                      data=data,
                                      format='json')
        self.assertEqual(response.status_code, status.HTTP_204_NO_CONTENT)
        response = self.client.get(self.submission_list_url, {'format': 'json'})

        self.assertEqual(response.data['count'], 0)

    def test_delete_submissions_as_anonymous(self):
        """
        someuser is the project owner.
        The project is not shared publicly.
        anonymous cannot view someuser's data, therefore cannot delete it.
        someuser's data existence should not be revealed.
        """
        self.client.logout()
        data = {'payload': {'confirm': True}}
        response = self.client.delete(self.submission_bulk_url,
                                      data=data,
                                      format='json')
        self.assertEqual(response.status_code, status.HTTP_404_NOT_FOUND)

    def test_delete_not_shared_submissions_as_anotheruser(self):
        """
        someuser is the project owner.
        The project is not shared with anyone.
        anotheruser cannot view someuser's data, therefore cannot delete it.
        someuser's data existence should not be revealed.
        """
        self._log_in_as_another_user()
        data = {'payload': {'confirm': True}}
        response = self.client.delete(self.submission_bulk_url,
                                      data=data,
                                      format='json')
        self.assertEqual(response.status_code, status.HTTP_404_NOT_FOUND)

    def test_delete_shared_submissions_as_anotheruser(self):
        """
        someuser is the project owner.
        The project is shared with anotheruser.
        anotheruser can delete someuser's data.
        """

        self.asset.assign_perm(self.anotheruser, PERM_DELETE_SUBMISSIONS)
        self._log_in_as_another_user()
        data = {'payload': {'confirm': True}}

        response = self.client.delete(self.submission_bulk_url,
                                      data=data,
                                      format='json')
        self.assertEqual(response.status_code, status.HTTP_204_NO_CONTENT)
        response = self.client.get(self.submission_list_url, {'format': 'json'})
        self.assertEqual(response.data['count'], 0)

    def test_delete_all_allowed_submissions_with_partial_perms_as_anotheruser(self):
        """
        someuser is the project owner.
        anotheruser has partial permissions and can view and delete their own
        submitted data

        Test that anotheruser can delete all their data at once and if they do,
        only delete their data.
        """
        self._log_in_as_another_user()
        partial_perms = {
            PERM_DELETE_SUBMISSIONS: [{'_submitted_by': 'anotheruser'}]
        }

        # Allow anotheruser to delete their own data
        self.asset.assign_perm(
            self.anotheruser,
            PERM_PARTIAL_SUBMISSIONS,
            partial_perms=partial_perms,
        )

        # Delete only submissions submitted by anotheruser
        data = {'payload': {'confirm': True}}
        response = self.client.delete(self.submission_bulk_url,
                                      data=data,
                                      format='json')
        self.assertEqual(response.status_code, status.HTTP_204_NO_CONTENT)

        response = self.client.get(self.submission_list_url, {'format': 'json'})
        self.assertEqual(response.data['count'], 0)

        # Ensure anotheruser only deleted their submissions
        # Log in as the owner of the project: `someuser`. They can retrieve all
        # submissions
        self.login_as_other_user('someuser', 'someuser')
        response = self.client.get(self.submission_list_url, {'format': 'json'})

        unknown_submission_ids = [
            sub['_id'] for sub in self.submissions_submitted_by_unknown
        ]
        someuser_submission_ids = [
            sub['_id'] for sub in self.submissions_submitted_by_someuser
        ]
        submission_ids = [sub['_id'] for sub in response.data['results']]
        not_anotheruser_submission_ids = [
            int(id_) for id_ in (unknown_submission_ids + someuser_submission_ids)
        ]
        # Results should contain only data submitted by unknown and someuser
        self.assertEqual(
            sorted(not_anotheruser_submission_ids),
            sorted(submission_ids)
        )

    def test_delete_some_allowed_submissions_with_partial_perms_as_anotheruser(self):
        """
        someuser is the project owner.
        anotheruser has partial permissions and can view and delete their own
        submitted data

        Test that anotheruser can delete part of their data
        """
        self._log_in_as_another_user()
        partial_perms = {
            PERM_DELETE_SUBMISSIONS: [{'_submitted_by': 'anotheruser'}]
        }

        # Allow anotheruser to delete their own data
        self.asset.assign_perm(
            self.anotheruser,
            PERM_PARTIAL_SUBMISSIONS,
            partial_perms=partial_perms,
        )

        # Try first submission submitted by unknown
        random_submissions = self.get_random_submissions(self.asset.owner, 3)
        data = {
            'payload': {
                'submission_ids': [rs['_id'] for rs in random_submissions]
            }
        }
        response = self.client.delete(self.submission_bulk_url,
                                      data=data,
                                      format='json')
        self.assertEqual(response.status_code, status.HTTP_403_FORBIDDEN)

        # Try second submission submitted by anotheruser
        count = self._deployment.calculated_submission_count(self.anotheruser)
        random_submissions = self.get_random_submissions(self.anotheruser, 3)
        data = {
            'payload': {
                'submission_ids': [rs['_id'] for rs in random_submissions],
            }
        }
        response = self.client.delete(self.submission_bulk_url,
                                      data=data,
                                      format='json')
        self.assertEqual(response.status_code, status.HTTP_204_NO_CONTENT)
        response = self.client.get(self.submission_list_url, {'format': 'json'})
        self.assertEqual(response.data['count'], count - len(random_submissions))

    def test_cannot_delete_view_only_submissions_with_partial_perms_as_anotheruser(self):
        """
        someuser is the owner of the project
        anotheruser is allowed to view someuser's data and delete their own data

        Test that anotheruser cannot delete someuser's data
        """
        self._log_in_as_another_user()
        partial_perms = {
            PERM_VIEW_SUBMISSIONS: [{'_submitted_by': 'someuser'}],
            PERM_DELETE_SUBMISSIONS: [{'_submitted_by': 'anotheruser'}]  # view_submission is implied
        }

        # Allow anotheruser to delete their own data
        self.asset.assign_perm(
            self.anotheruser,
            PERM_PARTIAL_SUBMISSIONS,
            partial_perms=partial_perms,
        )

        # Try to view all submissions
        viewable_submissions = (
            self.submissions_submitted_by_anotheruser
            + self.submissions_submitted_by_someuser
        )
        viewable_submission_ids = [int(sub['_id']) for sub in viewable_submissions]
        response = self.client.get(self.submission_list_url, format='json')
        self.assertEqual(response.status_code, status.HTTP_200_OK)
        response_ids = [int(sub['_id']) for sub in response.data['results']]
        self.assertEqual(sorted(response_ids), sorted(viewable_submission_ids))

        # Try to delete all viewable submissions
        data = {
            'payload': {
                'submission_ids': viewable_submission_ids
            }
        }
        response = self.client.delete(self.submission_bulk_url,
                                      data=data,
                                      format='json')
        self.assertEqual(response.status_code, status.HTTP_403_FORBIDDEN)

        # Try to delete someuser's data
        data = {
            'payload': {
                'submission_ids': [
                    sub['_id'] for sub in self.submissions_submitted_by_someuser
                ]
            }
        }
        response = self.client.delete(self.submission_bulk_url,
                                      data=data,
                                      format='json')
        self.assertEqual(response.status_code, status.HTTP_403_FORBIDDEN)


class SubmissionApiTests(BaseSubmissionTestCase):

    def test_cannot_create_submission(self):
        """
        someuser is the owner of the project.
        The project is not shared publicly.
        anotheruser has view access on someuser's data

        Test that no one can create submissions (with KPI endpoint)
        """
        submission = {
            "q1": "a5",
            "q2": "a6",
        }
        # Owner
        response = self.client.post(self.submission_list_url, data=submission)
        self.assertEqual(response.status_code, status.HTTP_405_METHOD_NOT_ALLOWED)

        # Shared
        self.asset.assign_perm(self.anotheruser, PERM_VIEW_SUBMISSIONS)
        self._log_in_as_another_user()
        response = self.client.post(self.submission_list_url, data=submission)
        self.assertEqual(response.status_code, status.HTTP_403_FORBIDDEN)

        # Anonymous
        self.client.logout()
        response = self.client.post(self.submission_list_url, data=submission)
        self.assertEqual(response.status_code, status.HTTP_404_NOT_FOUND)

    def test_list_submissions_as_owner(self):
        """
        someuser is the owner of the project.
        They can list their own data
        """
        response = self.client.get(self.submission_list_url, {"format": "json"})
        self.assertEqual(response.status_code, status.HTTP_200_OK)
        self.assertEqual(response.data.get('results'), self.submissions)
        self.assertEqual(response.data.get('count'), len(self.submissions))

    def test_list_submissions_as_owner_with_params(self):
        """
        someuser is the owner of the project.
        They can list their own data and they can narrow down the results with
        params
        """
        response = self.client.get(
            self.submission_list_url, {
                'format': 'json',
                'start': 1,
                'limit': 5,
                'sort': '{"q1": -1}',
                'fields': '["q1", "_submitted_by"]',
                'query': '{"_submitted_by": {"$in": ["", "someuser", "another"]}}',
            }
        )
        # ToDo add more assertions. E.g. test whether sort, limit, start really work
        self.assertEqual(len(response.data['results']), 5)
        self.assertEqual(response.status_code, status.HTTP_200_OK)

    def test_list_submissions_limit(self):
        """
        someuser is the owner of the project.
        Test that hard-coded maximum limit cannot be exceeded by user's requests.
        """
        limit = settings.SUBMISSION_LIST_LIMIT
        excess = 10
        asset = Asset.objects.create(
            name='Lots of submissions',
            owner=self.asset.owner,
            content={'survey': [{'name': 'q', 'type': 'integer'}]},
        )
        asset.deploy(backend='mock', active=True)
        asset.deployment.set_namespace(self.URL_NAMESPACE)
        latest_version_uid = asset.latest_deployed_version.uid
        submissions = [
            {
                '__version__': latest_version_uid,
                'q': i,
            } for i in range(limit + excess)
        ]
        asset.deployment.mock_submissions(submissions)

        # Server-wide limit should apply if no limit specified
        response = self.client.get(
            asset.deployment.submission_list_url, {'format': 'json'}
        )
        self.assertEqual(response.status_code, status.HTTP_200_OK)
        self.assertEqual(len(response.data['results']), limit)
        # Limit specified in query parameters should not be able to exceed
        # server-wide limit
        response = self.client.get(
            asset.deployment.submission_list_url,
            {'limit': limit + excess, 'format': 'json'}
        )

        self.assertEqual(response.status_code, status.HTTP_200_OK)
        self.assertEqual(len(response.data['results']), limit)

    def test_list_submissions_not_shared_as_anotheruser(self):
        """
        someuser is the owner of the project.
        The project is not shared with anyone.
        anotheruser cannot view someuser's data.
        someuser's data existence should not be revealed.
        """
        self._log_in_as_another_user()
        response = self.client.get(self.submission_list_url, {"format": "json"})
        self.assertEqual(response.status_code, status.HTTP_404_NOT_FOUND)

    def test_list_submissions_shared_as_anotheruser(self):
        """
        someuser is the owner of the project.
        anotheruser has view access on someuser's data. They can view all
        """
        self.asset.assign_perm(self.anotheruser, PERM_VIEW_SUBMISSIONS)
        self._log_in_as_another_user()
        response = self.client.get(self.submission_list_url, {"format": "json"})
        self.assertEqual(response.status_code, status.HTTP_200_OK)
        self.assertEqual(response.data.get('results'), self.submissions)
        self.assertEqual(response.data.get('count'), len(self.submissions))

    def test_list_submissions_with_partial_permissions_as_anotheruser(self):
        """
        someuser is the owner of the project.
        anotheruser has partial view access on someuser's project.
        They can view only the data they submitted to someuser's project.
        """
        self._log_in_as_another_user()
        partial_perms = {
            PERM_VIEW_SUBMISSIONS: [{'_submitted_by': 'anotheruser'}]
        }
        response = self.client.get(self.submission_list_url, {"format": "json"})
        self.assertEqual(response.status_code, status.HTTP_404_NOT_FOUND)

        self.asset.assign_perm(self.anotheruser, PERM_PARTIAL_SUBMISSIONS,
                               partial_perms=partial_perms)
        response = self.client.get(self.submission_list_url, {"format": "json"})
        self.assertEqual(response.status_code, status.HTTP_200_OK)

        # User `anotheruser` should only see submissions where `submitted_by`
        # is filled in and equals to `anotheruser`
        viewable_submissions_count = len(self.submissions_submitted_by_anotheruser)
        self.assertTrue(response.data.get('count') == viewable_submissions_count)
        for submission in response.data['results']:
            self.assertTrue(submission['_submitted_by'] == 'anotheruser')

    def test_list_submissions_as_anonymous(self):
        """
        someuser is the owner of the project.
        The project is not shared publicly.
        anonymous cannot view someuser's data.
        someuser's data existence should not be revealed.
        """
        self.client.logout()
        response = self.client.get(self.submission_list_url, {"format": "json"})
        self.assertEqual(response.status_code, status.HTTP_404_NOT_FOUND)

    def test_list_submissions_asset_publicly_shared_as_anonymous(self):
        """
        someuser is the owner of the project.
        The project is shared publicly.
        anonymous can view someuser's data
        """
        self.client.logout()
        anonymous_user = get_anonymous_user()
        self.asset.assign_perm(anonymous_user, PERM_VIEW_SUBMISSIONS)
        response = self.client.get(self.submission_list_url, {"format": "json"})
        self.assertEqual(response.status_code, status.HTTP_200_OK)

    def test_list_submissions_asset_publicly_shared_as_authenticated_user(self):
        """
        someuser is the owner of the project.
        The project is shared publicly.
        anotheruser has view access on someuser's project.
        Test if anotheruser can see someuser's data

        See https://github.com/kobotoolbox/kpi/issues/2698
        """

        anonymous_user = get_anonymous_user()
        self._log_in_as_another_user()

        # Give the user who will access the public data--without any explicit
        # permission assignment--their own asset. This is needed to expose a
        # flaw in `ObjectPermissionMixin.__get_object_permissions()`
        Asset.objects.create(name='i own it', owner=self.anotheruser)

        # `self.asset` is owned by `someuser`; `anotheruser` has no
        # explicitly-granted access to it
        self.asset.assign_perm(anonymous_user, PERM_VIEW_SUBMISSIONS)
        response = self.client.get(self.submission_list_url, {"format": "json"})
        self.assertEqual(response.status_code, status.HTTP_200_OK)
        self.asset.remove_perm(anonymous_user, PERM_VIEW_SUBMISSIONS)

    def test_list_submissions_asset_publicly_shared_and_shared_with_user_as_anotheruser(self):
        """
        Running through behaviour described in issue kpi/#2870 where an asset
        that has been publicly shared and then explicity shared with a user, the
        user has lower permissions than an anonymous and is therefore
        unable to view submission data.
        """

        self._log_in_as_another_user()
        anonymous_user = get_anonymous_user()

        assert not self.asset.has_perm(self.anotheruser, PERM_VIEW_ASSET)
        assert PERM_VIEW_ASSET not in self.asset.get_perms(self.anotheruser)
        assert not self.asset.has_perm(self.anotheruser, PERM_CHANGE_ASSET)
        assert PERM_CHANGE_ASSET not in self.asset.get_perms(self.anotheruser)

        self.asset.assign_perm(self.anotheruser, PERM_CHANGE_ASSET)

        assert self.asset.has_perm(self.anotheruser, PERM_VIEW_ASSET)
        assert PERM_VIEW_ASSET in self.asset.get_perms(self.anotheruser)
        assert self.asset.has_perm(self.anotheruser, PERM_CHANGE_ASSET)
        assert PERM_CHANGE_ASSET in self.asset.get_perms(self.anotheruser)

        assert not self.asset.has_perm(self.anotheruser, PERM_VIEW_SUBMISSIONS)
        assert PERM_VIEW_SUBMISSIONS not in self.asset.get_perms(
            self.anotheruser
        )

        self.asset.assign_perm(anonymous_user, PERM_VIEW_SUBMISSIONS)

        assert self.asset.has_perm(self.anotheruser, PERM_VIEW_ASSET)
        assert PERM_VIEW_ASSET in self.asset.get_perms(self.anotheruser)

        assert self.asset.has_perm(self.anotheruser, PERM_VIEW_SUBMISSIONS)
        assert PERM_VIEW_SUBMISSIONS in self.asset.get_perms(self.anotheruser)

        # resetting permissions of asset
        self.asset.remove_perm(self.anotheruser, PERM_VIEW_ASSET)
        self.asset.remove_perm(self.anotheruser, PERM_CHANGE_ASSET)
        self.asset.remove_perm(anonymous_user, PERM_VIEW_ASSET)
        self.asset.remove_perm(anonymous_user, PERM_VIEW_SUBMISSIONS)

    def test_list_query_elem_match(self):
        """
        Ensure query is able to filter on an array
        """
        submission = self.submissions[0]
        group = 'group_lx4sf58'
        question = 'q3'
        submission[group] = [
            {
                f'{group}/{question}': 'whap.gif',
            },
        ]
        self.asset.deployment.mock_submissions(self.submissions)

        data = {
            'query': f'{{"{group}":{{"$elemMatch":{{"{group}/{question}":{{"$exists":true}}}}}}}}',
            'format': 'json',
        }
        response = self.client.get(self.submission_list_url, data)
        self.assertEqual(response.status_code, status.HTTP_200_OK)
        if isinstance(response.data, list):
            response_count = len(response.data)
        else:
            response_count = response.data.get('count')
        self.assertEqual(response_count, 1)

    def test_retrieve_submission_as_owner(self):
        """
        someuser is the owner of the project.
        someuser can view one of their submission.
        """
        submission = self.get_random_submission(self.asset.owner)
        url = self.asset.deployment.get_submission_detail_url(submission['_id'])

        response = self.client.get(url, {"format": "json"})
        self.assertEqual(response.status_code, status.HTTP_200_OK)
        self.assertEqual(response.data, submission)

    def test_retrieve_submission_by_uuid(self):
        """
        someuser is the owner of the project.
        someuser can view one of their submission.
        """
        submission = self.submissions[0]
        url = self.asset.deployment.get_submission_detail_url(submission['_uuid'])

        response = self.client.get(url, {'format': 'json'})
        self.assertEqual(response.status_code, status.HTTP_200_OK)
        self.assertEqual(response.data, submission)

    def test_retrieve_submission_not_shared_as_anotheruser(self):
        """
        someuser is the owner of the project.
        anotheruser has no access to someuser's data
        someuser's data existence should not be revealed.
        """
        self._log_in_as_another_user()
        submission = self.get_random_submission(self.asset.owner)
        url = self.asset.deployment.get_submission_detail_url(submission['_id'])
        response = self.client.get(url, {"format": "json"})
        self.assertEqual(response.status_code, status.HTTP_404_NOT_FOUND)

    def test_retrieve_submission_shared_as_anotheruser(self):
        """
        someuser is the owner of the project.
        anotheruser has view access to someuser's data.
        """
        self.asset.assign_perm(self.anotheruser, PERM_VIEW_SUBMISSIONS)
        self._log_in_as_another_user()
        submission = self.get_random_submission(self.asset.owner)
        url = self.asset.deployment.get_submission_detail_url(submission['_id'])
        response = self.client.get(url, {"format": "json"})
        self.assertEqual(response.status_code, status.HTTP_200_OK)
        self.assertEqual(response.data, submission)

    def test_retrieve_submission_with_partial_permissions_as_anotheruser(self):
        """
        someuser is the owner of the project.
        anotheruser has partial view access to someuser's data.
        They can only see their own data.
        """
        self._log_in_as_another_user()
        partial_perms = {
            PERM_VIEW_SUBMISSIONS: [{'_submitted_by': 'anotheruser'}]
        }
        self.asset.assign_perm(self.anotheruser, PERM_PARTIAL_SUBMISSIONS,
                               partial_perms=partial_perms)

        # Try first submission submitted by unknown
        submission = self.get_random_submission(self.asset.owner)
        url = self._deployment.get_submission_detail_url(submission['_id'])
        response = self.client.get(url, {"format": "json"})
        self.assertEqual(response.status_code, status.HTTP_404_NOT_FOUND)

        # Try second submission submitted by another
        submission = self.submissions_submitted_by_anotheruser[0]
        url = self._deployment.get_submission_detail_url(submission['_id'])
        response = self.client.get(url, {"format": "json"})
        self.assertEqual(response.status_code, status.HTTP_200_OK)

    def test_delete_submission_as_owner(self):
        """
        someuser is the owner of the project.
        someuser can delete their own data.
        """
        submission = self.get_random_submission(self.asset.owner)
        url = self.asset.deployment.get_submission_detail_url(submission['_id'])

        response = self.client.delete(url, HTTP_ACCEPT='application/json')
        self.assertEqual(response.status_code, status.HTTP_204_NO_CONTENT)
        response = self.client.get(self.submission_list_url, {'format': 'json'})

        self.assertEqual(response.data['count'], len(self.submissions) - 1)

    def test_delete_not_existing_submission_as_owner(self):
        """
        someuser is the owner of the project.
        someuser should receive a 404 if they try to delete a non-existing
        submission.
        """
        url = self.asset.deployment.get_submission_detail_url(9999)
        response = self.client.delete(url, HTTP_ACCEPT='application/json')
        self.assertEqual(response.status_code, status.HTTP_404_NOT_FOUND)

    def test_delete_submission_as_anonymous(self):
        """
        someuser is the owner of the project.
        The project is not shared publicly.
        anonymous cannot view someuser's data, therefore they cannot delete it
        someuser's data existence should not be revealed.
        """
        self.client.logout()
        submission = self.get_random_submission(self.asset.owner)
        url = self.asset.deployment.get_submission_detail_url(submission['_id'])

        response = self.client.delete(url, HTTP_ACCEPT='application/json')
        self.assertEqual(response.status_code, status.HTTP_404_NOT_FOUND)

    def test_delete_submission_not_shared_as_anotheruser(self):
        """
        someuser is the owner of the project.
        The project is not shared with anynone.
        anotheruser cannot view someuser's data, therefore they cannot delete it.
        someuser's data existence should not be revealed.
        """
        self._log_in_as_another_user()
        submission = self.get_random_submission(self.asset.owner)
        url = self.asset.deployment.get_submission_detail_url(submission['_id'])

        response = self.client.delete(url, HTTP_ACCEPT='application/json')
        self.assertEqual(response.status_code, status.HTTP_404_NOT_FOUND)

    def test_delete_submission_shared_as_anotheruser(self):
        """
        someuser is the owner of the project.
        anotheruser has view access to someuser's data.
        anotheruser can view someuser's data but they cannot delete it.
        """
        self.asset.assign_perm(self.anotheruser, PERM_VIEW_SUBMISSIONS)
        self._log_in_as_another_user()
        submission = self.get_random_submission(self.asset.owner)
        url = self.asset.deployment.get_submission_detail_url(submission['_id'])
        response = self.client.delete(url, HTTP_ACCEPT='application/json')
        self.assertEqual(response.status_code, status.HTTP_403_FORBIDDEN)

        # `another_user` should not be able to delete with 'change_submissions'
        # permission.
        self.asset.assign_perm(self.anotheruser, PERM_CHANGE_SUBMISSIONS)
        response = self.client.delete(url, HTTP_ACCEPT='application/json')
        self.assertEqual(response.status_code, status.HTTP_403_FORBIDDEN)

        # Let's assign them 'delete_submissions'. Everything should be ok then!
        self.asset.assign_perm(self.anotheruser, PERM_DELETE_SUBMISSIONS)
        response = self.client.delete(url, HTTP_ACCEPT='application/json')
        self.assertEqual(response.status_code, status.HTTP_204_NO_CONTENT)
        response = self.client.get(self.submission_list_url, {'format': 'json'})
        self.assertEqual(response.data['count'], len(self.submissions) - 1)

    def test_delete_submission_with_partial_perms_as_anotheruser(self):
        """
        someuser is the owner of the project.
        anotheruser has partial access to someuser's data.
        anotheruser can only view/delete their data.
        """
        self._log_in_as_another_user()
        partial_perms = {
            PERM_DELETE_SUBMISSIONS: [{'_submitted_by': 'anotheruser'}]
        }

        # Allow anotheruser to view/delete their own data
        self.asset.assign_perm(
            self.anotheruser,
            PERM_PARTIAL_SUBMISSIONS,
            partial_perms=partial_perms,
        )

        # Try first submission submitted by unknown
        submission = self.submissions_submitted_by_unknown[0]
        url = self._deployment.get_submission_detail_url(submission['_id'])
        response = self.client.delete(url,
                                      content_type='application/json',
                                      HTTP_ACCEPT='application/json')
        self.assertEqual(response.status_code, status.HTTP_403_FORBIDDEN)

        # Try second submission submitted by anotheruser
        anotheruser_submission_count = len(self.submissions_submitted_by_anotheruser)
        submission = self.get_random_submission(self.anotheruser)
        url = self._deployment.get_submission_detail_url(submission['_id'])
        response = self.client.delete(url,
                                      content_type='application/json',
                                      HTTP_ACCEPT='application/json')
        self.assertEqual(response.status_code, status.HTTP_204_NO_CONTENT)
        response = self.client.get(self.submission_list_url, {'format': 'json'})
        self.assertEqual(
            response.data['count'], anotheruser_submission_count - 1
        )


class SubmissionEditApiTests(BaseSubmissionTestCase):

    def setUp(self):
        super().setUp()
        self.submission = self.get_random_submission(self.asset.owner)
        self.submission_url_legacy = reverse(
            self._get_endpoint('submission-enketo-edit'),
            kwargs={
                'parent_lookup_asset': self.asset.uid,
                'pk': self.submission['_id'],
            },
        )
        self.submission_url = self.submission_url_legacy.replace(
            'edit', 'enketo/edit'
        )

    @responses.activate
    def test_get_legacy_edit_link_submission_as_owner(self):
        """
        someuser is the owner of the project.
        someuser can retrieve enketo edit link through old API endpoint
        """
        ee_url = (
            f'{settings.ENKETO_URL}/{settings.ENKETO_EDIT_INSTANCE_ENDPOINT}'
        )
        # Mock Enketo response
        responses.add_callback(
            responses.POST, ee_url,
            callback=enketo_edit_instance_response,
            content_type='application/json',
        )

        response = self.client.get(self.submission_url_legacy, {'format': 'json'})
        assert response.status_code == status.HTTP_200_OK

        expected_response = {
            'url': f"{settings.ENKETO_URL}/edit/{self.submission['_uuid']}"
        }
        assert response.data == expected_response

    @responses.activate
    def test_get_edit_link_submission_as_owner(self):
        """
        someuser is the owner of the project.
        someuser can retrieve enketo edit link
        """
        ee_url = (
            f'{settings.ENKETO_URL}/{settings.ENKETO_EDIT_INSTANCE_ENDPOINT}'
        )
        # Mock Enketo response
        responses.add_callback(
            responses.POST, ee_url,
            callback=enketo_edit_instance_response,
            content_type='application/json',
        )

        response = self.client.get(self.submission_url, {'format': 'json'})
        assert response.status_code == status.HTTP_200_OK
        expected_response = {
            'url': f"{settings.ENKETO_URL}/edit/{self.submission['_uuid']}"
        }
        self.assertEqual(response.data, expected_response)

    def test_get_edit_link_submission_as_anonymous(self):
        """
        someuser is the owner of the project.
        The project is not shared publicly.
        anonymous cannot view the project, therefore cannot edit data.
        someuser's data existence should not be revealed.
        """
        self.client.logout()
        response = self.client.get(self.submission_url, {'format': 'json'})
        assert response.status_code == status.HTTP_404_NOT_FOUND

    def test_get_edit_link_submission_not_shared_as_anotheruser(self):
        """
        someuser is the owner of the project.
        The project is not shared with anyone.
        anotheruser cannot view the project, therefore cannot edit data.
        someuser's data existence should not be revealed.
        """
        self._log_in_as_another_user()
        response = self.client.get(self.submission_url, {'format': 'json'})
        assert response.status_code == status.HTTP_404_NOT_FOUND

    def test_cannot_get_edit_link_submission_shared_with_view_as_anotheruser(self):
        """
        someuser is the owner of the project.
        anotheruser can only view the project, therefore they cannot edit data.
        someuser's data existence should not be revealed.
        """
        self.asset.assign_perm(self.anotheruser, PERM_VIEW_SUBMISSIONS)
        self._log_in_as_another_user()
        response = self.client.get(self.submission_url, {'format': 'json'})

        # FIXME if anotheruser has view permissions, they should receive a 403
        assert response.status_code == status.HTTP_404_NOT_FOUND

    @responses.activate
    def test_get_edit_link_submission_shared_with_edit_as_anotheruser(self):
        """
        someuser is the owner of the project.
        anotheruser has 'change_submissions' permissions.
        anotheruser can retrieve enketo edit link
        """
        self.asset.assign_perm(self.anotheruser, PERM_CHANGE_SUBMISSIONS)
        self._log_in_as_another_user()

        ee_url = (
            f'{settings.ENKETO_URL}/{settings.ENKETO_EDIT_INSTANCE_ENDPOINT}'
        )

        # Mock Enketo response
        responses.add_callback(
            responses.POST, ee_url,
            callback=enketo_edit_instance_response,
            content_type='application/json',
        )

        response = self.client.get(self.submission_url, {'format': 'json'})
        assert response.status_code == status.HTTP_200_OK

    @responses.activate
    def test_get_edit_link_with_partial_perms_as_anotheruser(self):
        """
        someuser is the owner of the project.
        anotheruser has partial permissions on someuser's data
        anotheruser can only view/edit their own data
        """
        self._log_in_as_another_user()
        partial_perms = {
            PERM_CHANGE_SUBMISSIONS: [{'_submitted_by': 'anotheruser'}]
        }

        # Allow anotheruser to edit their own data
        self.asset.assign_perm(
            self.anotheruser,
            PERM_PARTIAL_SUBMISSIONS,
            partial_perms=partial_perms,
        )

        # Try first submission submitted by unknown
        submission = self.get_random_submission(self.asset.owner)
        url = reverse(
            self._get_endpoint('submission-enketo-edit'),
            kwargs={
                'parent_lookup_asset': self.asset.uid,
                'pk': submission['_id'],
            },
        )
        response = self.client.get(url, {'format': 'json'})
        self.assertEqual(response.status_code, status.HTTP_403_FORBIDDEN)

        # Try second submission submitted by anotheruser
        submission = self.get_random_submission(self.anotheruser)
        url = reverse(
            self._get_endpoint('submission-enketo-edit'),
            kwargs={
                'parent_lookup_asset': self.asset.uid,
                'pk': submission['_id'],
            },
        )

        ee_url = (
            f'{settings.ENKETO_URL}/{settings.ENKETO_EDIT_INSTANCE_ENDPOINT}'
        )
        # Mock Enketo response
        responses.add_callback(
            responses.POST, ee_url,
            callback=enketo_edit_instance_response,
            content_type='application/json',
        )

        response = self.client.get(url, {'format': 'json'})
        self.assertEqual(response.status_code, status.HTTP_200_OK)
        url = f"{settings.ENKETO_URL}/edit/{submission['_uuid']}"
        expected_response = {'url': url}
        self.assertEqual(response.data, expected_response)

    @responses.activate
    def test_get_edit_link_response_includes_csrf_cookie(self):
        ee_url = (
            f'{settings.ENKETO_URL}/{settings.ENKETO_EDIT_INSTANCE_ENDPOINT}'
        )
        # Mock Enketo response
        responses.add_callback(
            responses.POST, ee_url,
            callback=enketo_edit_instance_response,
            content_type='application/json',
        )
        response = self.client.get(self.submission_url, {'format': 'json'})
        assert response.status_code == status.HTTP_200_OK
        # Just make sure the cookie is present and has a non-empty value
        assert settings.ENKETO_CSRF_COOKIE_NAME in response.cookies
        assert response.cookies[settings.ENKETO_CSRF_COOKIE_NAME].value

    def test_edit_submission_with_digest_credentials(self):
        url = reverse(
            self._get_endpoint('assetsnapshot-submission-alias'),
            args=(self.asset.snapshot.uid,),
        )
        self.client.logout()
        client = DigestClient()
        req = client.post(url)
        # With no credentials provided, Session Auth and Digest Auth should fail.
        # Thus, a 401 should be returned to give the user the opportunity to login.
        self.assertEqual(req.status_code, status.HTTP_401_UNAUTHORIZED)

        # With correct credentials provided, Session Auth should fail, but
        # Digest Auth should work. But, because 'anotheruser' does not have
        # any permissions on `self.asset` which belongs to 'someuser', a 401
        # should be returned anyway to give the user the opportunity to login
        # with different credentials.
        client.set_authorization('anotheruser', 'anotheruser', 'Digest')
        # Force PartialDigest creation to have match when authenticated is
        # processed.
        self.anotheruser.set_password('anotheruser')
        self.anotheruser.save()

        req = client.post(url)
        self.assertEqual(req.status_code, status.HTTP_401_UNAUTHORIZED)

        # Give anotheruser permissions to edit submissions.
        self.asset.assign_perm(self.anotheruser, PERM_CHANGE_SUBMISSIONS)

        # The purpose of this test is to validate that the authentication works.
        # We do not send a valid XML, therefore it should raise a KeyError
        # if authentication (and permissions) works as expected.
        with pytest.raises(KeyError) as e:
            req = client.post(url)

    def test_edit_submission_with_authenticated_session_but_no_digest(self):
        url = reverse(
            self._get_endpoint('assetsnapshot-submission-alias'),
            args=(self.asset.snapshot.uid,),
        )
        self.login_as_other_user('anotheruser', 'anotheruser')
        # Try to edit someuser's submission by anotheruser who has no
        # permissions on someuser's asset.
        req = self.client.post(url)
        self.assertEqual(req.status_code, status.HTTP_401_UNAUTHORIZED)

        # Give anotheruser permissions to edit submissions.
        self.asset.assign_perm(self.anotheruser, PERM_CHANGE_SUBMISSIONS)

        # The purpose of this test is to validate that the authentication works.
        # We do not send a valid XML, therefore it should raise a KeyError
        # if authentication (and permissions) works as expected.
        with pytest.raises(KeyError) as e:
            req = self.client.post(url)


class SubmissionViewApiTests(BaseSubmissionTestCase):

    def setUp(self):
        super().setUp()
        self.submission = self.get_random_submission(self.asset.owner)
        self.submission_view_link_url = reverse(
            self._get_endpoint('submission-enketo-view'),
            kwargs={
                'parent_lookup_asset': self.asset.uid,
                'pk': self.submission['_id'],
            },
        )

    @responses.activate
    def test_get_view_link_submission_as_owner(self):
        """
        someuser is the owner of the project.
        someuser can get enketo view link
        """
        ee_url = (
            f'{settings.ENKETO_URL}/{settings.ENKETO_VIEW_INSTANCE_ENDPOINT}'
        )

        # Mock Enketo response
        responses.add_callback(
            responses.POST, ee_url,
            callback=enketo_view_instance_response,
            content_type='application/json',
        )

        response = self.client.get(self.submission_view_link_url, {'format': 'json'})
        assert response.status_code == status.HTTP_200_OK

        expected_response = {
            'url': f"{settings.ENKETO_URL}/view/{self.submission['_uuid']}"
        }
        assert response.data == expected_response

    def test_get_view_link_submission_as_anonymous(self):
        """
        someuser is the owner of the project.
        The project is not shared publicly.
        anonymous cannot view the project, therefore cannot retrieve enketo link.
        someuser's data existence should not be revealed.
        """
        self.client.logout()
        response = self.client.get(self.submission_view_link_url, {'format': 'json'})
        assert response.status_code == status.HTTP_404_NOT_FOUND

    def test_cannot_get_view_link_submission_not_shared_as_anotheruser(self):
        """
        someuser is the owner of the project.
        The project is not shared.
        anotheruser cannot view the project, therefore cannot retrieve enketo link.
        someuser's data existence should not be revealed.
        """
        self._log_in_as_another_user()
        response = self.client.get(self.submission_view_link_url, {'format': 'json'})
        assert response.status_code == status.HTTP_404_NOT_FOUND

    @responses.activate
    def test_get_view_link_submission_shared_with_view_only_as_anotheruser(self):
        """
        someuser is the owner of the project.
        anotheruser has 'view_submissions' permissions.
        anotheruser can retrieve enketo view link.
        """
        self.asset.assign_perm(self.anotheruser, PERM_VIEW_SUBMISSIONS)
        self._log_in_as_another_user()

        ee_url = (
            f'{settings.ENKETO_URL}/{settings.ENKETO_VIEW_INSTANCE_ENDPOINT}'
        )
        # Mock Enketo response
        responses.add_callback(
            responses.POST, ee_url,
            callback=enketo_view_instance_response,
            content_type='application/json',
        )

        response = self.client.get(self.submission_view_link_url, {'format': 'json'})
        assert response.status_code == status.HTTP_200_OK

    @responses.activate
    def test_get_view_link_with_partial_perms_as_anotheruser(self):
        """
        someuser is the owner of the project.
        anotheruser has partial view permissions on someuser's data
        anotheruser can only view their own data
        """
        self._log_in_as_another_user()
        partial_perms = {
            PERM_VIEW_SUBMISSIONS: [{'_submitted_by': 'anotheruser'}]
        }

        # Allow anotheruser to view their own data
        self.asset.assign_perm(
            self.anotheruser,
            PERM_PARTIAL_SUBMISSIONS,
            partial_perms=partial_perms,
        )

        # Try first submission submitted by unknown
        submission = self.submissions_submitted_by_unknown[0]
        url = reverse(
            self._get_endpoint('submission-enketo-view'),
            kwargs={
                'parent_lookup_asset': self.asset.uid,
                'pk': submission['_id'],
            },
        )

        response = self.client.get(url, {'format': 'json'})
        self.assertEqual(response.status_code, status.HTTP_403_FORBIDDEN)

        # Try second submission submitted by anotheruser
        submission = self.submissions_submitted_by_anotheruser[0]
        url = reverse(
            self._get_endpoint('submission-enketo-view'),
            kwargs={
                'parent_lookup_asset': self.asset.uid,
                'pk': submission['_id'],
            },
        )

        ee_url = (
            f'{settings.ENKETO_URL}/{settings.ENKETO_VIEW_INSTANCE_ENDPOINT}'
        )
        # Mock Enketo response
        responses.add_callback(
            responses.POST, ee_url,
            callback=enketo_view_instance_response,
            content_type='application/json',
        )

        response = self.client.get(url, {'format': 'json'})
        self.assertEqual(response.status_code, status.HTTP_200_OK)
        url = f"{settings.ENKETO_URL}/view/{submission['_uuid']}"
        expected_response = {'url': url}
        self.assertEqual(response.data, expected_response)


class SubmissionDuplicateApiTests(BaseSubmissionTestCase):

    def setUp(self):
        super().setUp()
        current_time = datetime.now(tz=ZoneInfo('UTC')).isoformat('T', 'milliseconds')
        # TODO: also test a submission that's missing `start` or `end`; see
        # #3054. Right now that would be useless, though, because the
        # MockDeploymentBackend doesn't use XML at all and won't fail if an
        # expected field is missing
        for submission in self.submissions:
            submission['start'] = current_time
            submission['end'] = current_time

        self.asset.deployment.mock_submissions(self.submissions)

        self.submission = self.get_random_submission(self.asset.owner)
        self.submission_url = reverse(
            self._get_endpoint('submission-duplicate'),
            kwargs={
                'parent_lookup_asset': self.asset.uid,
                'pk': self.submission['_id'],
            },
        )

    def _check_duplicate(self, response, submission: dict = None):
        """
        Given `submission`, the source submission, and `response`, as returned
        by a request to duplicate `submission`, verify that the new, duplicate
        submission has the expected attributes
        """
        submission = submission if submission else self.submission
        duplicate_submission = response.data

        expected_next_id = max((sub['_id'] for sub in self.submissions)) + 1
        assert submission['_id'] != duplicate_submission['_id']
        assert duplicate_submission['_id'] == expected_next_id
        assert submission['meta/instanceID'] != duplicate_submission['meta/instanceID']
        assert submission['start'] != duplicate_submission['start']
        assert submission['end'] != duplicate_submission['end']

    def test_duplicate_submission_as_owner_allowed(self):
        """
        someuser is the owner of the project.
        someuser is allowed to duplicate their own data
        """
        response = self.client.post(self.submission_url, {'format': 'json'})
        assert response.status_code == status.HTTP_201_CREATED
        self._check_duplicate(response)

    def test_duplicate_submission_as_anotheruser_not_allowed(self):
        """
        someuser is the owner of the project.
        The project is not shared with anyone.
        anotheruser has no access to someuser's data and someuser's data existence
        should not be revealed.
        """
        self._log_in_as_another_user()
        response = self.client.post(self.submission_url, {'format': 'json'})
        assert response.status_code == status.HTTP_404_NOT_FOUND

    def test_duplicate_submission_as_anonymous_not_allowed(self):
        """
        someuser is the owner of the project.
        The project is not shared with anyone.
        anonymous has no access to someuser's data and someuser's data existence
        should not be revealed.
        """
        self.client.logout()
        response = self.client.post(self.submission_url, {'format': 'json'})
        assert response.status_code == status.HTTP_404_NOT_FOUND

    def test_cannot_duplicate_submission_as_anotheruser_with_view_perm(self):
        """
        someuser is the owner of the project.
        The project is shared with anotheruser.
        anotheruser has only view submissions permission, therefore cannot
        edit/duplicate someuser's data.
        """
        self.asset.assign_perm(self.anotheruser, PERM_VIEW_SUBMISSIONS)
        self._log_in_as_another_user()
        response = self.client.post(self.submission_url, {'format': 'json'})
        assert response.status_code == status.HTTP_403_FORBIDDEN

    def test_duplicate_submission_as_anotheruser_with_change_perm_allowed(self):
        """
        someuser is the owner of the project.
        The project is shared with anotheruser.
        anotheruser has edit submissions permission. They can edit/duplicate
        someuser's data.
        """
        self.asset.assign_perm(self.anotheruser, PERM_CHANGE_SUBMISSIONS)
        self._log_in_as_another_user()
        response = self.client.post(self.submission_url, {'format': 'json'})
        assert response.status_code == status.HTTP_201_CREATED
        self._check_duplicate(response)

    def test_cannot_duplicate_submission_as_anotheruser_with_view_add_perms(self):
        """
        someuser is the owner of the project.
        The project is shared with anotheruser.
        anotheruser has view and add submissions permissions.
        Change and Add submission permissions are needed to duplicate.
        They cannot duplicate someuser's data.
        """
        for perm in [PERM_VIEW_SUBMISSIONS, PERM_ADD_SUBMISSIONS]:
            self.asset.assign_perm(self.anotheruser, perm)
        self._log_in_as_another_user()
        response = self.client.post(self.submission_url, {'format': 'json'})
        assert response.status_code == status.HTTP_403_FORBIDDEN

    def test_duplicate_submission_as_anotheruser_with_partial_perms(self):
        """
        someuser is the owner of the project.
        The project is partially shared with anotheruser.
        anotheruser has partial change submissions permissions.
        They can edit/duplicate their own data only.
        """
        self._log_in_as_another_user()

        partial_perms = {
            PERM_CHANGE_SUBMISSIONS: [{'_submitted_by': 'anotheruser'}]
        }

        # Allow anotheruser to duplicate someuser's data
        self.asset.assign_perm(
            self.anotheruser,
            PERM_PARTIAL_SUBMISSIONS,
            partial_perms=partial_perms,
        )

        # Try first submission submitted by unknown
        submission = self.get_random_submission(self.asset.owner)
        url = reverse(
            self._get_endpoint('submission-duplicate'),
            kwargs={
                'parent_lookup_asset': self.asset.uid,
                'pk': submission['_id'],
            },
        )
        response = self.client.post(url, {'format': 'json'})
        self.assertEqual(response.status_code, status.HTTP_403_FORBIDDEN)

        # Try second submission submitted by anotheruser
        submission = self.get_random_submission(self.anotheruser)
        url = reverse(
            self._get_endpoint('submission-duplicate'),
            kwargs={
                'parent_lookup_asset': self.asset.uid,
                'pk': submission['_id'],
            },
        )
        response = self.client.post(url, {'format': 'json'})
        self.assertEqual(response.status_code, status.HTTP_201_CREATED)
        self._check_duplicate(response, submission)


class BulkUpdateSubmissionsApiTests(BaseSubmissionTestCase):

    def setUp(self):
        super().setUp()
        self.submission_url = reverse(
            self._get_endpoint('submission-bulk'),
            kwargs={
                'parent_lookup_asset': self.asset.uid,
            },
        )

        random_submissions = self.get_random_submissions(self.asset.owner, 3)
        self.updated_submission_data = {
            'submission_ids': [rs['_id'] for rs in random_submissions],
            'data': {
                'q1': 'Updated value',
                'q_new': 'A new question and value'
            },
        }

        self.submitted_payload = {
            'payload': self.updated_submission_data
        }

    def _check_bulk_update(self, response):
        submission_ids = self.updated_submission_data['submission_ids']
        # Check that the number of ids given matches the number of successful
        assert len(submission_ids) == response.data['successes']

    def test_bulk_update_submissions_allowed_as_owner(self):
        """
        someuser is the owner of the project.
        someuser can bulk update their own data.
        """
        response = self.client.patch(
            self.submission_url, data=self.submitted_payload, format='json'
        )
        assert response.status_code == status.HTTP_200_OK
        self._check_bulk_update(response)

    def test_cannot_bulk_update_submissions_as_anotheruser(self):
        """
        someuser is the owner of the project.
        The project is not shared with anyone.
        anotheruser cannot access someuser's data.
        someuser's data existence should not be revealed.
        """
        self._log_in_as_another_user()
        response = self.client.patch(
            self.submission_url, data=self.submitted_payload, format='json'
        )
        assert response.status_code == status.HTTP_404_NOT_FOUND

    def test_cannot_bulk_update_submissions_as_anonymous(self):
        """
        someuser is the owner of the project.
        The project is not shared with anyone.
        anonymous cannot access someuser's data.
        someuser's data existence should not be revealed.
        """
        self.client.logout()
        response = self.client.patch(
            self.submission_url, data=self.submitted_payload, format='json'
        )
        assert response.status_code == status.HTTP_404_NOT_FOUND

    def test_cannot_bulk_update_submissions_as_anotheruser_with_view_perm(self):
        """
        someuser is the owner of the project.
        The project is shared with anotheruser
        anotheruser can only view someuser's data, therefore they cannot bulk
        update someuser's data
        """
        self.asset.assign_perm(self.anotheruser, PERM_VIEW_SUBMISSIONS)
        self._log_in_as_another_user()
        response = self.client.patch(
            self.submission_url, data=self.submitted_payload, format='json'
        )
        assert response.status_code == status.HTTP_403_FORBIDDEN

    def test_bulk_update_submissions_as_anotheruser_with_change_perm(self):
        """
        someuser is the owner of the project.
        The project is shared with anotheruser
        anotheruser can edit view someuser's data
        """
        self.asset.assign_perm(self.anotheruser, PERM_CHANGE_SUBMISSIONS)
        self._log_in_as_another_user()
        response = self.client.patch(
            self.submission_url, data=self.submitted_payload, format='json'
        )
        assert response.status_code == status.HTTP_200_OK
        self._check_bulk_update(response)

    def test_bulk_update_submissions_as_anotheruser_with_partial_perms(self):
        """
        someuser is the owner of the project.
        The project is partially shared with anotheruser
        anotheruser can only edit their own data.
        """
        self._log_in_as_another_user()

        # Allow anotheruser to update their own data
        partial_perms = {
            PERM_CHANGE_SUBMISSIONS: [{'_submitted_by': 'anotheruser'}]
        }

        self.asset.assign_perm(
            self.anotheruser,
            PERM_PARTIAL_SUBMISSIONS,
            partial_perms=partial_perms,
        )

        # Try to update all submissions, but anotheruser is allowed to update
        # their own submissions only.
        response = self.client.patch(
            self.submission_url, data=self.submitted_payload, format='json'
        )
        assert response.status_code == status.HTTP_403_FORBIDDEN

        # Update some of another's submissions
        random_submissions = self.get_random_submissions(self.anotheruser, 3)
        self.updated_submission_data['submission_ids'] = [
            rs['_id'] for rs in random_submissions
        ]
        response = self.client.patch(
            self.submission_url, data=self.submitted_payload, format='json'
        )
        assert response.status_code == status.HTTP_200_OK
        self._check_bulk_update(response)


class SubmissionValidationStatusApiTests(BaseSubmissionTestCase):

    def setUp(self):
        super().setUp()
        self.submission = self.get_random_submission(self.asset.owner)
        self.validation_status_url = (
            self._deployment.get_submission_validation_status_url(
                self.submission['_id']
            )
        )

    def test_retrieve_status_as_owner(self):
        """
        someuser is the owner of the project.
        someuser can retrieve status of their own submissions
        """
        response = self.client.get(self.validation_status_url)
        self.assertEqual(response.status_code, status.HTTP_200_OK)
        self.assertEqual(response.data, self.submission.get("_validation_status"))

    def test_cannot_retrieve_status_of_not_shared_submission_as_anotheruser(self):
        """
        someuser is the owner of the project.
        The project is not shared with anyone.
        anotheruser has no access to someuser's data.
        someuser's data existence should not be revealed.
        """
        self._log_in_as_another_user()
        response = self.client.get(self.validation_status_url)
        self.assertEqual(response.status_code, status.HTTP_404_NOT_FOUND)

    def test_retrieve_status_of_shared_submission_as_anotheruser(self):
        """
        someuser is the owner of the project.
        The project is shared with anotheruser.
        anotheruser has view submissions permissions on someuser's data.
        anotheruser can view validation status of submissions.
        """
        self.asset.assign_perm(self.anotheruser, PERM_VIEW_SUBMISSIONS)
        self._log_in_as_another_user()
        response = self.client.get(self.validation_status_url)
        self.assertEqual(response.status_code, status.HTTP_200_OK)
        self.assertEqual(response.data, self.submission.get("_validation_status"))

    def test_cannot_retrieve_status_of_shared_submission_as_anonymous(self):
        """
        someuser is the owner of the project.
        The project is not shared with anyone.
        anonymous has no access to someuser's data.
        someuser's data existence should not be revealed.
        """
        self.client.logout()
        response = self.client.get(self.validation_status_url)
        self.assertEqual(response.status_code, status.HTTP_404_NOT_FOUND)

    def test_delete_status_as_owner(self):
        """
        someuser is the owner of the project.
        someuser can delete the validation status of submissions
        """
        response = self.client.delete(self.validation_status_url)
        self.assertEqual(response.status_code, status.HTTP_204_NO_CONTENT)

        # Ensure delete worked.
        response = self.client.get(self.validation_status_url)
        self.assertEqual(response.status_code, status.HTTP_200_OK)
        self.assertEqual(response.data, {})

    def test_cannot_delete_status_of_not_shared_submission_as_anotheruser(self):
        """
        someuser is the owner of the project.
        The project is not shared with anyone.
        anotheruser has no access to someuser's data, therefore cannot delete
        validation status.
        someuser's data existence should not be revealed.
        """
        self._log_in_as_another_user()
        response = self.client.delete(self.validation_status_url)
        self.assertEqual(response.status_code, status.HTTP_404_NOT_FOUND)

    def test_delete_status_of_shared_submission_as_anotheruser(self):
        """
        someuser is the owner of the project.
        The project is shared with anotheruser
        anotheruser has validate submission permission.
        anotheruser can delete validation status of the project.
        """
        self.asset.assign_perm(self.anotheruser, PERM_VALIDATE_SUBMISSIONS)
        self._log_in_as_another_user()
        response = self.client.delete(self.validation_status_url)
        self.assertEqual(response.status_code, status.HTTP_204_NO_CONTENT)

        # Ensure delete worked.
        response = self.client.get(self.validation_status_url)
        self.assertEqual(response.status_code, status.HTTP_200_OK)
        self.assertEqual(response.data, {})

    def test_cannot_delete_status_of_not_shared_submission_as_anonymous(self):
        """
        someuser is the owner of the project.
        The project is not shared with anyone.
        anonymous cannot change validation statuses.
        someuser's data existence should not be revealed.
        """
        self.client.logout()
        response = self.client.delete(self.validation_status_url)
        self.assertEqual(response.status_code, status.HTTP_404_NOT_FOUND)

    def test_edit_status_as_owner(self):
        """
        someuser is the owner of the project.
        someuser can update validation status.
        """
        data = {
            'validation_status.uid': 'validation_status_not_approved'
        }
        response = self.client.patch(self.validation_status_url, data=data)
        self.assertEqual(response.status_code, status.HTTP_200_OK)

        # Ensure update worked.
        response = self.client.get(self.validation_status_url)
        self.assertEqual(response.status_code, status.HTTP_200_OK)
        self.assertEqual(response.data['by_whom'], 'someuser')
        self.assertEqual(response.data['uid'], data['validation_status.uid'])

    def test_cannot_edit_status_of_not_shared_submission_as_anotheruser(self):
        """
        someuser is the owner of the project.
        The project is not shared with anyone.
        anotheruser has no access to someuser's submissions and therefore, cannot
        validate them.
        someuser's data existence should not be revealed.
        """
        self._log_in_as_another_user()
        response = self.client.patch(self.validation_status_url)
        self.assertEqual(response.status_code, status.HTTP_404_NOT_FOUND)

    def test_edit_status_of_shared_submission_as_anotheruser(self):
        """
        someuser is the owner of the project.
        The project is shared with anotheruser.
        anotheruser has validate submission permission.
        anotheruser can edit validation status of the project.
        """
        self.asset.assign_perm(self.anotheruser, PERM_VALIDATE_SUBMISSIONS)
        self._log_in_as_another_user()
        data = {
            'validation_status.uid': 'validation_status_not_approved'
        }
        response = self.client.patch(self.validation_status_url, data=data)
        self.assertEqual(response.status_code, status.HTTP_200_OK)

        # Ensure update worked.
        response = self.client.get(self.validation_status_url)
        self.assertEqual(response.status_code, status.HTTP_200_OK)
        self.assertEqual(response.data['by_whom'], 'anotheruser')
        self.assertEqual(response.data['uid'], data['validation_status.uid'])

    def test_cannot_edit_status_of_not_shared_submission_as_anonymous(self):
        """
        someuser is the owner of the project.
        The project is not shared with anyone.
        anonymous has no access to someuser's submissions and therefore, cannot
        validate them.
        someuser's data existence should not be revealed.
        """
        self.client.logout()
        response = self.client.patch(self.validation_status_url)
        self.assertEqual(response.status_code, status.HTTP_404_NOT_FOUND)

    def test_edit_status_with_partial_perms_as_anotheruser(self):
        """
        someuser is the owner of the project.
        anotheruser has partial access to someuser's data.
        anotheruser can only view and validate their data.
        """
        self._log_in_as_another_user()
        partial_perms = {
            PERM_VALIDATE_SUBMISSIONS: [{'_submitted_by': 'anotheruser'}]
        }
        # Allow anotheruser to validate someuser's data
        self.asset.assign_perm(self.anotheruser, PERM_PARTIAL_SUBMISSIONS,
                               partial_perms=partial_perms)
        data = {
            'validation_status.uid': 'validation_status_not_approved'
        }

        # Try first submission submitted by unknown
        submission = self.submissions_submitted_by_unknown[0]
        url = (
            self._deployment.get_submission_validation_status_url(
                submission['_id']
            )
        )
        response = self.client.patch(url, data=data)
        self.assertEqual(response.status_code, status.HTTP_403_FORBIDDEN)

        # Try second submission submitted by anotheruser
        submission = self.submissions_submitted_by_anotheruser[0]
        url = (
            self._deployment.get_submission_validation_status_url(
                submission['_id']
            )
        )
        response = self.client.patch(url, data=data)
        self.assertEqual(response.status_code, status.HTTP_200_OK)

        # Ensure update worked.
        response = self.client.get(url)
        self.assertEqual(response.status_code, status.HTTP_200_OK)
        self.assertEqual(response.data['by_whom'], 'anotheruser')
        self.assertEqual(response.data['uid'], data['validation_status.uid'])


class SubmissionValidationStatusesApiTests(BaseSubmissionTestCase):

    def setUp(self):
        super().setUp()
        for submission in self.submissions:
            submission['_validation_status']['uid'] = 'validation_status_not_approved'
        self.asset.deployment.mock_submissions(self.submissions)
        self.validation_statuses_url = reverse(
            self._get_endpoint('submission-validation-statuses'),
            kwargs={'parent_lookup_asset': self.asset.uid, 'format': 'json'},
        )
        self.submission_list_url = reverse(
            self._get_endpoint('submission-list'),
            kwargs={'parent_lookup_asset': self.asset.uid, 'format': 'json'},
        )

    def test_delete_all_status_as_owner(self):
        """
        someuser is the owner of the project.
        someuser can bulk delete the status of all their submissions.
        """
        data = {
            'payload': {
                'validation_status.uid': None,
            }
        }
        response = self.client.delete(self.validation_statuses_url,
                                      data=data,
                                      format='json')
        # `confirm` must be sent within the payload (when all submissions are
        # modified). Otherwise, a ValidationError is raised
        self.assertEqual(response.status_code, status.HTTP_400_BAD_REQUEST)

        data['payload']['confirm'] = True
        response = self.client.delete(self.validation_statuses_url,
                                      data=data,
                                      format='json')
        self.assertEqual(response.status_code, status.HTTP_200_OK)
        count = self._deployment.calculated_submission_count(self.someuser)
        expected_response = {'detail': f'{count} submissions have been updated'}
        self.assertEqual(response.data, expected_response)

        # Ensure update worked.
        response = self.client.get(self.submission_list_url)
        for submission in response.data['results']:
            self.assertEqual(submission['_validation_status'], {})

    def test_delete_some_statuses_as_owner(self):
        """
        someuser is the owner of the project.
        someuser can bulk delete the status of some of their submissions.
        """
        submission_id = 1
        data = {
            'payload': {
                'validation_status.uid': None,
                'submission_ids': [submission_id]
            }
        }
        response = self.client.delete(self.validation_statuses_url,
                                      data=data,
                                      format='json')
        self.assertEqual(response.status_code, status.HTTP_200_OK)
        count = self._deployment.calculated_submission_count(
            self.someuser, submission_ids=[submission_id]
        )
        expected_response = {'detail': f'{count} submissions have been updated'}
        self.assertEqual(response.data, expected_response)

        # Ensure update worked.
        response = self.client.get(self.submission_list_url)
        for submission in response.data['results']:
            if submission['_id'] == submission_id:
                self.assertEqual(submission['_validation_status'], {})
            else:
                self.assertNotEqual(submission['_validation_status'], {})

        # TODO Test with `query` when Mockbackend support Mongo queries

    def test_delete_status_of_not_shared_submissions_as_anotheruser(self):
        """
        someuser is the owner of the project.
        The project is not shared with anyone.
        anotheruser has no access to someuser's submissions and therefore, cannot
        bulk delete the validation status of them.
        someuser's data existence should not be revealed.
        """
        self._log_in_as_another_user()
        data = {
            'payload': {
                'validation_status.uid': None,
                'confirm': True,
            }
        }
        response = self.client.delete(self.validation_statuses_url,
                                      data=data,
                                      format='json')

        self.assertEqual(response.status_code, status.HTTP_404_NOT_FOUND)

    def test_delete_status_of_shared_submissions_as_anotheruser(self):
        """
        someuser is the owner of the project.
        The project is shared with anotheruser.
        anotheruser can bulk delete all someuser's submission validation statues
        at once
        """

        self.asset.assign_perm(self.anotheruser, PERM_VALIDATE_SUBMISSIONS)
        self._log_in_as_another_user()
        data = {
            'payload': {
                'validation_status.uid': None,
                'confirm': True,
            }
        }
        response = self.client.delete(self.validation_statuses_url,
                                      data=data,
                                      format='json')

        self.assertEqual(response.status_code, status.HTTP_200_OK)
        count = self._deployment.calculated_submission_count(self.anotheruser)
        expected_response = {'detail': f'{count} submissions have been updated'}
        self.assertEqual(response.data, expected_response)

        # Ensure update worked.
        response = self.client.get(self.submission_list_url)
        for submission in response.data['results']:
            self.assertEqual(submission['_validation_status'], {})

    def test_delete_all_statuses_as_anonymous(self):
        """
        someuser is the owner of the project.
        The project is not shared with anyone.
        anonymous has no access to someuser's submissions and therefore, cannot
        bulk delete the validation status of them.
        someuser's data existence should not be revealed.
        """
        self.client.logout()
        data = {
            'payload': {
                'validation_status.uid': None,
                'confirm': True,
            }
        }
        response = self.client.delete(self.validation_statuses_url,
                                      data=data,
                                      format='json')

        self.assertEqual(response.status_code, status.HTTP_404_NOT_FOUND)

    def test_edit_all_submission_validation_statuses_as_owner(self):
        """
        someuser is the owner of the project.
        someuser can edit all validation statuses at once.
        `confirm=true` must be sent when the request alters all the submissions
        at once.
        """
        data = {
            'payload': {
                'validation_status.uid': 'validation_status_approved',
            }
        }
        response = self.client.patch(self.validation_statuses_url,
                                     data=data,
                                     format='json')
        # `confirm` must be sent within payload (when all submissions are
        # modified). Otherwise, a ValidationError is raised
        self.assertEqual(response.status_code, status.HTTP_400_BAD_REQUEST)

        data['payload']['confirm'] = True
        response = self.client.patch(self.validation_statuses_url,
                                     data=data,
                                     format='json')
        self.assertEqual(response.status_code, status.HTTP_200_OK)
        count = self._deployment.calculated_submission_count(self.someuser)
        expected_response = {'detail': f'{count} submissions have been updated'}
        self.assertEqual(response.data, expected_response)

        # Ensure update worked.
        response = self.client.get(self.submission_list_url)
        for submission in response.data['results']:
            validation_status = submission['_validation_status']
            self.assertEqual(validation_status['by_whom'], 'someuser')
            self.assertEqual(
                validation_status['uid'], data['payload']['validation_status.uid']
            )

    def test_edit_some_submission_validation_statuses_as_owner(self):
        """
        someuser is the owner of the project.
        someuser can edit some validation statuses at once.
        """
        submission_id = 1
        data = {
            'payload': {
                'validation_status.uid': 'validation_status_approved',
                'submission_ids': [submission_id]
            }
        }
        response = self.client.patch(self.validation_statuses_url,
                                     data=data,
                                     format='json')
        self.assertEqual(response.status_code, status.HTTP_200_OK)
        count = self._deployment.calculated_submission_count(
            self.someuser, submission_ids=[submission_id]
        )
        expected_response = {'detail': f'{count} submissions have been updated'}
        self.assertEqual(response.data, expected_response)

        # Ensure update worked.
        response = self.client.get(self.submission_list_url)
        for submission in response.data['results']:
            validation_status = submission['_validation_status']
            if submission['_id'] == submission_id:
                self.assertEqual(validation_status['by_whom'], 'someuser')
                self.assertEqual(
                    validation_status['uid'],
                    data['payload']['validation_status.uid']
                )
            else:
                self.assertNotEqual(
                    validation_status['uid'],
                    data['payload']['validation_status.uid']
                )

    def test_cannot_edit_submission_validation_statuses_not_shared_as_anotheruser(self):
        """
        someuser is the owner of the project.
        The project is not shared with anyone.
        anotheruser has no access to someuser's submissions and therefore, cannot
        bulk edit the validation status of them.
        someuser's data existence should not be revealed.
        """
        self._log_in_as_another_user()
        data = {
            'payload': {
                'validation_status.uid': 'validation_status_approved',
                'confirm': True,
            }
        }
        response = self.client.patch(self.validation_statuses_url,
                                     data=data,
                                     format='json')
        self.assertEqual(response.status_code, status.HTTP_404_NOT_FOUND)

    def test_edit_submission_validation_statuses_as_anotheruser(self):
        """
        someuser is the owner of the project.
        The project is shared with anotheruser.
        anotheruser has validate submissions permissions and therefore, can
        bulk edit all the validation status of them at once.
        `confirm=true` must be sent when the request alters all the submissions
        at once.
        """
        self.asset.assign_perm(self.anotheruser, PERM_VALIDATE_SUBMISSIONS)
        self._log_in_as_another_user()
        data = {
            'payload': {
                'validation_status.uid': 'validation_status_approved',
                'confirm': True,
            }
        }
        response = self.client.patch(self.validation_statuses_url,
                                     data=data,
                                     format='json')

        self.assertEqual(response.status_code, status.HTTP_200_OK)
        count = self._deployment.calculated_submission_count(
            self.anotheruser)
        expected_response = {'detail': f'{count} submissions have been updated'}
        self.assertEqual(response.data, expected_response)

        # Ensure update worked.
        response = self.client.get(self.submission_list_url)
        for submission in response.data['results']:
            validation_status = submission['_validation_status']
            self.assertEqual(validation_status['by_whom'], 'anotheruser')
            self.assertEqual(
                validation_status['uid'],
                data['payload']['validation_status.uid']
            )

    def test_cannot_edit_submission_validation_statuses_as_anonymous(self):
        """
        someuser is the owner of the project.
        The project is not shared with anyone.
        anotheruser has no access to someuser's submissions and therefore, cannot
        bulk edit the validation status of them.
        someuser's data existence should not be revealed.
        """
        self.client.logout()
        data = {
            'payload': {
                'validation_status.uid': 'validation_status_approved',
                'confirm': True,
            }
        }
        response = self.client.patch(self.validation_statuses_url,
                                     data=data,
                                     format='json')
        self.assertEqual(response.status_code, status.HTTP_404_NOT_FOUND)

    def test_edit_all_submission_validation_statuses_with_partial_perms_as_anotheruser(self):
        """
        someuser is the owner of the project.
        The project is partially shared with anotheruser.
        anotheruser can only validate their own data.
        `confirm=true` must be sent when the request alters all their submissions
        at once.
        """
        self._log_in_as_another_user()
        partial_perms = {
            PERM_VALIDATE_SUBMISSIONS: [
                {'_submitted_by': 'anotheruser'}]
        }
        # Allow anotheruser to validate their own data
        self.asset.assign_perm(self.anotheruser, PERM_PARTIAL_SUBMISSIONS,
                               partial_perms=partial_perms)
        data = {
            'payload': {
                'validation_status.uid': 'validation_status_approved',
                'confirm': True,
            }
        }

        # Update all submissions anotheruser is allowed to edit
        response = self.client.patch(self.validation_statuses_url,
                                     data=data,
                                     format='json')
        self.assertEqual(response.status_code, status.HTTP_200_OK)

        count = self._deployment.calculated_submission_count(
            self.anotheruser)
        expected_response = {'detail': f'{count} submissions have been updated'}
        self.assertEqual(response.data, expected_response)

        # Get all submissions and ensure only the ones that anotheruser is
        # allowed to edit have been modified
        self.client.logout()
        self.client.login(username="someuser", password="someuser")
        response = self.client.get(self.submission_list_url)
        for submission in response.data['results']:
            validation_status = submission['_validation_status']
            if submission['_submitted_by'] == 'anotheruser':
                self.assertEqual(validation_status['by_whom'], 'anotheruser')
                self.assertEqual(
                    validation_status['uid'],
                    data['payload']['validation_status.uid']
                )
            else:
                self.assertNotEqual(validation_status['by_whom'], 'anotheruser')
                self.assertNotEqual(
                    validation_status['uid'],
                    data['payload']['validation_status.uid']
                )

    def test_edit_some_submission_validation_statuses_with_partial_perms_as_anotheruser(self):
        """
        someuser is the owner of the project.
        The project is partially shared with anotheruser.
        anotheruser can only validate their own data.
        """
        self._log_in_as_another_user()
        partial_perms = {
            PERM_VALIDATE_SUBMISSIONS: [
                {'_submitted_by': 'anotheruser'}]
        }
        # Allow anotheruser to validate their own data
        self.asset.assign_perm(self.anotheruser, PERM_PARTIAL_SUBMISSIONS,
                               partial_perms=partial_perms)

        random_submissions = self.get_random_submissions(self.asset.owner, 3)
        data = {
            'payload': {
                'validation_status.uid': 'validation_status_approved',
                'submission_ids': [
                    rs['_id'] for rs in random_submissions
                ]
            }
        }

        # Try first submission submitted by unknown
        response = self.client.patch(self.validation_statuses_url,
                                     data=data,
                                     format='json')
        self.assertEqual(response.status_code, status.HTTP_403_FORBIDDEN)

        # Try 2nd submission submitted by anotheruser
        random_submissions = self.get_random_submissions(self.anotheruser, 3)
        data['payload']['submission_ids'] = [
            rs['_id'] for rs in random_submissions
        ]
        response = self.client.patch(self.validation_statuses_url,
                                     data=data,
                                     format='json')
        self.assertEqual(response.status_code, status.HTTP_200_OK)

        count = self._deployment.calculated_submission_count(
            self.anotheruser, submission_ids=data['payload']['submission_ids'])
        expected_response = {'detail': f'{count} submissions have been updated'}
        self.assertEqual(response.data, expected_response)

        # Get all submissions and ensure only the ones that anotheruser is
        # allowed to edit have been modified
        self.client.logout()
        self.client.login(username="someuser", password="someuser")
        response = self.client.get(self.submission_list_url)
        for submission in response.data['results']:
            validation_status = submission['_validation_status']
            if submission['_id'] in data['payload']['submission_ids']:
                self.assertEqual(validation_status['by_whom'], 'anotheruser')
                self.assertEqual(
                    validation_status['uid'],
                    data['payload']['validation_status.uid']
                )
            else:
                self.assertNotEqual(validation_status['by_whom'], 'anotheruser')
                self.assertNotEqual(
                    validation_status['uid'],
                    data['payload']['validation_status.uid']
                )

        # TODO Test with `query` when Mockbackend support Mongo queries


class SubmissionGeoJsonApiTests(BaseTestCase):

    fixtures = ["test_data"]

    URL_NAMESPACE = ROUTER_URL_NAMESPACE

    def setUp(self):
        self.client.login(username="someuser", password="someuser")
        self.someuser = User.objects.get(username="someuser")
        self.asset = a = Asset()
        a.name = 'Two points and one text'
        a.owner = self.someuser
        a.asset_type = 'survey'
        a.content = {'survey': [
            {'name': 'geo1', 'type': 'geopoint', 'label': 'Where were you?'},
            {'name': 'geo2', 'type': 'geopoint', 'label': 'Where are you?'},
            {'name': 'text', 'type': 'text', 'label': 'How are you?'},
        ]}
        a.save()
        a.deploy(backend='mock', active=True)
        a.save()

        v_uid = a.latest_deployed_version.uid
        self.submissions = [
            {
                '__version__': v_uid,
                'geo1': '10.11 10.12 10.13 10.14',
                'geo2': '10.21 10.22 10.23 10.24',
                'text': 'Tired',
            },
            {
                '__version__': v_uid,
                'geo1': '20.11 20.12 20.13 20.14',
                'geo2': '20.21 20.22 20.23 20.24',
                'text': 'Relieved',
            },
            {
                '__version__': v_uid,
                'geo1': '30.11 30.12 30.13 30.14',
                'geo2': '30.21 30.22 30.23 30.24',
                'text': 'Excited',
            },
        ]
        a.deployment.mock_submissions(self.submissions)
        a.deployment.set_namespace(self.URL_NAMESPACE)
        self.submission_list_url = a.deployment.submission_list_url

    def test_list_submissions_geojson_defaults(self):
        response = self.client.get(
            self.submission_list_url,
            {'format': 'geojson'}
        )
        expected_output = {
            'type': 'FeatureCollection',
            'name': 'Two points and one text',
            'features': [
                {
                    'type': 'Feature',
                    'geometry': {
                        'type': 'Point',
                        'coordinates': [10.12, 10.11, 10.13],
                    },
                    'properties': {'text': 'Tired'},
                },
                {
                    'type': 'Feature',
                    'geometry': {
                        'type': 'Point',
                        'coordinates': [20.12, 20.11, 20.13],
                    },
                    'properties': {'text': 'Relieved'},
                },
                {
                    'type': 'Feature',
                    'geometry': {
                        'type': 'Point',
                        'coordinates': [30.12, 30.11, 30.13],
                    },
                    'properties': {'text': 'Excited'},
                },
            ],
        }
        assert expected_output == json.loads(response.content)

    def test_list_submissions_geojson_other_geo_question(self):
        response = self.client.get(
            self.submission_list_url,
            {'format': 'geojson', 'geo_question_name': 'geo2'},
        )
        expected_output = {
            'name': 'Two points and one text',
            'type': 'FeatureCollection',
            'features': [
                {
                    'type': 'Feature',
                    'geometry': {
                        'coordinates': [10.22, 10.21, 10.23],
                        'type': 'Point',
                    },
                    'properties': {'text': 'Tired'},
                },
                {
                    'type': 'Feature',
                    'geometry': {
                        'coordinates': [20.22, 20.21, 20.23],
                        'type': 'Point',
                    },
                    'properties': {'text': 'Relieved'},
                },
                {
                    'type': 'Feature',
                    'geometry': {
                        'coordinates': [30.22, 30.21, 30.23],
                        'type': 'Point',
                    },
                    'properties': {'text': 'Excited'},
                },
            ],
        }
        assert expected_output == json.loads(response.content)<|MERGE_RESOLUTION|>--- conflicted
+++ resolved
@@ -5,14 +5,10 @@
 import time
 import uuid
 from datetime import datetime
-<<<<<<< HEAD
-from zoneinfo import ZoneInfo
-=======
 try:
     from zoneinfo import ZoneInfo
 except ImportError:
     from backports.zoneinfo import ZoneInfo
->>>>>>> e25fceea
 
 import pytest
 import responses
