# coding: utf-8
import json
import random
import string
import time
import uuid
from datetime import datetime

import pytz
from django.conf import settings
from django.contrib.auth.models import User
from django.urls import reverse
from rest_framework import status

from kpi.constants import (
    PERM_CHANGE_ASSET,
    PERM_ADD_SUBMISSIONS,
    PERM_CHANGE_SUBMISSIONS,
    PERM_DELETE_SUBMISSIONS,
    PERM_PARTIAL_SUBMISSIONS,
    PERM_VALIDATE_SUBMISSIONS,
    PERM_VIEW_ASSET,
    PERM_VIEW_SUBMISSIONS,
)
from kpi.models import Asset
from kpi.tests.base_test_case import BaseTestCase
from kpi.urls.router_api_v2 import URL_NAMESPACE as ROUTER_URL_NAMESPACE
from kpi.utils.object_permission import get_anonymous_user


class BaseSubmissionTestCase(BaseTestCase):
    """
    DataViewset uses `BrowsableAPIRenderer` as the first renderer.
    Force JSON to test the API by specifying `format`, `HTTP_ACCEPT` or
    `content_type`
    """

    fixtures = ["test_data"]

    URL_NAMESPACE = ROUTER_URL_NAMESPACE

    def setUp(self):
        self.client.login(username="someuser", password="someuser")
        self.someuser = User.objects.get(username="someuser")
        self.anotheruser = User.objects.get(username="anotheruser")
        content_source_asset = Asset.objects.get(id=1)
        self.asset = Asset.objects.create(content=content_source_asset.content,
                                          owner=self.someuser,
                                          asset_type='survey')

        self.asset.deploy(backend='mock', active=True)
        self.asset.save()

        self.__add_submissions()
        self.submissions = self.asset.deployment.get_submissions(self.asset.owner)

        self.asset.deployment.set_namespace(self.URL_NAMESPACE)
        self.submission_list_url = self.asset.deployment.submission_list_url
        self._deployment = self.asset.deployment

    def get_random_submission(self, user: 'auth.User') -> dict:
        return self.get_random_submissions(user, 1)[0]

    def get_random_submissions(self, user: 'auth.User', limit: int = 1) -> list:
        """
        Get random submissions within all generated submissions.
        If user is the owner, we only return submissions submitted by unknown.
        It is useful to ensure restricted users fail tests with forbidden
        submissions.
        """
        query = {}
        if self.asset.owner == user:
            query = {'_submitted_by': ''}

        submissions = self.asset.deployment.get_submissions(user, query=query)
        random.shuffle(submissions)
        return submissions[:limit]

    def _log_in_as_another_user(self):
        """
        Helper to switch user from `someuser` to `anotheruser`.
        """
        self.client.logout()
        self.client.login(username="anotheruser", password="anotheruser")

    def __add_submissions(self):
        letters = string.ascii_letters
        submissions = []
        v_uid = self.asset.latest_deployed_version.uid

        for i in range(20):
            submissions.append({
                '__version__': v_uid,
                'q1': ''.join(random.choice(letters) for l in range(10)),
                'q2': ''.join(random.choice(letters) for l in range(10)),
<<<<<<< HEAD
                'meta/instanceID': f'uuid:{uuid.uuid4()}',
=======
                'instanceID': f'uuid:{uuid.uuid4()}',
>>>>>>> dbb7b475
                '_validation_status': {
                    'by_whom': 'someuser',
                    'timestamp': int(time.time()),
                    'uid': 'validation_status_on_hold',
                    'color': '#0000ff',
                    'label': 'On Hold'
                },
                '_submitted_by': random.choice(['', 'someuser', 'anotheruser'])
            })
        self.asset.deployment.mock_submissions(submissions)


class BulkDeleteSubmissionsApiTests(BaseSubmissionTestCase):

    # TODO, Add tests with ids and query

    def setUp(self):
        super().setUp()
        self.submissions_url = reverse(
            self._get_endpoint('submission-list'),
            kwargs={'parent_lookup_asset': self.asset.uid, 'format': 'json'},
        )
        self.submission_bulk_url = reverse(
            self._get_endpoint('submission-bulk'),
            kwargs={
                'parent_lookup_asset': self.asset.uid,
            },
        )

    def test_delete_submissions_owner(self):
        data = {'payload': {'confirm': True}}
        response = self.client.delete(self.submission_bulk_url,
                                      data=data,
                                      format='json')
        self.assertEqual(response.status_code, status.HTTP_204_NO_CONTENT)
        response = self.client.get(self.submissions_url, {'format': 'json'})

        self.assertEqual(response.data['count'], 0)

    def test_delete_submissions_anonymous(self):
        self.client.logout()
        data = {'payload': {'confirm': True}}
        response = self.client.delete(self.submission_bulk_url,
                                      data=data,
                                      format='json')
        self.assertEqual(response.status_code, status.HTTP_404_NOT_FOUND)

    def test_delete_submissions_not_shared_other(self):
        self._log_in_as_another_user()
        data = {'payload': {'confirm': True}}
        response = self.client.delete(self.submission_bulk_url,
                                      data=data,
                                      format='json')
        self.assertEqual(response.status_code, status.HTTP_404_NOT_FOUND)

    def test_delete_submissions_shared_other(self):
        self.asset.assign_perm(self.anotheruser, PERM_DELETE_SUBMISSIONS)
        self._log_in_as_another_user()
        data = {'payload': {'confirm': True}}

        response = self.client.delete(self.submission_bulk_url,
                                      data=data,
                                      format='json')
        self.assertEqual(response.status_code, status.HTTP_204_NO_CONTENT)
        response = self.client.get(self.submissions_url, {'format': 'json'})
        self.assertEqual(response.data['count'], 0)

    def test_delete_all_allowed_submissions_with_partial_perms(self):
        self._log_in_as_another_user()
        partial_perms = {
            PERM_DELETE_SUBMISSIONS: [{'_submitted_by': 'anotheruser'}]
        }

        # Allow anotheruser to delete someuser's data
        self.asset.assign_perm(
            self.anotheruser,
            PERM_PARTIAL_SUBMISSIONS,
            partial_perms=partial_perms,
        )

        # Delete only submissions submitted by someuser
        data = {'payload': {'confirm': True}}
        response = self.client.delete(self.submission_bulk_url,
                                      data=data,
                                      format='json')
        self.assertEqual(response.status_code, status.HTTP_204_NO_CONTENT)
        response = self.client.get(self.submissions_url, {'format': 'json'})
        self.assertEqual(response.data['count'], 0)

        # Ensure another only deleted their submissions
        self.login_as_other_user('someuser', 'someuser')
        response = self.client.get(self.submissions_url, {'format': 'json'})
        for submission in response.data['results']:
            self.assertNotEqual(submission['_submitted_by'], 'anotheruser')

    def test_delete_some_allowed_submissions_with_partial_perms(self):
        self._log_in_as_another_user()
        partial_perms = {
            PERM_DELETE_SUBMISSIONS: [{'_submitted_by': 'anotheruser'}]
        }

        # Allow anotheruser to delete someuser's data
        self.asset.assign_perm(
            self.anotheruser,
            PERM_PARTIAL_SUBMISSIONS,
            partial_perms=partial_perms,
        )

        # Try first submission submitted by unknown
        random_submissions = self.get_random_submissions(self.asset.owner, 3)
        data = {
            'payload': {
                'submission_ids': [rs['_id'] for rs in random_submissions]
            }
        }
        response = self.client.delete(self.submission_bulk_url,
                                      data=data,
                                      format='json')
        self.assertEqual(response.status_code, status.HTTP_403_FORBIDDEN)

        # Try second submission submitted by someuser
        count = self._deployment.calculated_submission_count(self.anotheruser)
        random_submissions = self.get_random_submissions(self.anotheruser, 3)
        data = {
            'payload': {
                'submission_ids': [rs['_id'] for rs in random_submissions],
            }
        }
        response = self.client.delete(self.submission_bulk_url,
                                      data=data,
                                      format='json')
        self.assertEqual(response.status_code, status.HTTP_204_NO_CONTENT)
        response = self.client.get(self.submissions_url, {'format': 'json'})
        self.assertEqual(response.data['count'], count - len(random_submissions))


class SubmissionApiTests(BaseSubmissionTestCase):

    def test_cannot_create_submission(self):
        submission = {
            "q1": "a5",
            "q2": "a6",
        }
        # Owner
        response = self.client.post(self.submission_list_url, data=submission)
        self.assertEqual(response.status_code, status.HTTP_405_METHOD_NOT_ALLOWED)

        # Shared
        self.asset.assign_perm(self.anotheruser, PERM_VIEW_SUBMISSIONS)
        self._log_in_as_another_user()
        response = self.client.post(self.submission_list_url, data=submission)
        self.assertEqual(response.status_code, status.HTTP_403_FORBIDDEN)

        # Anonymous
        self.client.logout()
        response = self.client.post(self.submission_list_url, data=submission)
        self.assertEqual(response.status_code, status.HTTP_404_NOT_FOUND)

    def test_list_submissions_owner(self):
        response = self.client.get(self.submission_list_url, {"format": "json"})
        self.assertEqual(response.status_code, status.HTTP_200_OK)
        self.assertEqual(response.data.get('results'), self.submissions)
        self.assertEqual(response.data.get('count'), len(self.submissions))

    def test_list_submissions_owner_with_params(self):
        response = self.client.get(
            self.submission_list_url, {
                'format': 'json',
                'start': 1,
                'limit': 5,
                'sort': '{"q1": -1}',
                'fields': '["q1", "_submitted_by"]',
                'query': '{"_submitted_by": {"$in": ["", "someuser", "another"]}}',
            }
        )
        # ToDo add more assertions
        self.assertEqual(len(response.data['results']), 5)
        self.assertEqual(response.status_code, status.HTTP_200_OK)

    def test_list_submissions_limit(self):
        limit = settings.SUBMISSION_LIST_LIMIT
        excess = 10
        asset = Asset.objects.create(
            name='Lots of submissions',
            owner=self.asset.owner,
            content={'survey': [{'name': 'q', 'type': 'integer'}]},
        )
        asset.deploy(backend='mock', active=True)
        asset.deployment.set_namespace(self.URL_NAMESPACE)
        latest_version_uid = asset.latest_deployed_version.uid
        submissions = [
            {
                '__version__': latest_version_uid,
                'q': i,
            } for i in range(limit + excess)
        ]
        asset.deployment.mock_submissions(submissions)

        # Server-wide limit should apply if no limit specified
        response = self.client.get(
            asset.deployment.submission_list_url, {'format': 'json'}
        )
        self.assertEqual(response.status_code, status.HTTP_200_OK)
        self.assertEqual(len(response.data['results']), limit)
        # Limit specified in query parameters should not be able to exceed
        # server-wide limit
        response = self.client.get(
            asset.deployment.submission_list_url,
            {'limit': limit + excess, 'format': 'json'}
        )

        self.assertEqual(response.status_code, status.HTTP_200_OK)
        self.assertEqual(len(response.data['results']), limit)

    def test_list_submissions_not_shared_other(self):
        self._log_in_as_another_user()
        response = self.client.get(self.submission_list_url, {"format": "json"})
        self.assertEqual(response.status_code, status.HTTP_404_NOT_FOUND)

    def test_list_submissions_shared_other(self):
        self.asset.assign_perm(self.anotheruser, PERM_VIEW_SUBMISSIONS)
        self._log_in_as_another_user()
        response = self.client.get(self.submission_list_url, {"format": "json"})
        self.assertEqual(response.status_code, status.HTTP_200_OK)
        self.assertEqual(response.data.get('results'), self.submissions)
        self.assertEqual(response.data.get('count'), len(self.submissions))

    def test_list_submissions_with_partial_permissions(self):
        self._log_in_as_another_user()
        partial_perms = {
            PERM_VIEW_SUBMISSIONS: [{'_submitted_by': self.someuser.username}]
        }
        response = self.client.get(self.submission_list_url, {"format": "json"})
        self.assertEqual(response.status_code, status.HTTP_404_NOT_FOUND)

        self.asset.assign_perm(self.anotheruser, PERM_PARTIAL_SUBMISSIONS,
                               partial_perms=partial_perms)
        response = self.client.get(self.submission_list_url, {"format": "json"})
        self.assertEqual(response.status_code, status.HTTP_200_OK)

        # Calculate number of submissions that matches partial permissions
        # condition.
        all_submissions = self._deployment.get_submissions(self.asset.owner)
        viewable_submissions_count = 0
        for submission in all_submissions:
            if {'_submitted_by': submission['_submitted_by']} in partial_perms[
                PERM_VIEW_SUBMISSIONS
            ]:
                viewable_submissions_count += 1

        # User `anotheruser` should only see submissions where `submitted_by`
        # is filled up and equals to `someuser`
        self.assertTrue(response.data.get('count') == viewable_submissions_count)
        for submission in response.data['results']:
            self.assertTrue(
                {'_submitted_by': submission['_submitted_by']}
                in partial_perms[PERM_VIEW_SUBMISSIONS]
            )

    def test_list_submissions_anonymous(self):
        self.client.logout()
        response = self.client.get(self.submission_list_url, {"format": "json"})
        self.assertEqual(response.status_code, status.HTTP_404_NOT_FOUND)

    def test_list_submissions_anonymous_asset_publicly_shared(self):
        self.client.logout()
        anonymous_user = get_anonymous_user()
        self.asset.assign_perm(anonymous_user, PERM_VIEW_SUBMISSIONS)
        response = self.client.get(self.submission_list_url, {"format": "json"})
        self.assertEqual(response.status_code, status.HTTP_200_OK)
        self.asset.remove_perm(anonymous_user, PERM_VIEW_SUBMISSIONS)

    def test_list_submissions_authenticated_asset_publicly_shared(self):
        """ https://github.com/kobotoolbox/kpi/issues/2698 """

        anonymous_user = get_anonymous_user()
        self._log_in_as_another_user()

        # Give the user who will access the public data--without any explicit
        # permission assignment--their own asset. This is needed to expose a
        # flaw in `ObjectPermissionMixin.__get_object_permissions()`
        Asset.objects.create(name='i own it', owner=self.anotheruser)

        # `self.asset` is owned by `someuser`; `anotheruser` has no
        # explicitly-granted access to it
        self.asset.assign_perm(anonymous_user, PERM_VIEW_SUBMISSIONS)
        response = self.client.get(self.submission_list_url, {"format": "json"})
        self.assertEqual(response.status_code, status.HTTP_200_OK)
        self.asset.remove_perm(anonymous_user, PERM_VIEW_SUBMISSIONS)

    def test_list_submissions_asset_publicly_shared_and_shared_with_user(self):
        """
        Running through behaviour described in issue kpi/#2870 where an asset
        that has been publicly shared and then explicity shared with a user, the
        user has lower permissions than an anonymous user and is therefore
        unable to view submission data.
        """

        self._log_in_as_another_user()
        anonymous_user = get_anonymous_user()

        assert self.asset.has_perm(self.anotheruser, PERM_VIEW_ASSET) == False
        assert PERM_VIEW_ASSET not in self.asset.get_perms(self.anotheruser)
        assert self.asset.has_perm(self.anotheruser, PERM_CHANGE_ASSET) == False
        assert PERM_CHANGE_ASSET not in self.asset.get_perms(self.anotheruser)

        self.asset.assign_perm(self.anotheruser, PERM_CHANGE_ASSET)

        assert self.asset.has_perm(self.anotheruser, PERM_VIEW_ASSET) == True
        assert PERM_VIEW_ASSET in self.asset.get_perms(self.anotheruser)
        assert self.asset.has_perm(self.anotheruser, PERM_CHANGE_ASSET) == True
        assert PERM_CHANGE_ASSET in self.asset.get_perms(self.anotheruser)

        assert not self.asset.has_perm(self.anotheruser, PERM_VIEW_SUBMISSIONS)
        assert PERM_VIEW_SUBMISSIONS not in self.asset.get_perms(
            self.anotheruser
        )

        self.asset.assign_perm(anonymous_user, PERM_VIEW_SUBMISSIONS)

        assert self.asset.has_perm(self.anotheruser, PERM_VIEW_ASSET) == True
        assert PERM_VIEW_ASSET in self.asset.get_perms(self.anotheruser)

        assert (
            self.asset.has_perm(self.anotheruser, PERM_VIEW_SUBMISSIONS) == True
        )
        assert PERM_VIEW_SUBMISSIONS in self.asset.get_perms(self.anotheruser)

        # resetting permissions of asset
        self.asset.remove_perm(self.anotheruser, PERM_VIEW_ASSET)
        self.asset.remove_perm(self.anotheruser, PERM_CHANGE_ASSET)
        self.asset.remove_perm(anonymous_user, PERM_VIEW_ASSET)
        self.asset.remove_perm(anonymous_user, PERM_VIEW_SUBMISSIONS)

    def test_retrieve_submission_owner(self):
        submission = self.get_random_submission(self.asset.owner)
        url = self.asset.deployment.get_submission_detail_url(submission['_id'])

        response = self.client.get(url, {"format": "json"})
        self.assertEqual(response.status_code, status.HTTP_200_OK)
        self.assertEqual(response.data, submission)

    def test_retrieve_submission_not_shared_other(self):
        self._log_in_as_another_user()
        submission = self.get_random_submission(self.asset.owner)
        url = self.asset.deployment.get_submission_detail_url(submission['_id'])
        response = self.client.get(url, {"format": "json"})
        self.assertEqual(response.status_code, status.HTTP_404_NOT_FOUND)

    def test_retrieve_submission_shared_other(self):
        self.asset.assign_perm(self.anotheruser, PERM_VIEW_SUBMISSIONS)
        self._log_in_as_another_user()
        submission = self.get_random_submission(self.asset.owner)
        url = self.asset.deployment.get_submission_detail_url(submission['_id'])
        response = self.client.get(url, {"format": "json"})
        self.assertEqual(response.status_code, status.HTTP_200_OK)
        self.assertEqual(response.data, submission)

    def test_retrieve_submission_with_partial_permissions(self):
        self._log_in_as_another_user()
        partial_perms = {
            PERM_VIEW_SUBMISSIONS: [{'_submitted_by': self.someuser.username}]
        }
        self.asset.assign_perm(self.anotheruser, PERM_PARTIAL_SUBMISSIONS,
                               partial_perms=partial_perms)

        # Try first submission submitted by unknown
        submission = self.get_random_submission(self.asset.owner)
        url = self._deployment.get_submission_detail_url(submission['_id'])
        response = self.client.get(url, {"format": "json"})
        self.assertEqual(response.status_code, status.HTTP_404_NOT_FOUND)

        # Try second submission submitted by someuser
        submission = self.get_random_submission(self.anotheruser)
        url = self._deployment.get_submission_detail_url(submission['_id'])
        response = self.client.get(url, {"format": "json"})
        self.assertEqual(response.status_code, status.HTTP_200_OK)

    def test_delete_submission_owner(self):
        submission = self.get_random_submission(self.asset.owner)
        url = self.asset.deployment.get_submission_detail_url(submission['_id'])

        response = self.client.delete(url,
                                      content_type="application/json",
                                      HTTP_ACCEPT="application/json")
        self.assertEqual(response.status_code, status.HTTP_204_NO_CONTENT)
        response = self.client.get(self.submission_list_url, {'format': 'json'})

        self.assertEqual(response.data['count'], len(self.submissions) - 1)

    def test_delete_submission_anonymous(self):
        self.client.logout()
        submission = self.get_random_submission(self.asset.owner)
        url = self.asset.deployment.get_submission_detail_url(submission['_id'])

        response = self.client.delete(url,
                                      content_type="application/json",
                                      HTTP_ACCEPT="application/json")
        self.assertEqual(response.status_code, status.HTTP_404_NOT_FOUND)

    def test_delete_submission_not_shared_other(self):
        self._log_in_as_another_user()
        submission = self.get_random_submission(self.asset.owner)
        url = self.asset.deployment.get_submission_detail_url(submission['_id'])

        response = self.client.delete(url,
                                      content_type="application/json",
                                      HTTP_ACCEPT="application/json")
        self.assertEqual(response.status_code, status.HTTP_404_NOT_FOUND)

    def test_delete_submission_shared_other(self):
        self.asset.assign_perm(self.anotheruser, PERM_VIEW_SUBMISSIONS)
        self._log_in_as_another_user()
        submission = self.get_random_submission(self.asset.owner)
        url = self.asset.deployment.get_submission_detail_url(submission['_id'])
        response = self.client.delete(url,
                                      content_type="application/json",
                                      HTTP_ACCEPT="application/json")
        self.assertEqual(response.status_code, status.HTTP_403_FORBIDDEN)

        # `another_user` should not be able to delete with 'change_submissions'
        # permission.
        self.asset.assign_perm(self.anotheruser, PERM_CHANGE_SUBMISSIONS)
        response = self.client.delete(url,
                                      content_type="application/json",
                                      HTTP_ACCEPT="application/json")
        self.assertEqual(response.status_code, status.HTTP_403_FORBIDDEN)

        # Let's assign them 'delete_submissions'. Everything should be ok then!
        self.asset.assign_perm(self.anotheruser, PERM_DELETE_SUBMISSIONS)
        response = self.client.delete(url,
                                      content_type="application/json",
                                      HTTP_ACCEPT="application/json")
        self.assertEqual(response.status_code, status.HTTP_204_NO_CONTENT)
        response = self.client.get(self.submission_list_url, {'format': 'json'})
        self.assertEqual(response.data['count'], len(self.submissions) - 1)

    def test_delete_submission_with_partial_perms(self):
        self._log_in_as_another_user()
        partial_perms = {
            PERM_DELETE_SUBMISSIONS: [{'_submitted_by': self.someuser.username}]
        }

        # Allow anotheruser to delete someuser's data
        self.asset.assign_perm(
            self.anotheruser,
            PERM_PARTIAL_SUBMISSIONS,
            partial_perms=partial_perms,
        )

        # Try first submission submitted by unknown
        submission = self.get_random_submission(self.asset.owner)
        url = self._deployment.get_submission_detail_url(submission['_id'])
        response = self.client.delete(url,
                                      content_type='application/json',
                                      HTTP_ACCEPT='application/json')
        self.assertEqual(response.status_code, status.HTTP_403_FORBIDDEN)

        # Try second submission submitted by someuser
        anotheruser_submission_count = (
            self._deployment.calculated_submission_count(self.anotheruser)
        )
        submission = self.get_random_submission(self.anotheruser)
        url = self._deployment.get_submission_detail_url(submission['_id'])
        response = self.client.delete(url,
                                      content_type='application/json',
                                      HTTP_ACCEPT='application/json')
        self.assertEqual(response.status_code, status.HTTP_204_NO_CONTENT)
        response = self.client.get(self.submission_list_url, {'format': 'json'})
        self.assertEqual(
            response.data['count'], anotheruser_submission_count - 1
        )


class SubmissionEditApiTests(BaseSubmissionTestCase):

    def setUp(self):
        super().setUp()
        self.submission = self.get_random_submission(self.asset.owner)
        self.submission_url = reverse(self._get_endpoint('submission-edit'), kwargs={
            'parent_lookup_asset': self.asset.uid,
            'pk': self.submission['_id']
        })

    def test_get_edit_link_submission_owner(self):
        response = self.client.get(self.submission_url, {"format": "json"})
        self.assertEqual(response.status_code, status.HTTP_200_OK)

        url = f"http://server.mock/enketo/{self.submission['_id']}"
        expected_response = {'url': url}
        self.assertEqual(response.data, expected_response)

    def test_get_edit_link_submission_anonymous(self):
        self.client.logout()
        response = self.client.get(self.submission_url, {"format": "json"})
        self.assertEqual(response.status_code, status.HTTP_404_NOT_FOUND)

    def test_get_edit_link_submission_not_shared_other(self):
        self._log_in_as_another_user()
        response = self.client.get(self.submission_url, {"format": "json"})
        self.assertEqual(response.status_code, status.HTTP_404_NOT_FOUND)

    def test_get_edit_link_submission_shared_other_view_only(self):
        self.asset.assign_perm(self.anotheruser, PERM_VIEW_SUBMISSIONS)
        self._log_in_as_another_user()
        response = self.client.get(self.submission_url, {"format": "json"})
        self.assertEqual(response.status_code, status.HTTP_404_NOT_FOUND)

    def test_get_edit_link_submission_shared_other_can_edit(self):
        self.asset.assign_perm(self.anotheruser, PERM_CHANGE_SUBMISSIONS)
        self._log_in_as_another_user()
        response = self.client.get(self.submission_url, {"format": "json"})
        self.assertEqual(response.status_code, status.HTTP_200_OK)

    def test_get_edit_link_with_partial_perms(self):
        self._log_in_as_another_user()
        partial_perms = {
            PERM_CHANGE_SUBMISSIONS: [{'_submitted_by': self.someuser.username}]
        }

        # Allow anotheruser to edit someuser's data
        self.asset.assign_perm(
            self.anotheruser,
            PERM_PARTIAL_SUBMISSIONS,
            partial_perms=partial_perms,
        )

        # Try first submission submitted by unknown
        submission = self.get_random_submission(self.asset.owner)
        url = reverse(
            self._get_endpoint('submission-edit'),
            kwargs={
                'parent_lookup_asset': self.asset.uid,
                'pk': submission['_id'],
            },
        )
        response = self.client.get(url, {'format': 'json'})
        self.assertEqual(response.status_code, status.HTTP_403_FORBIDDEN)

        # Try second submission submitted by someuser
        submission = self.get_random_submission(self.anotheruser)
        url = reverse(
            self._get_endpoint('submission-edit'),
            kwargs={
                'parent_lookup_asset': self.asset.uid,
                'pk': submission['_id'],
            },
        )
        response = self.client.get(url, {'format': 'json'})
        self.assertEqual(response.status_code, status.HTTP_200_OK)
        url = f"http://server.mock/enketo/{submission['_id']}"
        expected_response = {'url': url}
        self.assertEqual(response.data, expected_response)


class SubmissionDuplicateApiTests(BaseSubmissionTestCase):

    def setUp(self):
        super().setUp()
        current_time = datetime.now(tz=pytz.UTC).isoformat('T', 'milliseconds')
        # TODO: also test a submission that's missing `start` or `end`; see
        # #3054. Right now that would be useless, though, because the
        # MockDeploymentBackend doesn't use XML at all and won't fail if an
        # expected field is missing
        for submission in self.submissions:
            submission['start'] = current_time
            submission['end'] = current_time

        self.asset.deployment.mock_submissions(self.submissions)

        self.submission = self.get_random_submission(self.asset.owner)
        self.submission_url = reverse(
            self._get_endpoint('submission-duplicate'),
            kwargs={
                'parent_lookup_asset': self.asset.uid,
                'pk': self.submission['_id'],
            },
        )

    def _check_duplicate(self, response, submission: dict = None):
        submission = submission if submission else self.submission
        duplicate_submission = response.data

        expected_next_id = max((sub['_id'] for sub in self.submissions)) + 1
        assert submission['_id'] != duplicate_submission['_id']
        assert duplicate_submission['_id'] == expected_next_id
        assert submission['meta/instanceID'] != duplicate_submission['meta/instanceID']
        assert submission['start'] != duplicate_submission['start']
        assert submission['end'] != duplicate_submission['end']

    def test_duplicate_submission_by_owner_allowed(self):
        response = self.client.post(self.submission_url, {'format': 'json'})
        assert response.status_code == status.HTTP_201_CREATED
        self._check_duplicate(response)

    def test_duplicate_submission_by_anotheruser_not_allowed(self):
        self._log_in_as_another_user()
        response = self.client.post(self.submission_url, {'format': 'json'})
        assert response.status_code == status.HTTP_404_NOT_FOUND

    def test_duplicate_submission_by_anonymous_not_allowed(self):
        self.client.logout()
        response = self.client.post(self.submission_url, {'format': 'json'})
        assert response.status_code == status.HTTP_404_NOT_FOUND

    def test_duplicate_submission_by_anotheruser_shared_view_only_not_allowed(self):
        self.asset.assign_perm(self.anotheruser, PERM_VIEW_SUBMISSIONS)
        self._log_in_as_another_user()
        response = self.client.post(self.submission_url, {'format': 'json'})
        assert response.status_code == status.HTTP_403_FORBIDDEN

    def test_duplicate_submission_by_anotheruser_shared_as_editor_allowed(self):
        self.asset.assign_perm(self.anotheruser, PERM_CHANGE_SUBMISSIONS)
        self._log_in_as_another_user()
        response = self.client.post(self.submission_url, {'format': 'json'})
        assert response.status_code == status.HTTP_201_CREATED
        self._check_duplicate(response)

    def test_duplicate_submission_by_anotheruser_shared_add_not_allowed(self):
        for perm in [PERM_VIEW_SUBMISSIONS, PERM_ADD_SUBMISSIONS]:
            self.asset.assign_perm(self.anotheruser, perm)
        self._log_in_as_another_user()
        response = self.client.post(self.submission_url, {'format': 'json'})
        assert response.status_code == status.HTTP_403_FORBIDDEN

    def test_duplicate_submission_with_partial_perms(self):
        self._log_in_as_another_user()

        partial_perms = {
            PERM_CHANGE_SUBMISSIONS: [{'_submitted_by': self.someuser.username}]
        }

        # Allow anotheruser to duplicate someuser's data
        self.asset.assign_perm(
            self.anotheruser,
            PERM_PARTIAL_SUBMISSIONS,
            partial_perms=partial_perms,
        )
        self.asset.assign_perm(
            self.anotheruser,
            PERM_ADD_SUBMISSIONS,
        )

        # Try first submission submitted by unknown
        submission = self.get_random_submission(self.asset.owner)
        url = reverse(
            self._get_endpoint('submission-duplicate'),
            kwargs={
                'parent_lookup_asset': self.asset.uid,
                'pk': submission['_id'],
            },
        )
        response = self.client.post(url, {'format': 'json'})
        self.assertEqual(response.status_code, status.HTTP_403_FORBIDDEN)

        # Try second submission submitted by someuser
        submission = self.get_random_submission(self.anotheruser)
        url = reverse(
            self._get_endpoint('submission-duplicate'),
            kwargs={
                'parent_lookup_asset': self.asset.uid,
                'pk': submission['_id'],
            },
        )
        response = self.client.post(url, {'format': 'json'})
        self.assertEqual(response.status_code, status.HTTP_201_CREATED)
        self._check_duplicate(response, submission)


class BulkUpdateSubmissionsApiTests(BaseSubmissionTestCase):

    def setUp(self):
        super().setUp()
        self.submission_url = reverse(
            self._get_endpoint('submission-bulk'),
            kwargs={
                'parent_lookup_asset': self.asset.uid,
            },
        )

        random_submissions = self.get_random_submissions(self.asset.owner, 3)
        self.updated_submission_data = {
            'submission_ids': [rs['_id'] for rs in random_submissions],
            'data': {
                'q1': '🕺',
            },
        }

        self.submitted_payload = {
            'payload': self.updated_submission_data
        }

    def _check_bulk_update(self, response):
        submission_ids = self.updated_submission_data['submission_ids']
        # Check that the number of ids given matches the number of successful
        assert len(submission_ids) == response.data['successes']

    def test_bulk_update_submissions_by_owner_allowed(self):
        response = self.client.patch(
            self.submission_url, data=self.submitted_payload, format='json'
        )
        assert response.status_code == status.HTTP_200_OK
        self._check_bulk_update(response)

    def test_bulk_update_submissions_by_anotheruser_not_allowed(self):
        self._log_in_as_another_user()
        response = self.client.patch(
            self.submission_url, data=self.submitted_payload, format='json'
        )
        assert response.status_code == status.HTTP_404_NOT_FOUND

    def test_bulk_update_submissions_by_anonymous_not_allowed(self):
        self.client.logout()
        response = self.client.patch(
            self.submission_url, data=self.submitted_payload, format='json'
        )
        assert response.status_code == status.HTTP_404_NOT_FOUND

    def test_bulk_update_submissions_by_anotheruser_shared_view_only_not_allowed(self):
        self.asset.assign_perm(self.anotheruser, PERM_VIEW_SUBMISSIONS)
        self._log_in_as_another_user()
        response = self.client.patch(
            self.submission_url, data=self.submitted_payload, format='json'
        )
        assert response.status_code == status.HTTP_403_FORBIDDEN

    def test_bulk_update_submissions_by_anotheruser_shared_allowed(self):
        self.asset.assign_perm(self.anotheruser, PERM_CHANGE_SUBMISSIONS)
        self._log_in_as_another_user()
        response = self.client.patch(
            self.submission_url, data=self.submitted_payload, format='json'
        )
        assert response.status_code == status.HTTP_200_OK
        self._check_bulk_update(response)

    def test_bulk_update_submissions_with_partial_perms(self):
        self._log_in_as_another_user()
        # Allow anotheruser to update someuser's submissions
        partial_perms = {
            PERM_CHANGE_SUBMISSIONS: [{'_submitted_by': self.someuser.username}]
        }

        self.asset.assign_perm(
            self.anotheruser,
            PERM_PARTIAL_SUBMISSIONS,
            partial_perms=partial_perms,
        )
        # Try to update all submissions, but anotheruser is allowed to update
        # someuser's submissions only.
        response = self.client.patch(
            self.submission_url, data=self.submitted_payload, format='json'
        )
        assert response.status_code == status.HTTP_403_FORBIDDEN
<<<<<<< HEAD

        # Update someuser's submissions
        random_submissions = self.get_random_submissions(self.anotheruser, 3)
        self.updated_submission_data['submission_ids'] = [
            rs['_id'] for rs in random_submissions
        ]
        response = self.client.patch(
            self.submission_url, data=self.submitted_payload, format='json'
        )
        assert response.status_code == status.HTTP_200_OK
        self._check_bulk_update(response)

=======

        # Update someuser's submissions
        random_submissions = self.get_random_submissions(self.anotheruser, 3)
        self.updated_submission_data['submission_ids'] = [
            rs['_id'] for rs in random_submissions
        ]
        response = self.client.patch(
            self.submission_url, data=self.submitted_payload, format='json'
        )
        assert response.status_code == status.HTTP_200_OK
        self._check_bulk_update(response)

>>>>>>> dbb7b475

class SubmissionValidationStatusApiTests(BaseSubmissionTestCase):

    def setUp(self):
        super().setUp()
        self.submission = self.get_random_submission(self.asset.owner)
        self.validation_status_url = (
            self._deployment.get_submission_validation_status_url(
                self.submission['_id']
            )
        )

    def test_retrieve_submission_validation_status_owner(self):
        response = self.client.get(self.validation_status_url)
        self.assertEqual(response.status_code, status.HTTP_200_OK)
        self.assertEqual(response.data, self.submission.get("_validation_status"))

    def test_retrieve_submission_validation_status_not_shared_other(self):
        self._log_in_as_another_user()
        response = self.client.get(self.validation_status_url)
        self.assertEqual(response.status_code, status.HTTP_404_NOT_FOUND)

    def test_retrieve_submission_validation_status_other(self):
        self.asset.assign_perm(self.anotheruser, PERM_VIEW_SUBMISSIONS)
        self._log_in_as_another_user()
        response = self.client.get(self.validation_status_url)
        self.assertEqual(response.status_code, status.HTTP_200_OK)
        self.assertEqual(response.data, self.submission.get("_validation_status"))

    def test_retrieve_submission_validation_status_anonymous(self):
        self.client.logout()
        response = self.client.get(self.validation_status_url)
        self.assertEqual(response.status_code, status.HTTP_404_NOT_FOUND)

    def test_delete_submission_validation_status_owner(self):
        response = self.client.delete(self.validation_status_url)
        self.assertEqual(response.status_code, status.HTTP_204_NO_CONTENT)

        # Ensure delete worked.
        response = self.client.get(self.validation_status_url)
        self.assertEqual(response.status_code, status.HTTP_200_OK)
        self.assertEqual(response.data, {})

    def test_delete_submission_validation_status_not_shared_other(self):
        self._log_in_as_another_user()
        response = self.client.delete(self.validation_status_url)
        self.assertEqual(response.status_code, status.HTTP_404_NOT_FOUND)

    def test_delete_submission_validation_status_other(self):
        self.asset.assign_perm(self.anotheruser, PERM_VALIDATE_SUBMISSIONS)
        self._log_in_as_another_user()
        response = self.client.delete(self.validation_status_url)
        self.assertEqual(response.status_code, status.HTTP_204_NO_CONTENT)

        # Ensure delete worked.
        response = self.client.get(self.validation_status_url)
        self.assertEqual(response.status_code, status.HTTP_200_OK)
        self.assertEqual(response.data, {})

    def test_delete_submission_validation_status_anonymous(self):
<<<<<<< HEAD
        self.client.logout()
        response = self.client.delete(self.validation_status_url)
        self.assertEqual(response.status_code, status.HTTP_404_NOT_FOUND)

    def test_edit_submission_validation_status_owner(self):
        data = {
            'validation_status.uid': 'validation_status_not_approved'
        }
        response = self.client.patch(self.validation_status_url, data=data)
        self.assertEqual(response.status_code, status.HTTP_200_OK)

        # Ensure update worked.
        response = self.client.get(self.validation_status_url)
        self.assertEqual(response.status_code, status.HTTP_200_OK)
        self.assertEqual(response.data['by_whom'], 'someuser')
        self.assertEqual(response.data['uid'], data['validation_status.uid'])

    def test_edit_submission_validation_status_not_shared_other(self):
        self._log_in_as_another_user()
        response = self.client.patch(self.validation_status_url)
        self.assertEqual(response.status_code, status.HTTP_404_NOT_FOUND)

    def test_edit_submission_validation_status_other(self):
        self.asset.assign_perm(self.anotheruser, PERM_VALIDATE_SUBMISSIONS)
        self._log_in_as_another_user()
        data = {
            'validation_status.uid': 'validation_status_not_approved'
        }
        response = self.client.patch(self.validation_status_url, data=data)
        self.assertEqual(response.status_code, status.HTTP_200_OK)

        # Ensure update worked.
        response = self.client.get(self.validation_status_url)
        self.assertEqual(response.status_code, status.HTTP_200_OK)
        self.assertEqual(response.data['by_whom'], 'anotheruser')
        self.assertEqual(response.data['uid'], data['validation_status.uid'])

    def test_edit_submission_validation_status_anonymous(self):
        self.client.logout()
        response = self.client.patch(self.validation_status_url)
        self.assertEqual(response.status_code, status.HTTP_404_NOT_FOUND)

    def test_edit_submission_validation_status_with_partial_perms(self):
        self._log_in_as_another_user()
        partial_perms = {
            PERM_VALIDATE_SUBMISSIONS: [{'_submitted_by': self.someuser.username}]
        }
        # Allow anotheruser to validate someuser's data
        self.asset.assign_perm(self.anotheruser, PERM_PARTIAL_SUBMISSIONS,
                               partial_perms=partial_perms)
        data = {
            'validation_status.uid': 'validation_status_not_approved'
        }

        # Try first submission submitted by unknown
        submission = self.get_random_submission(self.asset.owner)
        url = (
            self._deployment.get_submission_validation_status_url(
                submission['_id']
            )
        )
        response = self.client.patch(url, data=data)
        self.assertEqual(response.status_code, status.HTTP_403_FORBIDDEN)

        # Try second submission submitted by someuser
        submission = self.get_random_submission(self.anotheruser)
        url = (
            self._deployment.get_submission_validation_status_url(
                submission['_id']
            )
        )
        response = self.client.patch(url, data=data)
        self.assertEqual(response.status_code, status.HTTP_200_OK)

        # Ensure update worked.
        response = self.client.get(url)
        self.assertEqual(response.status_code, status.HTTP_200_OK)
        self.assertEqual(response.data['by_whom'], 'anotheruser')
        self.assertEqual(response.data['uid'], data['validation_status.uid'])


class SubmissionValidationStatusesApiTests(BaseSubmissionTestCase):

    def setUp(self):
        super().setUp()
        for submission in self.submissions:
            submission['_validation_status']['uid'] = 'validation_status_not_approved'  # noqa
        self.asset.deployment.mock_submissions(self.submissions)
        self.validation_statuses_url = reverse(
            self._get_endpoint('submission-validation-statuses'),
            kwargs={'parent_lookup_asset': self.asset.uid, 'format': 'json'},
        )
        self.submissions_url = reverse(
            self._get_endpoint('submission-list'),
            kwargs={'parent_lookup_asset': self.asset.uid, 'format': 'json'},
        )

    def test_delete_all_submission_validation_statuses_owner(self):
        data = {
            'payload': {
                'validation_status.uid': None,
            }
        }
        response = self.client.delete(self.validation_statuses_url,
                                      data=data,
                                      format='json')
        # `confirm` must me send within payload (when all submissions are
        # modified). Otherwise, a ValidationError is raised
        self.assertEqual(response.status_code, status.HTTP_400_BAD_REQUEST)

        data['payload']['confirm'] = True
        response = self.client.delete(self.validation_statuses_url,
                                      data=data,
                                      format='json')
        self.assertEqual(response.status_code, status.HTTP_200_OK)
        count = self._deployment.calculated_submission_count(self.someuser)
        expected_response = {'detail': f'{count} submissions have been updated'}
        self.assertEqual(response.data, expected_response)

        # Ensure update worked.
        response = self.client.get(self.submissions_url)
        for submission in response.data['results']:
            self.assertEqual(submission['_validation_status'], {})

    def test_delete_some_submission_validation_statuses_owner(self):
        submission_id = 1
        data = {
            'payload': {
                'validation_status.uid': None,
                'submission_ids': [submission_id]
            }
        }
        response = self.client.delete(self.validation_statuses_url,
                                      data=data,
                                      format='json')
        self.assertEqual(response.status_code, status.HTTP_200_OK)
        count = self._deployment.calculated_submission_count(
            self.someuser, submission_ids=[submission_id]
        )
        expected_response = {'detail': f'{count} submissions have been updated'}
        self.assertEqual(response.data, expected_response)

        # Ensure update worked.
        response = self.client.get(self.submissions_url)
        for submission in response.data['results']:
            if submission['_id'] == submission_id:
                self.assertEqual(submission['_validation_status'], {})
            else:
                self.assertNotEqual(submission['_validation_status'], {})

        # TODO Test with `query` when Mockbackend support Mongo queries

    def test_delete_submission_validation_statuses_not_shared_other(self):
        self._log_in_as_another_user()
        data = {
            'payload': {
                'validation_status.uid': None,
                'confirm': True,
            }
        }
        response = self.client.delete(self.validation_statuses_url,
                                      data=data,
                                      format='json')

        self.assertEqual(response.status_code, status.HTTP_404_NOT_FOUND)

    def test_delete_submission_validation_statuses_other(self):
        self.asset.assign_perm(self.anotheruser, PERM_VALIDATE_SUBMISSIONS)
        self._log_in_as_another_user()
        data = {
            'payload': {
                'validation_status.uid': None,
                'confirm': True,
            }
        }
        response = self.client.delete(self.validation_statuses_url,
                                      data=data,
                                      format='json')

        self.assertEqual(response.status_code, status.HTTP_200_OK)
        count = self._deployment.calculated_submission_count(self.anotheruser)
        expected_response = {'detail': f'{count} submissions have been updated'}
        self.assertEqual(response.data, expected_response)

        # Ensure update worked.
        response = self.client.get(self.submissions_url)
        for submission in response.data['results']:
            self.assertEqual(submission['_validation_status'], {})

    def test_delete_submission_validation_statuses_anonymous(self):
        self.client.logout()
        data = {
            'payload': {
                'validation_status.uid': None,
                'confirm': True,
            }
        }
        response = self.client.delete(self.validation_statuses_url,
                                      data=data,
                                      format='json')

        self.assertEqual(response.status_code, status.HTTP_404_NOT_FOUND)

    def test_edit_all_submission_validation_statuses_owner(self):
        data = {
            'payload': {
                'validation_status.uid': 'validation_status_approved',
            }
        }
        response = self.client.patch(self.validation_statuses_url,
                                     data=data,
                                     format='json')
        # `confirm` must me send within payload (when all submissions are
        # modified). Otherwise, a ValidationError is raised
        self.assertEqual(response.status_code, status.HTTP_400_BAD_REQUEST)

        data['payload']['confirm'] = True
        response = self.client.patch(self.validation_statuses_url,
                                     data=data,
                                     format='json')
        self.assertEqual(response.status_code, status.HTTP_200_OK)
        count = self._deployment.calculated_submission_count(self.someuser)
        expected_response = {'detail': f'{count} submissions have been updated'}
        self.assertEqual(response.data, expected_response)

        # Ensure update worked.
        response = self.client.get(self.submissions_url)
        for submission in response.data['results']:
            validation_status = submission['_validation_status']
            self.assertEqual(validation_status['by_whom'], 'someuser')
            self.assertEqual(
                validation_status['uid'], data['payload']['validation_status.uid']
            )

    def test_edit_some_submission_validation_statuses_owner(self):
        submission_id = 1
        data = {
            'payload': {
                'validation_status.uid': 'validation_status_approved',
                'submission_ids': [submission_id]
            }
        }
        response = self.client.patch(self.validation_statuses_url,
                                     data=data,
                                     format='json')
        self.assertEqual(response.status_code, status.HTTP_200_OK)
        count = self._deployment.calculated_submission_count(
            self.someuser, submission_ids=[submission_id]
        )
        expected_response = {'detail': f'{count} submissions have been updated'}
        self.assertEqual(response.data, expected_response)

        # Ensure update worked.
        response = self.client.get(self.submissions_url)
        for submission in response.data['results']:
            validation_status = submission['_validation_status']
            if submission['_id'] == submission_id:
                self.assertEqual(validation_status['by_whom'], 'someuser')
                self.assertEqual(
                    validation_status['uid'],
                    data['payload']['validation_status.uid']
                )
            else:
                self.assertNotEqual(
                    validation_status['uid'],
                    data['payload']['validation_status.uid']
                )

    def test_edit_submission_validation_statuses_not_shared_other(self):
        self._log_in_as_another_user()
        data = {
            'payload': {
                'validation_status.uid': 'validation_status_approved',
                'confirm': True,
            }
        }
        response = self.client.patch(self.validation_statuses_url,
                                     data=data,
                                     format='json')
        self.assertEqual(response.status_code, status.HTTP_404_NOT_FOUND)

=======
        self.client.logout()
        response = self.client.delete(self.validation_status_url)
        self.assertEqual(response.status_code, status.HTTP_404_NOT_FOUND)

    def test_edit_submission_validation_status_owner(self):
        data = {
            'validation_status.uid': 'validation_status_not_approved'
        }
        response = self.client.patch(self.validation_status_url, data=data)
        self.assertEqual(response.status_code, status.HTTP_200_OK)

        # Ensure update worked.
        response = self.client.get(self.validation_status_url)
        self.assertEqual(response.status_code, status.HTTP_200_OK)
        self.assertEqual(response.data['by_whom'], 'someuser')
        self.assertEqual(response.data['uid'], data['validation_status.uid'])

    def test_edit_submission_validation_status_not_shared_other(self):
        self._log_in_as_another_user()
        response = self.client.patch(self.validation_status_url)
        self.assertEqual(response.status_code, status.HTTP_404_NOT_FOUND)

    def test_edit_submission_validation_status_other(self):
        self.asset.assign_perm(self.anotheruser, PERM_VALIDATE_SUBMISSIONS)
        self._log_in_as_another_user()
        data = {
            'validation_status.uid': 'validation_status_not_approved'
        }
        response = self.client.patch(self.validation_status_url, data=data)
        self.assertEqual(response.status_code, status.HTTP_200_OK)

        # Ensure update worked.
        response = self.client.get(self.validation_status_url)
        self.assertEqual(response.status_code, status.HTTP_200_OK)
        self.assertEqual(response.data['by_whom'], 'anotheruser')
        self.assertEqual(response.data['uid'], data['validation_status.uid'])

    def test_edit_submission_validation_status_anonymous(self):
        self.client.logout()
        response = self.client.patch(self.validation_status_url)
        self.assertEqual(response.status_code, status.HTTP_404_NOT_FOUND)

    def test_edit_submission_validation_status_with_partial_perms(self):
        self._log_in_as_another_user()
        partial_perms = {
            PERM_VALIDATE_SUBMISSIONS: [{'_submitted_by': self.someuser.username}]
        }
        # Allow anotheruser to validate someuser's data
        self.asset.assign_perm(self.anotheruser, PERM_PARTIAL_SUBMISSIONS,
                               partial_perms=partial_perms)
        data = {
            'validation_status.uid': 'validation_status_not_approved'
        }

        # Try first submission submitted by unknown
        submission = self.get_random_submission(self.asset.owner)
        url = (
            self._deployment.get_submission_validation_status_url(
                submission['_id']
            )
        )
        response = self.client.patch(url, data=data)
        self.assertEqual(response.status_code, status.HTTP_403_FORBIDDEN)

        # Try second submission submitted by someuser
        submission = self.get_random_submission(self.anotheruser)
        url = (
            self._deployment.get_submission_validation_status_url(
                submission['_id']
            )
        )
        response = self.client.patch(url, data=data)
        self.assertEqual(response.status_code, status.HTTP_200_OK)

        # Ensure update worked.
        response = self.client.get(url)
        self.assertEqual(response.status_code, status.HTTP_200_OK)
        self.assertEqual(response.data['by_whom'], 'anotheruser')
        self.assertEqual(response.data['uid'], data['validation_status.uid'])


class SubmissionValidationStatusesApiTests(BaseSubmissionTestCase):

    def setUp(self):
        super().setUp()
        for submission in self.submissions:
            submission['_validation_status']['uid'] = 'validation_status_not_approved'  # noqa
        self.asset.deployment.mock_submissions(self.submissions)
        self.validation_statuses_url = reverse(
            self._get_endpoint('submission-validation-statuses'),
            kwargs={'parent_lookup_asset': self.asset.uid, 'format': 'json'},
        )
        self.submissions_url = reverse(
            self._get_endpoint('submission-list'),
            kwargs={'parent_lookup_asset': self.asset.uid, 'format': 'json'},
        )

    def test_delete_all_submission_validation_statuses_owner(self):
        data = {
            'payload': {
                'validation_status.uid': None,
            }
        }
        response = self.client.delete(self.validation_statuses_url,
                                      data=data,
                                      format='json')
        # `confirm` must me send within payload (when all submissions are
        # modified). Otherwise, a ValidationError is raised
        self.assertEqual(response.status_code, status.HTTP_400_BAD_REQUEST)

        data['payload']['confirm'] = True
        response = self.client.delete(self.validation_statuses_url,
                                      data=data,
                                      format='json')
        self.assertEqual(response.status_code, status.HTTP_200_OK)
        count = self._deployment.calculated_submission_count(self.someuser)
        expected_response = {'detail': f'{count} submissions have been updated'}
        self.assertEqual(response.data, expected_response)

        # Ensure update worked.
        response = self.client.get(self.submissions_url)
        for submission in response.data['results']:
            self.assertEqual(submission['_validation_status'], {})

    def test_delete_some_submission_validation_statuses_owner(self):
        submission_id = 1
        data = {
            'payload': {
                'validation_status.uid': None,
                'submission_ids': [submission_id]
            }
        }
        response = self.client.delete(self.validation_statuses_url,
                                      data=data,
                                      format='json')
        self.assertEqual(response.status_code, status.HTTP_200_OK)
        count = self._deployment.calculated_submission_count(
            self.someuser, submission_ids=[submission_id]
        )
        expected_response = {'detail': f'{count} submissions have been updated'}
        self.assertEqual(response.data, expected_response)

        # Ensure update worked.
        response = self.client.get(self.submissions_url)
        for submission in response.data['results']:
            if submission['_id'] == submission_id:
                self.assertEqual(submission['_validation_status'], {})
            else:
                self.assertNotEqual(submission['_validation_status'], {})

        # TODO Test with `query` when Mockbackend support Mongo queries

    def test_delete_submission_validation_statuses_not_shared_other(self):
        self._log_in_as_another_user()
        data = {
            'payload': {
                'validation_status.uid': None,
                'confirm': True,
            }
        }
        response = self.client.delete(self.validation_statuses_url,
                                      data=data,
                                      format='json')

        self.assertEqual(response.status_code, status.HTTP_404_NOT_FOUND)

    def test_delete_submission_validation_statuses_other(self):
        self.asset.assign_perm(self.anotheruser, PERM_VALIDATE_SUBMISSIONS)
        self._log_in_as_another_user()
        data = {
            'payload': {
                'validation_status.uid': None,
                'confirm': True,
            }
        }
        response = self.client.delete(self.validation_statuses_url,
                                      data=data,
                                      format='json')

        self.assertEqual(response.status_code, status.HTTP_200_OK)
        count = self._deployment.calculated_submission_count(self.anotheruser)
        expected_response = {'detail': f'{count} submissions have been updated'}
        self.assertEqual(response.data, expected_response)

        # Ensure update worked.
        response = self.client.get(self.submissions_url)
        for submission in response.data['results']:
            self.assertEqual(submission['_validation_status'], {})

    def test_delete_submission_validation_statuses_anonymous(self):
        self.client.logout()
        data = {
            'payload': {
                'validation_status.uid': None,
                'confirm': True,
            }
        }
        response = self.client.delete(self.validation_statuses_url,
                                      data=data,
                                      format='json')

        self.assertEqual(response.status_code, status.HTTP_404_NOT_FOUND)

    def test_edit_all_submission_validation_statuses_owner(self):
        data = {
            'payload': {
                'validation_status.uid': 'validation_status_approved',
            }
        }
        response = self.client.patch(self.validation_statuses_url,
                                     data=data,
                                     format='json')
        # `confirm` must me send within payload (when all submissions are
        # modified). Otherwise, a ValidationError is raised
        self.assertEqual(response.status_code, status.HTTP_400_BAD_REQUEST)

        data['payload']['confirm'] = True
        response = self.client.patch(self.validation_statuses_url,
                                     data=data,
                                     format='json')
        self.assertEqual(response.status_code, status.HTTP_200_OK)
        count = self._deployment.calculated_submission_count(self.someuser)
        expected_response = {'detail': f'{count} submissions have been updated'}
        self.assertEqual(response.data, expected_response)

        # Ensure update worked.
        response = self.client.get(self.submissions_url)
        for submission in response.data['results']:
            validation_status = submission['_validation_status']
            self.assertEqual(validation_status['by_whom'], 'someuser')
            self.assertEqual(
                validation_status['uid'], data['payload']['validation_status.uid']
            )

    def test_edit_some_submission_validation_statuses_owner(self):
        submission_id = 1
        data = {
            'payload': {
                'validation_status.uid': 'validation_status_approved',
                'submission_ids': [submission_id]
            }
        }
        response = self.client.patch(self.validation_statuses_url,
                                     data=data,
                                     format='json')
        self.assertEqual(response.status_code, status.HTTP_200_OK)
        count = self._deployment.calculated_submission_count(
            self.someuser, submission_ids=[submission_id]
        )
        expected_response = {'detail': f'{count} submissions have been updated'}
        self.assertEqual(response.data, expected_response)

        # Ensure update worked.
        response = self.client.get(self.submissions_url)
        for submission in response.data['results']:
            validation_status = submission['_validation_status']
            if submission['_id'] == submission_id:
                self.assertEqual(validation_status['by_whom'], 'someuser')
                self.assertEqual(
                    validation_status['uid'],
                    data['payload']['validation_status.uid']
                )
            else:
                self.assertNotEqual(
                    validation_status['uid'],
                    data['payload']['validation_status.uid']
                )

    def test_edit_submission_validation_statuses_not_shared_other(self):
        self._log_in_as_another_user()
        data = {
            'payload': {
                'validation_status.uid': 'validation_status_approved',
                'confirm': True,
            }
        }
        response = self.client.patch(self.validation_statuses_url,
                                     data=data,
                                     format='json')
        self.assertEqual(response.status_code, status.HTTP_404_NOT_FOUND)

>>>>>>> dbb7b475
    def test_edit_submission_validation_statuses_other(self):
        self.asset.assign_perm(self.anotheruser, PERM_VALIDATE_SUBMISSIONS)
        self._log_in_as_another_user()
        data = {
            'payload': {
                'validation_status.uid': 'validation_status_approved',
                'confirm': True,
            }
        }
        response = self.client.patch(self.validation_statuses_url,
                                     data=data,
                                     format='json')

        self.assertEqual(response.status_code, status.HTTP_200_OK)
        count = self._deployment.calculated_submission_count(
            self.anotheruser)
        expected_response = {'detail': f'{count} submissions have been updated'}
        self.assertEqual(response.data, expected_response)

        # Ensure update worked.
        response = self.client.get(self.submissions_url)
        for submission in response.data['results']:
            validation_status = submission['_validation_status']
            self.assertEqual(validation_status['by_whom'], 'anotheruser')
            self.assertEqual(
                validation_status['uid'],
                data['payload']['validation_status.uid']
            )

    def test_edit_submission_validation_statuses_anonymous(self):
        self.client.logout()
        data = {
            'payload': {
                'validation_status.uid': 'validation_status_approved',
                'confirm': True,
            }
        }
        response = self.client.patch(self.validation_statuses_url,
                                     data=data,
                                     format='json')
        self.assertEqual(response.status_code, status.HTTP_404_NOT_FOUND)

    def test_edit_all_submission_validation_statuses_with_partial_perms(self):
        self._log_in_as_another_user()
        partial_perms = {
            PERM_VALIDATE_SUBMISSIONS: [
                {'_submitted_by': self.someuser.username}]
        }
        # Allow anotheruser to validate someuser's data
        self.asset.assign_perm(self.anotheruser, PERM_PARTIAL_SUBMISSIONS,
                               partial_perms=partial_perms)
        data = {
            'payload': {
                'validation_status.uid': 'validation_status_approved',
                'confirm': True,
            }
        }

        # Update all submissions anotheruser is allowed to edit
        response = self.client.patch(self.validation_statuses_url,
                                     data=data,
                                     format='json')
        self.assertEqual(response.status_code, status.HTTP_200_OK)

        count = self._deployment.calculated_submission_count(
            self.anotheruser)
        expected_response = {'detail': f'{count} submissions have been updated'}
        self.assertEqual(response.data, expected_response)

        # Get all submissions and ensure only submissions whose another is only
        # to edit are modified
        self.client.logout()
        self.client.login(username="someuser", password="someuser")
        response = self.client.get(self.submissions_url)
        for submission in response.data['results']:
            validation_status = submission['_validation_status']
            if submission['_submitted_by'] == 'someuser':
                self.assertEqual(validation_status['by_whom'], 'anotheruser')
                self.assertEqual(
                    validation_status['uid'],
                    data['payload']['validation_status.uid']
                )
            else:
                self.assertNotEqual(validation_status['by_whom'], 'anotheruser')
                self.assertNotEqual(
                    validation_status['uid'],
                    data['payload']['validation_status.uid']
                )

    def test_edit_some_submission_validation_statuses_with_partial_perms(self):
        self._log_in_as_another_user()
        partial_perms = {
            PERM_VALIDATE_SUBMISSIONS: [
                {'_submitted_by': self.someuser.username}]
        }
        # Allow anotheruser to validate someuser's data
        self.asset.assign_perm(self.anotheruser, PERM_PARTIAL_SUBMISSIONS,
                               partial_perms=partial_perms)

        random_submissions = self.get_random_submissions(self.asset.owner, 3)
        data = {
            'payload': {
                'validation_status.uid': 'validation_status_approved',
                'submission_ids': [
                    rs['_id'] for rs in random_submissions
                ]
            }
        }

        # Try first submission submitted by unknown
        response = self.client.patch(self.validation_statuses_url,
                                     data=data,
                                     format='json')
        self.assertEqual(response.status_code, status.HTTP_403_FORBIDDEN)

        # Try 2nd submission submitted by someuser
        random_submissions = self.get_random_submissions(self.anotheruser, 3)
        data['payload']['submission_ids'] = [
            rs['_id'] for rs in random_submissions
        ]
        response = self.client.patch(self.validation_statuses_url,
                                     data=data,
                                     format='json')
        self.assertEqual(response.status_code, status.HTTP_200_OK)

        count = self._deployment.calculated_submission_count(
            self.anotheruser, submission_ids=data['payload']['submission_ids'])
        expected_response = {'detail': f'{count} submissions have been updated'}
        self.assertEqual(response.data, expected_response)

        # Get all submissions and ensure only submissions whose another is only
        # to edit are modified
        self.client.logout()
        self.client.login(username="someuser", password="someuser")
        response = self.client.get(self.submissions_url)
        for submission in response.data['results']:
            validation_status = submission['_validation_status']
            if submission['_id'] in data['payload']['submission_ids']:
                self.assertEqual(validation_status['by_whom'], 'anotheruser')
                self.assertEqual(
                    validation_status['uid'],
                    data['payload']['validation_status.uid']
                )
            else:
                self.assertNotEqual(validation_status['by_whom'], 'anotheruser')
                self.assertNotEqual(
                    validation_status['uid'],
                    data['payload']['validation_status.uid']
                )

        # TODO Test with `query` when Mockbackend support Mongo queries


class SubmissionGeoJsonApiTests(BaseTestCase):

    fixtures = ["test_data"]

    URL_NAMESPACE = ROUTER_URL_NAMESPACE

    def setUp(self):
        self.client.login(username="someuser", password="someuser")
        self.someuser = User.objects.get(username="someuser")
        self.asset = a = Asset()
        a.name = 'Two points and one text'
        a.owner = self.someuser
        a.asset_type = 'survey'
        a.content = {'survey': [
            {'name': 'geo1', 'type': 'geopoint', 'label': 'Where were you?'},
            {'name': 'geo2', 'type': 'geopoint', 'label': 'Where are you?'},
            {'name': 'text', 'type': 'text', 'label': 'How are you?'},
        ]}
        a.save()
        a.deploy(backend='mock', active=True)
        a.save()

        v_uid = a.latest_deployed_version.uid
        self.submissions = [
            {
                '__version__': v_uid,
                'geo1': '10.11 10.12 10.13 10.14',
                'geo2': '10.21 10.22 10.23 10.24',
                'text': 'Tired',
            },
            {
                '__version__': v_uid,
                'geo1': '20.11 20.12 20.13 20.14',
                'geo2': '20.21 20.22 20.23 20.24',
                'text': 'Relieved',
            },
            {
                '__version__': v_uid,
                'geo1': '30.11 30.12 30.13 30.14',
                'geo2': '30.21 30.22 30.23 30.24',
                'text': 'Excited',
            },
        ]
        a.deployment.mock_submissions(self.submissions)
        a.deployment.set_namespace(self.URL_NAMESPACE)
        self.submission_list_url = a.deployment.submission_list_url

    def test_list_submissions_geojson_defaults(self):
        response = self.client.get(
            self.submission_list_url,
            {'format': 'geojson'}
        )
        expected_output = {
            'type': 'FeatureCollection',
            'name': 'Two points and one text',
            'features': [
                {
                    'type': 'Feature',
                    'geometry': {
                        'type': 'Point',
                        'coordinates': [10.12, 10.11, 10.13],
                    },
                    'properties': {'text': 'Tired'},
                },
                {
                    'type': 'Feature',
                    'geometry': {
                        'type': 'Point',
                        'coordinates': [20.12, 20.11, 20.13],
                    },
                    'properties': {'text': 'Relieved'},
                },
                {
                    'type': 'Feature',
                    'geometry': {
                        'type': 'Point',
                        'coordinates': [30.12, 30.11, 30.13],
                    },
                    'properties': {'text': 'Excited'},
                },
            ],
        }
        assert expected_output == json.loads(response.content)

    def test_list_submissions_geojson_other_geo_question(self):
        response = self.client.get(
            self.submission_list_url,
            {'format': 'geojson', 'geo_question_name': 'geo2'},
        )
        expected_output = {
            'name': 'Two points and one text',
            'type': 'FeatureCollection',
            'features': [
                {
                    'type': 'Feature',
                    'geometry': {
                        'coordinates': [10.22, 10.21, 10.23],
                        'type': 'Point',
                    },
                    'properties': {'text': 'Tired'},
                },
                {
                    'type': 'Feature',
                    'geometry': {
                        'coordinates': [20.22, 20.21, 20.23],
                        'type': 'Point',
                    },
                    'properties': {'text': 'Relieved'},
                },
                {
                    'type': 'Feature',
                    'geometry': {
                        'coordinates': [30.22, 30.21, 30.23],
                        'type': 'Point',
                    },
                    'properties': {'text': 'Excited'},
                },
            ],
        }
        assert expected_output == json.loads(response.content)<|MERGE_RESOLUTION|>--- conflicted
+++ resolved
@@ -93,11 +93,7 @@
                 '__version__': v_uid,
                 'q1': ''.join(random.choice(letters) for l in range(10)),
                 'q2': ''.join(random.choice(letters) for l in range(10)),
-<<<<<<< HEAD
                 'meta/instanceID': f'uuid:{uuid.uuid4()}',
-=======
-                'instanceID': f'uuid:{uuid.uuid4()}',
->>>>>>> dbb7b475
                 '_validation_status': {
                     'by_whom': 'someuser',
                     'timestamp': int(time.time()),
@@ -851,7 +847,6 @@
             self.submission_url, data=self.submitted_payload, format='json'
         )
         assert response.status_code == status.HTTP_403_FORBIDDEN
-<<<<<<< HEAD
 
         # Update someuser's submissions
         random_submissions = self.get_random_submissions(self.anotheruser, 3)
@@ -864,20 +859,6 @@
         assert response.status_code == status.HTTP_200_OK
         self._check_bulk_update(response)
 
-=======
-
-        # Update someuser's submissions
-        random_submissions = self.get_random_submissions(self.anotheruser, 3)
-        self.updated_submission_data['submission_ids'] = [
-            rs['_id'] for rs in random_submissions
-        ]
-        response = self.client.patch(
-            self.submission_url, data=self.submitted_payload, format='json'
-        )
-        assert response.status_code == status.HTTP_200_OK
-        self._check_bulk_update(response)
-
->>>>>>> dbb7b475
 
 class SubmissionValidationStatusApiTests(BaseSubmissionTestCase):
 
@@ -938,7 +919,6 @@
         self.assertEqual(response.data, {})
 
     def test_delete_submission_validation_status_anonymous(self):
-<<<<<<< HEAD
         self.client.logout()
         response = self.client.delete(self.validation_status_url)
         self.assertEqual(response.status_code, status.HTTP_404_NOT_FOUND)
@@ -1220,289 +1200,6 @@
                                      format='json')
         self.assertEqual(response.status_code, status.HTTP_404_NOT_FOUND)
 
-=======
-        self.client.logout()
-        response = self.client.delete(self.validation_status_url)
-        self.assertEqual(response.status_code, status.HTTP_404_NOT_FOUND)
-
-    def test_edit_submission_validation_status_owner(self):
-        data = {
-            'validation_status.uid': 'validation_status_not_approved'
-        }
-        response = self.client.patch(self.validation_status_url, data=data)
-        self.assertEqual(response.status_code, status.HTTP_200_OK)
-
-        # Ensure update worked.
-        response = self.client.get(self.validation_status_url)
-        self.assertEqual(response.status_code, status.HTTP_200_OK)
-        self.assertEqual(response.data['by_whom'], 'someuser')
-        self.assertEqual(response.data['uid'], data['validation_status.uid'])
-
-    def test_edit_submission_validation_status_not_shared_other(self):
-        self._log_in_as_another_user()
-        response = self.client.patch(self.validation_status_url)
-        self.assertEqual(response.status_code, status.HTTP_404_NOT_FOUND)
-
-    def test_edit_submission_validation_status_other(self):
-        self.asset.assign_perm(self.anotheruser, PERM_VALIDATE_SUBMISSIONS)
-        self._log_in_as_another_user()
-        data = {
-            'validation_status.uid': 'validation_status_not_approved'
-        }
-        response = self.client.patch(self.validation_status_url, data=data)
-        self.assertEqual(response.status_code, status.HTTP_200_OK)
-
-        # Ensure update worked.
-        response = self.client.get(self.validation_status_url)
-        self.assertEqual(response.status_code, status.HTTP_200_OK)
-        self.assertEqual(response.data['by_whom'], 'anotheruser')
-        self.assertEqual(response.data['uid'], data['validation_status.uid'])
-
-    def test_edit_submission_validation_status_anonymous(self):
-        self.client.logout()
-        response = self.client.patch(self.validation_status_url)
-        self.assertEqual(response.status_code, status.HTTP_404_NOT_FOUND)
-
-    def test_edit_submission_validation_status_with_partial_perms(self):
-        self._log_in_as_another_user()
-        partial_perms = {
-            PERM_VALIDATE_SUBMISSIONS: [{'_submitted_by': self.someuser.username}]
-        }
-        # Allow anotheruser to validate someuser's data
-        self.asset.assign_perm(self.anotheruser, PERM_PARTIAL_SUBMISSIONS,
-                               partial_perms=partial_perms)
-        data = {
-            'validation_status.uid': 'validation_status_not_approved'
-        }
-
-        # Try first submission submitted by unknown
-        submission = self.get_random_submission(self.asset.owner)
-        url = (
-            self._deployment.get_submission_validation_status_url(
-                submission['_id']
-            )
-        )
-        response = self.client.patch(url, data=data)
-        self.assertEqual(response.status_code, status.HTTP_403_FORBIDDEN)
-
-        # Try second submission submitted by someuser
-        submission = self.get_random_submission(self.anotheruser)
-        url = (
-            self._deployment.get_submission_validation_status_url(
-                submission['_id']
-            )
-        )
-        response = self.client.patch(url, data=data)
-        self.assertEqual(response.status_code, status.HTTP_200_OK)
-
-        # Ensure update worked.
-        response = self.client.get(url)
-        self.assertEqual(response.status_code, status.HTTP_200_OK)
-        self.assertEqual(response.data['by_whom'], 'anotheruser')
-        self.assertEqual(response.data['uid'], data['validation_status.uid'])
-
-
-class SubmissionValidationStatusesApiTests(BaseSubmissionTestCase):
-
-    def setUp(self):
-        super().setUp()
-        for submission in self.submissions:
-            submission['_validation_status']['uid'] = 'validation_status_not_approved'  # noqa
-        self.asset.deployment.mock_submissions(self.submissions)
-        self.validation_statuses_url = reverse(
-            self._get_endpoint('submission-validation-statuses'),
-            kwargs={'parent_lookup_asset': self.asset.uid, 'format': 'json'},
-        )
-        self.submissions_url = reverse(
-            self._get_endpoint('submission-list'),
-            kwargs={'parent_lookup_asset': self.asset.uid, 'format': 'json'},
-        )
-
-    def test_delete_all_submission_validation_statuses_owner(self):
-        data = {
-            'payload': {
-                'validation_status.uid': None,
-            }
-        }
-        response = self.client.delete(self.validation_statuses_url,
-                                      data=data,
-                                      format='json')
-        # `confirm` must me send within payload (when all submissions are
-        # modified). Otherwise, a ValidationError is raised
-        self.assertEqual(response.status_code, status.HTTP_400_BAD_REQUEST)
-
-        data['payload']['confirm'] = True
-        response = self.client.delete(self.validation_statuses_url,
-                                      data=data,
-                                      format='json')
-        self.assertEqual(response.status_code, status.HTTP_200_OK)
-        count = self._deployment.calculated_submission_count(self.someuser)
-        expected_response = {'detail': f'{count} submissions have been updated'}
-        self.assertEqual(response.data, expected_response)
-
-        # Ensure update worked.
-        response = self.client.get(self.submissions_url)
-        for submission in response.data['results']:
-            self.assertEqual(submission['_validation_status'], {})
-
-    def test_delete_some_submission_validation_statuses_owner(self):
-        submission_id = 1
-        data = {
-            'payload': {
-                'validation_status.uid': None,
-                'submission_ids': [submission_id]
-            }
-        }
-        response = self.client.delete(self.validation_statuses_url,
-                                      data=data,
-                                      format='json')
-        self.assertEqual(response.status_code, status.HTTP_200_OK)
-        count = self._deployment.calculated_submission_count(
-            self.someuser, submission_ids=[submission_id]
-        )
-        expected_response = {'detail': f'{count} submissions have been updated'}
-        self.assertEqual(response.data, expected_response)
-
-        # Ensure update worked.
-        response = self.client.get(self.submissions_url)
-        for submission in response.data['results']:
-            if submission['_id'] == submission_id:
-                self.assertEqual(submission['_validation_status'], {})
-            else:
-                self.assertNotEqual(submission['_validation_status'], {})
-
-        # TODO Test with `query` when Mockbackend support Mongo queries
-
-    def test_delete_submission_validation_statuses_not_shared_other(self):
-        self._log_in_as_another_user()
-        data = {
-            'payload': {
-                'validation_status.uid': None,
-                'confirm': True,
-            }
-        }
-        response = self.client.delete(self.validation_statuses_url,
-                                      data=data,
-                                      format='json')
-
-        self.assertEqual(response.status_code, status.HTTP_404_NOT_FOUND)
-
-    def test_delete_submission_validation_statuses_other(self):
-        self.asset.assign_perm(self.anotheruser, PERM_VALIDATE_SUBMISSIONS)
-        self._log_in_as_another_user()
-        data = {
-            'payload': {
-                'validation_status.uid': None,
-                'confirm': True,
-            }
-        }
-        response = self.client.delete(self.validation_statuses_url,
-                                      data=data,
-                                      format='json')
-
-        self.assertEqual(response.status_code, status.HTTP_200_OK)
-        count = self._deployment.calculated_submission_count(self.anotheruser)
-        expected_response = {'detail': f'{count} submissions have been updated'}
-        self.assertEqual(response.data, expected_response)
-
-        # Ensure update worked.
-        response = self.client.get(self.submissions_url)
-        for submission in response.data['results']:
-            self.assertEqual(submission['_validation_status'], {})
-
-    def test_delete_submission_validation_statuses_anonymous(self):
-        self.client.logout()
-        data = {
-            'payload': {
-                'validation_status.uid': None,
-                'confirm': True,
-            }
-        }
-        response = self.client.delete(self.validation_statuses_url,
-                                      data=data,
-                                      format='json')
-
-        self.assertEqual(response.status_code, status.HTTP_404_NOT_FOUND)
-
-    def test_edit_all_submission_validation_statuses_owner(self):
-        data = {
-            'payload': {
-                'validation_status.uid': 'validation_status_approved',
-            }
-        }
-        response = self.client.patch(self.validation_statuses_url,
-                                     data=data,
-                                     format='json')
-        # `confirm` must me send within payload (when all submissions are
-        # modified). Otherwise, a ValidationError is raised
-        self.assertEqual(response.status_code, status.HTTP_400_BAD_REQUEST)
-
-        data['payload']['confirm'] = True
-        response = self.client.patch(self.validation_statuses_url,
-                                     data=data,
-                                     format='json')
-        self.assertEqual(response.status_code, status.HTTP_200_OK)
-        count = self._deployment.calculated_submission_count(self.someuser)
-        expected_response = {'detail': f'{count} submissions have been updated'}
-        self.assertEqual(response.data, expected_response)
-
-        # Ensure update worked.
-        response = self.client.get(self.submissions_url)
-        for submission in response.data['results']:
-            validation_status = submission['_validation_status']
-            self.assertEqual(validation_status['by_whom'], 'someuser')
-            self.assertEqual(
-                validation_status['uid'], data['payload']['validation_status.uid']
-            )
-
-    def test_edit_some_submission_validation_statuses_owner(self):
-        submission_id = 1
-        data = {
-            'payload': {
-                'validation_status.uid': 'validation_status_approved',
-                'submission_ids': [submission_id]
-            }
-        }
-        response = self.client.patch(self.validation_statuses_url,
-                                     data=data,
-                                     format='json')
-        self.assertEqual(response.status_code, status.HTTP_200_OK)
-        count = self._deployment.calculated_submission_count(
-            self.someuser, submission_ids=[submission_id]
-        )
-        expected_response = {'detail': f'{count} submissions have been updated'}
-        self.assertEqual(response.data, expected_response)
-
-        # Ensure update worked.
-        response = self.client.get(self.submissions_url)
-        for submission in response.data['results']:
-            validation_status = submission['_validation_status']
-            if submission['_id'] == submission_id:
-                self.assertEqual(validation_status['by_whom'], 'someuser')
-                self.assertEqual(
-                    validation_status['uid'],
-                    data['payload']['validation_status.uid']
-                )
-            else:
-                self.assertNotEqual(
-                    validation_status['uid'],
-                    data['payload']['validation_status.uid']
-                )
-
-    def test_edit_submission_validation_statuses_not_shared_other(self):
-        self._log_in_as_another_user()
-        data = {
-            'payload': {
-                'validation_status.uid': 'validation_status_approved',
-                'confirm': True,
-            }
-        }
-        response = self.client.patch(self.validation_statuses_url,
-                                     data=data,
-                                     format='json')
-        self.assertEqual(response.status_code, status.HTTP_404_NOT_FOUND)
-
->>>>>>> dbb7b475
     def test_edit_submission_validation_statuses_other(self):
         self.asset.assign_perm(self.anotheruser, PERM_VALIDATE_SUBMISSIONS)
         self._log_in_as_another_user()
