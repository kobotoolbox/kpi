--- conflicted
+++ resolved
@@ -637,9 +637,7 @@
             'submission-enketo-view',
             kwargs={
                 'parent_lookup_asset': self.asset.uid,
-                'pk': self.submission.get(
-                    self.asset.deployment.SUBMISSION_ID_FIELDNAME
-                ),
+                'pk': self.submission['_id'],
                 'action': 'view'
             },
         )
@@ -649,8 +647,7 @@
         assert response.status_code == status.HTTP_200_OK
 
         expected_response = {
-            'url': 'http://server.mock/enketo/{}'.format(self.submission.get(
-                self.asset.deployment.SUBMISSION_ID_FIELDNAME))
+            'url': 'http://server.mock/enketo/{}'.format(self.submission['_id'])
         }
         assert response.data == expected_response
 
@@ -736,16 +733,12 @@
         )
 
     def _check_duplicate(self, response, submission: dict = None):
-<<<<<<< HEAD
-        submission = submission if submission else self.submission
-=======
         """
         Given `submission`, the source submission, and `response`, as returned
         by a request to duplicate `submission`, verify that the new, duplicate
         submission has the expected attributes
         """
-        submission = submission if submission else self.submissions[0]
->>>>>>> fc4e460a
+        submission = submission if submission else self.submission
         duplicate_submission = response.data
 
         expected_next_id = max((sub['_id'] for sub in self.submissions)) + 1
