--- conflicted
+++ resolved
@@ -18,11 +18,7 @@
 from django_digest.test import Client as DigestClient
 from rest_framework import status
 
-<<<<<<< HEAD
-
-=======
 from kobo.apps.audit_log.models import AuditLog
->>>>>>> b0c3feb3
 from kpi.constants import (
     PERM_CHANGE_ASSET,
     PERM_ADD_SUBMISSIONS,
