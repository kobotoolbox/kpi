--- conflicted
+++ resolved
@@ -337,7 +337,6 @@
         drf_response = self.__prepare_as_drf_response_signature(kc_response)
         return drf_response
 
-<<<<<<< HEAD
     def duplicate_submission(
         self, submission_id: int, user: 'settings.AUTH_USER_MODEL'
     ) -> dict:
@@ -346,20 +345,6 @@
         with the given `submission_id` is duplicated and the `start`, `end` and
         `instanceID` parameters of the submission are reset before being posted
         to KoBoCAT.
-=======
-        # Parse the response
-        try:
-            json_response = response.json()
-        except ValueError as e:
-            # Unparseable KC API output
-            # TODO: clarify that the user cannot correct this
-            logging.error('KoBoCAT returned invalid JSON',
-                          extra={'kc_response': response.content})
-            raise KobocatDeploymentException(
-                detail=_('Could not parse KoBoCAT response'),
-                response=response
-            )
->>>>>>> 6b653727
 
         Returns a dict with message response from KoBoCAT and uuid of created
         submission if successful
@@ -1392,8 +1377,12 @@
         except ValueError as e:
             # Unparseable KC API output
             # TODO: clarify that the user cannot correct this
+            logging.error('KoBoCAT returned invalid JSON',
+                          extra={'kc_response': response.content})
             raise KobocatDeploymentException(
-                detail=str(e), response=response)
+                detail=_('Could not parse KoBoCAT response'),
+                response=response
+            )
 
         # Check for failure
         if (
