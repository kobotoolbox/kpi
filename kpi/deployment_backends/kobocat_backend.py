# coding: utf-8

import copy
import io
import json
import posixpath
import re
import uuid
from collections import defaultdict
from datetime import datetime
from typing import Generator, Optional, Union
from urllib.parse import urlparse
from xml.etree import ElementTree as ET

try:
    from zoneinfo import ZoneInfo
except ImportError:
    from backports.zoneinfo import ZoneInfo

import requests
from django.conf import settings
from django.core.exceptions import ImproperlyConfigured
from lxml import etree
from django.core.files import File
from django.db.models.query import QuerySet
from django.utils import timezone
from django.utils.translation import gettext_lazy as t
from kobo_service_account.utils import get_request_headers
from rest_framework import status
from rest_framework.reverse import reverse

from kpi.constants import (
    SUBMISSION_FORMAT_TYPE_JSON,
    SUBMISSION_FORMAT_TYPE_XML,
    PERM_FROM_KC_ONLY,
    PERM_CHANGE_SUBMISSIONS,
    PERM_DELETE_SUBMISSIONS,
    PERM_VALIDATE_SUBMISSIONS,
)
from kpi.exceptions import (
    AttachmentNotFoundException,
    InvalidXPathException,
    SubmissionIntegrityError,
    SubmissionNotFoundException,
    XPathNotFoundException,
)
from kpi.interfaces.sync_backend_media import SyncBackendMediaInterface
from kpi.models.asset_file import AssetFile
from kpi.models.object_permission import ObjectPermission
from kpi.models.paired_data import PairedData
from kpi.utils.log import logging
from kpi.utils.mongo_helper import MongoHelper
from kpi.utils.permissions import is_user_anonymous
from kpi.utils.xml import edit_submission_xml
from .base_backend import BaseDeploymentBackend
from .kc_access.shadow_models import (
    KobocatXForm,
    ReadOnlyKobocatAttachment,
    ReadOnlyKobocatInstance,
    ReadOnlyKobocatMonthlyXFormSubmissionCounter,
)
from .kc_access.utils import (
    assign_applicable_kc_permissions,
<<<<<<< HEAD
    instance_count,
    last_submission_time,
    kc_transaction_atomic,
=======
    last_submission_time
>>>>>>> 3fcd3d0c
)
from ..exceptions import (
    BadFormatException,
    KobocatBulkUpdateSubmissionsClientException,
    KobocatDeploymentException,
    KobocatDuplicateSubmissionException,
)


class KobocatDeploymentBackend(BaseDeploymentBackend):
    """
    Used to deploy a project into KoBoCAT. Stores the project identifiers in the
    `self.asset._deployment_data` models.JSONField (referred as "deployment data")
    """

    PROTECTED_XML_FIELDS = [
        '__version__',
        'formhub',
        'meta',
    ]

    SYNCED_DATA_FILE_TYPES = {
        AssetFile.FORM_MEDIA: 'media',
        AssetFile.PAIRED_DATA: 'paired_data',
    }

    @property
    def attachment_storage_bytes(self):
        return self.xform.attachment_storage_bytes

    def bulk_assign_mapped_perms(self):
        """
        Bulk assign all KoBoCAT permissions related to KPI permissions.
        Useful to assign permissions retroactively upon deployment.
        Beware: it only adds permissions, it does not remove or sync permissions.
        """
        users_with_perms = self.asset.get_users_with_perms(attach_perms=True)

        # if only the owner has permissions, no need to go further
        if len(users_with_perms) == 1 and \
                list(users_with_perms)[0].id == self.asset.owner_id:
            return

        with kc_transaction_atomic():
            for user, perms in users_with_perms.items():
                if user.id == self.asset.owner_id:
                    continue
                assign_applicable_kc_permissions(self.asset, user, perms)

    def bulk_update_submissions(
        self, data: dict, user: 'auth.User'
    ) -> dict:
        """
        Allows for bulk updating of submissions proxied through KoBoCAT. A
        `deprecatedID` for each submission is given the previous value of
        `instanceID` and `instanceID` receives an updated uuid. For each key
        and value within `request_data`, either a new element is created on the
        submission's XML tree, or the existing value is replaced by the updated
        value.

        Args:
            data (dict): must contain a list of `submission_ids` and at
                least one other key:value field for updating the submissions
            user (User)

        Returns:
            dict: formatted dict to be passed to a Response object
        """
        submission_ids = self.validate_access_with_partial_perms(
            user=user,
            perm=PERM_CHANGE_SUBMISSIONS,
            submission_ids=data['submission_ids'],
            query=data['query'],
        )

        # If `submission_ids` is not empty, user has partial permissions.
        # Otherwise, they have have full access.
        if submission_ids:
            partial_perms = True
            # Reset query, because all the submission ids have been already
            # retrieve
            data['query'] = {}
        else:
            partial_perms = False
            submission_ids = data['submission_ids']

        submissions = self.get_submissions(
            user=user,
            format_type=SUBMISSION_FORMAT_TYPE_XML,
            submission_ids=submission_ids,
            query=data['query'],
        )

        if not self.current_submission_count:
            raise KobocatBulkUpdateSubmissionsClientException(
                detail=t('No submissions match the given `submission_ids`')
            )

        update_data = self.__prepare_bulk_update_data(data['data'])
        kc_responses = []
        for submission in submissions:
            xml_parsed = etree.fromstring(submission)

            _uuid, uuid_formatted = self.generate_new_instance_id()

            # Updating xml fields for submission. In order to update an existing
            # submission, the current `instanceID` must be moved to the value
            # for `deprecatedID`.
            instance_id = xml_parsed.find('meta/instanceID')
            # If the submission has been edited before, it will already contain
            # a deprecatedID element - otherwise create a new element
            deprecated_id = xml_parsed.find('meta/deprecatedID')
            deprecated_id_or_new = (
                deprecated_id
                if deprecated_id is not None
                else etree.SubElement(xml_parsed.find('meta'), 'deprecatedID')
            )
            deprecated_id_or_new.text = instance_id.text
            instance_id.text = uuid_formatted

            # If the form has been updated with new fields and earlier
            # submissions have been selected as part of the bulk update,
            # a new element has to be created before a value can be set.
            # However, with this new power, arbitrary fields can be added
            # to the XML tree through the API.
            for path, value in update_data.items():
                edit_submission_xml(xml_parsed, path, value)

            # TODO: Might be worth refactoring this as it is also used when
            # duplicating a submission
            file_tuple = (_uuid, io.BytesIO(etree.tostring(xml_parsed)))
            files = {'xml_submission_file': file_tuple}
            # `POST` is required by OpenRosa spec https://docs.getodk.org/openrosa-form-submission
            kc_request = requests.Request(
                method='POST',
                url=self.submission_url,
                files=files,
            )
            kc_response = self.__kobocat_proxy_request(
                kc_request, user=user
            )

            kc_responses.append(
                {
                    'uuid': _uuid,
                    'response': kc_response,
                }
            )

        return self.__prepare_bulk_update_response(kc_responses)

    def calculated_submission_count(self, user: 'auth.User', **kwargs) -> int:
        params = self.validate_submission_list_params(
            user, validate_count=True, **kwargs
        )
        return MongoHelper.get_count(self.mongo_userform_id, **params)

    @property
    def current_month_submission_count(self):
        today = timezone.now().date()
        try:
            monthly_counter = (
                ReadOnlyKobocatMonthlyXFormSubmissionCounter.objects.only(
                    'counter'
                ).get(
                    xform_id=self.xform_id,
                    year=today.year,
                    month=today.month,
                )
            )
        except ReadOnlyKobocatMonthlyXFormSubmissionCounter.DoesNotExist:
            return 0
        else:
            return monthly_counter.counter

    def connect(self, identifier=None, active=False):
        """
        `POST` initial survey content to KoBoCAT and create a new project.
        Store results in deployment data.
        """
        # If no identifier was provided, construct one using
        # `settings.KOBOCAT_URL` and the uid of the asset
        if not identifier:
            # Use the external URL here; the internal URL will be substituted
            # in when appropriate
            if not settings.KOBOCAT_URL or not settings.KOBOCAT_INTERNAL_URL:
                raise ImproperlyConfigured(
                    'Both KOBOCAT_URL and KOBOCAT_INTERNAL_URL must be '
                    'configured before using KobocatDeploymentBackend'
                )
            kc_server = settings.KOBOCAT_URL
            username = self.asset.owner.username
            id_string = self.asset.uid
            identifier = '{server}/{username}/forms/{id_string}'.format(
                server=kc_server,
                username=username,
                id_string=id_string,
            )
        else:
            # Parse the provided identifier, which is expected to follow the
            # format http://kobocat_server/username/forms/id_string
            kc_server, kc_path = self.__parse_identifier(identifier)
            path_head, path_tail = posixpath.split(kc_path)
            id_string = path_tail
            path_head, path_tail = posixpath.split(path_head)
            if path_tail != 'forms':
                raise Exception('The identifier is not properly formatted.')
            path_head, path_tail = posixpath.split(path_head)
            if path_tail != self.asset.owner.username:
                raise Exception(
                    'The username in the identifier does not match the owner '
                    'of this asset.'
                )
            if path_head != '/':
                raise Exception('The identifier is not properly formatted.')

        url = self.external_to_internal_url('{}/api/v1/forms'.format(kc_server))
        xlsx_io = self.asset.to_xlsx_io(
            versioned=True, append={
                'settings': {
                    'id_string': id_string,
                    'form_title': self.asset.name,
                }
            }
        )

        # Payload contains `kpi_asset_uid` and `has_kpi_hook` for two reasons:
        # - KC `XForm`'s `id_string` can be different than `Asset`'s `uid`, then
        #   we can't rely on it to find its related `Asset`.
        # - Removing, renaming `has_kpi_hook` will force PostgreSQL to rewrite
        #   every record of `logger_xform`. It can be also used to filter
        #   queries as it is faster to query a boolean than string.
        payload = {
            'downloadable': active,
            'has_kpi_hook': self.asset.has_active_hooks,
            'kpi_asset_uid': self.asset.uid
        }
        files = {'xls_file': ('{}.xlsx'.format(id_string), xlsx_io)}
        json_response = self._kobocat_request(
            'POST', url, data=payload, files=files)
        self.store_data({
            'backend': 'kobocat',
            'identifier': self.internal_to_external_url(identifier),
            'active': json_response['downloadable'],
            'backend_response': json_response,
            'version': self.asset.version_id,
        })

    @staticmethod
    def format_openrosa_datetime(dt: Optional[datetime] = None) -> str:
        """
        Format a given datetime object or generate a new timestamp matching the
        OpenRosa datetime formatting
        """
        if dt is None:
            dt = datetime.now(tz=ZoneInfo('UTC'))

        # Awkward check, but it's prescribed by
        # https://docs.python.org/3/library/datetime.html#determining-if-an-object-is-aware-or-naive
        if dt.tzinfo is None or dt.tzinfo.utcoffset(None) is None:
            raise ValueError('An offset-aware datetime is required')
        return dt.isoformat('T', 'milliseconds')

    def delete(self):
        """
        WARNING! Deletes all submitted data!
        """
        url = self.external_to_internal_url(self.backend_response['url'])
        try:
            self._kobocat_request('DELETE', url)
        except KobocatDeploymentException as e:
            if (
                hasattr(e, 'response')
                and e.response.status_code == status.HTTP_404_NOT_FOUND
            ):
                # The KC project is already gone!
                pass
            else:
                raise
        super().delete()

    def delete_submission(self, submission_id: int, user: 'auth.User') -> dict:
        """
        Delete a submission through KoBoCAT proxy

        It returns a dictionary which can used as Response object arguments
        """

        self.validate_access_with_partial_perms(
            user=user,
            perm=PERM_DELETE_SUBMISSIONS,
            submission_ids=[submission_id]
        )

        kc_url = self.get_submission_detail_url(submission_id)
        kc_request = requests.Request(method='DELETE', url=kc_url)
        kc_response = self.__kobocat_proxy_request(kc_request, user)

        return self.__prepare_as_drf_response_signature(kc_response)

    def delete_submissions(self, data: dict, user: 'auth.User') -> dict:
        """
        Bulk delete provided submissions through KoBoCAT proxy,
        authenticated by `user`'s API token.

        `data` should contains the submission ids or the query to get the subset
        of submissions to delete
        Example:
             {"submission_ids": [1, 2, 3]}
             or
             {"query": {"Question": "response"}
        """

        submission_ids = self.validate_access_with_partial_perms(
            user=user,
            perm=PERM_DELETE_SUBMISSIONS,
            submission_ids=data['submission_ids'],
            query=data['query'],
        )

        # If `submission_ids` is not empty, user has partial permissions.
        # Otherwise, they have have full access.
        if submission_ids:
            # Remove query from `data` because all the submission ids have been
            # already retrieved
            data.pop('query', None)
            data['submission_ids'] = submission_ids

        kc_url = self.submission_list_url
        kc_request = requests.Request(method='DELETE', url=kc_url, json=data)
        kc_response = self.__kobocat_proxy_request(kc_request, user)

        return self.__prepare_as_drf_response_signature(kc_response)

    def duplicate_submission(
        self, submission_id: int, user: 'auth.User'
    ) -> dict:
        """
        Duplicates a single submission proxied through KoBoCAT. The submission
        with the given `submission_id` is duplicated and the `start`, `end` and
        `instanceID` parameters of the submission are reset before being posted
        to KoBoCAT.

        Returns a dict with message response from KoBoCAT and uuid of created
        submission if successful

        """

        self.validate_access_with_partial_perms(
            user=user,
            perm=PERM_CHANGE_SUBMISSIONS,
            submission_ids=[submission_id],
        )

        submission = self.get_submission(
            submission_id,
            user=user,
            format_type=SUBMISSION_FORMAT_TYPE_XML,
        )

        # parse XML string to ET object
        xml_parsed = ET.fromstring(submission)

        # attempt to update XML fields for duplicate submission. Note that
        # `start` and `end` are not guaranteed to be included in the XML object
        _uuid, uuid_formatted = self.generate_new_instance_id()
        date_formatted = self.format_openrosa_datetime()
        for date_field in ('start', 'end'):
            element = xml_parsed.find(date_field)
            # Even if the element is found, `bool(element)` is `False`. How
            # very un-Pythonic!
            if element is not None:
                element.text = date_formatted
        # Rely on `meta/instanceID` being present. If it's absent, something is
        # fishy enough to warrant raising an exception instead of continuing
        # silently
        xml_parsed.find('meta/instanceID').text = uuid_formatted

        file_tuple = (_uuid, io.BytesIO(ET.tostring(xml_parsed)))
        files = {'xml_submission_file': file_tuple}
        kc_request = requests.Request(
            method='POST', url=self.submission_url, files=files
        )
        kc_response = self.__kobocat_proxy_request(
            kc_request, user=user
        )

        if kc_response.status_code == status.HTTP_201_CREATED:
            return next(self.get_submissions(user, query={'_uuid': _uuid}))
        else:
            raise KobocatDuplicateSubmissionException

    def edit_submission(
        self, xml_submission_file: File, user: 'auth.User', attachments: dict = None
    ):
        """
        Edit a submission through KoBoCAT proxy on behalf of `user`.
        Attachments can be uploaded by passing a dictionary (name, File object)

        The returned Response should be in XML (expected format by Enketo Express)
        """
        submission_xml = xml_submission_file.read()
        try:
            xml_root = ET.fromstring(submission_xml)
        except ET.ParseError:
            raise SubmissionIntegrityError(
                t('Your submission XML is malformed.')
            )
        try:
            deprecated_uuid = xml_root.find('.//meta/deprecatedID').text
            xform_uuid = xml_root.find('.//formhub/uuid').text
        except AttributeError:
            raise SubmissionIntegrityError(
                t('Your submission XML is missing critical elements.')
            )
        # Remove UUID prefix
        deprecated_uuid = deprecated_uuid[len('uuid:'):]
        try:
            instance = ReadOnlyKobocatInstance.objects.get(
                uuid=deprecated_uuid,
                xform__uuid=xform_uuid,
                xform__kpi_asset_uid=self.asset.uid,
            )
        except ReadOnlyKobocatInstance.DoesNotExist:
            raise SubmissionIntegrityError(
                t(
                    'The submission you attempted to edit could not be found, '
                    'or you do not have access to it.'
                )
            )

        # Validate write access for users with partial permissions
        self.validate_access_with_partial_perms(
            user=user,
            perm=PERM_CHANGE_SUBMISSIONS,
            submission_ids=[instance.pk]
        )

        # Set the In-Memory file’s current position to 0 before passing it to
        # Request.
        xml_submission_file.seek(0)
        files = {'xml_submission_file': xml_submission_file}

        # Combine all files altogether
        if attachments:
            files.update(attachments)

        kc_request = requests.Request(
            method='POST', url=self.submission_url, files=files
        )
        kc_response = self.__kobocat_proxy_request(kc_request, user)
        return self.__prepare_as_drf_response_signature(
            kc_response, expected_response_format='xml'
        )

    @staticmethod
    def external_to_internal_url(url):
        """
        Replace the value of `settings.KOBOCAT_URL` with that of
        `settings.KOBOCAT_INTERNAL_URL` when it appears at the beginning of
        `url`
        """
        return re.sub(
            pattern='^{}'.format(re.escape(settings.KOBOCAT_URL)),
            repl=settings.KOBOCAT_INTERNAL_URL,
            string=url
        )

    @staticmethod
    def generate_new_instance_id() -> (str, str):
        """
        Returns:
            - Generated uuid
            - Formatted uuid for OpenRosa xml
        """
        _uuid = str(uuid.uuid4())
        return _uuid, f'uuid:{_uuid}'

    def get_attachment(
        self,
        submission_id_or_uuid: Union[int, str],
        user: 'auth.User',
        attachment_id: Optional[int] = None,
        xpath: Optional[str] = None,
    ) -> ReadOnlyKobocatAttachment:
        """
        Return an object which can be retrieved by its primary key or by XPath.
        An exception is raised when the submission or the attachment is not found.
        """
        try:
            submission_id_or_uuid = int(submission_id_or_uuid)
        except ValueError:
            if not re.match(
                r'[a-z\d]{8}-([a-z\d]{4}-){3}[a-z\d]{12}', submission_id_or_uuid
            ):
                raise SubmissionNotFoundException

            # Get first occurrence of the `get_submissions()` generator.
            try:
                submission_xml = next(
                    self.get_submissions(
                        user,
                        format_type=SUBMISSION_FORMAT_TYPE_XML,
                        query={'_uuid': submission_id_or_uuid},
                    )
                )
            except StopIteration:
                raise SubmissionNotFoundException
            django_orm_filter = 'instance__uuid'

        else:
            submission_xml = self.get_submission(
                submission_id_or_uuid, user, format_type=SUBMISSION_FORMAT_TYPE_XML
            )
            django_orm_filter = 'instance_id'
            if not submission_xml:
                raise SubmissionNotFoundException

        if xpath:
            submission_tree = ET.ElementTree(ET.fromstring(submission_xml))

            try:
                element = submission_tree.find(xpath)
            except KeyError:
                raise InvalidXPathException

            try:
                attachment_filename = element.text
            except AttributeError:
                raise XPathNotFoundException

            filters = {
                # TODO: hide attachments that were deleted or replaced; see
                # kobotoolbox/kobocat#792
                # 'replaced_at': None,
                django_orm_filter: submission_id_or_uuid,
                'media_file_basename': attachment_filename,
            }
        else:
            filters = {
                # 'replaced_at': None,
                django_orm_filter: submission_id_or_uuid,
                'pk': attachment_id,
            }

        try:
            attachment = ReadOnlyKobocatAttachment.objects.get(**filters)
        except ReadOnlyKobocatAttachment.DoesNotExist:
            raise AttachmentNotFoundException

        return attachment

    def get_attachment_objects_from_dict(self, submission: dict) -> QuerySet:

        # First test that there are attachments to avoid a call to the DB for
        # nothing
        if not submission.get('_attachments'):
            return []

        # Get filenames from DB because Mongo does not contain the
        # original basename.
        # EE excepts the original basename before Django renames it and
        # stores it in Mongo
        # E.g.:
        # - XML filename: Screenshot 2022-01-19 222028-13_45_57.jpg
        # - Mongo: Screenshot_2022-01-19_222028-13_45_57.jpg

        # ToDo What about adding the original basename and the question
        #  name in Mongo to avoid another DB query?
        return ReadOnlyKobocatAttachment.objects.filter(
            instance_id=submission['_id']
        )

    def get_data_download_links(self):
        exports_base_url = '/'.join((
            settings.KOBOCAT_URL.rstrip('/'),
            self.asset.owner.username,
            'exports',
            self.backend_response['id_string']
        ))
        reports_base_url = '/'.join((
            settings.KOBOCAT_URL.rstrip('/'),
            self.asset.owner.username,
            'reports',
            self.backend_response['id_string']
        ))
        links = {
            # To be displayed in iframes
            'xls_legacy': '/'.join((exports_base_url, 'xls/')),
            'csv_legacy': '/'.join((exports_base_url, 'csv/')),
            'zip_legacy': '/'.join((exports_base_url, 'zip/')),
            'kml_legacy': '/'.join((exports_base_url, 'kml/')),
            # For GET requests that return files directly
            'xls': '/'.join((reports_base_url, 'export.xlsx')),
            'csv': '/'.join((reports_base_url, 'export.csv')),
        }
        return links

    def get_enketo_survey_links(self):
        data = {
            'server_url': '{}/{}'.format(
                settings.KOBOCAT_URL.rstrip('/'),
                self.asset.owner.username
            ),
            'form_id': self.backend_response['id_string']
        }
        try:
            response = requests.post(
                f'{settings.ENKETO_URL}/{settings.ENKETO_SURVEY_ENDPOINT}',
                # bare tuple implies basic auth
                auth=(settings.ENKETO_API_TOKEN, ''),
                data=data
            )
            response.raise_for_status()
        except requests.exceptions.RequestException:
            # Don't 500 the entire asset view if Enketo is unreachable
            logging.error(
                'Failed to retrieve links from Enketo', exc_info=True)
            return {}
        try:
            links = response.json()
        except ValueError:
            logging.error('Received invalid JSON from Enketo', exc_info=True)
            return {}
        for discard in ('enketo_id', 'code', 'preview_iframe_url'):
            try:
                del links[discard]
            except KeyError:
                pass
        return links

    def get_submission_detail_url(self, submission_id: int) -> str:
        url = f'{self.submission_list_url}/{submission_id}'
        return url

    def get_submission_validation_status_url(self, submission_id: int) -> str:
        url = '{detail_url}/validation_status'.format(
            detail_url=self.get_submission_detail_url(submission_id)
        )
        return url

    def get_submissions(
        self,
        user: 'auth.User',
        format_type: str = SUBMISSION_FORMAT_TYPE_JSON,
        submission_ids: list = [],
        request: Optional['rest_framework.request.Request'] = None,
        **mongo_query_params
    ) -> Union[Generator[dict, None, None], list]:
        """
        Retrieve submissions that `user` is allowed to access.

        The format `format_type` can be either:
        - 'json' (See `kpi.constants.SUBMISSION_FORMAT_TYPE_JSON`)
        - 'xml' (See `kpi.constants.SUBMISSION_FORMAT_TYPE_XML`)

        Results can be filtered by submission ids. Moreover MongoDB filters can
        be passed through `query` to narrow down the results.

        If `user` has no access to these submissions or no matches are found,
        an empty generator is returned.

        If `format_type` is 'json', a generator of dictionaries is returned.
        Otherwise, if `format_type` is 'xml', a generator of strings is returned.

        If `request` is provided, submission attachments url are rewritten to
        point to KPI (instead of KoBoCAT).
        See `__rewrite_json_attachment_urls()`
        """

        mongo_query_params['submission_ids'] = submission_ids
        params = self.validate_submission_list_params(user,
                                                      format_type=format_type,
                                                      **mongo_query_params)

        if format_type == SUBMISSION_FORMAT_TYPE_JSON:
            submissions = self.__get_submissions_in_json(request, **params)
        elif format_type == SUBMISSION_FORMAT_TYPE_XML:
            submissions = self.__get_submissions_in_xml(**params)
        else:
            raise BadFormatException(
                "The format {} is not supported".format(format_type)
            )
        return submissions

    def get_validation_status(self, submission_id: int, user: 'auth.User') -> dict:
        url = self.get_submission_validation_status_url(submission_id)
        kc_request = requests.Request(method='GET', url=url)
        kc_response = self.__kobocat_proxy_request(kc_request, user)

        return self.__prepare_as_drf_response_signature(kc_response)

    @staticmethod
    def internal_to_external_url(url):
        """
        Replace the value of `settings.KOBOCAT_INTERNAL_URL` with that of
        `settings.KOBOCAT_URL` when it appears at the beginning of
        `url`
        """
        return re.sub(
            pattern='^{}'.format(re.escape(settings.KOBOCAT_INTERNAL_URL)),
            repl=settings.KOBOCAT_URL,
            string=url
        )

    @staticmethod
    def make_identifier(username, id_string):
        """
        Uses `settings.KOBOCAT_URL` to construct an identifier from a
        username and id string, without the caller having to specify a server
        or know the full format of KC identifiers
        """
        # No need to use the internal URL here; it will be substituted in when
        # appropriate
        return '{}/{}/forms/{}'.format(
            settings.KOBOCAT_URL,
            username,
            id_string
        )

    @property
    def mongo_userform_id(self):
        return '{}_{}'.format(self.asset.owner.username, self.xform_id_string)

    def redeploy(self, active=None):
        """
        Replace (overwrite) the deployment, keeping the same identifier, and
        optionally changing whether the deployment is active
        """
        if active is None:
            active = self.active
        url = self.external_to_internal_url(self.backend_response['url'])
        id_string = self.backend_response['id_string']
        xlsx_io = self.asset.to_xlsx_io(
            versioned=True, append={
                'settings': {
                    'id_string': id_string,
                    'form_title': self.asset.name,
                }
            }
        )
        payload = {
            'downloadable': active,
            'title': self.asset.name,
            'has_kpi_hook': self.asset.has_active_hooks
        }
        files = {'xls_file': ('{}.xlsx'.format(id_string), xlsx_io)}
        try:
            json_response = self._kobocat_request(
                'PATCH', url, data=payload, files=files)
            self.store_data({
                'active': json_response['downloadable'],
                'backend_response': json_response,
                'version': self.asset.version_id,
            })
        except KobocatDeploymentException as e:
            if hasattr(e, 'response') and e.response.status_code == 404:
                # Whoops, the KC project we thought we were going to overwrite
                # is gone! Try a standard deployment instead
                return self.connect(self.identifier, active)
            raise

        self.set_asset_uid()

    def remove_from_kc_only_flag(self,
                                 specific_user: Union[int, 'User'] = None):
        """
        Removes `from_kc_only` flag for ALL USERS unless `specific_user` is
        provided

        Args:
            specific_user (int, User): User object or pk
        """
        # This flag lets us know that permission assignments in KPI exist
        # only because they were copied from KoBoCAT (by `sync_from_kobocat`).
        # As soon as permissions are assigned through KPI, this flag must be
        # removed
        #
        # This method is here instead of `ObjectPermissionMixin` because
        # it's specific to KoBoCat as backend.

        # TODO: Remove this method after kobotoolbox/kobocat#642

        filters = {
            'permission__codename': PERM_FROM_KC_ONLY,
            'asset_id': self.asset.id,
        }
        if specific_user is not None:
            try:
                user_id = specific_user.pk
            except AttributeError:
                user_id = specific_user
            filters['user_id'] = user_id

        ObjectPermission.objects.filter(**filters).delete()

    def set_active(self, active):
        """
        `PATCH` active boolean of the survey.
        Store results in deployment data
        """
        # self.store_data is an alias for
        # self.asset._deployment_data.update(...)
        url = self.external_to_internal_url(
            self.backend_response['url'])
        payload = {
            'downloadable': bool(active)
        }
        json_response = self._kobocat_request('PATCH', url, data=payload)
        assert json_response['downloadable'] == bool(active)

        self.save_to_db({
            'active': json_response['downloadable'],
            'backend_response': json_response,
        })

    def set_asset_uid(self, force: bool = False) -> bool:
        """
        Link KoBoCAT `XForm` back to its corresponding KPI `Asset` by
        populating the `kpi_asset_uid` field (use KoBoCAT proxy to PATCH XForm).
        Useful when a form is created from the legacy upload form.
        Store results in deployment data.

        It returns `True` only if `XForm.kpi_asset_uid` field is updated
        during this call, otherwise `False`.
        """
        is_synchronized = not (
            force or
            self.backend_response.get('kpi_asset_uid', None) is None
        )
        if is_synchronized:
            return False

        url = self.external_to_internal_url(self.backend_response['url'])
        payload = {
            'kpi_asset_uid': self.asset.uid
        }
        json_response = self._kobocat_request('PATCH', url, data=payload)
        is_set = json_response['kpi_asset_uid'] == self.asset.uid
        assert is_set
        self.store_data({
            'backend_response': json_response,
        })
        return True

    def set_has_kpi_hooks(self):
        """
        `PATCH` `has_kpi_hooks` boolean of related KoBoCAT XForm.
        It lets KoBoCAT know whether it needs to notify KPI
        each time a submission comes in.

        Store results in deployment data
        """
        has_active_hooks = self.asset.has_active_hooks
        url = self.external_to_internal_url(
            self.backend_response['url'])
        payload = {
            'has_kpi_hooks': has_active_hooks,
            'kpi_asset_uid': self.asset.uid
        }

        try:
            json_response = self._kobocat_request('PATCH', url, data=payload)
        except KobocatDeploymentException as e:
            if (
                has_active_hooks is False
                and hasattr(e, 'response')
                and e.response.status_code == status.HTTP_404_NOT_FOUND
            ):
                # It's okay if we're trying to unset the active hooks flag and
                # the KoBoCAT project is already gone. See #2497
                pass
            else:
                raise
        else:
            assert json_response['has_kpi_hooks'] == has_active_hooks
            self.store_data({
                'backend_response': json_response,
            })

    def set_validation_status(self,
                              submission_id: int,
                              user: 'auth.User',
                              data: dict,
                              method: str) -> dict:
        """
        Update validation status through KoBoCAT proxy,
        authenticated by `user`'s API token.
        If `method` is `DELETE`, the status is reset to `None`

        It returns a dictionary which can used as Response object arguments
        """

        self.validate_access_with_partial_perms(
            user=user,
            perm=PERM_VALIDATE_SUBMISSIONS,
            submission_ids=[submission_id],
        )

        kc_request_params = {
            'method': method,
            'url': self.get_submission_validation_status_url(submission_id),
        }

        if method == 'PATCH':
            kc_request_params.update({'json': data})

        kc_request = requests.Request(**kc_request_params)
        kc_response = self.__kobocat_proxy_request(kc_request, user)
        return self.__prepare_as_drf_response_signature(kc_response)

    def set_validation_statuses(self, user: 'auth.User', data: dict) -> dict:
        """
        Bulk update validation status for provided submissions through
        KoBoCAT proxy, authenticated by `user`'s API token.

        `data` should contains either the submission ids or the query to
        retrieve the subset of submissions chosen by then user.
        If none of them are provided, all the submissions are selected
        Examples:
            {"submission_ids": [1, 2, 3]}
            {"query":{"_validation_status.uid":"validation_status_not_approved"}
        """
        submission_ids = self.validate_access_with_partial_perms(
            user=user,
            perm=PERM_VALIDATE_SUBMISSIONS,
            submission_ids=data['submission_ids'],
            query=data['query'],
        )

        # If `submission_ids` is not empty, user has partial permissions.
        # Otherwise, they have have full access.
        if submission_ids:
            # Remove query from `data` because all the submission ids have been
            # already retrieved
            data.pop('query', None)
            data['submission_ids'] = submission_ids

        # `PATCH` KC even if KPI receives `DELETE`
        url = self.submission_list_url
        kc_request = requests.Request(method='PATCH', url=url, json=data)
        kc_response = self.__kobocat_proxy_request(kc_request, user)
        return self.__prepare_as_drf_response_signature(kc_response)

    @property
    def submission_count(self):
        return self.xform.num_of_submissions

    @property
    def submission_list_url(self):
        url = '{kc_base}/api/v1/data/{formid}'.format(
            kc_base=settings.KOBOCAT_INTERNAL_URL,
            formid=self.backend_response['formid']
        )
        return url

    @property
    def submission_url(self) -> str:
        # Use internal host to secure calls to KoBoCAT API,
        # kobo-service-account can restrict requests per hosts.
        url = '{kc_base}/submission'.format(
            kc_base=settings.KOBOCAT_INTERNAL_URL,
        )
        return url

    def sync_media_files(self, file_type: str = AssetFile.FORM_MEDIA):

        url = self.external_to_internal_url(self.backend_response['url'])
        response = self._kobocat_request('GET', url)
        kc_files = defaultdict(dict)

        # Build a list of KoBoCAT metadata to compare with KPI
        for metadata in response.get('metadata', []):
            if metadata['data_type'] == self.SYNCED_DATA_FILE_TYPES[file_type]:
                kc_files[metadata['data_value']] = {
                    'pk': metadata['id'],
                    'url': metadata['url'],
                    'md5': metadata['file_hash'],
                    'from_kpi': metadata['from_kpi'],
                }

        kc_filenames = kc_files.keys()

        queryset = self._get_metadata_queryset(file_type=file_type)

        for media_file in queryset:

            backend_media_id = media_file.backend_media_id

            # File does not exist in KC
            if backend_media_id not in kc_filenames:
                if media_file.deleted_at is None:
                    # New file
                    self.__save_kc_metadata(media_file)
                else:
                    # Orphan, delete it
                    media_file.delete(force=True)
                continue

            # Existing file
            if backend_media_id in kc_filenames:
                kc_file = kc_files[backend_media_id]
                if media_file.deleted_at is None:
                    # If md5 differs, we need to re-upload it.
                    if media_file.md5_hash != kc_file['md5']:
                        if media_file.file_type == AssetFile.PAIRED_DATA:
                            self.__update_kc_metadata_hash(
                                media_file, kc_file['pk']
                            )
                        else:
                            self.__delete_kc_metadata(kc_file)
                            self.__save_kc_metadata(media_file)
                elif kc_file['from_kpi']:
                    self.__delete_kc_metadata(kc_file, media_file)
                else:
                    # Remote file has been uploaded directly to KC. We
                    # cannot delete it, but we need to vacuum KPI.
                    media_file.delete(force=True)
                    # Skip deletion of key corresponding to `backend_media_id`
                    # in `kc_files` to avoid unique constraint failure in case
                    # user deleted
                    # and re-uploaded the same file in a row between
                    # two deployments
                    # Example:
                    # - User uploads file1.jpg (pk == 1)
                    # - User deletes file1.jpg (pk == 1)
                    # - User re-uploads file1.jpg (pk == 2)
                    # Next time, 'file1.jpg' is encountered in this loop,
                    # it would try to re-upload to KC if its hash differs
                    # from KC version and would fail because 'file1.jpg'
                    # already exists in KC db.
                    continue

                # Remove current filename from `kc_files`.
                # All files which will remain in this dict (after this loop)
                # will be considered obsolete and will be deleted
                del kc_files[backend_media_id]

        # Remove KC orphan files previously uploaded through KPI
        for kc_file in kc_files.values():
            if kc_file['from_kpi']:
                self.__delete_kc_metadata(kc_file)

    @property
    def xform(self):
        if not hasattr(self, '_xform'):
            pk = self.backend_response['formid']
            xform = (
                KobocatXForm.objects.filter(pk=pk)
                .only(
                    'user__username',
                    'id_string',
                    'num_of_submissions',
                    'attachment_storage_bytes',
                )
                .select_related(
                    'user'
                )  # Avoid extra query to validate username below
                .first()
            )
            if not (xform.user.username == self.asset.owner.username and
                    xform.id_string == self.xform_id_string):
                raise Exception(
                    'Deployment links to an unexpected KoBoCAT XForm')
            setattr(self, '_xform', xform)

        return self._xform

    @property
    def xform_id(self):
        return self.xform.pk

    @property
    def xform_id_string(self):
        return self.get_data('backend_response.id_string')

    @property
    def timestamp(self):
        try:
            return self.backend_response['date_modified']
        except KeyError:
            return None

    def _kobocat_request(self, method, url, expect_formid=True, **kwargs):
        """
        Make a POST or PATCH request and return parsed JSON. Keyword arguments,
        e.g. `data` and `files`, are passed through to `requests.request()`.

        If `expect_formid` is False, it bypasses the presence of 'formid'
        property in KoBoCAT response and returns the KoBoCAT response whatever
        it is.

        `kwargs` contains arguments to be passed to KoBoCAT request.
        """

        expected_status_codes = {
            'GET': 200,
            'POST': 201,
            'PATCH': 200,
            'DELETE': 204,
        }

        try:
            expected_status_code = expected_status_codes[method]
        except KeyError:
            raise NotImplementedError(
                'This backend does not implement the {} method'.format(method)
            )

        # Make the request to KC
        try:
            kc_request = requests.Request(method=method, url=url, **kwargs)
            response = self.__kobocat_proxy_request(kc_request,
                                                    user=self.asset.owner)

        except requests.exceptions.RequestException as e:
            # Failed to access the KC API
            # TODO: clarify that the user cannot correct this
            raise KobocatDeploymentException(detail=str(e))

        # If it's a no-content success, return immediately
        if response.status_code == expected_status_code == 204:
            return {}

        # Parse the response
        try:
            json_response = response.json()
        except ValueError as e:
            # Unparseable KC API output
            # TODO: clarify that the user cannot correct this
            raise KobocatDeploymentException(
                detail=str(e), response=response)

        # Check for failure
        if (
            response.status_code != expected_status_code
            or json_response.get('type') == 'alert-error'
            or (expect_formid and 'formid' not in json_response)
        ):
            if 'text' in json_response:
                # KC API refused us for a specified reason, likely invalid
                # input Raise a 400 error that includes the reason
                e = KobocatDeploymentException(detail=json_response['text'])
                e.status_code = status.HTTP_400_BAD_REQUEST
                raise e
            else:
                # Unspecified failure; raise 500
                raise KobocatDeploymentException(
                    detail='Unexpected KoBoCAT error {}: {}'.format(
                        response.status_code, response.content),
                    response=response
                )

        return json_response

    def _last_submission_time(self):
        id_string = self.backend_response['id_string']
        return last_submission_time(
            xform_id_string=id_string, user_id=self.asset.owner.pk)

    def __delete_kc_metadata(
        self, kc_file_: dict, file_: Union[AssetFile, PairedData] = None
    ):
        """
        A simple utility to delete metadata in KoBoCAT through proxy.
        If related KPI file is provided (i.e. `file_`), it is deleted too.
        """
        # Delete file in KC

        delete_url = self.external_to_internal_url(kc_file_['url'])
        self._kobocat_request('DELETE', url=delete_url, expect_formid=False)

        if file_ is None:
            return

        # Delete file in KPI if requested
        file_.delete(force=True)

    def __get_submissions_in_json(
        self,
        request: Optional['rest_framework.request.Request'] = None,
        **params
    ) -> Generator[dict, None, None]:
        """
        Retrieve submissions directly from Mongo.
        Submissions can be filtered with `params`.
        """
        mongo_cursor, total_count = MongoHelper.get_instances(
            self.mongo_userform_id, **params)

        # Python-only attribute used by `kpi.views.v2.data.DataViewSet.list()`
        self.current_submission_count = total_count

        return (
            self.__rewrite_json_attachment_urls(
                MongoHelper.to_readable_dict(submission),
                request,
            )
            for submission in mongo_cursor
        )

    def __get_submissions_in_xml(
            self,
            **params
    ) -> Generator[str, None, None]:
        """
        Retrieve submissions directly from PostgreSQL.
        Submissions can be filtered with `params`.
        """

        mongo_filters = ['query', 'permission_filters']
        use_mongo = any(mongo_filter in mongo_filters for mongo_filter in params
                        if params.get(mongo_filter) is not None)

        if use_mongo:
            # We use Mongo to retrieve matching instances.
            params['fields'] = ['_id']
            # Force `sort` by `_id` for Mongo
            # See FIXME about sort in `BaseDeploymentBackend.validate_submission_list_params()`
            params['sort'] = {'_id': 1}
            submissions, count = MongoHelper.get_instances(
                self.mongo_userform_id, **params
            )
            submission_ids = [
                submission.get('_id')
                for submission in submissions
            ]
            self.current_submission_count = count

        queryset = ReadOnlyKobocatInstance.objects.filter(
            xform_id=self.xform_id,
        )

        if len(submission_ids) > 0 or use_mongo:
            queryset = queryset.filter(id__in=submission_ids)

        # Python-only attribute used by `kpi.views.v2.data.DataViewSet.list()`
        if not use_mongo:
            self.current_submission_count = queryset.count()

        # Force Sort by id
        # See FIXME about sort in `BaseDeploymentBackend.validate_submission_list_params()`
        queryset = queryset.order_by('id')

        # When using Mongo, data is already paginated,
        # no need to do it with PostgreSQL too.
        if not use_mongo:
            offset = params.get('start')
            limit = offset + params.get('limit')
            queryset = queryset[offset:limit]

        return (lazy_instance.xml for lazy_instance in queryset)

    @staticmethod
    def __kobocat_proxy_request(kc_request, user=None):
        """
        Send `kc_request`, which must specify `method` and `url` at a minimum.
        If the incoming request to be proxied is authenticated,
        logged-in user's API token will be added to `kc_request.headers`

        :param kc_request: requests.models.Request
        :param user: User
        :return: requests.models.Response
        """
        if not is_user_anonymous(user):
            kc_request.headers.update(get_request_headers(user.username))

        session = requests.Session()
        return session.send(kc_request.prepare())

    @staticmethod
    def __parse_identifier(identifier: str) -> tuple:
        """
        Return a tuple of the KoBoCAT server and its path
        """
        parsed_identifier = urlparse(identifier)
        server = '{}://{}'.format(
            parsed_identifier.scheme, parsed_identifier.netloc)
        return server, parsed_identifier.path

    @staticmethod
    def __prepare_as_drf_response_signature(
        requests_response, expected_response_format='json'
    ):
        """
        Prepares a dict from `Requests` response.
        Useful to get response from KoBoCAT and use it as a dict or pass it to
        DRF Response
        """

        prepared_drf_response = {}

        # `requests_response` may not have `headers` attribute
        content_type = requests_response.headers.get('Content-Type')
        content_language = requests_response.headers.get('Content-Language')
        if content_type:
            prepared_drf_response['content_type'] = content_type
        if content_language:
            prepared_drf_response['headers'] = {
                'Content-Language': content_language
            }

        prepared_drf_response['status'] = requests_response.status_code

        try:
            prepared_drf_response['data'] = json.loads(
                requests_response.content)
        except ValueError as e:
            if (
                not requests_response.status_code == status.HTTP_204_NO_CONTENT
                and expected_response_format == 'json'
            ):
                prepared_drf_response['data'] = {
                    'detail': t(
                        'KoBoCAT returned an unexpected response: {}'.format(
                            str(e))
                    )
                }

        return prepared_drf_response

    @classmethod
    def __prepare_bulk_update_data(cls, updates: dict) -> dict:
        """
        Preparing the request payload for bulk updating of submissions
        """
        # Sanitizing the payload of potentially destructive keys
        sanitized_updates = copy.deepcopy(updates)
        for key in updates:
            if (
                key in cls.PROTECTED_XML_FIELDS
                or '/' in key and key.split('/')[0] in cls.PROTECTED_XML_FIELDS
            ):
                sanitized_updates.pop(key)

        return sanitized_updates

    @staticmethod
    def __prepare_bulk_update_response(kc_responses: list) -> dict:
        """
        Formatting the response to allow for partial successes to be seen
        more explicitly.

        Args:
            kc_responses (list): A list containing dictionaries with keys of
            `_uuid` from the newly generated uuid and `response`, the response
            object received from KoBoCAT

        Returns:
            dict: formatted dict to be passed to a Response object and sent to
            the client
        """

        OPEN_ROSA_XML_MESSAGE = '{http://openrosa.org/http/response}message'

        # Unfortunately, the response message from OpenRosa is in XML format,
        # so it needs to be parsed before extracting the text
        results = []
        for response in kc_responses:
            try:
                message = (
                    ET.fromstring(response['response'].content)
                    .find(OPEN_ROSA_XML_MESSAGE)
                    .text
                )
            except ET.ParseError:
                message = t('Something went wrong')

            results.append(
                {
                    'uuid': response['uuid'],
                    'status_code': response['response'].status_code,
                    'message': message,
                }
            )

        total_update_attempts = len(results)
        total_successes = [result['status_code'] for result in results].count(
            status.HTTP_201_CREATED
        )

        return {
            'status': status.HTTP_200_OK
            if total_successes > 0
            else status.HTTP_400_BAD_REQUEST,
            'data': {
                'count': total_update_attempts,
                'successes': total_successes,
                'failures': total_update_attempts - total_successes,
                'results': results,
            },
        }

    def __rewrite_json_attachment_urls(
        self, submission: dict, request
    ) -> list:
        if not request or '_attachments' not in submission:
            return submission

        for attachment in submission['_attachments']:
            for size, suffix in settings.KOBOCAT_THUMBNAILS_SUFFIX_MAPPING.items():
                # We should use 'attachment-list' with `?xpath=` but we do not
                # know what the XPath is here. Since the primary key is already
                # exposed, let's use it to build the url with 'attachment-detail'
                kpi_url = reverse(
                    'attachment-detail',
                    args=(self.asset.uid, submission['_id'], attachment['id']),
                    request=request,
                )
                key = f'download{suffix}_url'
                try:
                    attachment[key] = kpi_url
                except KeyError:
                    continue

        return submission

    def __save_kc_metadata(self, file_: SyncBackendMediaInterface):
        """
        Prepares request and data corresponding to the kind of media file
        (i.e. FileStorage or remote URL) to `POST` to KC through proxy.
        """
        identifier = self.identifier
        server, path_ = self.__parse_identifier(identifier)
        metadata_url = self.external_to_internal_url(f'{server}/api/v1/metadata')

        kwargs = {
            'data': {
                'data_value': file_.backend_media_id,
                'xform': self.xform_id,
                'data_type': self.SYNCED_DATA_FILE_TYPES[file_.file_type],
                'from_kpi': True,
                'data_filename': file_.filename,
                'data_file_type': file_.mimetype,
                'file_hash': file_.md5_hash,
            }
        }

        if not file_.is_remote_url:
            kwargs['files'] = {
                'data_file': (
                    file_.filename,
                    file_.content.file,
                    file_.mimetype,
                )
            }

        self._kobocat_request('POST',
                              url=metadata_url,
                              expect_formid=False,
                              **kwargs)

        file_.synced_with_backend = True
        file_.save(update_fields=['synced_with_backend'])

    def __update_kc_metadata_hash(
        self, file_: SyncBackendMediaInterface, kc_metadata_id: int
    ):
        """
        Update metadata hash in KC
        """
        identifier = self.identifier
        server, path_ = self.__parse_identifier(identifier)
        metadata_detail_url = self.external_to_internal_url(
            f'{server}/api/v1/metadata/{kc_metadata_id}'
        )

        data = {'file_hash': file_.md5_hash}
        self._kobocat_request('PATCH',
                              url=metadata_detail_url,
                              expect_formid=False,
                              data=data)

        file_.synced_with_backend = True
        file_.save(update_fields=['synced_with_backend'])<|MERGE_RESOLUTION|>--- conflicted
+++ resolved
@@ -61,13 +61,8 @@
 )
 from .kc_access.utils import (
     assign_applicable_kc_permissions,
-<<<<<<< HEAD
-    instance_count,
-    last_submission_time,
     kc_transaction_atomic,
-=======
     last_submission_time
->>>>>>> 3fcd3d0c
 )
 from ..exceptions import (
     BadFormatException,
