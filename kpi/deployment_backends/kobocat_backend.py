# coding: utf-8
import copy
import io
import json
import posixpath
import os
import re
import uuid
from collections import defaultdict
from datetime import datetime
from typing import Generator, Optional, Union
from urllib.parse import urlparse
from xml.etree import ElementTree as ET

import pytz
import requests
from django.conf import settings
from django.core.exceptions import ImproperlyConfigured
from django.utils.translation import gettext_lazy as t
from rest_framework import status
from rest_framework.authtoken.models import Token
from rest_framework.reverse import reverse

from kpi.constants import (
    SUBMISSION_FORMAT_TYPE_JSON,
    SUBMISSION_FORMAT_TYPE_XML,
    PERM_FROM_KC_ONLY,
    PERM_CHANGE_SUBMISSIONS,
    PERM_DELETE_SUBMISSIONS,
    PERM_VALIDATE_SUBMISSIONS,
    PERM_VIEW_SUBMISSIONS,
)
<<<<<<< HEAD
from kpi.exceptions import InvalidXPathException
=======
from kpi.exceptions import (
    AttachmentNotFoundException,
    InvalidXPathException,
    SubmissionNotFoundException,
)
>>>>>>> 86b92547
from kpi.interfaces.sync_backend_media import SyncBackendMediaInterface
from kpi.models.asset_file import AssetFile
from kpi.models.object_permission import ObjectPermission
from kpi.models.paired_data import PairedData
from kpi.utils.log import logging
from kpi.utils.mongo_helper import MongoHelper
from kpi.utils.permissions import is_user_anonymous
from kpi.utils.datetime import several_minutes_from_now

from kpi.utils.xml import strip_nodes, edit_submission_xml
from .base_backend import BaseDeploymentBackend
from .kc_access.shadow_models import (
    KobocatOneTimeAuthToken,
    KobocatXForm,
    ReadOnlyKobocatAttachment,
    ReadOnlyKobocatInstance,
)
from .kc_access.utils import (
    assign_applicable_kc_permissions,
    instance_count,
    last_submission_time
)
from ..exceptions import (
    BadFormatException,
    KobocatBulkUpdateSubmissionsClientException,
    KobocatDeploymentException,
    KobocatDuplicateSubmissionException,
)


class KobocatDeploymentBackend(BaseDeploymentBackend):
    """
    Used to deploy a project into KoBoCAT. Stores the project identifiers in the
    `self.asset._deployment_data` JSONBField (referred as "deployment data")
    """

    PROTECTED_XML_FIELDS = [
        '__version__',
        'formhub',
        'meta',
    ]

    SYNCED_DATA_FILE_TYPES = {
        AssetFile.FORM_MEDIA: 'media',
        AssetFile.PAIRED_DATA: 'paired_data',
    }

    def bulk_assign_mapped_perms(self):
        """
        Bulk assign all KoBoCAT permissions related to KPI permissions.
        Useful to assign permissions retroactively upon deployment.
        Beware: it only adds permissions, it does not remove or sync permissions.
        """
        users_with_perms = self.asset.get_users_with_perms(attach_perms=True)

        # if only the owner has permissions, no need to go further
        if len(users_with_perms) == 1 and \
                list(users_with_perms)[0].id == self.asset.owner_id:
            return

        for user, perms in users_with_perms.items():
            if user.id == self.asset.owner_id:
                continue
            assign_applicable_kc_permissions(self.asset, user, perms)

    def bulk_update_submissions(
        self, data: dict, user: 'auth.User'
    ) -> dict:
        """
        Allows for bulk updating of submissions proxied through KoBoCAT. A
        `deprecatedID` for each submission is given the previous value of
        `instanceID` and `instanceID` receives an updated uuid. For each key
        and value within `request_data`, either a new element is created on the
        submission's XML tree, or the existing value is replaced by the updated
        value.

        Args:
            data (dict): must contain a list of `submission_ids` and at
                least one other key:value field for updating the submissions
            user (User)

        Returns:
            dict: formatted dict to be passed to a Response object
        """
        submission_ids = self.validate_access_with_partial_perms(
            user=user,
            perm=PERM_CHANGE_SUBMISSIONS,
            submission_ids=data['submission_ids'],
            query=data['query'],
        )

        # If `submission_ids` is not empty, user has partial permissions.
        # Otherwise, they have have full access.
        if submission_ids:
            partial_perms = True
            # Reset query, because all the submission ids have been already
            # retrieve
            data['query'] = {}
        else:
            partial_perms = False
            submission_ids = data['submission_ids']

        submissions = self.get_submissions(
            user=user,
            format_type=SUBMISSION_FORMAT_TYPE_XML,
            submission_ids=submission_ids,
            query=data['query'],
        )

        if not self.current_submissions_count:
            raise KobocatBulkUpdateSubmissionsClientException(
                detail=t('No submissions match the given `submission_ids`')
            )

        update_data = self.__prepare_bulk_update_data(data['data'])
        kc_responses = []
        for submission in submissions:
            xml_parsed = ET.fromstring(submission)

            _uuid, uuid_formatted = self.generate_new_instance_id()

            # Updating xml fields for submission. In order to update an existing
            # submission, the current `instanceID` must be moved to the value
            # for `deprecatedID`.
            instance_id = xml_parsed.find('meta/instanceID')
            # If the submission has been edited before, it will already contain
            # a deprecatedID element - otherwise create a new element
            deprecated_id = xml_parsed.find('meta/deprecatedID')
            deprecated_id_or_new = (
                deprecated_id
                if deprecated_id is not None
                else ET.SubElement(xml_parsed.find('meta'), 'deprecatedID')
            )
            deprecated_id_or_new.text = instance_id.text
            instance_id.text = uuid_formatted

            # If the form has been updated with new fields and earlier
            # submissions have been selected as part of the bulk update,
            # a new element has to be created before a value can be set.
            # However, with this new power, arbitrary fields can be added
            # to the XML tree through the API.
            for path, value in update_data.items():
                edit_submission_xml(xml_parsed, path, value)

            # TODO: Might be worth refactoring this as it is also used when
            # duplicating a submission
            file_tuple = (_uuid, io.BytesIO(ET.tostring(xml_parsed)))
            files = {'xml_submission_file': file_tuple}
            # `POST` is required by OpenRosa spec https://docs.getodk.org/openrosa-form-submission
            headers = {}
            if partial_perms:
                headers.update(
                    KobocatOneTimeAuthToken.get_or_create_token(
                        user,
                        method='POST',
                        request_identifier='bulk_update_submissions',
                    ).get_header()
                )

            kc_request = requests.Request(
                method='POST',
                url=self.submission_url,
                files=files,
                headers=headers,
            )
            kc_response = self.__kobocat_proxy_request(
                kc_request, user=user
            )

            kc_responses.append(
                {
                    'uuid': _uuid,
                    'response': kc_response,
                }
            )

        return self.__prepare_bulk_update_response(kc_responses)

    def calculated_submission_count(self, user: 'auth.User', **kwargs) -> int:
        params = self.validate_submission_list_params(user,
                                                      validate_count=True,
                                                      **kwargs)
        return MongoHelper.get_count(self.mongo_userform_id, **params)

    def connect(self, identifier=None, active=False):
        """
        `POST` initial survey content to KoBoCAT and create a new project.
        Store results in deployment data.
        """
        # If no identifier was provided, construct one using
        # `settings.KOBOCAT_URL` and the uid of the asset
        if not identifier:
            # Use the external URL here; the internal URL will be substituted
            # in when appropriate
            if not settings.KOBOCAT_URL or not settings.KOBOCAT_INTERNAL_URL:
                raise ImproperlyConfigured(
                    'Both KOBOCAT_URL and KOBOCAT_INTERNAL_URL must be '
                    'configured before using KobocatDeploymentBackend'
                )
            kc_server = settings.KOBOCAT_URL
            username = self.asset.owner.username
            id_string = self.asset.uid
            identifier = '{server}/{username}/forms/{id_string}'.format(
                server=kc_server,
                username=username,
                id_string=id_string,
            )
        else:
            # Parse the provided identifier, which is expected to follow the
            # format http://kobocat_server/username/forms/id_string
            kc_server, kc_path = self.__parse_identifier(identifier)
            path_head, path_tail = posixpath.split(kc_path)
            id_string = path_tail
            path_head, path_tail = posixpath.split(path_head)
            if path_tail != 'forms':
                raise Exception('The identifier is not properly formatted.')
            path_head, path_tail = posixpath.split(path_head)
            if path_tail != self.asset.owner.username:
                raise Exception(
                    'The username in the identifier does not match the owner '
                    'of this asset.'
                )
            if path_head != '/':
                raise Exception('The identifier is not properly formatted.')

        url = self.external_to_internal_url('{}/api/v1/forms'.format(kc_server))
        xls_io = self.asset.to_xls_io(
            versioned=True, append={
                'settings': {
                    'id_string': id_string,
                    'form_title': self.asset.name,
                }
            }
        )

        # Payload contains `kpi_asset_uid` and `has_kpi_hook` for two reasons:
        # - KC `XForm`'s `id_string` can be different than `Asset`'s `uid`, then
        #   we can't rely on it to find its related `Asset`.
        # - Removing, renaming `has_kpi_hook` will force PostgreSQL to rewrite
        #   every record of `logger_xform`. It can be also used to filter
        #   queries as it is faster to query a boolean than string.
        payload = {
            'downloadable': active,
            'has_kpi_hook': self.asset.has_active_hooks,
            'kpi_asset_uid': self.asset.uid
        }
        files = {'xls_file': ('{}.xls'.format(id_string), xls_io)}
        json_response = self._kobocat_request(
            'POST', url, data=payload, files=files)
        self.store_data({
            'backend': 'kobocat',
            'identifier': self.internal_to_external_url(identifier),
            'active': json_response['downloadable'],
            'backend_response': json_response,
            'version': self.asset.version_id,
        })

    @staticmethod
    def format_openrosa_datetime(dt: Optional[datetime] = None) -> str:
        """
        Format a given datetime object or generate a new timestamp matching the
        OpenRosa datetime formatting
        """
        if dt is None:
            dt = datetime.now(tz=pytz.UTC)

        # Awkward check, but it's prescribed by
        # https://docs.python.org/3/library/datetime.html#determining-if-an-object-is-aware-or-naive
        if dt.tzinfo is None or dt.tzinfo.utcoffset(None) is None:
            raise ValueError('An offset-aware datetime is required')
        return dt.isoformat('T', 'milliseconds')

    def delete(self):
        """
        WARNING! Deletes all submitted data!
        """
        url = self.external_to_internal_url(self.backend_response['url'])
        try:
            self._kobocat_request('DELETE', url)
        except KobocatDeploymentException as e:
            if (
                hasattr(e, 'response')
                and e.response.status_code == status.HTTP_404_NOT_FOUND
            ):
                # The KC project is already gone!
                pass
            else:
                raise
        super().delete()

    def delete_submission(self, submission_id: int, user: 'auth.User') -> dict:
        """
        Delete a submission through KoBoCAT proxy

        It returns a dictionary which can used as Response object arguments
        """

        submission_ids = self.validate_access_with_partial_perms(
            user=user,
            perm=PERM_DELETE_SUBMISSIONS,
            submission_ids=[submission_id]
        )
        # If `submission_ids` is not empty, user has partial permissions.
        # Otherwise, they have have full access.
        headers = {}
        if submission_ids:
            headers.update(
                KobocatOneTimeAuthToken.get_or_create_token(
                    user,
                    method='DELETE',
                    request_identifier='delete_submission',
                ).get_header()
            )

        kc_url = self.get_submission_detail_url(submission_id)
        kc_request = requests.Request(
            method='DELETE', url=kc_url, headers=headers
        )
        kc_response = self.__kobocat_proxy_request(kc_request, user)

        return self.__prepare_as_drf_response_signature(kc_response)

    def delete_submissions(self, data: dict, user: 'auth.User') -> dict:
        """
        Bulk delete provided submissions through KoBoCAT proxy,
        authenticated by `user`'s API token.

        `data` should contains the submission ids or the query to get the subset
        of submissions to delete
        Example:
             {"submission_ids": [1, 2, 3]}
             or
             {"query": {"Question": "response"}
        """

        submission_ids = self.validate_access_with_partial_perms(
            user=user,
            perm=PERM_DELETE_SUBMISSIONS,
            submission_ids=data['submission_ids'],
            query=data['query'],
        )

        # If `submission_ids` is not empty, user has partial permissions.
        # Otherwise, they have have full access.
        headers = {}
        if submission_ids:
            # Remove query from `data` because all the submission ids have been
            # already retrieved
            data.pop('query', None)
            data['submission_ids'] = submission_ids
            headers.update(
                KobocatOneTimeAuthToken.get_or_create_token(
                    user,
                    method='DELETE',
                    request_identifier='delete_submissions',
                ).get_header()
            )

        kc_url = self.submission_list_url
        kc_request = requests.Request(
            method='DELETE', url=kc_url, json=data, headers=headers
        )
        kc_response = self.__kobocat_proxy_request(kc_request, user)

        return self.__prepare_as_drf_response_signature(kc_response)

    def duplicate_submission(
        self, submission_id: int, user: 'auth.User'
    ) -> dict:
        """
        Duplicates a single submission proxied through KoBoCAT. The submission
        with the given `submission_id` is duplicated and the `start`, `end` and
        `instanceID` parameters of the submission are reset before being posted
        to KoBoCAT.

        Returns a dict with message response from KoBoCAT and uuid of created
        submission if successful

        """

        submission_ids = self.validate_access_with_partial_perms(
            user=user,
            perm=PERM_CHANGE_SUBMISSIONS,
            submission_ids=[submission_id],
        )

        # If `submission_ids` is not empty, user has partial permissions.
        # Otherwise, they have have full access.
        headers = {}
        if submission_ids:
            headers.update(
                KobocatOneTimeAuthToken.get_or_create_token(
                    user,
                    method='POST',
                    request_identifier='duplicate_submission',
                ).get_header()
            )

        submission = self.get_submission(
            submission_id,
            user=user,
            format_type=SUBMISSION_FORMAT_TYPE_XML,
        )

        # parse XML string to ET object
        xml_parsed = ET.fromstring(submission)

        # attempt to update XML fields for duplicate submission. Note that
        # `start` and `end` are not guaranteed to be included in the XML object
        _uuid, uuid_formatted = self.generate_new_instance_id()
        date_formatted = self.format_openrosa_datetime()
        for date_field in ('start', 'end'):
            element = xml_parsed.find(date_field)
            # Even if the element is found, `bool(element)` is `False`. How
            # very un-Pythonic!
            if element is not None:
                element.text = date_formatted
        # Rely on `meta/instanceID` being present. If it's absent, something is
        # fishy enough to warrant raising an exception instead of continuing
        # silently
        xml_parsed.find('meta/instanceID').text = uuid_formatted

        file_tuple = (_uuid, io.BytesIO(ET.tostring(xml_parsed)))
        files = {'xml_submission_file': file_tuple}
        kc_request = requests.Request(
            method='POST', url=self.submission_url, files=files, headers=headers
        )
        kc_response = self.__kobocat_proxy_request(
            kc_request, user=user
        )

        if kc_response.status_code == status.HTTP_201_CREATED:
            return next(self.get_submissions(user, query={'_uuid': _uuid}))
        else:
            raise KobocatDuplicateSubmissionException

    def edit_submission(self, submission_xml: str, user: 'auth.User'):
        """
        Edit a submission through KoBoCAT proxy.
        The returned Response should be in XML (expected format by Enketo Express)
        """
        submission_xml_str = submission_xml.read().decode()
        # Keep only relevant nodes before parsing with regex.
        stripped_xml = strip_nodes(
            submission_xml_str, ['meta/deprecatedID', 'formhub/uuid'], use_xpath=True
        )
        instance_uuid_matches = re.search(r'uuid:([^<]+)', stripped_xml)
        xform_uuid_matches = re.search(r'uuid>([^<]+)', stripped_xml)
        if not instance_uuid_matches and not xform_uuid_matches:
            raise Exception('NO UUID FOUNDS')

        try:
            deprecated_uuid = instance_uuid_matches.groups()[0]
            xform_uuid = xform_uuid_matches.groups()[0]
        except IndexError:
            raise Exception('NO UUID FOUNDS')

        try:
            instance = ReadOnlyKobocatInstance.objects.get(
                uuid=deprecated_uuid,
                xform__uuid=xform_uuid,
                xform__kpi_asset_uid=self.asset.uid,
            )
        except ReadOnlyKobocatInstance.DoesNotExist:
            raise Exception('Invalid INSTANCE')

        # Validate write access for users with partial permissions
        self.validate_access_with_partial_perms(
            user=user,
            perm=PERM_CHANGE_SUBMISSIONS,
            submission_ids=[instance.pk]
        )

        # Set the In-Memory file’s current position to 0 before passing it to
        # Request.
        submission_xml.seek(0)
        kc_request = requests.Request(
            method='POST', url=self.submission_url, files={
                'xml_submission_file': submission_xml
            }
        )
        # ToDo use system account instead of asset.owner
        kc_response = self.__kobocat_proxy_request(kc_request, self.asset.owner)
        return self.__prepare_as_drf_response_signature(
            kc_response, expected_response_format='xml'
        )

    @staticmethod
    def external_to_internal_url(url):
        """
        Replace the value of `settings.KOBOCAT_URL` with that of
        `settings.KOBOCAT_INTERNAL_URL` when it appears at the beginning of
        `url`
        """
        return re.sub(
            pattern='^{}'.format(re.escape(settings.KOBOCAT_URL)),
            repl=settings.KOBOCAT_INTERNAL_URL,
            string=url
        )

    @staticmethod
    def generate_new_instance_id() -> (str, str):
        """
        Returns:
            - Generated uuid
            - Formatted uuid for OpenRosa xml
        """
        _uuid = str(uuid.uuid4())
        return _uuid, f'uuid:{_uuid}'

<<<<<<< HEAD
    def get_attachment_content(self, user, submission_uuid, response_xpath):

        try:
            submission_xml = next(
                self.get_submissions(
                    user, format_type=SUBMISSION_FORMAT_TYPE_XML, query={
                        '_uuid': submission_uuid
                    }
                )
            )
        except StopIteration:
            raise Http404

        submission_tree = ET.ElementTree(
            ET.fromstring(submission_xml)
        )
        response_element = submission_tree.find(response_xpath)
        try:
            response_filename = response_element.text
        except AttributeError:
            raise InvalidXPathException

        try:
            submission_json = next(
                self.get_submissions(
                    user, format_type=SUBMISSION_FORMAT_TYPE_JSON, query={
                        '_uuid': submission_uuid
                    }
                )
            )
        except StopIteration:
            raise Exception('No matching submission')

        attachments = submission_json['_attachments']
        for attachment in attachments:
            filename = os.path.basename(attachment['filename'])
            if response_filename == filename:
                file_response = self.__kobocat_proxy_request(
                    requests.Request(
                        method='GET', url=attachment['download_url']
                    ),
                    self.asset.owner
                )
                file_response.raise_for_status()
                return file_response.content, file_response.headers['Content-Type']
=======
    def get_attachment_content(
        self,
        submission_id: int,
        user: 'auth.User',
        attachment_id: Optional[int] = None,
        xpath: Optional[str] = None,
    ) -> tuple:
        """
        Return a tuple which contains the filename of the attachment, its content
        and its mimetype.
        Attachment can be retrieved by its primary key or by XPath.
        An exception is raised when the submission or the attachment is not found.
        """

        submission_xml = self.get_submission(
            submission_id, user, format_type=SUBMISSION_FORMAT_TYPE_XML
        )

        if not submission_xml:
            raise SubmissionNotFoundException

        if xpath:
            submission_tree = ET.ElementTree(ET.fromstring(submission_xml))
            element = submission_tree.find(xpath)

            try:
                attachment_filename = element.text
            except AttributeError:
                raise InvalidXPathException
            filters = {
                'instance_id': submission_id,
                'media_file_basename': attachment_filename,
            }
        else:
            filters = {
                'instance_id': submission_id,
                'pk': attachment_id,
            }

        try:
            attachment = ReadOnlyKobocatAttachment.objects.get(**filters)
        except ReadOnlyKobocatAttachment.DoesNotExist:
            raise AttachmentNotFoundException

        content = attachment.media_file.read()
        attachment.media_file.close()

        return (
            attachment.media_file_basename,
            content,
            attachment.mimetype,
        )
>>>>>>> 86b92547

    def get_data_download_links(self):
        exports_base_url = '/'.join((
            settings.KOBOCAT_URL.rstrip('/'),
            self.asset.owner.username,
            'exports',
            self.backend_response['id_string']
        ))
        reports_base_url = '/'.join((
            settings.KOBOCAT_URL.rstrip('/'),
            self.asset.owner.username,
            'reports',
            self.backend_response['id_string']
        ))
        forms_base_url = '/'.join((
            settings.KOBOCAT_URL.rstrip('/'),
            self.asset.owner.username,
            'forms',
            self.backend_response['id_string']
        ))
        links = {
            # To be displayed in iframes
            'xls_legacy': '/'.join((exports_base_url, 'xls/')),
            'csv_legacy': '/'.join((exports_base_url, 'csv/')),
            'zip_legacy': '/'.join((exports_base_url, 'zip/')),
            'kml_legacy': '/'.join((exports_base_url, 'kml/')),
            # For GET requests that return files directly
            'xls': '/'.join((reports_base_url, 'export.xlsx')),
            'csv': '/'.join((reports_base_url, 'export.csv')),
        }
        return links

    def get_enketo_survey_links(self):
        data = {
            'server_url': '{}/{}'.format(
                settings.KOBOCAT_URL.rstrip('/'),
                self.asset.owner.username
            ),
            'form_id': self.backend_response['id_string']
        }
        try:
            response = requests.post(
                f'{settings.ENKETO_URL}/{settings.ENKETO_SURVEY_ENDPOINT}',
                # bare tuple implies basic auth
                auth=(settings.ENKETO_API_TOKEN, ''),
                data=data
            )
            response.raise_for_status()
        except requests.exceptions.RequestException as e:
            # Don't 500 the entire asset view if Enketo is unreachable
            logging.error(
                'Failed to retrieve links from Enketo', exc_info=True)
            return {}
        try:
            links = response.json()
        except ValueError:
            logging.error('Received invalid JSON from Enketo', exc_info=True)
            return {}
        for discard in ('enketo_id', 'code', 'preview_iframe_url'):
            try:
                del links[discard]
            except KeyError:
                pass
        return links

    def get_submission_detail_url(self, submission_id: int) -> str:
        url = f'{self.submission_list_url}/{submission_id}'
        return url

    def get_submission_validation_status_url(self, submission_id: int) -> str:
        url = '{detail_url}/validation_status'.format(
            detail_url=self.get_submission_detail_url(submission_id)
        )
        return url

    def get_submissions(
        self,
        user: 'auth.User',
        format_type: str = SUBMISSION_FORMAT_TYPE_JSON,
        submission_ids: list = [],
        request: Optional['rest_framework.request.Request'] = None,
        **mongo_query_params
    ) -> Union[Generator[dict, None, None], list]:
        """
        Retrieve submissions that `user` is allowed to access.

        The format `format_type` can be either:
        - 'json' (See `kpi.constants.SUBMISSION_FORMAT_TYPE_JSON`)
        - 'xml' (See `kpi.constants.SUBMISSION_FORMAT_TYPE_XML`)

        Results can be filtered by submission ids. Moreover MongoDB filters can
        be passed through `query` to narrow down the results.

        If `user` has no access to these submissions or no matches are found,
        an empty generator is returned.

        If `format_type` is 'json', a generator of dictionaries is returned.
        Otherwise, if `format_type` is 'xml', a generator of strings is returned.

        If `request` is provided, submission attachments url are rewritten to
        point to KPI (instead of KoBoCAT).
        See `__rewrite_json_attachment_urls()`
        """

        mongo_query_params['submission_ids'] = submission_ids
        params = self.validate_submission_list_params(user,
                                                      format_type=format_type,
                                                      **mongo_query_params)

        if format_type == SUBMISSION_FORMAT_TYPE_JSON:
            submissions = self.__get_submissions_in_json(request, **params)
        elif format_type == SUBMISSION_FORMAT_TYPE_XML:
            submissions = self.__get_submissions_in_xml(**params)
        else:
            raise BadFormatException(
                "The format {} is not supported".format(format_type)
            )
        return submissions

    def get_validation_status(self, submission_id: int, user: 'auth.User') -> dict:
        url = self.get_submission_validation_status_url(submission_id)
        kc_request = requests.Request(method='GET', url=url)
        kc_response = self.__kobocat_proxy_request(kc_request, user)

        return self.__prepare_as_drf_response_signature(kc_response)

    @staticmethod
    def internal_to_external_url(url):
        """
        Replace the value of `settings.KOBOCAT_INTERNAL_URL` with that of
        `settings.KOBOCAT_URL` when it appears at the beginning of
        `url`
        """
        return re.sub(
            pattern='^{}'.format(re.escape(settings.KOBOCAT_INTERNAL_URL)),
            repl=settings.KOBOCAT_URL,
            string=url
        )

    @staticmethod
    def make_identifier(username, id_string):
        """
        Uses `settings.KOBOCAT_URL` to construct an identifier from a
        username and id string, without the caller having to specify a server
        or know the full format of KC identifiers
        """
        # No need to use the internal URL here; it will be substituted in when
        # appropriate
        return '{}/{}/forms/{}'.format(
            settings.KOBOCAT_URL,
            username,
            id_string
        )

    @property
    def mongo_userform_id(self):
        return '{}_{}'.format(self.asset.owner.username, self.xform_id_string)

    def redeploy(self, active=None):
        """
        Replace (overwrite) the deployment, keeping the same identifier, and
        optionally changing whether the deployment is active
        """
        if active is None:
            active = self.active
        url = self.external_to_internal_url(self.backend_response['url'])
        id_string = self.backend_response['id_string']
        xls_io = self.asset.to_xls_io(
            versioned=True, append={
                'settings': {
                    'id_string': id_string,
                    'form_title': self.asset.name,
                }
            }
        )
        payload = {
            'downloadable': active,
            'title': self.asset.name,
            'has_kpi_hook': self.asset.has_active_hooks
        }
        files = {'xls_file': ('{}.xls'.format(id_string), xls_io)}
        try:
            json_response = self._kobocat_request(
                'PATCH', url, data=payload, files=files)
            self.store_data({
                'active': json_response['downloadable'],
                'backend_response': json_response,
                'version': self.asset.version_id,
            })
        except KobocatDeploymentException as e:
            if hasattr(e, 'response') and e.response.status_code == 404:
                # Whoops, the KC project we thought we were going to overwrite
                # is gone! Try a standard deployment instead
                return self.connect(self.identifier, active)
            raise

        self.set_asset_uid()

    def remove_from_kc_only_flag(self,
                                 specific_user: Union[int, 'User'] = None):
        """
        Removes `from_kc_only` flag for ALL USERS unless `specific_user` is
        provided

        Args:
            specific_user (int, User): User object or pk
        """
        # This flag lets us know that permission assignments in KPI exist
        # only because they were copied from KoBoCAT (by `sync_from_kobocat`).
        # As soon as permissions are assigned through KPI, this flag must be
        # removed
        #
        # This method is here instead of `ObjectPermissionMixin` because
        # it's specific to KoBoCat as backend.

        # TODO: Remove this method after kobotoolbox/kobocat#642

        filters = {
            'permission__codename': PERM_FROM_KC_ONLY,
            'asset_id': self.asset.id,
        }
        if specific_user is not None:
            try:
                user_id = specific_user.pk
            except AttributeError:
                user_id = specific_user
            filters['user_id'] = user_id

        ObjectPermission.objects.filter(**filters).delete()

    def set_active(self, active):
        """
        `PATCH` active boolean of the survey.
        Store results in deployment data
        """
        # self.store_data is an alias for
        # self.asset._deployment_data.update(...)
        url = self.external_to_internal_url(
            self.backend_response['url'])
        payload = {
            'downloadable': bool(active)
        }
        json_response = self._kobocat_request('PATCH', url, data=payload)
        assert json_response['downloadable'] == bool(active)

        self.save_to_db({
            'active': json_response['downloadable'],
            'backend_response': json_response,
        })

    def set_asset_uid(self, force: bool = False) -> bool:
        """
        Link KoBoCAT `XForm` back to its corresponding KPI `Asset` by
        populating the `kpi_asset_uid` field (use KoBoCAT proxy to PATCH XForm).
        Useful when a form is created from the legacy upload form.
        Store results in deployment data.

        It returns `True` only if `XForm.kpi_asset_uid` field is updated
        during this call, otherwise `False`.
        """
        is_synchronized = not (
            force or
            self.backend_response.get('kpi_asset_uid', None) is None
        )
        if is_synchronized:
            return False

        url = self.external_to_internal_url(self.backend_response['url'])
        payload = {
            'kpi_asset_uid': self.asset.uid
        }
        json_response = self._kobocat_request('PATCH', url, data=payload)
        is_set = json_response['kpi_asset_uid'] == self.asset.uid
        assert is_set
        self.store_data({
            'backend_response': json_response,
        })
        return True

    def set_has_kpi_hooks(self):
        """
        `PATCH` `has_kpi_hooks` boolean of related KoBoCAT XForm.
        It lets KoBoCAT know whether it needs to notify KPI
        each time a submission comes in.

        Store results in deployment data
        """
        has_active_hooks = self.asset.has_active_hooks
        url = self.external_to_internal_url(
            self.backend_response['url'])
        payload = {
            'has_kpi_hooks': has_active_hooks,
            'kpi_asset_uid': self.asset.uid
        }

        try:
            json_response = self._kobocat_request('PATCH', url, data=payload)
        except KobocatDeploymentException as e:
            if (
                has_active_hooks is False
                and hasattr(e, 'response')
                and e.response.status_code == status.HTTP_404_NOT_FOUND
            ):
                # It's okay if we're trying to unset the active hooks flag and
                # the KoBoCAT project is already gone. See #2497
                pass
            else:
                raise
        else:
            assert json_response['has_kpi_hooks'] == has_active_hooks
            self.store_data({
                'backend_response': json_response,
            })

    def set_validation_status(self,
                              submission_id: int,
                              user: 'auth.User',
                              data: dict,
                              method: str) -> dict:
        """
        Update validation status through KoBoCAT proxy,
        authenticated by `user`'s API token.
        If `method` is `DELETE`, the status is reset to `None`

        It returns a dictionary which can used as Response object arguments
        """

        submission_ids = self.validate_access_with_partial_perms(
            user=user,
            perm=PERM_VALIDATE_SUBMISSIONS,
            submission_ids=[submission_id],
        )

        # If `submission_ids` is not empty, user has partial permissions.
        # Otherwise, they have have full access.
        headers = {}
        if submission_ids:
            headers.update(
                KobocatOneTimeAuthToken.get_or_create_token(
                    user,
                    method='PATCH',
                    request_identifier='set_validation_status',
                ).get_header()
            )

        kc_request_params = {
            'method': method,
            'url': self.get_submission_validation_status_url(submission_id),
            'headers': headers
        }

        if method == 'PATCH':
            kc_request_params.update({'json': data})

        kc_request = requests.Request(**kc_request_params)
        kc_response = self.__kobocat_proxy_request(kc_request, user)
        return self.__prepare_as_drf_response_signature(kc_response)

    def set_validation_statuses(self, user: 'auth.User', data: dict) -> dict:
        """
        Bulk update validation status for provided submissions through
        KoBoCAT proxy, authenticated by `user`'s API token.

        `data` should contains either the submission ids or the query to
        retrieve the subset of submissions chosen by then user.
        If none of them are provided, all the submissions are selected
        Examples:
            {"submission_ids": [1, 2, 3]}
            {"query":{"_validation_status.uid":"validation_status_not_approved"}
        """
        submission_ids = self.validate_access_with_partial_perms(
            user=user,
            perm=PERM_VALIDATE_SUBMISSIONS,
            submission_ids=data['submission_ids'],
            query=data['query'],
        )

        # If `submission_ids` is not empty, user has partial permissions.
        # Otherwise, they have have full access.
        headers = {}
        if submission_ids:
            # Remove query from `data` because all the submission ids have been
            # already retrieved
            data.pop('query', None)
            data['submission_ids'] = submission_ids
            headers.update(
                KobocatOneTimeAuthToken.get_or_create_token(
                    user,
                    method='PATCH',
                    request_identifier='set_validation_statuses',
                ).get_header()
            )

        # `PATCH` KC even if KPI receives `DELETE`
        url = self.submission_list_url
        kc_request = requests.Request(
            method='PATCH', url=url, headers=headers, json=data
        )
        kc_response = self.__kobocat_proxy_request(kc_request, user)
        return self.__prepare_as_drf_response_signature(kc_response)

    @property
    def submission_list_url(self):
        url = '{kc_base}/api/v1/data/{formid}'.format(
            kc_base=settings.KOBOCAT_INTERNAL_URL,
            formid=self.backend_response['formid']
        )
        return url

    @property
    def submission_url(self) -> str:
        url = '{kc_base}/submission'.format(
            kc_base=settings.KOBOCAT_URL,
        )
        return url

    def sync_media_files(self, file_type: str = AssetFile.FORM_MEDIA):

        url = self.external_to_internal_url(self.backend_response['url'])
        response = self._kobocat_request('GET', url)
        kc_files = defaultdict(dict)

        # Build a list of KoBoCAT metadata to compare with KPI
        for metadata in response.get('metadata', []):
            if metadata['data_type'] == self.SYNCED_DATA_FILE_TYPES[file_type]:
                kc_files[metadata['data_value']] = {
                    'pk': metadata['id'],
                    'url': metadata['url'],
                    'md5': metadata['file_hash'],
                    'from_kpi': metadata['from_kpi'],
                }

        kc_filenames = kc_files.keys()

        queryset = self._get_metadata_queryset(file_type=file_type)

        for media_file in queryset:

            backend_media_id = media_file.backend_media_id

            # File does not exist in KC
            if backend_media_id not in kc_filenames:
                if media_file.deleted_at is None:
                    # New file
                    self.__save_kc_metadata(media_file)
                else:
                    # Orphan, delete it
                    media_file.delete(force=True)
                continue

            # Existing file
            if backend_media_id in kc_filenames:
                kc_file = kc_files[backend_media_id]
                if media_file.deleted_at is None:
                    # If md5 differs, we need to re-upload it.
                    if media_file.md5_hash != kc_file['md5']:
                        if media_file.file_type == AssetFile.PAIRED_DATA:
                            self.__update_kc_metadata_hash(
                                media_file, kc_file['pk']
                            )
                        else:
                            self.__delete_kc_metadata(kc_file)
                            self.__save_kc_metadata(media_file)
                elif kc_file['from_kpi']:
                    self.__delete_kc_metadata(kc_file, media_file)
                else:
                    # Remote file has been uploaded directly to KC. We
                    # cannot delete it, but we need to vacuum KPI.
                    media_file.delete(force=True)
                    # Skip deletion of key corresponding to `backend_media_id`
                    # in `kc_files` to avoid unique constraint failure in case
                    # user deleted
                    # and re-uploaded the same file in a row between
                    # two deployments
                    # Example:
                    # - User uploads file1.jpg (pk == 1)
                    # - User deletes file1.jpg (pk == 1)
                    # - User re-uploads file1.jpg (pk == 2)
                    # Next time, 'file1.jpg' is encountered in this loop,
                    # it would try to re-upload to KC if its hash differs
                    # from KC version and would fail because 'file1.jpg'
                    # already exists in KC db.
                    continue

                # Remove current filename from `kc_files`.
                # All files which will remain in this dict (after this loop)
                # will be considered obsolete and will be deleted
                del kc_files[backend_media_id]

        # Remove KC orphan files previously uploaded through KPI
        for kc_file in kc_files.values():
            if kc_file['from_kpi']:
                self.__delete_kc_metadata(kc_file)

    @property
    def xform(self):
        if not hasattr(self, '_xform'):
            pk = self.backend_response['formid']
            xform = KobocatXForm.objects.filter(pk=pk).only(
                'user__username', 'id_string').first()
            if not (xform.user.username == self.asset.owner.username and
                    xform.id_string == self.xform_id_string):
                raise Exception(
                    'Deployment links to an unexpected KoBoCAT XForm')
            setattr(self, '_xform', xform)

        return self._xform

    @property
    def xform_id(self):
        return self.xform.pk

    @property
    def xform_id_string(self):
        return self.get_data('backend_response.id_string')

    @property
    def timestamp(self):
        try:
            return self.backend_response['date_modified']
        except KeyError:
            return None

    def _kobocat_request(self, method, url, expect_formid=True, **kwargs):
        """
        Make a POST or PATCH request and return parsed JSON. Keyword arguments,
        e.g. `data` and `files`, are passed through to `requests.request()`.

        If `expect_formid` is False, it bypasses the presence of 'formid'
        property in KoBoCAT response and returns the KoBoCAT response whatever
        it is.

        `kwargs` contains arguments to be passed to KoBoCAT request.
        """

        expected_status_codes = {
            'GET': 200,
            'POST': 201,
            'PATCH': 200,
            'DELETE': 204,
        }

        try:
            expected_status_code = expected_status_codes[method]
        except KeyError:
            raise NotImplementedError(
                'This backend does not implement the {} method'.format(method)
            )

        # Make the request to KC
        try:
            kc_request = requests.Request(method=method, url=url, **kwargs)
            response = self.__kobocat_proxy_request(kc_request,
                                                    user=self.asset.owner)

        except requests.exceptions.RequestException as e:
            # Failed to access the KC API
            # TODO: clarify that the user cannot correct this
            raise KobocatDeploymentException(detail=str(e))

        # If it's a no-content success, return immediately
        if response.status_code == expected_status_code == 204:
            return {}

        # Parse the response
        try:
            json_response = response.json()
        except ValueError as e:
            # Unparseable KC API output
            # TODO: clarify that the user cannot correct this
            raise KobocatDeploymentException(
                detail=str(e), response=response)

        # Check for failure
        if (
            response.status_code != expected_status_code
            or json_response.get('type') == 'alert-error'
            or (expect_formid and 'formid' not in json_response)
        ):
            if 'text' in json_response:
                # KC API refused us for a specified reason, likely invalid
                # input Raise a 400 error that includes the reason
                e = KobocatDeploymentException(detail=json_response['text'])
                e.status_code = status.HTTP_400_BAD_REQUEST
                raise e
            else:
                # Unspecified failure; raise 500
                raise KobocatDeploymentException(
                    detail='Unexpected KoBoCAT error {}: {}'.format(
                        response.status_code, response.content),
                    response=response
                )

        return json_response

    def _last_submission_time(self):
        id_string = self.backend_response['id_string']
        return last_submission_time(
            xform_id_string=id_string, user_id=self.asset.owner.pk)

    def _submission_count(self):
        id_string = self.backend_response['id_string']
        # avoid migrations from being created for kc_access mocked models
        # there should be a better way to do this, right?
        return instance_count(
            xform_id_string=id_string,
            user_id=self.asset.owner.pk,
        )

    def __delete_kc_metadata(
        self, kc_file_: dict, file_: Union[AssetFile, PairedData] = None
    ):
        """
        A simple utility to delete metadata in KoBoCAT through proxy.
        If related KPI file is provided (i.e. `file_`), it is deleted too.
        """
        # Delete file in KC
        self._kobocat_request('DELETE',
                              url=kc_file_['url'],
                              expect_formid=False)

        if file_ is None:
            return

        # Delete file in KPI if requested
        file_.delete(force=True)

    def __get_submissions_in_json(
        self,
        request: Optional['rest_framework.request.Request'] = None,
        **params
    ) -> Generator[dict, None, None]:
        """
        Retrieve submissions directly from Mongo.
        Submissions can be filtered with `params`.
        """
        mongo_cursor, total_count = MongoHelper.get_instances(
            self.mongo_userform_id, **params)

        # Python-only attribute used by `kpi.views.v2.data.DataViewSet.list()`
        self.current_submissions_count = total_count

        return (
            self.__rewrite_json_attachment_urls(
                MongoHelper.to_readable_dict(submission),
                request,
            )
            for submission in mongo_cursor
        )

    def __get_submissions_in_xml(
            self,
            **params
    ) -> Generator[str, None, None]:
        """
        Retrieve submissions directly from PostgreSQL.
        Submissions can be filtered with `params`.
        """

        mongo_filters = ['query', 'permission_filters']
        use_mongo = any(mongo_filter in mongo_filters for mongo_filter in params
                        if params.get(mongo_filter) is not None)

        if use_mongo:
            # We use Mongo to retrieve matching instances.
            params['fields'] = ['_id']
            # Force `sort` by `_id` for Mongo
            # See FIXME about sort in `BaseDeploymentBackend.validate_submission_list_params()`
            params['sort'] = {'_id': 1}
            submissions, count = MongoHelper.get_instances(
                self.mongo_userform_id, **params
            )
            submission_ids = [
                submission.get('_id')
                for submission in submissions
            ]
            self.current_submissions_count = count

        queryset = ReadOnlyKobocatInstance.objects.filter(
            xform_id=self.xform_id,
        )

        if len(submission_ids) > 0 or use_mongo:
            queryset = queryset.filter(id__in=submission_ids)

        # Python-only attribute used by `kpi.views.v2.data.DataViewSet.list()`
        if not use_mongo:
            self.current_submissions_count = queryset.count()

        # Force Sort by id
        # See FIXME about sort in `BaseDeploymentBackend.validate_submission_list_params()`
        queryset = queryset.order_by('id')

        # When using Mongo, data is already paginated,
        # no need to do it with PostgreSQL too.
        if not use_mongo:
            offset = params.get('start')
            limit = offset + params.get('limit')
            queryset = queryset[offset:limit]

        return (lazy_instance.xml for lazy_instance in queryset)

    @staticmethod
    def __kobocat_proxy_request(kc_request, user=None):
        """
        Send `kc_request`, which must specify `method` and `url` at a minimum.
        If the incoming request to be proxied is authenticated,
        logged-in user's API token will be added to `kc_request.headers`

        :param kc_request: requests.models.Request
        :param user: User
        :return: requests.models.Response
        """
        if not is_user_anonymous(user):
            token, created = Token.objects.get_or_create(user=user)
            kc_request.headers['Authorization'] = 'Token %s' % token.key
        session = requests.Session()
        return session.send(kc_request.prepare())

    @staticmethod
    def __parse_identifier(identifier: str) -> tuple:
        """
        Return a tuple of the KoBoCAT server and its path
        """
        parsed_identifier = urlparse(identifier)
        server = '{}://{}'.format(
            parsed_identifier.scheme, parsed_identifier.netloc)
        return server, parsed_identifier.path

    @staticmethod
    def __prepare_as_drf_response_signature(
        requests_response, expected_response_format='json'
    ):
        """
        Prepares a dict from `Requests` response.
        Useful to get response from KoBoCAT and use it as a dict or pass it to
        DRF Response
        """

        prepared_drf_response = {}

        # `requests_response` may not have `headers` attribute
        content_type = requests_response.headers.get('Content-Type')
        content_language = requests_response.headers.get('Content-Language')
        if content_type:
            prepared_drf_response['content_type'] = content_type
        if content_language:
            prepared_drf_response['headers'] = {
                'Content-Language': content_language
            }

        prepared_drf_response['status'] = requests_response.status_code

        try:
            prepared_drf_response['data'] = json.loads(
                requests_response.content)
        except ValueError as e:
            if (
                not requests_response.status_code == status.HTTP_204_NO_CONTENT
                and expected_response_format == 'json'
            ):
                prepared_drf_response['data'] = {
                    'detail': t(
                        'KoBoCAT returned an unexpected response: {}'.format(
                            str(e))
                    )
                }

        return prepared_drf_response

    @classmethod
    def __prepare_bulk_update_data(cls, updates: dict) -> dict:
        """
        Preparing the request payload for bulk updating of submissions
        """
        # Sanitizing the payload of potentially destructive keys
        sanitized_updates = copy.deepcopy(updates)
        for key in updates:
            if (
                key in cls.PROTECTED_XML_FIELDS
                or '/' in key and key.split('/')[0] in cls.PROTECTED_XML_FIELDS
            ):
                sanitized_updates.pop(key)

        return sanitized_updates

    @staticmethod
    def __prepare_bulk_update_response(kc_responses: list) -> dict:
        """
        Formatting the response to allow for partial successes to be seen
        more explicitly.

        Args:
            kc_responses (list): A list containing dictionaries with keys of
            `_uuid` from the newly generated uuid and `response`, the response
            object received from KoBoCAT

        Returns:
            dict: formatted dict to be passed to a Response object and sent to
            the client
        """

        OPEN_ROSA_XML_MESSAGE = '{http://openrosa.org/http/response}message'

        # Unfortunately, the response message from OpenRosa is in XML format,
        # so it needs to be parsed before extracting the text
        results = []
        for response in kc_responses:
            try:
                message = (
                    ET.fromstring(response['response'].content)
                    .find(OPEN_ROSA_XML_MESSAGE)
                    .text
                )
            except ET.ParseError:
                message = t('Something went wrong')

            results.append(
                {
                    'uuid': response['uuid'],
                    'status_code': response['response'].status_code,
                    'message': message,
                }
            )

        total_update_attempts = len(results)
        total_successes = [result['status_code'] for result in results].count(
            status.HTTP_201_CREATED
        )

        return {
            'status': status.HTTP_200_OK
            if total_successes > 0
            else status.HTTP_400_BAD_REQUEST,
            'data': {
                'count': total_update_attempts,
                'successes': total_successes,
                'failures': total_update_attempts - total_successes,
                'results': results,
            },
        }

    def __rewrite_json_attachment_urls(
        self, submission: dict, request
    ) -> list:
        if not request or '_attachments' not in submission:
            return submission

        for attachment in submission['_attachments']:
            for size, suffix in settings.KOBOCAT_THUMBNAILS_SUFFIX_MAPPING.items():
                # We should use 'attachment-list' with `?xpath=` but we do not
                # know what the XPath is here. Since the primary key is already
                # exposed, let's use it to build the url with 'attachment-detail'
                kpi_url = reverse(
                    'attachment-detail',
                    args=(self.asset.uid, submission['_id'], attachment['id']),
                    request=request
                )
                key = f'download{suffix}_url'
                try:
                    attachment[key] = kpi_url
                except KeyError:
                    continue

        return submission

    def __save_kc_metadata(self, file_: SyncBackendMediaInterface):
        """
        Prepares request and data corresponding to the kind of media file
        (i.e. FileStorage or remote URL) to `POST` to KC through proxy.
        """
        identifier = self.identifier
        server, path_ = self.__parse_identifier(identifier)
        metadata_url = self.external_to_internal_url(f'{server}/api/v1/metadata')

        kwargs = {
            'data': {
                'data_value': file_.backend_media_id,
                'xform': self.xform_id,
                'data_type': self.SYNCED_DATA_FILE_TYPES[file_.file_type],
                'from_kpi': True,
                'data_filename': file_.filename,
                'data_file_type': file_.mimetype,
                'file_hash': file_.md5_hash,
            }
        }

        if not file_.is_remote_url:
            kwargs['files'] = {
                'data_file': (
                    file_.filename,
                    file_.content.file,
                    file_.mimetype,
                )
            }

        self._kobocat_request('POST',
                              url=metadata_url,
                              expect_formid=False,
                              **kwargs)

        file_.synced_with_backend = True
        file_.save(update_fields=['synced_with_backend'])

    def __update_kc_metadata_hash(
        self, file_: SyncBackendMediaInterface, kc_metadata_id: int
    ):
        """
        Update metadata hash in KC
        """
        identifier = self.identifier
        server, path_ = self.__parse_identifier(identifier)
        metadata_detail_url = self.external_to_internal_url(
            f'{server}/api/v1/metadata/{kc_metadata_id}'
        )

        data = {'file_hash': file_.md5_hash}
        self._kobocat_request('PATCH',
                              url=metadata_detail_url,
                              expect_formid=False,
                              data=data)

        file_.synced_with_backend = True
        file_.save(update_fields=['synced_with_backend'])<|MERGE_RESOLUTION|>--- conflicted
+++ resolved
@@ -3,7 +3,6 @@
 import io
 import json
 import posixpath
-import os
 import re
 import uuid
 from collections import defaultdict
@@ -30,15 +29,11 @@
     PERM_VALIDATE_SUBMISSIONS,
     PERM_VIEW_SUBMISSIONS,
 )
-<<<<<<< HEAD
-from kpi.exceptions import InvalidXPathException
-=======
 from kpi.exceptions import (
     AttachmentNotFoundException,
     InvalidXPathException,
     SubmissionNotFoundException,
 )
->>>>>>> 86b92547
 from kpi.interfaces.sync_backend_media import SyncBackendMediaInterface
 from kpi.models.asset_file import AssetFile
 from kpi.models.object_permission import ObjectPermission
@@ -549,53 +544,6 @@
         _uuid = str(uuid.uuid4())
         return _uuid, f'uuid:{_uuid}'
 
-<<<<<<< HEAD
-    def get_attachment_content(self, user, submission_uuid, response_xpath):
-
-        try:
-            submission_xml = next(
-                self.get_submissions(
-                    user, format_type=SUBMISSION_FORMAT_TYPE_XML, query={
-                        '_uuid': submission_uuid
-                    }
-                )
-            )
-        except StopIteration:
-            raise Http404
-
-        submission_tree = ET.ElementTree(
-            ET.fromstring(submission_xml)
-        )
-        response_element = submission_tree.find(response_xpath)
-        try:
-            response_filename = response_element.text
-        except AttributeError:
-            raise InvalidXPathException
-
-        try:
-            submission_json = next(
-                self.get_submissions(
-                    user, format_type=SUBMISSION_FORMAT_TYPE_JSON, query={
-                        '_uuid': submission_uuid
-                    }
-                )
-            )
-        except StopIteration:
-            raise Exception('No matching submission')
-
-        attachments = submission_json['_attachments']
-        for attachment in attachments:
-            filename = os.path.basename(attachment['filename'])
-            if response_filename == filename:
-                file_response = self.__kobocat_proxy_request(
-                    requests.Request(
-                        method='GET', url=attachment['download_url']
-                    ),
-                    self.asset.owner
-                )
-                file_response.raise_for_status()
-                return file_response.content, file_response.headers['Content-Type']
-=======
     def get_attachment_content(
         self,
         submission_id: int,
@@ -648,7 +596,6 @@
             content,
             attachment.mimetype,
         )
->>>>>>> 86b92547
 
     def get_data_download_links(self):
         exports_base_url = '/'.join((
