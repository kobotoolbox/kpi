from __future__ import annotations

import io
import json
import re
from collections import defaultdict
from contextlib import contextmanager
from datetime import date, datetime
from typing import Generator, Optional, Union
from urllib.parse import urlparse
try:
    from zoneinfo import ZoneInfo
except ImportError:
    from backports.zoneinfo import ZoneInfo

import requests
import redis.exceptions
from defusedxml import ElementTree as DET
from django.conf import settings
from django.core.exceptions import ImproperlyConfigured
from django.core.files import File
from django.db.models import Sum, F
from django.db.models.functions import Coalesce
from django.db.models.query import QuerySet
from django.utils import timezone
from django.utils.translation import gettext_lazy as t
from django_redis import get_redis_connection
from kobo_service_account.utils import get_request_headers
from rest_framework import status

from kobo.apps.subsequences.utils import stream_with_extras
from kobo.apps.trackers.models import NLPUsageCounter
from kpi.constants import (
    SUBMISSION_FORMAT_TYPE_JSON,
    SUBMISSION_FORMAT_TYPE_XML,
    PERM_FROM_KC_ONLY,
    PERM_CHANGE_SUBMISSIONS,
    PERM_DELETE_SUBMISSIONS,
    PERM_PARTIAL_SUBMISSIONS,
    PERM_VALIDATE_SUBMISSIONS,
    PERM_VIEW_SUBMISSIONS,
)
from kpi.exceptions import (
    AttachmentNotFoundException,
    InvalidXFormException,
    KobocatCommunicationError,
    SubmissionIntegrityError,
    SubmissionNotFoundException,
    XPathNotFoundException,
)
from kpi.interfaces.sync_backend_media import SyncBackendMediaInterface
from kpi.models.asset_file import AssetFile
from kpi.models.object_permission import ObjectPermission
from kpi.models.paired_data import PairedData
from kpi.utils.django_orm_helper import UpdateJSONFieldAttributes
from kpi.utils.log import logging
from kpi.utils.mongo_helper import MongoHelper
from kpi.utils.object_permission import get_database_user
from kpi.utils.permissions import is_user_anonymous
from kpi.utils.xml import fromstring_preserve_root_xmlns, xml_tostring
from .base_backend import BaseDeploymentBackend
from .kc_access.shadow_models import (
    KobocatAttachment,
    KobocatDailyXFormSubmissionCounter,
    KobocatMonthlyXFormSubmissionCounter,
    KobocatUserProfile,
    KobocatXForm,
    ReadOnlyKobocatInstance,
)
from .kc_access.utils import (
    assign_applicable_kc_permissions,
    kc_transaction_atomic,
    last_submission_time
)
from ..exceptions import (
    BadFormatException,
    KobocatDeploymentException,
    KobocatDuplicateSubmissionException,
)


class KobocatDeploymentBackend(BaseDeploymentBackend):
    """
    Used to deploy a project into KoBoCAT. Stores the project identifiers in the
    `self.asset._deployment_data` models.JSONField (referred as "deployment data")
    """

    SYNCED_DATA_FILE_TYPES = {
        AssetFile.FORM_MEDIA: 'media',
        AssetFile.PAIRED_DATA: 'paired_data',
    }

    @property
    def attachment_storage_bytes(self):
        try:
            return self.xform.attachment_storage_bytes
        except InvalidXFormException:
            return 0

    def bulk_assign_mapped_perms(self):
        """
        Bulk assign all KoBoCAT permissions related to KPI permissions.
        Useful to assign permissions retroactively upon deployment.
        Beware: it only adds permissions, it does not remove or sync permissions.
        """
        users_with_perms = self.asset.get_users_with_perms(attach_perms=True)

        # if only the owner has permissions, no need to go further
        if len(users_with_perms) == 1 and \
            list(users_with_perms)[0].id == self.asset.owner_id:
            return

        with kc_transaction_atomic():
            for user, perms in users_with_perms.items():
                if user.id == self.asset.owner_id:
                    continue
                assign_applicable_kc_permissions(self.asset, user, perms)

    def calculated_submission_count(
        self, user: settings.AUTH_USER_MODEL, **kwargs
    ) -> int:
        params = self.validate_submission_list_params(
            user, validate_count=True, **kwargs
        )
        return MongoHelper.get_count(self.mongo_userform_id, **params)

    def connect(self, active=False):
        """
        `POST` initial survey content to KoBoCAT and create a new project.
        Store results in deployment data.
        CAUTION: Does not save deployment data to the database!
        """
        # Use the external URL here; the internal URL will be substituted
        # in when appropriate
        if not settings.KOBOCAT_URL or not settings.KOBOCAT_INTERNAL_URL:
            raise ImproperlyConfigured(
                'Both KOBOCAT_URL and KOBOCAT_INTERNAL_URL must be '
                'configured before using KobocatDeploymentBackend'
            )
        kc_server = settings.KOBOCAT_URL
        id_string = self.asset.uid

        url = self.normalize_internal_url('{}/api/v1/forms'.format(kc_server))
        xlsx_io = self.asset.to_xlsx_io(
            versioned=True, append={
                'settings': {
                    'id_string': id_string,
                    'form_title': self.asset.name,
                }
            }
        )

        # Payload contains `kpi_asset_uid` and `has_kpi_hook` for two reasons:
        # - KC `XForm`'s `id_string` can be different than `Asset`'s `uid`, then
        #   we can't rely on it to find its related `Asset`.
        # - Removing, renaming `has_kpi_hook` will force PostgreSQL to rewrite
        #   every record of `logger_xform`. It can be also used to filter
        #   queries as it is faster to query a boolean than string.
        payload = {
            'downloadable': active,
            'has_kpi_hook': self.asset.has_active_hooks,
            'kpi_asset_uid': self.asset.uid
        }
        files = {'xls_file': ('{}.xlsx'.format(id_string), xlsx_io)}
        json_response = self._kobocat_request(
<<<<<<< HEAD
            'POST', url, data=payload, files=files
        )
        self.store_data({
            'backend': 'kobocat',
            'active': json_response['downloadable'],
            'backend_response': json_response,
            'version': self.asset.version_id,
        })
=======
            'POST', url, data=payload, files=files)
        # Store only path
        json_response['url'] = urlparse(json_response['url']).path
        self.store_data(
            {
                'backend': 'kobocat',
                'active': json_response['downloadable'],
                'backend_response': json_response,
                'version': self.asset.version_id,
            }
        )
>>>>>>> 81acc4e3

    @staticmethod
    def nlp_tracking_data(asset_ids, start_date=None):
        """
        Get the NLP tracking data since a specified date
        If no date is provided, get all-time data
        """
        filter_args = {}
        if start_date:
            filter_args = {'date__gte': start_date}
        try:
            nlp_tracking = (
                NLPUsageCounter.objects.only('total_asr_seconds', 'total_mt_characters')
                .filter(
                    asset_id__in=asset_ids,
                    **filter_args
                ).aggregate(
                    total_nlp_asr_seconds=Coalesce(Sum('total_asr_seconds'), 0),
                    total_nlp_mt_characters=Coalesce(Sum('total_mt_characters'), 0),
                )
            )
        except NLPUsageCounter.DoesNotExist:
            return {
                'total_nlp_asr_seconds': 0,
                'total_nlp_mt_characters': 0,
            }
        else:
            return nlp_tracking

    def submission_count_since_date(self, start_date=None):
        try:
            xform_id = self.xform_id
        except InvalidXFormException:
            return 0

        today = timezone.now().date()
        filter_args = {
            'xform_id': xform_id,
        }
        if start_date:
            filter_args['date__range'] = [start_date, today]
        try:
            # Note: this is replicating the functionality that was formerly in
            # `current_month_submission_count`. `current_month_submission_count`
            # didn't account for partial permissions, and this doesn't either
            total_submissions = KobocatDailyXFormSubmissionCounter.objects.only(
                'date', 'counter'
            ).filter(**filter_args).aggregate(count_sum=Coalesce(Sum('counter'), 0))
        except KobocatDailyXFormSubmissionCounter.DoesNotExist:
            return 0
        else:
            return total_submissions['count_sum']

    @staticmethod
    def format_openrosa_datetime(dt: Optional[datetime] = None) -> str:
        """
        Format a given datetime object or generate a new timestamp matching the
        OpenRosa datetime formatting
        """
        if dt is None:
            dt = datetime.now(tz=ZoneInfo('UTC'))

        # Awkward check, but it's prescribed by
        # https://docs.python.org/3/library/datetime.html#determining-if-an-object-is-aware-or-naive
        if dt.tzinfo is None or dt.tzinfo.utcoffset(None) is None:
            raise ValueError('An offset-aware datetime is required')
        return dt.isoformat('T', 'milliseconds')

    def delete(self):
        """
        WARNING! Deletes all submitted data!
        """
        url = self.normalize_internal_url(self.backend_response['url'])
        try:
            self._kobocat_request('DELETE', url)
        except KobocatDeploymentException as e:
            if not hasattr(e, 'response'):
                raise

            if e.response.status_code == status.HTTP_404_NOT_FOUND:
                # The KC project is already gone!
                pass
            elif e.response.status_code in [
                status.HTTP_502_BAD_GATEWAY,
                status.HTTP_504_GATEWAY_TIMEOUT,
            ]:
                raise KobocatCommunicationError
            elif e.response.status_code == status.HTTP_401_UNAUTHORIZED:
                raise KobocatCommunicationError(
                    'Could not authenticate to KoBoCAT'
                )
            else:
                raise

        super().delete()

    def delete_submission(
        self, submission_id: int, user: settings.AUTH_USER_MODEL
    ) -> dict:
        """
        Delete a submission through KoBoCAT proxy

        It returns a dictionary which can used as Response object arguments
        """

        self.validate_access_with_partial_perms(
            user=user,
            perm=PERM_DELETE_SUBMISSIONS,
            submission_ids=[submission_id]
        )

        kc_url = self.get_submission_detail_url(submission_id)
        kc_request = requests.Request(method='DELETE', url=kc_url)
        kc_response = self.__kobocat_proxy_request(kc_request, user)

        return self.__prepare_as_drf_response_signature(kc_response)

    def delete_submissions(self, data: dict, user: settings.AUTH_USER_MODEL) -> dict:
        """
        Bulk delete provided submissions through KoBoCAT proxy,
        authenticated by `user`'s API token.

        `data` should contain the submission ids or the query to get the subset
        of submissions to delete
        Example:
             {"submission_ids": [1, 2, 3]}
             or
             {"query": {"Question": "response"}
        """

        submission_ids = self.validate_access_with_partial_perms(
            user=user,
            perm=PERM_DELETE_SUBMISSIONS,
            submission_ids=data['submission_ids'],
            query=data['query'],
        )

        # If `submission_ids` is not empty, user has partial permissions.
        # Otherwise, they have full access.
        if submission_ids:
            # Remove query from `data` because all the submission ids have been
            # already retrieved
            data.pop('query', None)
            data['submission_ids'] = submission_ids

        kc_url = self.submission_list_url
        kc_request = requests.Request(method='DELETE', url=kc_url, json=data)
        kc_response = self.__kobocat_proxy_request(kc_request, user)

        drf_response = self.__prepare_as_drf_response_signature(kc_response)
        return drf_response

    def duplicate_submission(
        self, submission_id: int, user: 'settings.AUTH_USER_MODEL'
    ) -> dict:
        """
        Duplicates a single submission proxied through KoBoCAT. The submission
        with the given `submission_id` is duplicated and the `start`, `end` and
        `instanceID` parameters of the submission are reset before being posted
        to KoBoCAT.

        Returns a dict with message response from KoBoCAT and uuid of created
        submission if successful

        """

        self.validate_access_with_partial_perms(
            user=user,
            perm=PERM_CHANGE_SUBMISSIONS,
            submission_ids=[submission_id],
        )

        submission = self.get_submission(
            submission_id,
            user=user,
            format_type=SUBMISSION_FORMAT_TYPE_XML,
        )

        # Get attachments for the duplicated submission if there are any
        attachment_objects = KobocatAttachment.objects.filter(
            instance_id=submission_id
        )
        attachments = (
            {a.media_file_basename: a.media_file for a in attachment_objects}
            if attachment_objects
            else None
        )

        # parse XML string to ET object
        xml_parsed = fromstring_preserve_root_xmlns(submission)

        # attempt to update XML fields for duplicate submission. Note that
        # `start` and `end` are not guaranteed to be included in the XML object
        _uuid, uuid_formatted = self.generate_new_instance_id()
        date_formatted = self.format_openrosa_datetime()
        for date_field in ('start', 'end'):
            element = xml_parsed.find(date_field)
            # Even if the element is found, `bool(element)` is `False`. How
            # very un-Pythonic!
            if element is not None:
                element.text = date_formatted
        # Rely on `meta/instanceID` being present. If it's absent, something is
        # fishy enough to warrant raising an exception instead of continuing
        # silently
        xml_parsed.find(self.SUBMISSION_CURRENT_UUID_XPATH).text = (
            uuid_formatted
        )

        kc_response = self.store_submission(
            user, xml_tostring(xml_parsed), _uuid, attachments
        )
        if kc_response.status_code == status.HTTP_201_CREATED:
            return next(self.get_submissions(user, query={'_uuid': _uuid}))
        else:
            raise KobocatDuplicateSubmissionException

    def edit_submission(
        self,
        xml_submission_file: File,
        user: settings.AUTH_USER_MODEL,
        attachments: dict = None,
    ):
        """
        Edit a submission through KoBoCAT proxy on behalf of `user`.
        Attachments can be uploaded by passing a dictionary (name, File object)

        The returned Response should be in XML (expected format by Enketo Express)
        """
        submission_xml = xml_submission_file.read()
        try:
            xml_root = fromstring_preserve_root_xmlns(submission_xml)
        except DET.ParseError:
            raise SubmissionIntegrityError(
                t('Your submission XML is malformed.')
            )
        try:
            deprecated_uuid = xml_root.find(
                self.SUBMISSION_DEPRECATED_UUID_XPATH
            ).text
            xform_uuid = xml_root.find(self.FORM_UUID_XPATH).text
        except AttributeError:
            raise SubmissionIntegrityError(
                t('Your submission XML is missing critical elements.')
            )
        # Remove UUID prefix
        deprecated_uuid = deprecated_uuid[len('uuid:'):]
        try:
            instance = ReadOnlyKobocatInstance.objects.get(
                uuid=deprecated_uuid,
                xform__uuid=xform_uuid,
                xform__kpi_asset_uid=self.asset.uid,
            )
        except ReadOnlyKobocatInstance.DoesNotExist:
            raise SubmissionIntegrityError(
                t(
                    'The submission you attempted to edit could not be found, '
                    'or you do not have access to it.'
                )
            )

        # Validate write access for users with partial permissions
        self.validate_access_with_partial_perms(
            user=user,
            perm=PERM_CHANGE_SUBMISSIONS,
            submission_ids=[instance.pk]
        )

        # Set the In-Memory file’s current position to 0 before passing it to
        # Request.
        xml_submission_file.seek(0)
        files = {'xml_submission_file': xml_submission_file}

        # Combine all files altogether
        if attachments:
            files.update(attachments)

        kc_request = requests.Request(
            method='POST', url=self.submission_url, files=files
        )
        kc_response = self.__kobocat_proxy_request(kc_request, user)
        return self.__prepare_as_drf_response_signature(
            kc_response, expected_response_format='xml'
        )

    @property
    def enketo_id(self):
        if not (enketo_id := self.get_data('enketo_id')):
            self.get_enketo_survey_links()
            enketo_id = self.get_data('enketo_id')
        return enketo_id

    @staticmethod
    def normalize_internal_url(url: str) -> str:
        """
        Normalize url to ensure KOBOCAT_INTERNAL_URL is used
        """
        parsed_url = urlparse(url)
        return f'{settings.KOBOCAT_INTERNAL_URL}{parsed_url.path}'

    def get_attachment(
        self,
        submission_id_or_uuid: Union[int, str],
        user: settings.AUTH_USER_MODEL,
        attachment_id: Optional[int] = None,
        xpath: Optional[str] = None,
    ) -> KobocatAttachment:
        """
        Return an object which can be retrieved by its primary key or by XPath.
        An exception is raised when the submission or the attachment is not found.
        """
        submission_id = None
        submission_uuid = None
        try:
            submission_id = int(submission_id_or_uuid)
        except ValueError:
            submission_uuid = submission_id_or_uuid
        if submission_uuid:
            # `_uuid` is the legacy identifier that changes (per OpenRosa spec)
            # after every edit; `meta/rootUuid` remains consistent across
            # edits. prefer the latter when fetching by UUID.
            candidates = list(
                self.get_submissions(
                    user,
                    query={
                        '$or': [
                            {'meta/rootUuid': submission_uuid},
                            {'_uuid': submission_uuid},
                        ]
                    },
                    fields=['_id', 'meta/rootUuid', '_uuid'],
                )
            )
            if not candidates:
                raise SubmissionNotFoundException
            for submission in candidates:
                if submission.get('meta/rootUuid') == submission_uuid:
                    submission_id = submission['_id']
                    break
            else:
                # no submissions with matching `meta/rootUuid` were found;
                # get the "first" result, despite there being no order
                # specified, just for consistency with previous code
                submission_id = candidates[0]['_id']

        submission_xml = self.get_submission(
            submission_id, user, format_type=SUBMISSION_FORMAT_TYPE_XML
        )
        if not submission_xml:
            raise SubmissionNotFoundException

        if xpath:
            submission_root = fromstring_preserve_root_xmlns(submission_xml)
            element = submission_root.find(xpath)
            if element is None:
                raise XPathNotFoundException
            attachment_filename = element.text
            filters = {
                'media_file_basename': attachment_filename,
            }
        else:
            filters = {
                'pk': attachment_id,
            }

        filters['instance__id'] = submission_id
        # Ensure the attachment actually belongs to this project!
        filters['instance__xform_id'] = self.xform_id

        try:
            attachment = KobocatAttachment.objects.get(**filters)
        except KobocatAttachment.DoesNotExist:
            raise AttachmentNotFoundException

        return attachment

    def get_attachment_objects_from_dict(self, submission: dict) -> QuerySet:

        # First test that there are attachments to avoid a call to the DB for
        # nothing
        if not submission.get('_attachments'):
            return []

        # Get filenames from DB because Mongo does not contain the
        # original basename.
        # EE excepts the original basename before Django renames it and
        # stores it in Mongo
        # E.g.:
        # - XML filename: Screenshot 2022-01-19 222028-13_45_57.jpg
        # - Mongo: Screenshot_2022-01-19_222028-13_45_57.jpg

        # ToDo What about adding the original basename and the question
        #  name in Mongo to avoid another DB query?
        return KobocatAttachment.objects.filter(
            instance_id=submission['_id']
        )

    def get_daily_counts(
        self, user: settings.AUTH_USER_MODEL, timeframe: tuple[date, date]
    ) -> dict:

        user = get_database_user(user)

        if user != self.asset.owner and self.asset.has_perm(
            user, PERM_PARTIAL_SUBMISSIONS
        ):
            # We cannot use cached values from daily counter when user has
            # partial permissions. We need to use MongoDB aggregation engine
            # to retrieve the correct value according to user's permissions.
            permission_filters = self.asset.get_filters_for_partial_perm(
                user.pk, perm=PERM_VIEW_SUBMISSIONS
            )

            if not permission_filters:
                return {}

            query = {
                '_userform_id': self.mongo_userform_id,
                '_submission_time': {
                    '$gte': f'{timeframe[0]}',
                    '$lte': f'{timeframe[1]}T23:59:59'
                }
            }

            query = MongoHelper.get_permission_filters_query(
                query, permission_filters
            )

            documents = settings.MONGO_DB.instances.aggregate([
                {
                    '$match': query,
                },
                {
                    '$group': {
                        '_id': {
                            '$dateToString': {
                                'format': '%Y-%m-%d',
                                'date': {
                                    '$dateFromString': {
                                        'format': "%Y-%m-%dT%H:%M:%S",
                                        'dateString': "$_submission_time"
                                    }
                                }
                            }
                        },
                        'count': {'$sum': 1}
                    }
                }
            ])
            return {doc['_id']: doc['count'] for doc in documents}

        # Trivial case, user has 'view_permissions'
        daily_counts = (
            KobocatDailyXFormSubmissionCounter.objects.values(
                'date', 'counter'
            ).filter(
                xform_id=self.xform_id,
                date__range=timeframe,
            )
        )
        return {
            str(count['date']): count['counter'] for count in daily_counts
        }

    def get_data_download_links(self):
        exports_base_url = '/'.join((
            settings.KOBOCAT_URL.rstrip('/'),
            self.asset.owner.username,
            'exports',
            self.backend_response['id_string']
        ))
        reports_base_url = '/'.join((
            settings.KOBOCAT_URL.rstrip('/'),
            self.asset.owner.username,
            'reports',
            self.backend_response['id_string']
        ))
        links = {
            # To be displayed in iframes
            'xls_legacy': '/'.join((exports_base_url, 'xls/')),
            'csv_legacy': '/'.join((exports_base_url, 'csv/')),
            'zip_legacy': '/'.join((exports_base_url, 'zip/')),
            'kml_legacy': '/'.join((exports_base_url, 'kml/')),
            # For GET requests that return files directly
            'xls': '/'.join((reports_base_url, 'export.xlsx')),
            'csv': '/'.join((reports_base_url, 'export.csv')),
        }
        return links

    def get_enketo_survey_links(self):
        if not self.get_data('backend_response'):
            return {}

        data = {
            'server_url': '{}/{}'.format(
                settings.KOBOCAT_URL.rstrip('/'),
                self.asset.owner.username
            ),
            'form_id': self.backend_response['id_string']
        }

        try:
            response = requests.post(
                f'{settings.ENKETO_URL}/{settings.ENKETO_SURVEY_ENDPOINT}',
                # bare tuple implies basic auth
                auth=(settings.ENKETO_API_TOKEN, ''),
                data=data
            )
            response.raise_for_status()
        except requests.exceptions.RequestException:
            # Don't 500 the entire asset view if Enketo is unreachable
            logging.error(
                'Failed to retrieve links from Enketo', exc_info=True)
            return {}
        try:
            links = response.json()
        except ValueError:
            logging.error('Received invalid JSON from Enketo', exc_info=True)
            return {}

        try:
            enketo_id = links.pop('enketo_id')
        except KeyError:
            logging.error(
                'Invalid response from Enketo: `enketo_id` is not found',
                exc_info=True,
            )
            return {}

        stored_enketo_id = self.get_data('enketo_id')
        if stored_enketo_id != enketo_id:
            if stored_enketo_id:
                logging.warning(
                    f'Enketo ID has changed from {stored_enketo_id} to {enketo_id}'
                )
            self.save_to_db({'enketo_id': enketo_id})

        if self.xform.require_auth:
            # Unfortunately, EE creates unique ID based on OpenRosa server URL.
            # Thus, we need to always generated the ID with the same URL
            # (i.e.: with username) to be retro-compatible and then,
            # overwrite the OpenRosa server URL again.
            self.set_enketo_open_rosa_server(
                require_auth=True, enketo_id=enketo_id
            )

        for discard in ('enketo_id', 'code', 'preview_iframe_url'):
            try:
                del links[discard]
            except KeyError:
                pass
        return links

    def get_orphan_postgres_submissions(self) -> Optional[QuerySet, bool]:
        """
        Return a queryset of all submissions still present in PostgreSQL
        database related to `self.xform`.
        Return False if one submission still exists in MongoDB at
        least.
        Otherwise, if `self.xform` does not exist (anymore), return None
        """
        all_submissions = self.get_submissions(
            user=self.asset.owner,
            fields=['_id'],
            skip_count=True,
        )
        try:
            next(all_submissions)
        except StopIteration:
            pass
        else:
            return False

        try:
            return ReadOnlyKobocatInstance.objects.filter(xform_id=self.xform_id)
        except InvalidXFormException:
            return None

    def get_submission_detail_url(self, submission_id: int) -> str:
        url = f'{self.submission_list_url}/{submission_id}'
        return url

    def get_submission_validation_status_url(self, submission_id: int) -> str:
        url = '{detail_url}/validation_status'.format(
            detail_url=self.get_submission_detail_url(submission_id)
        )
        return url

    def get_submissions(
        self,
        user: settings.AUTH_USER_MODEL,
        format_type: str = SUBMISSION_FORMAT_TYPE_JSON,
        submission_ids: list = [],
        request: Optional['rest_framework.request.Request'] = None,
        **mongo_query_params
    ) -> Union[Generator[dict, None, None], list]:
        """
        Retrieve submissions that `user` is allowed to access.

        The format `format_type` can be either:
        - 'json' (See `kpi.constants.SUBMISSION_FORMAT_TYPE_JSON`)
        - 'xml' (See `kpi.constants.SUBMISSION_FORMAT_TYPE_XML`)

        Results can be filtered by submission ids. Moreover MongoDB filters can
        be passed through `query` to narrow down the results.

        If `user` has no access to these submissions or no matches are found,
        an empty generator is returned.

        If `format_type` is 'json', a generator of dictionaries is returned.
        Otherwise, if `format_type` is 'xml', a generator of strings is returned.

        If `request` is provided, submission attachments url are rewritten to
        point to KPI (instead of KoBoCAT).
        See `BaseDeploymentBackend._rewrite_json_attachment_urls()`
        """

        mongo_query_params['submission_ids'] = submission_ids
        params = self.validate_submission_list_params(user,
                                                      format_type=format_type,
                                                      **mongo_query_params)

        if format_type == SUBMISSION_FORMAT_TYPE_JSON:
            submissions = self.__get_submissions_in_json(request, **params)
        elif format_type == SUBMISSION_FORMAT_TYPE_XML:
            submissions = self.__get_submissions_in_xml(**params)
        else:
            raise BadFormatException(
                "The format {} is not supported".format(format_type)
            )
        return submissions

    def get_validation_status(
        self, submission_id: int, user: settings.AUTH_USER_MODEL
    ) -> dict:
        url = self.get_submission_validation_status_url(submission_id)
        kc_request = requests.Request(method='GET', url=url)
        kc_response = self.__kobocat_proxy_request(kc_request, user)

        return self.__prepare_as_drf_response_signature(kc_response)

    @staticmethod
    def internal_to_external_url(url):
        """
        Replace the value of `settings.KOBOCAT_INTERNAL_URL` with that of
        `settings.KOBOCAT_URL` when it appears at the beginning of
        `url`
        """
        return re.sub(
            pattern='^{}'.format(re.escape(settings.KOBOCAT_INTERNAL_URL)),
            repl=settings.KOBOCAT_URL,
            string=url
        )

    @property
    def mongo_userform_id(self):
        return '{}_{}'.format(self.asset.owner.username, self.xform_id_string)

    def redeploy(self, active=None):
        """
        Replace (overwrite) the deployment, keeping the same identifier, and
        optionally changing whether the deployment is active.
        CAUTION: Does not save deployment data to the database!
        """
        if active is None:
            active = self.active
        url = self.normalize_internal_url(self.backend_response['url'])
        id_string = self.backend_response['id_string']
        xlsx_io = self.asset.to_xlsx_io(
            versioned=True, append={
                'settings': {
                    'id_string': id_string,
                    'form_title': self.asset.name,
                }
            }
        )
        payload = {
            'downloadable': active,
            'title': self.asset.name,
            'has_kpi_hook': self.asset.has_active_hooks
        }
        files = {'xls_file': ('{}.xlsx'.format(id_string), xlsx_io)}
        json_response = self._kobocat_request(
            'PATCH', url, data=payload, files=files
        )
        self.store_data({
            'active': json_response['downloadable'],
            'backend_response': json_response,
            'version': self.asset.version_id,
        })

        self.set_asset_uid()

    def remove_from_kc_only_flag(
        self, specific_user: Union[int, settings.AUTH_USER_MODEL] = None
    ):
        """
        Removes `from_kc_only` flag for ALL USERS unless `specific_user` is
        provided

        Args:
            specific_user (int, User): User object or pk
        """
        # This flag lets us know that permission assignments in KPI exist
        # only because they were copied from KoBoCAT (by `sync_from_kobocat`).
        # As soon as permissions are assigned through KPI, this flag must be
        # removed
        #
        # This method is here instead of `ObjectPermissionMixin` because
        # it's specific to KoBoCat as backend.

        # TODO: Remove this method after kobotoolbox/kobocat#642

        filters = {
            'permission__codename': PERM_FROM_KC_ONLY,
            'asset_id': self.asset.id,
        }
        if specific_user is not None:
            try:
                user_id = specific_user.pk
            except AttributeError:
                user_id = specific_user
            filters['user_id'] = user_id

        ObjectPermission.objects.filter(**filters).delete()

    def rename_enketo_id_key(self, previous_owner_username: str):
        parsed_url = urlparse(settings.KOBOCAT_URL)
        domain_name = parsed_url.netloc
        asset_uid = self.asset.uid
        enketo_redis_client = get_redis_connection('enketo_redis_main')

        try:
            enketo_redis_client.rename(
                src=f'or:{domain_name}/{previous_owner_username},{asset_uid}',
                dst=f'or:{domain_name}/{self.asset.owner.username},{asset_uid}'
            )
        except redis.exceptions.ResponseError:
            # original does not exist, weird but don't raise a 500 for that
            pass

    def set_active(self, active):
        """
        `PATCH` active boolean of the survey.
        Store results in deployment data
        """
        # self.store_data is an alias for
        # self.asset._deployment_data.update(...)
        url = self.normalize_internal_url(
            self.backend_response['url'])
        payload = {
            'downloadable': bool(active)
        }
        json_response = self._kobocat_request('PATCH', url, data=payload)
        assert json_response['downloadable'] == bool(active)

        self.save_to_db({
            'active': json_response['downloadable'],
            'backend_response': json_response,
        })

    def set_asset_uid(self, force: bool = False) -> bool:
        """
        Link KoBoCAT `XForm` back to its corresponding KPI `Asset` by
        populating the `kpi_asset_uid` field (use KoBoCAT proxy to PATCH XForm).
        Useful when a form is created from the legacy upload form.
        Store results in deployment data.

        It returns `True` only if `XForm.kpi_asset_uid` field is updated
        during this call, otherwise `False`.
        """
        is_synchronized = not (
            force or
            self.backend_response.get('kpi_asset_uid', None) is None
        )
        if is_synchronized:
            return False

        url = self.normalize_internal_url(self.backend_response['url'])
        payload = {
            'kpi_asset_uid': self.asset.uid
        }
        json_response = self._kobocat_request('PATCH', url, data=payload)
        is_set = json_response['kpi_asset_uid'] == self.asset.uid
        assert is_set
        self.store_data({
            'backend_response': json_response,
        })
        return True

    def set_enketo_open_rosa_server(
        self, require_auth: bool, enketo_id: str = None
    ):
        # Kobocat handles Open Rosa requests with different accesses.
        #  - Authenticated access, https://[kc]
        #  - Anonymous access, https://[kc]/username
        # Enketo generates its unique ID based on the server URL.
        # Thus, if the project requires authentication, we need to update Redis
        # directly to keep the same ID and let Enketo submit data to correct
        # endpoint
        if not enketo_id:
            enketo_id = self.enketo_id

        server_url = settings.KOBOCAT_URL.rstrip('/')
        if not require_auth:
            server_url = f'{server_url}/{self.asset.owner.username}'

        enketo_redis_client = get_redis_connection('enketo_redis_main')
        enketo_redis_client.hset(
            f'id:{enketo_id}',
            'openRosaServer',
            server_url,
        )

    def set_has_kpi_hooks(self):
        """
        `PATCH` `has_kpi_hooks` boolean of related KoBoCAT XForm.
        It lets KoBoCAT know whether it needs to notify KPI
        each time a submission comes in.

        Store results in deployment data
        """
        has_active_hooks = self.asset.has_active_hooks
        url = self.normalize_internal_url(
            self.backend_response['url'])
        payload = {
            'has_kpi_hooks': has_active_hooks,
            'kpi_asset_uid': self.asset.uid
        }

        try:
            json_response = self._kobocat_request('PATCH', url, data=payload)
        except KobocatDeploymentException as e:
            if (
                has_active_hooks is False
                and hasattr(e, 'response')
                and e.response.status_code == status.HTTP_404_NOT_FOUND
            ):
                # It's okay if we're trying to unset the active hooks flag and
                # the KoBoCAT project is already gone. See #2497
                pass
            else:
                raise
        else:
            assert json_response['has_kpi_hooks'] == has_active_hooks
            self.store_data({
                'backend_response': json_response,
            })

    def set_validation_status(
        self,
        submission_id: int,
        user: settings.AUTH_USER_MODEL,
        data: dict,
        method: str,
    ) -> dict:
        """
        Update validation status through KoBoCAT proxy,
        authenticated by `user`'s API token.
        If `method` is `DELETE`, the status is reset to `None`

        It returns a dictionary which can used as Response object arguments
        """

        self.validate_access_with_partial_perms(
            user=user,
            perm=PERM_VALIDATE_SUBMISSIONS,
            submission_ids=[submission_id],
        )

        kc_request_params = {
            'method': method,
            'url': self.get_submission_validation_status_url(submission_id),
        }

        if method == 'PATCH':
            kc_request_params.update({'json': data})

        kc_request = requests.Request(**kc_request_params)
        kc_response = self.__kobocat_proxy_request(kc_request, user)
        return self.__prepare_as_drf_response_signature(kc_response)

    def set_validation_statuses(
        self, user: settings.AUTH_USER_MODEL, data: dict
    ) -> dict:
        """
        Bulk update validation status for provided submissions through
        KoBoCAT proxy, authenticated by `user`'s API token.

        `data` should contains either the submission ids or the query to
        retrieve the subset of submissions chosen by then user.
        If none of them are provided, all the submissions are selected
        Examples:
            {"submission_ids": [1, 2, 3]}
            {"query":{"_validation_status.uid":"validation_status_not_approved"}
        """
        submission_ids = self.validate_access_with_partial_perms(
            user=user,
            perm=PERM_VALIDATE_SUBMISSIONS,
            submission_ids=data['submission_ids'],
            query=data['query'],
        )

        # If `submission_ids` is not empty, user has partial permissions.
        # Otherwise, they have have full access.
        if submission_ids:
            # Remove query from `data` because all the submission ids have been
            # already retrieved
            data.pop('query', None)
            data['submission_ids'] = submission_ids

        # `PATCH` KC even if KPI receives `DELETE`
        url = self.submission_list_url
        kc_request = requests.Request(method='PATCH', url=url, json=data)
        kc_response = self.__kobocat_proxy_request(kc_request, user)
        return self.__prepare_as_drf_response_signature(kc_response)

    def store_submission(
        self, user, xml_submission, submission_uuid, attachments=None
    ):
        file_tuple = (submission_uuid, io.StringIO(xml_submission))
        files = {'xml_submission_file': file_tuple}
        if attachments:
            files.update(attachments)
        kc_request = requests.Request(
            method='POST', url=self.submission_url, files=files
        )
        kc_response = self.__kobocat_proxy_request(kc_request, user=user)
        return kc_response

    @property
    def submission_count(self):
        try:
            return self.xform.num_of_submissions
        except InvalidXFormException:
            return 0

    @property
    def submission_list_url(self):
        url = '{kc_base}/api/v1/data/{formid}'.format(
            kc_base=settings.KOBOCAT_INTERNAL_URL,
            formid=self.backend_response['formid']
        )
        return url

    @property
    def submission_model(self):
        return ReadOnlyKobocatInstance

    @property
    def submission_url(self) -> str:
        # Use internal host to secure calls to KoBoCAT API,
        # kobo-service-account can restrict requests per hosts.
        url = '{kc_base}/submission'.format(
            kc_base=settings.KOBOCAT_INTERNAL_URL,
        )
        return url

    def sync_media_files(self, file_type: str = AssetFile.FORM_MEDIA):

        url = self.normalize_internal_url(self.backend_response['url'])
        response = self._kobocat_request('GET', url)
        kc_files = defaultdict(dict)

        # Build a list of KoBoCAT metadata to compare with KPI
        for metadata in response.get('metadata', []):
            if metadata['data_type'] == self.SYNCED_DATA_FILE_TYPES[file_type]:
                kc_files[metadata['data_value']] = {
                    'pk': metadata['id'],
                    'url': metadata['url'],
                    'md5': metadata['file_hash'],
                    'from_kpi': metadata['from_kpi'],
                }

        kc_filenames = kc_files.keys()

        queryset = self._get_metadata_queryset(file_type=file_type)

        for media_file in queryset:

            backend_media_id = media_file.backend_media_id

            # File does not exist in KC
            if backend_media_id not in kc_filenames:
                if media_file.deleted_at is None:
                    # New file
                    self.__save_kc_metadata(media_file)
                else:
                    # Orphan, delete it
                    media_file.delete(force=True)
                continue

            # Existing file
            if backend_media_id in kc_filenames:
                kc_file = kc_files[backend_media_id]
                if media_file.deleted_at is None:
                    # If md5 differs, we need to re-upload it.
                    if media_file.md5_hash != kc_file['md5']:
                        if media_file.file_type == AssetFile.PAIRED_DATA:
                            self.__update_kc_metadata_hash(
                                media_file, kc_file['pk']
                            )
                        else:
                            self.__delete_kc_metadata(kc_file)
                            self.__save_kc_metadata(media_file)
                elif kc_file['from_kpi']:
                    self.__delete_kc_metadata(kc_file, media_file)
                else:
                    # Remote file has been uploaded directly to KC. We
                    # cannot delete it, but we need to vacuum KPI.
                    media_file.delete(force=True)
                    # Skip deletion of key corresponding to `backend_media_id`
                    # in `kc_files` to avoid unique constraint failure in case
                    # user deleted
                    # and re-uploaded the same file in a row between
                    # two deployments
                    # Example:
                    # - User uploads file1.jpg (pk == 1)
                    # - User deletes file1.jpg (pk == 1)
                    # - User re-uploads file1.jpg (pk == 2)
                    # Next time, 'file1.jpg' is encountered in this loop,
                    # it would try to re-upload to KC if its hash differs
                    # from KC version and would fail because 'file1.jpg'
                    # already exists in KC db.
                    continue

                # Remove current filename from `kc_files`.
                # All files which will remain in this dict (after this loop)
                # will be considered obsolete and will be deleted
                del kc_files[backend_media_id]

        # Remove KC orphan files previously uploaded through KPI
        for kc_file in kc_files.values():
            if kc_file['from_kpi']:
                self.__delete_kc_metadata(kc_file)

    @property
    def xform(self):
        if not hasattr(self, '_xform'):
            pk = self.backend_response['formid']
            xform = (
                KobocatXForm.objects.filter(pk=pk)
                .only(
                    'user__username',
                    'id_string',
                    'num_of_submissions',
                    'attachment_storage_bytes',
                    'require_auth',
                )
                .select_related(
                    'user'
                )  # Avoid extra query to validate username below
                .first()
            )

            if not (
                xform
                and xform.user.username == self.asset.owner.username
                and xform.id_string == self.xform_id_string
            ):
                raise InvalidXFormException(
                    'Deployment links to an unexpected KoBoCAT XForm')
            setattr(self, '_xform', xform)

        return self._xform

    @property
    def xform_id(self):
        return self.xform.pk

    @property
    def xform_id_string(self):
        return self.get_data('backend_response.id_string')

    @property
    def timestamp(self):
        try:
            return self.backend_response['date_modified']
        except KeyError:
            return None

    @staticmethod
    @contextmanager
    def suspend_submissions(user_ids: list[int]):
        KobocatUserProfile.objects.filter(
            user_id__in=user_ids
        ).update(
            metadata=UpdateJSONFieldAttributes(
                'metadata',
                updates={'submissions_suspended': True},
            ),
        )
        try:
            yield
        finally:
            KobocatUserProfile.objects.filter(
                user_id__in=user_ids
            ).update(
                metadata=UpdateJSONFieldAttributes(
                    'metadata',
                    updates={'submissions_suspended': False},
                ),
            )

    def transfer_submissions_ownership(
        self, previous_owner_username: str
    ) -> bool:

        results = settings.MONGO_DB.instances.update_many(
            {'_userform_id': f'{previous_owner_username}_{self.xform_id_string}'},
            {
                '$set': {
                    '_userform_id': self.mongo_userform_id
                }
            },
        )

        return (
            results.matched_count == 0 or
            (
                results.matched_count > 0
                and results.matched_count == results.modified_count
            )
        )

    def transfer_counters_ownership(self, new_owner: 'auth.User'):

        NLPUsageCounter.objects.filter(
            asset=self.asset, user=self.asset.owner
        ).update(user=new_owner)
        KobocatDailyXFormSubmissionCounter.objects.filter(
            xform=self.xform, user_id=self.asset.owner.pk
        ).update(user=new_owner)
        KobocatMonthlyXFormSubmissionCounter.objects.filter(
            xform=self.xform, user_id=self.asset.owner.pk
        ).update(user=new_owner)

        KobocatUserProfile.objects.filter(user_id=self.asset.owner.pk).update(
            attachment_storage_bytes=F('attachment_storage_bytes')
            - self.xform.attachment_storage_bytes
        )
        KobocatUserProfile.objects.filter(user_id=self.asset.owner.pk).update(
            attachment_storage_bytes=F('attachment_storage_bytes')
            + self.xform.attachment_storage_bytes
        )

    def _kobocat_request(self, method, url, expect_formid=True, **kwargs):
        """
        Make a POST or PATCH request and return parsed JSON. Keyword arguments,
        e.g. `data` and `files`, are passed through to `requests.request()`.

        If `expect_formid` is False, it bypasses the presence of 'formid'
        property in KoBoCAT response and returns the KoBoCAT response whatever
        it is.

        `kwargs` contains arguments to be passed to KoBoCAT request.
        """

        expected_status_codes = {
            'GET': 200,
            'POST': 201,
            'PATCH': 200,
            'DELETE': 204,
        }

        try:
            expected_status_code = expected_status_codes[method]
        except KeyError:
            raise NotImplementedError(
                'This backend does not implement the {} method'.format(method)
            )

        # Make the request to KC
        try:
            kc_request = requests.Request(method=method, url=url, **kwargs)
            response = self.__kobocat_proxy_request(kc_request,
                                                    user=self.asset.owner)

        except requests.exceptions.RequestException as e:
            # Failed to access the KC API
            # TODO: clarify that the user cannot correct this
            raise KobocatDeploymentException(detail=str(e))

        # If it's a no-content success, return immediately
        if response.status_code == expected_status_code == 204:
            return {}

        # Parse the response
        try:
            json_response = response.json()
        except ValueError as e:
            # Unparseable KC API output
            # TODO: clarify that the user cannot correct this
            raise KobocatDeploymentException(
                detail=str(e), response=response)

        # Check for failure
        if (
            response.status_code != expected_status_code
            or json_response.get('type') == 'alert-error'
            or (expect_formid and 'formid' not in json_response)
        ):
            if 'text' in json_response:
                # KC API refused us for a specified reason, likely invalid
                # input Raise a 400 error that includes the reason
                e = KobocatDeploymentException(detail=json_response['text'])
                e.status_code = status.HTTP_400_BAD_REQUEST
                raise e
            else:
                # Unspecified failure; raise 500
                raise KobocatDeploymentException(
                    detail='Unexpected KoBoCAT error {}: {}'.format(
                        response.status_code, response.content),
                    response=response
                )

        return json_response

    def _last_submission_time(self):
        id_string = self.backend_response['id_string']
        return last_submission_time(
            xform_id_string=id_string, user_id=self.asset.owner.pk)

    @property
    def _open_rosa_server_storage(self):
        return default_kobocat_storage

    def __delete_kc_metadata(
        self, kc_file_: dict, file_: Union[AssetFile, PairedData] = None
    ):
        """
        A simple utility to delete metadata in KoBoCAT through proxy.
        If related KPI file is provided (i.e. `file_`), it is deleted too.
        """
        # Delete file in KC

        delete_url = self.normalize_internal_url(kc_file_['url'])
        self._kobocat_request('DELETE', url=delete_url, expect_formid=False)

        if file_ is None:
            return

        # Delete file in KPI if requested
        file_.delete(force=True)

    def __get_submissions_in_json(
        self,
        request: Optional['rest_framework.request.Request'] = None,
        **params
    ) -> Generator[dict, None, None]:
        """
        Retrieve submissions directly from Mongo.
        Submissions can be filtered with `params`.
        """
        # Apply a default sort of _id to prevent unpredictable natural sort
        if not params.get('sort'):
            params['sort'] = {'_id': 1}
        mongo_cursor, total_count = MongoHelper.get_instances(
            self.mongo_userform_id, **params)

        # Python-only attribute used by `kpi.views.v2.data.DataViewSet.list()`
        self.current_submission_count = total_count

        add_supplemental_details_to_query = self.asset.has_advanced_features

        fields = params.get('fields', [])
        if len(fields) > 0 and '_uuid' not in fields:
            # skip the query if submission '_uuid' is not even q'd from mongo
            add_supplemental_details_to_query = False

        if add_supplemental_details_to_query:
            mongo_cursor = stream_with_extras(mongo_cursor, self.asset)

        return (
            self._rewrite_json_attachment_urls(
                MongoHelper.to_readable_dict(submission),
                request,
            )
            for submission in mongo_cursor
        )

    def __get_submissions_in_xml(
        self,
        **params
    ) -> Generator[str, None, None]:
        """
        Retrieve submissions directly from PostgreSQL.
        Submissions can be filtered with `params`.
        """

        mongo_filters = ['query', 'permission_filters']
        use_mongo = any(mongo_filter in mongo_filters for mongo_filter in params
                        if params.get(mongo_filter) is not None)

        if use_mongo:
            # We use Mongo to retrieve matching instances.
            params['fields'] = ['_id']
            # Force `sort` by `_id` for Mongo
            # See FIXME about sort in `BaseDeploymentBackend.validate_submission_list_params()`
            params['sort'] = {'_id': 1}
            submissions, count = MongoHelper.get_instances(
                self.mongo_userform_id, **params
            )
            submission_ids = [
                submission.get('_id')
                for submission in submissions
            ]
            self.current_submission_count = count

        queryset = ReadOnlyKobocatInstance.objects.filter(
            xform_id=self.xform_id,
        )

        if len(submission_ids) > 0 or use_mongo:
            queryset = queryset.filter(id__in=submission_ids)

        # Python-only attribute used by `kpi.views.v2.data.DataViewSet.list()`
        if not use_mongo:
            self.current_submission_count = queryset.count()

        # Force Sort by id
        # See FIXME about sort in `BaseDeploymentBackend.validate_submission_list_params()`
        queryset = queryset.order_by('id')

        # When using Mongo, data is already paginated,
        # no need to do it with PostgreSQL too.
        if not use_mongo:
            offset = params.get('start')
            limit = offset + params.get('limit')
            queryset = queryset[offset:limit]

        return (lazy_instance.xml for lazy_instance in queryset)

    @staticmethod
    def __kobocat_proxy_request(kc_request, user=None):
        """
        Send `kc_request`, which must specify `method` and `url` at a minimum.
        If the incoming request to be proxied is authenticated,
        logged-in user's API token will be added to `kc_request.headers`

        :param kc_request: requests.models.Request
        :param user: User
        :return: requests.models.Response
        """
        if not is_user_anonymous(user):
            kc_request.headers.update(get_request_headers(user.username))

        session = requests.Session()
        return session.send(kc_request.prepare())

    @staticmethod
    def __prepare_as_drf_response_signature(
        requests_response, expected_response_format='json'
    ):
        """
        Prepares a dict from `Requests` response.
        Useful to get response from KoBoCAT and use it as a dict or pass it to
        DRF Response
        """

        prepared_drf_response = {}

        # `requests_response` may not have `headers` attribute
        content_type = requests_response.headers.get('Content-Type')
        content_language = requests_response.headers.get('Content-Language')
        if content_type:
            prepared_drf_response['content_type'] = content_type
        if content_language:
            prepared_drf_response['headers'] = {
                'Content-Language': content_language
            }

        prepared_drf_response['status'] = requests_response.status_code

        try:
            prepared_drf_response['data'] = json.loads(
                requests_response.content)
        except ValueError as e:
            if (
                not requests_response.status_code == status.HTTP_204_NO_CONTENT
                and expected_response_format == 'json'
            ):
                prepared_drf_response['data'] = {
                    'detail': t(
                        'KoBoCAT returned an unexpected response: {}'.format(
                            str(e))
                    )
                }

        return prepared_drf_response

    @staticmethod
    def prepare_bulk_update_response(kc_responses: list) -> dict:
        """
        Formatting the response to allow for partial successes to be seen
        more explicitly.

        Args:
            kc_responses (list): A list containing dictionaries with keys of
            `_uuid` from the newly generated uuid and `response`, the response
            object received from KoBoCAT

        Returns:
            dict: formatted dict to be passed to a Response object and sent to
            the client
        """

        OPEN_ROSA_XML_MESSAGE = '{http://openrosa.org/http/response}message'

        # Unfortunately, the response message from OpenRosa is in XML format,
        # so it needs to be parsed before extracting the text
        results = []
        for response in kc_responses:
            message = t('Something went wrong')
            try:
                xml_parsed = fromstring_preserve_root_xmlns(
                    response['response'].content
                )
            except DET.ParseError:
                pass
            else:
                message_el = xml_parsed.find(OPEN_ROSA_XML_MESSAGE)
                if message_el is not None and message_el.text.strip():
                    message = message_el.text

            results.append(
                {
                    'uuid': response['uuid'],
                    'status_code': response['response'].status_code,
                    'message': message,
                }
            )

        total_update_attempts = len(results)
        total_successes = [result['status_code'] for result in results].count(
            status.HTTP_201_CREATED
        )

        return {
            'status': status.HTTP_200_OK
            if total_successes > 0
            # FIXME: If KoboCAT returns something unexpected, like a 404 or a
            # 500, then 400 is not the right response to send to the client
            else status.HTTP_400_BAD_REQUEST,
            'data': {
                'count': total_update_attempts,
                'successes': total_successes,
                'failures': total_update_attempts - total_successes,
                'results': results,
            },
        }

    def __save_kc_metadata(self, file_: SyncBackendMediaInterface):
        """
        Prepares request and data corresponding to the kind of media file
        (i.e. FileStorage or remote URL) to `POST` to KC through proxy.
        """
        server = settings.KOBOCAT_INTERNAL_URL
        metadata_url = f'{server}/api/v1/metadata'

        kwargs = {
            'data': {
                'data_value': file_.backend_media_id,
                'xform': self.xform_id,
                'data_type': self.SYNCED_DATA_FILE_TYPES[file_.file_type],
                'from_kpi': True,
                'data_filename': file_.filename,
                'data_file_type': file_.mimetype,
                'file_hash': file_.md5_hash,
            }
        }

        if not file_.is_remote_url:
            kwargs['files'] = {
                'data_file': (
                    file_.filename,
                    file_.content.file,
                    file_.mimetype,
                )
            }

        self._kobocat_request(
            'POST', url=metadata_url, expect_formid=False, **kwargs
        )

        file_.synced_with_backend = True
        file_.save(update_fields=['synced_with_backend'])

    def __update_kc_metadata_hash(
        self, file_: SyncBackendMediaInterface, kc_metadata_id: int
    ):
        """
        Update metadata hash in KC
        """
        server = settings.KOBOCAT_INTERNAL_URL
        metadata_detail_url = f'{server}/api/v1/metadata/{kc_metadata_id}'
        data = {'file_hash': file_.md5_hash}
        self._kobocat_request(
            'PATCH', url=metadata_detail_url, expect_formid=False, data=data
        )

        file_.synced_with_backend = True
        file_.save(update_fields=['synced_with_backend'])<|MERGE_RESOLUTION|>--- conflicted
+++ resolved
@@ -163,17 +163,8 @@
         }
         files = {'xls_file': ('{}.xlsx'.format(id_string), xlsx_io)}
         json_response = self._kobocat_request(
-<<<<<<< HEAD
             'POST', url, data=payload, files=files
         )
-        self.store_data({
-            'backend': 'kobocat',
-            'active': json_response['downloadable'],
-            'backend_response': json_response,
-            'version': self.asset.version_id,
-        })
-=======
-            'POST', url, data=payload, files=files)
         # Store only path
         json_response['url'] = urlparse(json_response['url']).path
         self.store_data(
@@ -184,7 +175,6 @@
                 'version': self.asset.version_id,
             }
         )
->>>>>>> 81acc4e3
 
     @staticmethod
     def nlp_tracking_data(asset_ids, start_date=None):
