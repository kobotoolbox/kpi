--- conflicted
+++ resolved
@@ -247,7 +247,6 @@
             'has_kpi_hooks': has_active_hooks,
         })
 
-<<<<<<< HEAD
     def set_validation_status(self,
                               submission_pk: int,
                               data: dict,
@@ -256,12 +255,6 @@
         pass
 
     def set_validation_statuses(self, data: dict, user: 'auth.User') -> dict:
-=======
-    def set_validation_status(self, submission_pk, data, user, method):
-        pass
-
-    def set_validation_statuses(self, data, user):
->>>>>>> cf5a1abc
         pass
 
     @property
