# coding: utf-8
import copy
import os
import re
import time
import uuid
from datetime import datetime
from typing import Optional, Union
from xml.etree import ElementTree as ET
try:
    from zoneinfo import ZoneInfo
except ImportError:
    from backports.zoneinfo import ZoneInfo

from deepmerge import always_merger
from dict2xml import dict2xml
from django.conf import settings
from django.urls import reverse
from django.utils.translation import gettext as t
from lxml import etree
from rest_framework import status

from kpi.constants import (
    SUBMISSION_FORMAT_TYPE_JSON,
    SUBMISSION_FORMAT_TYPE_XML,
    PERM_CHANGE_SUBMISSIONS,
    PERM_DELETE_SUBMISSIONS,
    PERM_VALIDATE_SUBMISSIONS,
)
from kpi.exceptions import (
    AttachmentNotFoundException,
    InvalidXPathException,
    SubmissionNotFoundException,
    XPathNotFoundException,
)
from kpi.interfaces.sync_backend_media import SyncBackendMediaInterface
from kpi.models.asset_file import AssetFile
from kpi.tests.utils.mock import MockAttachment
from kpi.utils.mongo_helper import MongoHelper, drop_mock_only
from kpi.utils.xml import edit_submission_xml
from .base_backend import BaseDeploymentBackend
from ..exceptions import KobocatBulkUpdateSubmissionsClientException


class MockDeploymentBackend(BaseDeploymentBackend):
    """
    Only used for unit testing and interface testing.
    """

    PROTECTED_XML_FIELDS = [
        '__version__',
        'formhub',
        'meta',
    ]

    def bulk_assign_mapped_perms(self):
        pass

    def bulk_update_submissions(
        self, data: dict, user: 'auth.User'
    ) -> dict:
        submission_ids = self.validate_access_with_partial_perms(
            user=user,
            perm=PERM_CHANGE_SUBMISSIONS,
            submission_ids=data['submission_ids'],
            query=data['query'],
        )

        if submission_ids:
            data['query'] = {}
        else:
            submission_ids = data['submission_ids']

        submissions = self.get_submissions(
            user=user,
            format_type=SUBMISSION_FORMAT_TYPE_XML,
            submission_ids=submission_ids,
            query=data['query'],
        )

        if not self.current_submissions_count:
            raise KobocatBulkUpdateSubmissionsClientException(
                detail=t('No submissions match the given `submission_ids`')
            )

        update_data = self.__prepare_bulk_update_data(data['data'])
        kc_responses = []
        for submission in submissions:
            # Remove XML declaration from submission
            submission = re.sub(r'(<\?.*\?>)', '', submission)
            xml_parsed = etree.fromstring(submission)

            _uuid, uuid_formatted = self.generate_new_instance_id()

            instance_id = xml_parsed.find('meta/instanceID')
            deprecated_id = xml_parsed.find('meta/deprecatedID')
            deprecated_id_or_new = (
                deprecated_id
                if deprecated_id is not None
                else etree.SubElement(xml_parsed.find('meta'), 'deprecatedID')
            )
            deprecated_id_or_new.text = instance_id.text
            instance_id.text = uuid_formatted

            for path, value in update_data.items():
                edit_submission_xml(xml_parsed, path, value)

            kc_responses.append(
                {
                    'uuid': _uuid,
                    'status_code': status.HTTP_201_CREATED,
                    'message': 'Successful submission',
                    'updated_submission': etree.tostring(xml_parsed) # only for testing
                }
            )

        return self.__prepare_bulk_update_response(kc_responses)

    def calculated_submission_count(self, user: 'auth.User', **kwargs) -> int:
        params = self.validate_submission_list_params(user,
                                                      validate_count=True,
                                                      **kwargs)
        return MongoHelper.get_count(self.mongo_userform_id, **params)

    def connect(self, active=False):
        self.store_data({
            'backend': 'mock',
            'identifier': 'mock://%s' % self.asset.uid,
            'active': active,
            'backend_response': {
                'downloadable': active,
                'has_kpi_hook': self.asset.has_active_hooks,
                'kpi_asset_uid': self.asset.uid
            }
        })

    @drop_mock_only
    def delete_submission(self, submission_id: int, user: 'auth.User') -> dict:
        """
        Delete a submission
        """
        self.validate_access_with_partial_perms(
            user=user,
            perm=PERM_DELETE_SUBMISSIONS,
            submission_ids=[submission_id],
        )

        if not settings.MONGO_DB.instances.find_one({'_id': submission_id}):
            return {
                'content_type': 'application/json',
                'status': status.HTTP_404_NOT_FOUND,
                'data': {
                    'detail': 'Not found'
                }
            }

        settings.MONGO_DB.instances.delete_one({'_id': submission_id})

        return {
            'content_type': 'application/json',
            'status': status.HTTP_204_NO_CONTENT,
        }

    def delete_submissions(self, data: dict, user: 'auth.User') -> dict:
        """
        Bulk delete provided submissions authenticated by `user`'s API token.

        `data` should contains the submission ids or the query to get the subset
        of submissions to delete
        Example:
             {"submission_ids": [1, 2, 3]}
             or
             {"query": {"Question": "response"}
        """
        submission_ids = self.validate_access_with_partial_perms(
            user=user,
            perm=PERM_DELETE_SUBMISSIONS,
            submission_ids=data['submission_ids'],
            query=data['query'],
        )

        if not submission_ids:
            submission_ids = data['submission_ids']
        else:
            data['query'] = {}

        # Retrieve the subset of submissions to delete
        submissions = self.get_submissions(user,
                                           submission_ids=submission_ids,
                                           query=data['query'])

        # If no submissions have been fetched, user is not allowed to perform
        # the request
        if not submissions:
            return {
                'content_type': 'application/json',
                'status': status.HTTP_404_NOT_FOUND,
            }

        # We could use `delete_many()` but we would have to recreate the query
        # with submission ids or query.
        for submission in submissions:
            submission_id = submission['_id']
            settings.MONGO_DB.instances.delete_one(
                {'_id': submission_id}
            )

        return {
            'content_type': 'application/json',
            'status': status.HTTP_204_NO_CONTENT,
        }

    def duplicate_submission(
        self, submission_id: int, user: 'auth.User'
    ) -> dict:
        # TODO: Make this operate on XML somehow and reuse code from
        # KobocatDeploymentBackend, to catch issues like #3054

        self.validate_access_with_partial_perms(
            user=user,
            perm=PERM_CHANGE_SUBMISSIONS,
            submission_ids=[submission_id],
        )

        duplicated_submission = copy.deepcopy(
            self.get_submission(submission_id, user=user)
        )
        updated_time = datetime.now(tz=ZoneInfo('UTC')).isoformat('T', 'milliseconds')
        next_id = max((
            sub['_id']
            for sub in self.get_submissions(self.asset.owner, fields=['_id'])
        )) + 1
        duplicated_submission.update({
            '_id': next_id,
            'start': updated_time,
            'end': updated_time,
            'meta/instanceID': f'uuid:{uuid.uuid4()}'
        })

        settings.MONGO_DB.instances.insert_one(duplicated_submission)
        return duplicated_submission

    def get_attachment(
        self,
        submission_id_or_uuid: Union[int, str],
        user: 'auth.User',
        attachment_id: Optional[int] = None,
        xpath: Optional[str] = None,
    ) -> MockAttachment:

        submission_json = None
        # First try to get the json version of the submission.
        # It helps to retrieve the id if `submission_id_or_uuid` is a `UUIDv4`
        try:
            submission_id_or_uuid = int(submission_id_or_uuid)
        except ValueError:
            submissions = self.get_submissions(
                user,
                format_type=SUBMISSION_FORMAT_TYPE_JSON,
                query={'_uuid': submission_id_or_uuid},
            )
            if submissions:
                submission_json = submissions[0]
        else:
            submission_json = self.get_submission(
                submission_id_or_uuid, user, format_type=SUBMISSION_FORMAT_TYPE_JSON
            )

        if not submission_json:
            raise SubmissionNotFoundException

        submission_xml = self.get_submission(
            submission_json['_id'], user, format_type=SUBMISSION_FORMAT_TYPE_XML
        )

        if xpath:
            submission_tree = ET.ElementTree(
                ET.fromstring(submission_xml)
            )
            try:
                element = submission_tree.find(xpath)
            except KeyError:
                raise InvalidXPathException

            try:
                attachment_filename = element.text
            except AttributeError:
                raise XPathNotFoundException

        attachments = submission_json['_attachments']
        for attachment in attachments:
            filename = os.path.basename(attachment['filename'])

            if xpath:
                is_good_file = attachment_filename == filename
            else:
                is_good_file = int(attachment['id']) == int(attachment_id)

            if is_good_file:
                return MockAttachment(pk=attachment_id, **attachment)

        raise AttachmentNotFoundException

    def get_attachment_objects_from_dict(self, submission: dict) -> list:

        if not submission.get('_attachments'):
            return []

        return [
            MockAttachment(pk=attachment['id'], **attachment)
            for attachment in attachments
        ]

    def get_data_download_links(self):
        return {}

    def get_enketo_survey_links(self):
        # `self` is a demo Enketo form, but there's no guarantee it'll be
        # around forever.
        return {
            'offline_url': 'https://enke.to/_/#self',
            'url': 'https://enke.to/::self',
            'iframe_url': 'https://enke.to/i/::self',
            'preview_url': 'https://enke.to/preview/::self',
            # 'preview_iframe_url': 'https://enke.to/preview/i/::self',
        }

    def get_submission_detail_url(self, submission_id: int) -> str:
        # This doesn't really need to be implemented.
        # We keep it to stay close to `KobocatDeploymentBackend`
        url = f'{self.submission_list_url}{submission_id}/'
        return url

    def get_submission_validation_status_url(self, submission_id: int) -> str:
        url = '{detail_url}validation_status/'.format(
            detail_url=self.get_submission_detail_url(submission_id)
        )
        return url

    def get_submissions(
        self,
        user: 'auth.User',
        format_type: str = SUBMISSION_FORMAT_TYPE_JSON,
        submission_ids: list = [],
        request: Optional['rest_framework.request.Request'] = None,
        **mongo_query_params
    ) -> list:
        """
        Retrieve submissions that `user` is allowed to access.

        The format `format_type` can be either:
        - 'json' (See `kpi.constants.SUBMISSION_FORMAT_TYPE_JSON`)
        - 'xml' (See `kpi.constants.SUBMISSION_FORMAT_TYPE_XML`)

        Results can be filtered by submission ids. Moreover MongoDB filters can
        be passed through `mongo_query_params` to narrow down the results.

        If `user` has no access to these submissions or no matches are found,
        an empty list is returned.
        If `format_type` is 'json', a list of dictionaries is returned.
        Otherwise, if `format_type` is 'xml', a list of strings is returned.
        """

        mongo_query_params['submission_ids'] = submission_ids
        params = self.validate_submission_list_params(user,
                                                      format_type=format_type,
                                                      **mongo_query_params)

        mongo_cursor, total_count = MongoHelper.get_instances(
            self.mongo_userform_id, **params)

        # Python-only attribute used by `kpi.views.v2.data.DataViewSet.list()`
        self.current_submissions_count = total_count

        submissions = [
            MongoHelper.to_readable_dict(submission)
            for submission in mongo_cursor
        ]

        if format_type != SUBMISSION_FORMAT_TYPE_XML:
            return submissions

        return [
            dict2xml(
                self.__prepare_xml(submission),
                wrap=self.asset.uid,
                newlines=False,
            )
            for submission in submissions
        ]

    def get_validation_status(self, submission_id: int, user: 'auth.User') -> dict:

        submission = self.get_submission(submission_id, user)
        return {
            'content_type': 'application/json',
            'data': submission.get('_validation_status')
        }

    @drop_mock_only
    def mock_submissions(self, submissions: list, flush_db: bool = True):
        """
        Insert dummy submissions into deployment data
        """
        if flush_db:
            settings.MONGO_DB.instances.drop()
        count = settings.MONGO_DB.instances.count_documents({})

        for idx, submission in enumerate(submissions):
            submission[MongoHelper.USERFORM_ID] = self.mongo_userform_id
            # Some data already provide `_id`. Use it if it is present.
            # There could be conflicts if some submissions come with an id
            # or others do not.
            # MockMongo will raise a DuplicateKey error
            if '_id' not in submission:
                submission['_id'] = count + idx + 1
            settings.MONGO_DB.instances.insert_one(submission)
            # Do not add `MongoHelper.USERFORM_ID` to original `submissions`
            del submission[MongoHelper.USERFORM_ID]

    @property
    def mongo_userform_id(self):
        return f'{self.asset.owner.username}_{self.asset.uid}'

    def redeploy(self, active: bool = None):
        """
        Replace (overwrite) the deployment, keeping the same identifier, and
        optionally changing whether the deployment is active
        """
        if active is None:
            active = self.active

        self.store_data({
            'active': active,
            'version': self.asset.version_id,
        })

        self.set_asset_uid()

    def set_active(self, active: bool):
        self.save_to_db({
            'active': bool(active),
        })

    def set_asset_uid(self, **kwargs) -> bool:
        backend_response = self.backend_response
        backend_response.update({
            'kpi_asset_uid': self.asset.uid,
        })
        self.store_data({
            'backend_response': backend_response
        })

    def set_has_kpi_hooks(self):
        """
        Store a boolean which indicates that KPI has active hooks (or not)
        and, if it is the case, it should receive notifications when new data
        comes in
        """
        has_active_hooks = self.asset.has_active_hooks
        self.store_data({
            'has_kpi_hooks': has_active_hooks,
        })

    def set_namespace(self, namespace):
        self.store_data({
            'namespace': namespace,
        })

    def set_validation_status(self,
                              submission_id: int,
                              user: 'auth.User',
                              data: dict,
                              method: str) -> dict:

        self.validate_access_with_partial_perms(
            user=user,
            perm=PERM_VALIDATE_SUBMISSIONS,
            submission_ids=[submission_id],
        )

        validation_status = {}
        status_code = status.HTTP_204_NO_CONTENT

        if method != 'DELETE':
            validation_status = {
                'timestamp': int(time.time()),
                'uid': data['validation_status.uid'],
                'by_whom': user.username,
            }
            status_code = status.HTTP_200_OK

        settings.MONGO_DB.instances.update_one(
            {'_id': submission_id},
            {'$set': {'_validation_status': validation_status}},
        )
        return {
            'content_type': 'application/json',
            'status': status_code,
            'data': validation_status
        }

    def set_validation_statuses(self, user: 'auth.User', data: dict) -> dict:
        """
        Bulk update validation status for provided submissions.

        `data` should contains either the submission ids or the query to
        retrieve the subset of submissions chosen by then user.
        If none of them are provided, all the submissions are selected
        Examples:
            {"submission_ids": [1, 2, 3]}
            {"query":{"_validation_status.uid":"validation_status_not_approved"}

        """

        submission_ids = self.validate_access_with_partial_perms(
            user=user,
            perm=PERM_VALIDATE_SUBMISSIONS,
            submission_ids=data['submission_ids'],
            query=data['query'],
        )

        if not submission_ids:
            submission_ids = data['submission_ids']
        else:
            # Reset query because submission ids are provided from partial
            # perms validation
            data['query'] = {}

        submissions = self.get_submissions(
            user=user,
            submission_ids=submission_ids,
            query=data['query'],
            fields=['_id'],
        )

        submissions_count = 0

        for submission in submissions:
            if not data['validation_status.uid']:
                validation_status = {}
            else:
                validation_status = {
                    'timestamp': int(time.time()),
                    'uid': data['validation_status.uid'],
                    'by_whom': user.username,
                }
            settings.MONGO_DB.instances.update_one(
                {'_id': submission['_id']},
                {'$set': {'_validation_status': validation_status}},
            )

            submissions_count += 1

        return {
            'content_type': 'application/json',
            'status': status.HTTP_200_OK,
            'data': {
                'detail': f'{submissions_count} submissions have been updated'
            }
        }

<<<<<<< HEAD
    def service_usage(self, request):
        data = {
            'asset': '/asset/' + self.asset.uid,
            'asset__name': self.asset.name,
            'submission_count_current_month': '',
            'submission_count_all_time': 0,
            'storage_bytes': ''
        }

        submissions = self.asset.deployment.get_submissions(self.asset.owner)

        current_month = sum(1 for submission in submissions)
        data['submission_count_current_month'] = current_month

        data['submission_count_all_time'] = self.asset.deployment.submission_count

        file_size = 0
        for submission in submissions:
            attachments_dict = submission['_attachments']
            if attachments_dict:
                for attachments in attachments_dict:
                    filename = attachments['filename']
                    file = self.get_attachment(submission['_id'], self.asset.owner, attachment_id=attachments['id'])
                    file_size += file.media_file_size

        data['storage_bytes'] = file_size

        return data
=======
    @staticmethod
    def generate_new_instance_id() -> (str, str):
        """
        Returns:
            - Generated uuid
            - Formatted uuid for OpenRosa xml
        """
        _uuid = str(uuid.uuid4())
        return _uuid, f'uuid:{_uuid}'

    @property
    def submission_count(self):
        return self.calculated_submission_count(self.asset.owner)
>>>>>>> 944d1ed9

    @property
    def submission_list_url(self):
        # This doesn't really need to be implemented.
        # We keep it to stay close to `KobocatDeploymentBackend`
        view_name = 'submission-list'
        namespace = self.get_data('namespace', None)
        if namespace is not None:
            view_name = '{}:{}'.format(namespace, view_name)
        return reverse(view_name,
                       kwargs={'parent_lookup_asset': self.asset.uid})

    def sync_media_files(self, file_type: str = AssetFile.FORM_MEDIA):
        queryset = self._get_metadata_queryset(file_type=file_type)
        for obj in queryset:
            assert issubclass(obj.__class__, SyncBackendMediaInterface)

    @classmethod
    def __prepare_bulk_update_data(cls, updates: dict) -> dict:
        """
        Preparing the request payload for bulk updating of submissions
        """
        # Sanitizing the payload of potentially destructive keys
        sanitized_updates = copy.deepcopy(updates)
        for key in updates:
            if (
                key in cls.PROTECTED_XML_FIELDS
                or '/' in key and key.split('/')[0] in cls.PROTECTED_XML_FIELDS
            ):
                sanitized_updates.pop(key)

        return sanitized_updates

    @staticmethod
    def __prepare_bulk_update_response(kc_responses: list) -> dict:
        total_update_attempts = len(kc_responses)
        total_successes = total_update_attempts  # all will be successful
        return {
            'status': status.HTTP_200_OK,
            'data': {
                'count': total_update_attempts,
                'successes': total_successes,
                'failures': total_update_attempts - total_successes,
                'results': kc_responses,
            },
        }

    @staticmethod
    def __prepare_xml(submission: dict) -> dict:
        submission_copy = copy.deepcopy(submission)

        for k, v in submission_copy.items():
            if '/' not in k:
                continue
            value = v
            for key in reversed(k.strip('/').split('/')):
                value = {key: value}
            always_merger.merge(submission, value)
            del submission[k]

        return submission<|MERGE_RESOLUTION|>--- conflicted
+++ resolved
@@ -560,7 +560,20 @@
             }
         }
 
-<<<<<<< HEAD
+    @staticmethod
+    def generate_new_instance_id() -> (str, str):
+        """
+        Returns:
+            - Generated uuid
+            - Formatted uuid for OpenRosa xml
+        """
+        _uuid = str(uuid.uuid4())
+        return _uuid, f'uuid:{_uuid}'
+
+    @property
+    def submission_count(self):
+        return self.calculated_submission_count(self.asset.owner)
+
     def service_usage(self, request):
         data = {
             'asset': '/asset/' + self.asset.uid,
@@ -589,21 +602,6 @@
         data['storage_bytes'] = file_size
 
         return data
-=======
-    @staticmethod
-    def generate_new_instance_id() -> (str, str):
-        """
-        Returns:
-            - Generated uuid
-            - Formatted uuid for OpenRosa xml
-        """
-        _uuid = str(uuid.uuid4())
-        return _uuid, f'uuid:{_uuid}'
-
-    @property
-    def submission_count(self):
-        return self.calculated_submission_count(self.asset.owner)
->>>>>>> 944d1ed9
 
     @property
     def submission_list_url(self):
