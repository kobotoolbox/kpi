--- conflicted
+++ resolved
@@ -34,7 +34,7 @@
         pass
 
     def bulk_update_submissions(
-        self, data: dict, user: 'auth.User'
+            self, data: dict, user: 'auth.User'
     ) -> dict:
 
         submission_ids = self.validate_write_access_with_partial_perms(
@@ -171,7 +171,7 @@
         }
 
     def duplicate_submission(
-        self, submission_id: int, user: 'auth.User'
+            self, submission_id: int, user: 'auth.User'
     ) -> dict:
         # TODO: Make this operate on XML somehow and reuse code from
         # KobocatDeploymentBackend, to catch issues like #3054
@@ -196,7 +196,7 @@
             'end': updated_time,
             'meta/instanceID': f'uuid:{uuid.uuid4()}'
         })
-        
+
         settings.MONGO_DB.instances.insert_one(duplicated_submission)
         return duplicated_submission
 
@@ -204,11 +204,11 @@
         return {}
 
     def get_enketo_submission_url(
-        self,
-        submission_id: int,
-        user: 'auth.User',
-        params: dict = None,
-        action_: str = 'edit',
+            self,
+            submission_id: int,
+            user: 'auth.User',
+            params: dict = None,
+            action_: str = 'edit',
     ) -> dict:
         """
         Gets URL of the submission in a format FE can understand
@@ -259,11 +259,11 @@
         return url
 
     def get_submissions(
-        self,
-        user: 'auth.User',
-        format_type: str = SUBMISSION_FORMAT_TYPE_JSON,
-        submission_ids: list = [],
-        **mongo_query_params
+            self,
+            user: 'auth.User',
+            format_type: str = SUBMISSION_FORMAT_TYPE_JSON,
+            submission_ids: list = [],
+            **mongo_query_params
     ) -> list:
         """
         Retrieve submissions that `user` is allowed to access.
@@ -281,13 +281,6 @@
         Otherwise, if `format_type` is 'xml', a list of strings is returned.
         """
 
-<<<<<<< HEAD
-    @property
-    def mongo_userform_id(self):
-        return "{}_{}".format(self.asset.owner.username, self.asset.uid)
-
-    def mock_submissions(self, submissions):
-=======
         mongo_query_params['submission_ids'] = submission_ids
         params = self.validate_submission_list_params(user,
                                                       format_type=format_type,
@@ -316,7 +309,8 @@
             for submission in submissions
         ]
 
-    def get_validation_status(self, submission_id: int, user: 'auth.User') -> dict:
+    def get_validation_status(self, submission_id: int,
+                              user: 'auth.User') -> dict:
 
         submission = self.get_submission(submission_id, user)
         return {
@@ -325,7 +319,6 @@
         }
 
     def mock_submissions(self, submissions: list):
->>>>>>> 11fd5272
         """
         Insert dummy submissions into deployment data
         """
@@ -435,7 +428,7 @@
         Examples:
             {"submission_ids": [1, 2, 3]}
             {"query":{"_validation_status.uid":"validation_status_not_approved"}
-        
+
         """
 
         submission_ids = self.validate_write_access_with_partial_perms(
