# coding: utf-8
from __future__ import annotations
import copy
import os
import re
import time
import uuid
from collections import defaultdict
from datetime import date, datetime
from typing import Optional, Union
from xml.etree import ElementTree as ET

try:
    from zoneinfo import ZoneInfo
except ImportError:
    from backports.zoneinfo import ZoneInfo

from deepmerge import always_merger
from dict2xml import dict2xml
from django.conf import settings
from django.db.models import QuerySet
from django.urls import reverse
from django.utils import timezone
from django.utils.translation import gettext as t
from lxml import etree
from rest_framework import status

from kobo.apps.trackers.models import MonthlyNLPUsageCounter
from kpi.constants import (
    SUBMISSION_FORMAT_TYPE_JSON,
    SUBMISSION_FORMAT_TYPE_XML,
    PERM_CHANGE_SUBMISSIONS,
    PERM_DELETE_SUBMISSIONS,
    PERM_VALIDATE_SUBMISSIONS,
)
from kpi.exceptions import (
    AttachmentNotFoundException,
    InvalidXPathException,
    SubmissionNotFoundException,
    XPathNotFoundException,
)
from kpi.interfaces.sync_backend_media import SyncBackendMediaInterface
from kpi.models.asset_file import AssetFile
from kpi.tests.utils.mock import MockAttachment
from kpi.utils.mongo_helper import MongoHelper, drop_mock_only
from kpi.utils.xml import edit_submission_xml
from .base_backend import BaseDeploymentBackend
from ..exceptions import KobocatBulkUpdateSubmissionsClientException


class MockDeploymentBackend(BaseDeploymentBackend):
    """
    Only used for unit testing and interface testing.
    """

    PROTECTED_XML_FIELDS = [
        '__version__',
        'formhub',
        'meta',
    ]

    @property
    def all_time_submission_count(self):
        # FIXME, does not reproduce KoBoCAT behaviour.
        #   Deleted submissions are not taken into account but they should be
        monthly_counter = len(
            self.get_submissions(self.asset.owner)
        )
        return monthly_counter

    @property
    def attachment_storage_bytes(self):
        submissions = self.get_submissions(self.asset.owner)
        storage_bytes = 0
        for submission in submissions:
            attachments = self.get_attachment_objects_from_dict(submission)
            storage_bytes += sum([attachment.media_file_size for attachment in attachments])
        return storage_bytes

    def bulk_assign_mapped_perms(self):
        pass

    def bulk_update_submissions(
        self, data: dict, user: 'auth.User'
    ) -> dict:
        submission_ids = self.validate_access_with_partial_perms(
            user=user,
            perm=PERM_CHANGE_SUBMISSIONS,
            submission_ids=data['submission_ids'],
            query=data['query'],
        )

        if submission_ids:
            data['query'] = {}
        else:
            submission_ids = data['submission_ids']

        submissions = self.get_submissions(
            user=user,
            format_type=SUBMISSION_FORMAT_TYPE_XML,
            submission_ids=submission_ids,
            query=data['query'],
        )

        if not self.current_submission_count:
            raise KobocatBulkUpdateSubmissionsClientException(
                detail=t('No submissions match the given `submission_ids`')
            )

        update_data = self.__prepare_bulk_update_data(data['data'])
        kc_responses = []
        for submission in submissions:
            # Remove XML declaration from submission
            submission = re.sub(r'(<\?.*\?>)', '', submission)
            xml_parsed = etree.fromstring(submission)

            _uuid, uuid_formatted = self.generate_new_instance_id()

            instance_id = xml_parsed.find('meta/instanceID')
            deprecated_id = xml_parsed.find('meta/deprecatedID')
            deprecated_id_or_new = (
                deprecated_id
                if deprecated_id is not None
                else etree.SubElement(xml_parsed.find('meta'), 'deprecatedID')
            )
            deprecated_id_or_new.text = instance_id.text
            instance_id.text = uuid_formatted

            for path, value in update_data.items():
                edit_submission_xml(xml_parsed, path, value)

            kc_responses.append(
                {
                    'uuid': _uuid,
                    'status_code': status.HTTP_201_CREATED,
                    'message': 'Successful submission',
                    'updated_submission': etree.tostring(xml_parsed) # only for testing
                }
            )

        return self.__prepare_bulk_update_response(kc_responses)

    def calculated_submission_count(self, user: 'auth.User', **kwargs) -> int:
        params = self.validate_submission_list_params(user,
                                                      validate_count=True,
                                                      **kwargs)
        return MongoHelper.get_count(self.mongo_userform_id, **params)

    def connect(self, active=False):
        self.store_data({
            'backend': 'mock',
            'identifier': 'mock://%s' % self.asset.uid,
            'active': active,
            'backend_response': {
                'downloadable': active,
                'has_kpi_hook': self.asset.has_active_hooks,
                'kpi_asset_uid': self.asset.uid
            }
        })

    @property
    def current_month_submission_count(self):
        # FIXME, does not reproduce KoBoCAT behaviour.
        #   Deleted submissions are not taken into account but they should be
        monthly_counter = len(
            self.get_submissions(self.asset.owner)
        )
        return monthly_counter

<<<<<<< HEAD
=======
    @property
    def current_month_nlp_tracking(self):
        """
        Get the current month's NLP tracking data
        """
        today = datetime.today()
        try:
            monthly_nlp_tracking = (
                MonthlyNLPUsageCounter.objects.only('counters').get(
                    asset_id=self.asset.id,
                    year=today.year,
                    month=today.month,
                ).counters
            )
        except MonthlyNLPUsageCounter.DoesNotExist:
            # return empty dict to match `monthly_nlp_tracking`
            return {}
        else:
            return monthly_nlp_tracking

>>>>>>> b2b47937
    @drop_mock_only
    def delete_submission(self, submission_id: int, user: 'auth.User') -> dict:
        """
        Delete a submission
        """
        self.validate_access_with_partial_perms(
            user=user,
            perm=PERM_DELETE_SUBMISSIONS,
            submission_ids=[submission_id],
        )

        if not settings.MONGO_DB.instances.find_one({'_id': submission_id}):
            return {
                'content_type': 'application/json',
                'status': status.HTTP_404_NOT_FOUND,
                'data': {
                    'detail': 'Not found'
                }
            }

        settings.MONGO_DB.instances.delete_one({'_id': submission_id})

        return {
            'content_type': 'application/json',
            'status': status.HTTP_204_NO_CONTENT,
        }

    def delete_submissions(self, data: dict, user: 'auth.User') -> dict:
        """
        Bulk delete provided submissions authenticated by `user`'s API token.

        `data` should contains the submission ids or the query to get the subset
        of submissions to delete
        Example:
             {"submission_ids": [1, 2, 3]}
             or
             {"query": {"Question": "response"}
        """
        submission_ids = self.validate_access_with_partial_perms(
            user=user,
            perm=PERM_DELETE_SUBMISSIONS,
            submission_ids=data['submission_ids'],
            query=data['query'],
        )

        if not submission_ids:
            submission_ids = data['submission_ids']
        else:
            data['query'] = {}

        # Retrieve the subset of submissions to delete
        submissions = self.get_submissions(user,
                                           submission_ids=submission_ids,
                                           query=data['query'])

        # If no submissions have been fetched, user is not allowed to perform
        # the request
        if not submissions:
            return {
                'content_type': 'application/json',
                'status': status.HTTP_404_NOT_FOUND,
            }

        # We could use `delete_many()` but we would have to recreate the query
        # with submission ids or query.
        for submission in submissions:
            submission_id = submission['_id']
            settings.MONGO_DB.instances.delete_one(
                {'_id': submission_id}
            )

        return {
            'content_type': 'application/json',
            'status': status.HTTP_200_OK,
        }

    def duplicate_submission(
        self, submission_id: int, user: 'auth.User'
    ) -> dict:
        # TODO: Make this operate on XML somehow and reuse code from
        # KobocatDeploymentBackend, to catch issues like #3054

        self.validate_access_with_partial_perms(
            user=user,
            perm=PERM_CHANGE_SUBMISSIONS,
            submission_ids=[submission_id],
        )

        submission = self.get_submission(submission_id, user=user)
        _attachments = submission.get('_attachments', [])
        dup_att = []
        if _attachments:
            # not exactly emulating database id incrementing but probably good
            # enough for the mock tests
            max_attachment_id = max(a['id'] for a in _attachments)
            for i, att in enumerate(_attachments, 1):
                dup_att.append({**att, 'id': max_attachment_id + i})

        duplicated_submission = copy.deepcopy(submission)
        updated_time = datetime.now(tz=ZoneInfo('UTC')).isoformat(
            'T', 'milliseconds'
        )
        next_id = max((
            sub['_id']
            for sub in self.get_submissions(self.asset.owner, fields=['_id'])
        )) + 1
        duplicated_submission.update({
            '_id': next_id,
            'start': updated_time,
            'end': updated_time,
            'meta/instanceID': f'uuid:{uuid.uuid4()}',
            'meta/deprecatedID': submission['meta/instanceID'],
            '_attachments': dup_att,
        })

        self.asset.deployment.mock_submissions([duplicated_submission])
        return duplicated_submission

    def get_attachment(
        self,
        submission_id_or_uuid: Union[int, str],
        user: 'auth.User',
        attachment_id: Optional[int] = None,
        xpath: Optional[str] = None,
    ) -> MockAttachment:

        submission_json = None
        # First try to get the json version of the submission.
        # It helps to retrieve the id if `submission_id_or_uuid` is a `UUIDv4`
        try:
            submission_id_or_uuid = int(submission_id_or_uuid)
        except ValueError:
            submissions = self.get_submissions(
                user,
                format_type=SUBMISSION_FORMAT_TYPE_JSON,
                query={'_uuid': submission_id_or_uuid},
            )
            if submissions:
                submission_json = submissions[0]
        else:
            submission_json = self.get_submission(
                submission_id_or_uuid, user, format_type=SUBMISSION_FORMAT_TYPE_JSON
            )

        if not submission_json:
            raise SubmissionNotFoundException

        submission_xml = self.get_submission(
            submission_json['_id'], user, format_type=SUBMISSION_FORMAT_TYPE_XML
        )

        if xpath:
            submission_tree = ET.ElementTree(
                ET.fromstring(submission_xml)
            )
            try:
                element = submission_tree.find(xpath)
            except KeyError:
                raise InvalidXPathException

            try:
                attachment_filename = element.text
            except AttributeError:
                raise XPathNotFoundException

        attachments = submission_json['_attachments']
        for attachment in attachments:
            filename = os.path.basename(attachment['filename'])

            if xpath:
                is_good_file = attachment_filename == filename
            else:
                is_good_file = int(attachment['id']) == int(attachment_id)

            if is_good_file:
                return MockAttachment(pk=attachment_id, **attachment)

        raise AttachmentNotFoundException

    def get_attachment_objects_from_dict(self, submission: dict) -> list:

        if not submission.get('_attachments'):
            return []
        attachments = submission.get('_attachments')
        return [
            MockAttachment(pk=attachment['id'], **attachment)
            for attachment in attachments
        ]

    def get_data_download_links(self):
        return {}

    def get_enketo_survey_links(self):
        # `self` is a demo Enketo form, but there's no guarantee it'll be
        # around forever.
        return {
            'offline_url': 'https://enke.to/_/#self',
            'url': 'https://enke.to/::self',
            'iframe_url': 'https://enke.to/i/::self',
            'preview_url': 'https://enke.to/preview/::self',
            # 'preview_iframe_url': 'https://enke.to/preview/i/::self',
        }

    def get_submission_detail_url(self, submission_id: int) -> str:
        # This doesn't really need to be implemented.
        # We keep it to stay close to `KobocatDeploymentBackend`
        url = f'{self.submission_list_url}{submission_id}/'
        return url

    def get_submission_validation_status_url(self, submission_id: int) -> str:
        url = '{detail_url}validation_status/'.format(
            detail_url=self.get_submission_detail_url(submission_id)
        )
        return url

    def get_daily_counts(self, user: 'auth.User', timeframe: tuple[date, date]) -> dict:
        submissions = self.get_submissions(user=self.asset.owner)
        daily_counts = defaultdict(int)
        for submission in submissions:
            submission_date = datetime.strptime(
                submission['_submission_time'],
                '%Y-%m-%dT%H:%M:%S'
            )
            daily_counts[str(submission_date.date())] += 1

        return daily_counts

    def get_submissions(
        self,
        user: 'auth.User',
        format_type: str = SUBMISSION_FORMAT_TYPE_JSON,
        submission_ids: list = [],
        request: Optional['rest_framework.request.Request'] = None,
        **mongo_query_params
    ) -> list:
        """
        Retrieve submissions that `user` is allowed to access.

        The format `format_type` can be either:
        - 'json' (See `kpi.constants.SUBMISSION_FORMAT_TYPE_JSON`)
        - 'xml' (See `kpi.constants.SUBMISSION_FORMAT_TYPE_XML`)

        Results can be filtered by submission ids. Moreover MongoDB filters can
        be passed through `mongo_query_params` to narrow down the results.

        If `user` has no access to these submissions or no matches are found,
        an empty list is returned.
        If `format_type` is 'json', a list of dictionaries is returned.
        Otherwise, if `format_type` is 'xml', a list of strings is returned.
        """

        mongo_query_params['submission_ids'] = submission_ids
        params = self.validate_submission_list_params(user,
                                                      format_type=format_type,
                                                      **mongo_query_params)

        mongo_cursor, total_count = MongoHelper.get_instances(
            self.mongo_userform_id, **params)

        # Python-only attribute used by `kpi.views.v2.data.DataViewSet.list()`
        self.current_submission_count = total_count

        submissions = [
            MongoHelper.to_readable_dict(submission)
            for submission in mongo_cursor
        ]

        if format_type != SUBMISSION_FORMAT_TYPE_XML:
            return submissions

        return [
            dict2xml(
                self.__prepare_xml(submission),
                wrap=self.asset.uid,
                newlines=False,
            )
            for submission in submissions
        ]

    def get_validation_status(self, submission_id: int, user: 'auth.User') -> dict:

        submission = self.get_submission(submission_id, user)
        return {
            'content_type': 'application/json',
            'data': submission.get('_validation_status')
        }

    @drop_mock_only
    def mock_submissions(self, submissions: list, flush_db: bool = True):
        """
        Insert dummy submissions into deployment data
        """
        if flush_db:
            settings.MONGO_DB.instances.drop()
        count = settings.MONGO_DB.instances.count_documents({})

        for idx, submission in enumerate(submissions):
            submission[MongoHelper.USERFORM_ID] = self.mongo_userform_id
            # Some data already provide `_id`. Use it if it is present.
            # There could be conflicts if some submissions come with an id
            # or others do not.
            # MockMongo will raise a DuplicateKey error
            if '_id' not in submission:
                submission['_id'] = count + idx + 1
            settings.MONGO_DB.instances.insert_one(submission)
            # Do not add `MongoHelper.USERFORM_ID` to original `submissions`
            del submission[MongoHelper.USERFORM_ID]

    @property
    def mongo_userform_id(self):
        return f'{self.asset.owner.username}_{self.asset.uid}'

    @property
    def nlp_tracking(self):
        """
        Get the current month's NLP tracking data
        """
        try:
            nlp_usage_counters = MonthlyNLPUsageCounter.objects.only('counters').filter(
                asset_id=self.asset.id
            )
            total_counters = {}
            for nlp_counters in nlp_usage_counters:
                counters = nlp_counters.counters
                for key in counters.keys():
                    if key not in total_counters:
                        total_counters[key] = 0
                    total_counters[key] += counters[key]
        except MonthlyNLPUsageCounter.DoesNotExist:
            # return empty dict to match `total_counters`
            return {}
        else:
            return total_counters

    def redeploy(self, active: bool = None):
        """
        Replace (overwrite) the deployment, keeping the same identifier, and
        optionally changing whether the deployment is active
        """
        if active is None:
            active = self.active

        self.store_data({
            'active': active,
            'version': self.asset.version_id,
        })

        self.set_asset_uid()

    def set_active(self, active: bool):
        self.save_to_db({
            'active': bool(active),
        })

    def set_asset_uid(self, **kwargs) -> bool:
        backend_response = self.backend_response
        backend_response.update({
            'kpi_asset_uid': self.asset.uid,
        })
        self.store_data({
            'backend_response': backend_response
        })

    def set_has_kpi_hooks(self):
        """
        Store a boolean which indicates that KPI has active hooks (or not)
        and, if it is the case, it should receive notifications when new data
        comes in
        """
        has_active_hooks = self.asset.has_active_hooks
        self.store_data({
            'has_kpi_hooks': has_active_hooks,
        })

    def set_namespace(self, namespace):
        self.store_data({
            'namespace': namespace,
        })

    def set_validation_status(self,
                              submission_id: int,
                              user: 'auth.User',
                              data: dict,
                              method: str) -> dict:

        self.validate_access_with_partial_perms(
            user=user,
            perm=PERM_VALIDATE_SUBMISSIONS,
            submission_ids=[submission_id],
        )

        validation_status = {}
        status_code = status.HTTP_204_NO_CONTENT

        if method != 'DELETE':
            validation_status = {
                'timestamp': int(time.time()),
                'uid': data['validation_status.uid'],
                'by_whom': user.username,
            }
            status_code = status.HTTP_200_OK

        settings.MONGO_DB.instances.update_one(
            {'_id': submission_id},
            {'$set': {'_validation_status': validation_status}},
        )
        return {
            'content_type': 'application/json',
            'status': status_code,
            'data': validation_status
        }

    def set_validation_statuses(self, user: 'auth.User', data: dict) -> dict:
        """
        Bulk update validation status for provided submissions.

        `data` should contains either the submission ids or the query to
        retrieve the subset of submissions chosen by then user.
        If none of them are provided, all the submissions are selected
        Examples:
            {"submission_ids": [1, 2, 3]}
            {"query":{"_validation_status.uid":"validation_status_not_approved"}

        """

        submission_ids = self.validate_access_with_partial_perms(
            user=user,
            perm=PERM_VALIDATE_SUBMISSIONS,
            submission_ids=data['submission_ids'],
            query=data['query'],
        )

        if not submission_ids:
            submission_ids = data['submission_ids']
        else:
            # Reset query because submission ids are provided from partial
            # perms validation
            data['query'] = {}

        submissions = self.get_submissions(
            user=user,
            submission_ids=submission_ids,
            query=data['query'],
            fields=['_id'],
        )

        submission_count = 0

        for submission in submissions:
            if not data['validation_status.uid']:
                validation_status = {}
            else:
                validation_status = {
                    'timestamp': int(time.time()),
                    'uid': data['validation_status.uid'],
                    'by_whom': user.username,
                }
            settings.MONGO_DB.instances.update_one(
                {'_id': submission['_id']},
                {'$set': {'_validation_status': validation_status}},
            )

            submission_count += 1

        return {
            'content_type': 'application/json',
            'status': status.HTTP_200_OK,
            'data': {
                'detail': f'{submission_count} submissions have been updated'
            }
        }

    @staticmethod
    def generate_new_instance_id() -> (str, str):
        """
        Returns:
            - Generated uuid
            - Formatted uuid for OpenRosa xml
        """
        _uuid = str(uuid.uuid4())
        return _uuid, f'uuid:{_uuid}'

    @property
    def submission_count(self):
        return self.calculated_submission_count(self.asset.owner)

    @property
    def submission_list_url(self):
        # This doesn't really need to be implemented.
        # We keep it to stay close to `KobocatDeploymentBackend`
        view_name = 'submission-list'
        namespace = self.get_data('namespace', None)
        if namespace is not None:
            view_name = '{}:{}'.format(namespace, view_name)
        return reverse(view_name,
                       kwargs={'parent_lookup_asset': self.asset.uid})

    @property
    def submission_model(self):

        class MockLoggerInstance:
            @classmethod
            def get_app_label_and_model_name(cls):
                return 'mocklogger', 'instance'

        return MockLoggerInstance

    def sync_media_files(self, file_type: str = AssetFile.FORM_MEDIA):
        queryset = self._get_metadata_queryset(file_type=file_type)
        for obj in queryset:
            assert issubclass(obj.__class__, SyncBackendMediaInterface)

    @classmethod
    def __prepare_bulk_update_data(cls, updates: dict) -> dict:
        """
        Preparing the request payload for bulk updating of submissions
        """
        # Sanitizing the payload of potentially destructive keys
        sanitized_updates = copy.deepcopy(updates)
        for key in updates:
            if (
                key in cls.PROTECTED_XML_FIELDS
                or '/' in key and key.split('/')[0] in cls.PROTECTED_XML_FIELDS
            ):
                sanitized_updates.pop(key)

        return sanitized_updates

    @staticmethod
    def __prepare_bulk_update_response(kc_responses: list) -> dict:
        total_update_attempts = len(kc_responses)
        total_successes = total_update_attempts  # all will be successful
        return {
            'status': status.HTTP_200_OK,
            'data': {
                'count': total_update_attempts,
                'successes': total_successes,
                'failures': total_update_attempts - total_successes,
                'results': kc_responses,
            },
        }

    @staticmethod
    def __prepare_xml(submission: dict) -> dict:
        submission_copy = copy.deepcopy(submission)

        for k, v in submission_copy.items():
            if '/' not in k:
                continue
            value = v
            for key in reversed(k.strip('/').split('/')):
                value = {key: value}
            always_merger.merge(submission, value)
            del submission[k]

        return submission<|MERGE_RESOLUTION|>--- conflicted
+++ resolved
@@ -159,17 +159,6 @@
         })
 
     @property
-    def current_month_submission_count(self):
-        # FIXME, does not reproduce KoBoCAT behaviour.
-        #   Deleted submissions are not taken into account but they should be
-        monthly_counter = len(
-            self.get_submissions(self.asset.owner)
-        )
-        return monthly_counter
-
-<<<<<<< HEAD
-=======
-    @property
     def current_month_nlp_tracking(self):
         """
         Get the current month's NLP tracking data
@@ -189,7 +178,15 @@
         else:
             return monthly_nlp_tracking
 
->>>>>>> b2b47937
+    @property
+    def current_month_submission_count(self):
+        # FIXME, does not reproduce KoBoCAT behaviour.
+        #   Deleted submissions are not taken into account but they should be
+        monthly_counter = len(
+            self.get_submissions(self.asset.owner)
+        )
+        return monthly_counter
+
     @drop_mock_only
     def delete_submission(self, submission_id: int, user: 'auth.User') -> dict:
         """
