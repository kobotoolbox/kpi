# coding: utf-8
from __future__ import annotations

import copy
import os
import time
import uuid
from collections import defaultdict
from datetime import date, datetime
from typing import Optional, Union
<<<<<<< HEAD
from xml.etree import ElementTree as ET
=======
>>>>>>> 5ba8ddd4
try:
    from zoneinfo import ZoneInfo
except ImportError:
    from backports.zoneinfo import ZoneInfo

from deepmerge import always_merger
from dict2xml import dict2xml as dict2xml_real
from django.conf import settings
from django.db.models import Sum
from django.db.models.functions import Coalesce
from django.urls import reverse
from rest_framework import status

from kobo.apps.trackers.models import NLPUsageCounter
from kpi.constants import (
    SUBMISSION_FORMAT_TYPE_JSON,
    SUBMISSION_FORMAT_TYPE_XML,
    PERM_CHANGE_SUBMISSIONS,
    PERM_DELETE_SUBMISSIONS,
    PERM_VALIDATE_SUBMISSIONS,
)
from kpi.exceptions import (
    AttachmentNotFoundException,
    InvalidXPathException,
    SubmissionNotFoundException,
    XPathNotFoundException,
)
from kpi.interfaces.sync_backend_media import SyncBackendMediaInterface
from kpi.models.asset_file import AssetFile
from kpi.tests.utils.mock import MockAttachment
from kpi.utils.mongo_helper import MongoHelper, drop_mock_only
from kpi.utils.xml import fromstring_preserve_root_xmlns
from .base_backend import BaseDeploymentBackend


def dict2xml(*args, **kwargs):
    """To facilitate mocking in unit tests"""
    return dict2xml_real(*args, **kwargs)


class MockDeploymentBackend(BaseDeploymentBackend):
    """
    Only used for unit testing and interface testing.
    """

    @property
    def attachment_storage_bytes(self):
        submissions = self.get_submissions(self.asset.owner)
        storage_bytes = 0
        for submission in submissions:
            attachments = self.get_attachment_objects_from_dict(submission)
            storage_bytes += sum(
                [attachment.media_file_size for attachment in attachments]
            )
        return storage_bytes

    def bulk_assign_mapped_perms(self):
        pass

<<<<<<< HEAD
    def bulk_update_submissions(
        self, data: dict, user: settings.AUTH_USER_MODEL
    ) -> dict:
        submission_ids = self.validate_access_with_partial_perms(
            user=user,
            perm=PERM_CHANGE_SUBMISSIONS,
            submission_ids=data['submission_ids'],
            query=data['query'],
        )

        if submission_ids:
            data['query'] = {}
        else:
            submission_ids = data['submission_ids']

        submissions = self.get_submissions(
            user=user,
            format_type=SUBMISSION_FORMAT_TYPE_XML,
            submission_ids=submission_ids,
            query=data['query'],
        )

        if not self.current_submission_count:
            raise KobocatBulkUpdateSubmissionsClientException(
                detail=t('No submissions match the given `submission_ids`')
            )

        update_data = self.__prepare_bulk_update_data(data['data'])
        kc_responses = []
        for submission in submissions:
            # Remove XML declaration from submission
            submission = re.sub(r'(<\?.*\?>)', '', submission)
            xml_parsed = etree.fromstring(submission)

            _uuid, uuid_formatted = self.generate_new_instance_id()

            instance_id = xml_parsed.find('meta/instanceID')
            deprecated_id = xml_parsed.find('meta/deprecatedID')
            deprecated_id_or_new = (
                deprecated_id
                if deprecated_id is not None
                else etree.SubElement(xml_parsed.find('meta'), 'deprecatedID')
            )
            deprecated_id_or_new.text = instance_id.text
            instance_id.text = uuid_formatted

            for path, value in update_data.items():
                edit_submission_xml(xml_parsed, path, value)

            kc_responses.append(
                {
                    'uuid': _uuid,
                    'status_code': status.HTTP_201_CREATED,
                    'message': 'Successful submission',
                    'updated_submission': etree.tostring(
                        xml_parsed
                    ),  # only for testing
                }
            )

        return self.__prepare_bulk_update_response(kc_responses)

    def calculated_submission_count(
        self, user: settings.AUTH_USER_MODEL, **kwargs
    ) -> int:
        params = self.validate_submission_list_params(
            user, validate_count=True, **kwargs
        )
=======
    def calculated_submission_count(self, user: 'auth.User', **kwargs) -> int:
        params = self.validate_submission_list_params(user,
                                                      validate_count=True,
                                                      **kwargs)
>>>>>>> 5ba8ddd4
        return MongoHelper.get_count(self.mongo_userform_id, **params)

    def connect(self, active=False):
        def generate_uuid_for_form():
            # From KoboCAT's onadata.libs.utils.model_tools
            return uuid.uuid4().hex

        self.store_data(
            {
                'backend': 'mock',
                'identifier': 'mock://%s' % self.asset.uid,
                'active': active,
                'backend_response': {
                    'downloadable': active,
                    'has_kpi_hook': self.asset.has_active_hooks,
                    'kpi_asset_uid': self.asset.uid,
                    'uuid': generate_uuid_for_form(),
                },
                'version': self.asset.version_id,
            }
        )

    def nlp_tracking_data(self, start_date=None):
        """
        Get the NLP tracking data since a specified date
        If no date is provided, get all-time data
        """
        filter_args = {}
        if start_date:
            filter_args = {'date__gte': start_date}
        try:
            nlp_tracking = (
                NLPUsageCounter.objects.only(
                    'total_asr_seconds', 'total_mt_characters'
                )
                .filter(asset_id=self.asset.id, **filter_args)
                .aggregate(
                    total_nlp_asr_seconds=Coalesce(Sum('total_asr_seconds'), 0),
                    total_nlp_mt_characters=Coalesce(
                        Sum('total_mt_characters'), 0
                    ),
                )
            )
        except NLPUsageCounter.DoesNotExist:
            return {
                'total_nlp_asr_seconds': 0,
                'total_nlp_mt_characters': 0,
            }
        else:
            return nlp_tracking

    def submission_count_since_date(self, start_date=None):
        # FIXME, does not reproduce KoBoCAT behaviour.
        #   Deleted submissions are not taken into account but they should be
        monthly_counter = len(self.get_submissions(self.asset.owner))
        return monthly_counter

    @drop_mock_only
    def delete_submission(
        self, submission_id: int, user: settings.AUTH_USER_MODEL
    ) -> dict:
        """
        Delete a submission
        """
        self.validate_access_with_partial_perms(
            user=user,
            perm=PERM_DELETE_SUBMISSIONS,
            submission_ids=[submission_id],
        )

        if not settings.MONGO_DB.instances.find_one({'_id': submission_id}):
            return {
                'content_type': 'application/json',
                'status': status.HTTP_404_NOT_FOUND,
                'data': {'detail': 'Not found'},
            }

        settings.MONGO_DB.instances.delete_one({'_id': submission_id})

        return {
            'content_type': 'application/json',
            'status': status.HTTP_204_NO_CONTENT,
        }

    def delete_submissions(
        self, data: dict, user: settings.AUTH_USER_MODEL
    ) -> dict:
        """
        Bulk delete provided submissions authenticated by `user`'s API token.

        `data` should contains the submission ids or the query to get the subset
        of submissions to delete
        Example:
             {"submission_ids": [1, 2, 3]}
             or
             {"query": {"Question": "response"}
        """
        submission_ids = self.validate_access_with_partial_perms(
            user=user,
            perm=PERM_DELETE_SUBMISSIONS,
            submission_ids=data['submission_ids'],
            query=data['query'],
        )

        if not submission_ids:
            submission_ids = data['submission_ids']
        else:
            data['query'] = {}

        # Retrieve the subset of submissions to delete
        submissions = self.get_submissions(
            user, submission_ids=submission_ids, query=data['query']
        )

        # If no submissions have been fetched, user is not allowed to perform
        # the request
        if not submissions:
            return {
                'content_type': 'application/json',
                'status': status.HTTP_404_NOT_FOUND,
            }

        # We could use `delete_many()` but we would have to recreate the query
        # with submission ids or query.
        for submission in submissions:
            submission_id = submission['_id']
            settings.MONGO_DB.instances.delete_one({'_id': submission_id})

        return {
            'content_type': 'application/json',
            'status': status.HTTP_200_OK,
        }

    def duplicate_submission(
        self, submission_id: int, user: settings.AUTH_USER_MODEL
    ) -> dict:
        # TODO: Make this operate on XML somehow and reuse code from
        # KobocatDeploymentBackend, to catch issues like #3054

        self.validate_access_with_partial_perms(
            user=user,
            perm=PERM_CHANGE_SUBMISSIONS,
            submission_ids=[submission_id],
        )

        submission = self.get_submission(submission_id, user=user)
        _attachments = submission.get('_attachments', [])
        dup_att = []
        if _attachments:
            # not exactly emulating database id incrementing but probably good
            # enough for the mock tests
            max_attachment_id = max(a['id'] for a in _attachments)
            for i, att in enumerate(_attachments, 1):
                dup_att.append({**att, 'id': max_attachment_id + i})

        duplicated_submission = copy.deepcopy(submission)
        updated_time = datetime.now(tz=ZoneInfo('UTC')).isoformat(
            'T', 'milliseconds'
        )
<<<<<<< HEAD
        next_id = (
            max(
                (
                    sub['_id']
                    for sub in self.get_submissions(
                        self.asset.owner, fields=['_id']
                    )
                )
            )
            + 1
        )
=======
        next_id = max((
            sub['_id']
            for sub in self.get_submissions(self.asset.owner, fields=['_id'])
        )) + 1
>>>>>>> 5ba8ddd4
        duplicated_submission.update(
            {
                '_id': next_id,
                'start': updated_time,
                'end': updated_time,
<<<<<<< HEAD
                'meta/instanceID': f'uuid:{uuid.uuid4()}',
                'meta/deprecatedID': submission['meta/instanceID'],
=======
                self.SUBMISSION_CURRENT_UUID_XPATH: f'uuid:{uuid.uuid4()}',
                self.SUBMISSION_DEPRECATED_UUID_XPATH: submission[
                    self.SUBMISSION_CURRENT_UUID_XPATH
                ],
>>>>>>> 5ba8ddd4
                '_attachments': dup_att,
            }
        )

        self.asset.deployment.mock_submissions([duplicated_submission])
        return duplicated_submission

    @property
    def enketo_id(self):
        return 'self'

    def get_attachment(
        self,
        submission_id_or_uuid: Union[int, str],
        user: settings.AUTH_USER_MODEL,
        attachment_id: Optional[int] = None,
        xpath: Optional[str] = None,
    ) -> MockAttachment:
        submission_json = None
        # First try to get the json version of the submission.
        # It helps to retrieve the id if `submission_id_or_uuid` is a `UUIDv4`
        try:
            submission_id_or_uuid = int(submission_id_or_uuid)
        except ValueError:
            submissions = self.get_submissions(
                user,
                format_type=SUBMISSION_FORMAT_TYPE_JSON,
                query={'_uuid': submission_id_or_uuid},
            )
            if submissions:
                submission_json = submissions[0]
        else:
            submission_json = self.get_submission(
                submission_id_or_uuid,
                user,
                format_type=SUBMISSION_FORMAT_TYPE_JSON,
            )

        if not submission_json:
            raise SubmissionNotFoundException

        submission_xml = self.get_submission(
            submission_json['_id'], user, format_type=SUBMISSION_FORMAT_TYPE_XML
        )

        if xpath:
<<<<<<< HEAD
            submission_tree = ET.ElementTree(ET.fromstring(submission_xml))
=======
            submission_root = fromstring_preserve_root_xmlns(submission_xml)
>>>>>>> 5ba8ddd4
            try:
                element = submission_root.find(xpath)
            except KeyError:
                raise InvalidXPathException

            try:
                attachment_filename = element.text
            except AttributeError:
                raise XPathNotFoundException

        attachments = submission_json['_attachments']
        for attachment in attachments:
            filename = os.path.basename(attachment['filename'])

            if xpath:
                is_good_file = attachment_filename == filename
            else:
                is_good_file = int(attachment['id']) == int(attachment_id)

            if is_good_file:
                return MockAttachment(pk=attachment_id, **attachment)

        raise AttachmentNotFoundException

    def get_attachment_objects_from_dict(self, submission: dict) -> list:
        if not submission.get('_attachments'):
            return []
        attachments = submission.get('_attachments')
        return [
            MockAttachment(pk=attachment['id'], **attachment)
            for attachment in attachments
        ]

    def get_data_download_links(self):
        return {}

    def get_enketo_survey_links(self):
        return {
            'offline_url': f'https://example.org/_/#{self.enketo_id}',
            'url': f'https://example.org/::#{self.enketo_id}',
            'iframe_url': f'https://example.org/i/::#{self.enketo_id}',
            'preview_url': f'https://example.org/preview/::#{self.enketo_id}',
        }

    def get_submission_detail_url(self, submission_id: int) -> str:
        # This doesn't really need to be implemented.
        # We keep it to stay close to `KobocatDeploymentBackend`
        url = f'{self.submission_list_url}{submission_id}/'
        return url

    def get_submission_validation_status_url(self, submission_id: int) -> str:
        url = '{detail_url}validation_status/'.format(
            detail_url=self.get_submission_detail_url(submission_id)
        )
        return url

    def get_daily_counts(
        self, user: settings.AUTH_USER_MODEL, timeframe: tuple[date, date]
    ) -> dict:
        submissions = self.get_submissions(user=self.asset.owner)
        daily_counts = defaultdict(int)
        for submission in submissions:
            submission_date = datetime.strptime(
                submission['_submission_time'], '%Y-%m-%dT%H:%M:%S'
            )
            daily_counts[str(submission_date.date())] += 1

        return daily_counts

    def get_submissions(
        self,
        user: settings.AUTH_USER_MODEL,
        format_type: str = SUBMISSION_FORMAT_TYPE_JSON,
        submission_ids: list = [],
        request: Optional['rest_framework.request.Request'] = None,
        **mongo_query_params,
    ) -> list:
        """
        Retrieve submissions that `user` is allowed to access.

        The format `format_type` can be either:
        - 'json' (See `kpi.constants.SUBMISSION_FORMAT_TYPE_JSON`)
        - 'xml' (See `kpi.constants.SUBMISSION_FORMAT_TYPE_XML`)

        Results can be filtered by submission ids. Moreover MongoDB filters can
        be passed through `mongo_query_params` to narrow down the results.

        If `user` has no access to these submissions or no matches are found,
        an empty list is returned.
        If `format_type` is 'json', a list of dictionaries is returned.
        Otherwise, if `format_type` is 'xml', a list of strings is returned.
        """

        mongo_query_params['submission_ids'] = submission_ids
        params = self.validate_submission_list_params(
            user, format_type=format_type, **mongo_query_params
        )

        mongo_cursor, total_count = MongoHelper.get_instances(
            self.mongo_userform_id, **params
        )

        # Python-only attribute used by `kpi.views.v2.data.DataViewSet.list()`
        self.current_submission_count = total_count

        submissions = [
            MongoHelper.to_readable_dict(submission)
            for submission in mongo_cursor
        ]

        if format_type != SUBMISSION_FORMAT_TYPE_XML:
            return submissions

        return [
            dict2xml(
                self.__prepare_xml(submission),
                wrap=self.asset.uid,
                newlines=False,
            )
            for submission in submissions
        ]

    def get_validation_status(
        self, submission_id: int, user: settings.AUTH_USER_MODEL
    ) -> dict:
        submission = self.get_submission(submission_id, user)
        return {
            'content_type': 'application/json',
            'data': submission.get('_validation_status'),
        }

    @drop_mock_only
    def mock_submissions(self, submissions: list, flush_db: bool = True):
        """
        Insert dummy submissions into deployment data
        """
        if flush_db:
            settings.MONGO_DB.instances.drop()
        count = settings.MONGO_DB.instances.count_documents({})

        for idx, submission in enumerate(submissions):
            submission[MongoHelper.USERFORM_ID] = self.mongo_userform_id
            # Some data already provide `_id`. Use it if it is present.
            # There could be conflicts if some submissions come with an id
            # or others do not.
            # MockMongo will raise a DuplicateKey error
            if '_id' not in submission:
                submission['_id'] = count + idx + 1
            settings.MONGO_DB.instances.insert_one(submission)
            # Do not add `MongoHelper.USERFORM_ID` to original `submissions`
            del submission[MongoHelper.USERFORM_ID]

    @property
    def mongo_userform_id(self):
        return f'{self.asset.owner.username}_{self.asset.uid}'

    def redeploy(self, active: bool = None):
        """
        Replace (overwrite) the deployment, keeping the same identifier, and
        optionally changing whether the deployment is active
        """
        if active is None:
            active = self.active

        self.store_data(
            {
                'active': active,
                'version': self.asset.version_id,
            }
        )

        self.set_asset_uid()

    def set_active(self, active: bool):
        self.save_to_db(
            {
                'active': bool(active),
            }
        )

    def set_asset_uid(self, **kwargs) -> bool:
        backend_response = self.backend_response
        backend_response.update(
            {
                'kpi_asset_uid': self.asset.uid,
            }
        )
        self.store_data({'backend_response': backend_response})

    def set_enketo_open_rosa_server(
        self, require_auth: bool, enketo_id: str = None
    ):
        pass

    def set_has_kpi_hooks(self):
        """
        Store a boolean which indicates that KPI has active hooks (or not)
        and, if it is the case, it should receive notifications when new data
        comes in
        """
        has_active_hooks = self.asset.has_active_hooks
        self.store_data(
            {
                'has_kpi_hooks': has_active_hooks,
            }
        )

    def set_namespace(self, namespace):
        self.store_data(
            {
                'namespace': namespace,
            }
        )

    def set_validation_status(
        self,
        submission_id: int,
        user: settings.AUTH_USER_MODEL,
        data: dict,
        method: str,
    ) -> dict:
        self.validate_access_with_partial_perms(
            user=user,
            perm=PERM_VALIDATE_SUBMISSIONS,
            submission_ids=[submission_id],
        )

        validation_status = {}
        status_code = status.HTTP_204_NO_CONTENT

        if method != 'DELETE':
            validation_status = {
                'timestamp': int(time.time()),
                'uid': data['validation_status.uid'],
                'by_whom': user.username,
            }
            status_code = status.HTTP_200_OK

        settings.MONGO_DB.instances.update_one(
            {'_id': submission_id},
            {'$set': {'_validation_status': validation_status}},
        )
        return {
            'content_type': 'application/json',
            'status': status_code,
            'data': validation_status,
        }

    def set_validation_statuses(
        self, user: settings.AUTH_USER_MODEL, data: dict
    ) -> dict:
        """
        Bulk update validation status for provided submissions.

        `data` should contains either the submission ids or the query to
        retrieve the subset of submissions chosen by then user.
        If none of them are provided, all the submissions are selected
        Examples:
            {"submission_ids": [1, 2, 3]}
            {"query":{"_validation_status.uid":"validation_status_not_approved"}

        """

        submission_ids = self.validate_access_with_partial_perms(
            user=user,
            perm=PERM_VALIDATE_SUBMISSIONS,
            submission_ids=data['submission_ids'],
            query=data['query'],
        )

        if not submission_ids:
            submission_ids = data['submission_ids']
        else:
            # Reset query because submission ids are provided from partial
            # perms validation
            data['query'] = {}

        submissions = self.get_submissions(
            user=user,
            submission_ids=submission_ids,
            query=data['query'],
            fields=['_id'],
        )

        submission_count = 0

        for submission in submissions:
            if not data['validation_status.uid']:
                validation_status = {}
            else:
                validation_status = {
                    'timestamp': int(time.time()),
                    'uid': data['validation_status.uid'],
                    'by_whom': user.username,
                }
            settings.MONGO_DB.instances.update_one(
                {'_id': submission['_id']},
                {'$set': {'_validation_status': validation_status}},
            )

            submission_count += 1

        return {
            'content_type': 'application/json',
            'status': status.HTTP_200_OK,
            'data': {
                'detail': f'{submission_count} submissions have been updated'
            },
        }

    def store_submission(
        self, user, xml_submission, submission_uuid, attachments=None
    ):
        """
        Return a mock response without actually storing anything
        """

        return {
            'uuid': submission_uuid,
            'status_code': status.HTTP_201_CREATED,
            'message': 'Successful submission',
            'updated_submission': xml_submission,
        }

    @property
    def submission_count(self):
        return self.calculated_submission_count(self.asset.owner)

    @property
    def submission_list_url(self):
        # This doesn't really need to be implemented.
        # We keep it to stay close to `KobocatDeploymentBackend`
        view_name = 'submission-list'
        namespace = self.get_data('namespace', None)
        if namespace is not None:
            view_name = '{}:{}'.format(namespace, view_name)
        return reverse(
            view_name, kwargs={'parent_lookup_asset': self.asset.uid}
        )

    @property
    def submission_model(self):
        class MockLoggerInstance:
            @classmethod
            def get_app_label_and_model_name(cls):
                return 'mocklogger', 'instance'

        return MockLoggerInstance

    def sync_media_files(self, file_type: str = AssetFile.FORM_MEDIA):
        queryset = self._get_metadata_queryset(file_type=file_type)
        for obj in queryset:
            assert issubclass(obj.__class__, SyncBackendMediaInterface)

    @property
    def xform(self):
        """
        Dummy property, only present to be mocked by unit tests
        """
        pass

    @classmethod
    def __prepare_bulk_update_data(cls, updates: dict) -> dict:
        """
        Preparing the request payload for bulk updating of submissions
        """
        # Sanitizing the payload of potentially destructive keys
        sanitized_updates = copy.deepcopy(updates)
        for key in updates:
            if (
                key in cls.PROTECTED_XML_FIELDS
                or '/' in key
                and key.split('/')[0] in cls.PROTECTED_XML_FIELDS
            ):
                sanitized_updates.pop(key)

        return sanitized_updates

    @staticmethod
    def prepare_bulk_update_response(kc_responses: list) -> dict:
        total_update_attempts = len(kc_responses)
        total_successes = total_update_attempts  # all will be successful
        return {
            'status': status.HTTP_200_OK,
            'data': {
                'count': total_update_attempts,
                'successes': total_successes,
                'failures': total_update_attempts - total_successes,
                'results': kc_responses,
            },
        }

    @staticmethod
    def __prepare_xml(submission: dict) -> dict:
        submission_copy = copy.deepcopy(submission)

        for k, v in submission_copy.items():
            if '/' not in k:
                continue
            value = v
            for key in reversed(k.strip('/').split('/')):
                value = {key: value}
            always_merger.merge(submission, value)
            del submission[k]

        return submission<|MERGE_RESOLUTION|>--- conflicted
+++ resolved
@@ -8,10 +8,6 @@
 from collections import defaultdict
 from datetime import date, datetime
 from typing import Optional, Union
-<<<<<<< HEAD
-from xml.etree import ElementTree as ET
-=======
->>>>>>> 5ba8ddd4
 try:
     from zoneinfo import ZoneInfo
 except ImportError:
@@ -71,81 +67,12 @@
     def bulk_assign_mapped_perms(self):
         pass
 
-<<<<<<< HEAD
-    def bulk_update_submissions(
-        self, data: dict, user: settings.AUTH_USER_MODEL
-    ) -> dict:
-        submission_ids = self.validate_access_with_partial_perms(
-            user=user,
-            perm=PERM_CHANGE_SUBMISSIONS,
-            submission_ids=data['submission_ids'],
-            query=data['query'],
-        )
-
-        if submission_ids:
-            data['query'] = {}
-        else:
-            submission_ids = data['submission_ids']
-
-        submissions = self.get_submissions(
-            user=user,
-            format_type=SUBMISSION_FORMAT_TYPE_XML,
-            submission_ids=submission_ids,
-            query=data['query'],
-        )
-
-        if not self.current_submission_count:
-            raise KobocatBulkUpdateSubmissionsClientException(
-                detail=t('No submissions match the given `submission_ids`')
-            )
-
-        update_data = self.__prepare_bulk_update_data(data['data'])
-        kc_responses = []
-        for submission in submissions:
-            # Remove XML declaration from submission
-            submission = re.sub(r'(<\?.*\?>)', '', submission)
-            xml_parsed = etree.fromstring(submission)
-
-            _uuid, uuid_formatted = self.generate_new_instance_id()
-
-            instance_id = xml_parsed.find('meta/instanceID')
-            deprecated_id = xml_parsed.find('meta/deprecatedID')
-            deprecated_id_or_new = (
-                deprecated_id
-                if deprecated_id is not None
-                else etree.SubElement(xml_parsed.find('meta'), 'deprecatedID')
-            )
-            deprecated_id_or_new.text = instance_id.text
-            instance_id.text = uuid_formatted
-
-            for path, value in update_data.items():
-                edit_submission_xml(xml_parsed, path, value)
-
-            kc_responses.append(
-                {
-                    'uuid': _uuid,
-                    'status_code': status.HTTP_201_CREATED,
-                    'message': 'Successful submission',
-                    'updated_submission': etree.tostring(
-                        xml_parsed
-                    ),  # only for testing
-                }
-            )
-
-        return self.__prepare_bulk_update_response(kc_responses)
-
     def calculated_submission_count(
         self, user: settings.AUTH_USER_MODEL, **kwargs
     ) -> int:
         params = self.validate_submission_list_params(
             user, validate_count=True, **kwargs
         )
-=======
-    def calculated_submission_count(self, user: 'auth.User', **kwargs) -> int:
-        params = self.validate_submission_list_params(user,
-                                                      validate_count=True,
-                                                      **kwargs)
->>>>>>> 5ba8ddd4
         return MongoHelper.get_count(self.mongo_userform_id, **params)
 
     def connect(self, active=False):
@@ -305,7 +232,6 @@
         updated_time = datetime.now(tz=ZoneInfo('UTC')).isoformat(
             'T', 'milliseconds'
         )
-<<<<<<< HEAD
         next_id = (
             max(
                 (
@@ -317,26 +243,15 @@
             )
             + 1
         )
-=======
-        next_id = max((
-            sub['_id']
-            for sub in self.get_submissions(self.asset.owner, fields=['_id'])
-        )) + 1
->>>>>>> 5ba8ddd4
         duplicated_submission.update(
             {
                 '_id': next_id,
                 'start': updated_time,
                 'end': updated_time,
-<<<<<<< HEAD
-                'meta/instanceID': f'uuid:{uuid.uuid4()}',
-                'meta/deprecatedID': submission['meta/instanceID'],
-=======
                 self.SUBMISSION_CURRENT_UUID_XPATH: f'uuid:{uuid.uuid4()}',
                 self.SUBMISSION_DEPRECATED_UUID_XPATH: submission[
                     self.SUBMISSION_CURRENT_UUID_XPATH
                 ],
->>>>>>> 5ba8ddd4
                 '_attachments': dup_att,
             }
         )
@@ -383,11 +298,7 @@
         )
 
         if xpath:
-<<<<<<< HEAD
-            submission_tree = ET.ElementTree(ET.fromstring(submission_xml))
-=======
             submission_root = fromstring_preserve_root_xmlns(submission_xml)
->>>>>>> 5ba8ddd4
             try:
                 element = submission_root.find(xpath)
             except KeyError:
