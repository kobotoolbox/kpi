--- conflicted
+++ resolved
@@ -242,11 +242,7 @@
         )
 
         count = len(attachment_uids)
-<<<<<<< HEAD
-        if count != len(attachment_uids):
-=======
         if count != len(attachments):
->>>>>>> e7bb3ff3
             raise AttachmentUidMismatchException
 
         attachment_uids = [att['attachment_uid'] for att in attachments]
