from __future__ import annotations

from collections import defaultdict
from contextlib import contextmanager
from datetime import date, datetime
from typing import Generator, Literal, Optional, Union
from urllib.parse import urlparse

try:
    from zoneinfo import ZoneInfo
except ImportError:
    from backports.zoneinfo import ZoneInfo

import redis.exceptions
import requests
from defusedxml import ElementTree as DET
from django.conf import settings
from django.core.cache.backends.base import InvalidCacheBackendError
from django.core.files import File
from django.core.files.base import ContentFile
from django.db.models import F, Sum
from django.db.models.functions import Coalesce
from django.db.models.query import QuerySet
from django.utils import timezone
from django.utils.translation import gettext_lazy as t
from django_redis import get_redis_connection
from rest_framework import status

from kobo.apps.openrosa.apps.logger.models import (
    Attachment,
    DailyXFormSubmissionCounter,
    Instance,
    MonthlyXFormSubmissionCounter,
    XForm,
)
from kobo.apps.openrosa.apps.logger.utils.instance import (
    add_validation_status_to_instance,
    delete_instances,
    remove_validation_status_from_instance,
    set_instance_validation_statuses,
)
from kobo.apps.openrosa.apps.main.models import MetaData, UserProfile
from kobo.apps.openrosa.libs.utils.logger_tools import create_instance, publish_xls_form
from kobo.apps.subsequences.utils import stream_with_extras
from kobo.apps.trackers.models import NLPUsageCounter
from kpi.constants import (
    PERM_CHANGE_SUBMISSIONS,
    PERM_DELETE_SUBMISSIONS,
    PERM_FROM_KC_ONLY,
    PERM_PARTIAL_SUBMISSIONS,
    PERM_VALIDATE_SUBMISSIONS,
    PERM_VIEW_SUBMISSIONS,
    SUBMISSION_FORMAT_TYPE_JSON,
    SUBMISSION_FORMAT_TYPE_XML,
)
from kpi.exceptions import (
    AttachmentNotFoundException,
    InvalidXFormException,
    InvalidXPathException,
    MissingXFormException,
    SubmissionIntegrityError,
    SubmissionNotFoundException,
    XPathNotFoundException,
)
from kpi.interfaces.sync_backend_media import SyncBackendMediaInterface
from kpi.models.asset_file import AssetFile
from kpi.models.object_permission import ObjectPermission
from kpi.models.paired_data import PairedData
from kpi.utils.files import ExtendedContentFile
from kpi.utils.log import logging
from kpi.utils.mongo_helper import MongoHelper
from kpi.utils.object_permission import get_database_user
from kpi.utils.xml import fromstring_preserve_root_xmlns, xml_tostring
from ..exceptions import BadFormatException
from .base_backend import BaseDeploymentBackend
from .kc_access.utils import assign_applicable_kc_permissions, kc_transaction_atomic


class OpenRosaDeploymentBackend(BaseDeploymentBackend):
    """
    Deploy a project to OpenRosa server
    """

    SYNCED_DATA_FILE_TYPES = {
        AssetFile.FORM_MEDIA: 'media',
        AssetFile.PAIRED_DATA: 'paired_data',
    }

    def __init__(self, asset):
        super().__init__(asset)
        self._xform = None

    @property
    def attachment_storage_bytes(self):
        try:
            return self.xform.attachment_storage_bytes
        except (InvalidXFormException, MissingXFormException):
            return 0

    def bulk_assign_mapped_perms(self):
        """
        Bulk assign all KoBoCAT permissions related to KPI permissions.
        Useful to assign permissions retroactively upon deployment.
        Beware: it only adds permissions, it does not remove or sync permissions.
        """
        users_with_perms = self.asset.get_users_with_perms(attach_perms=True)

        # if only the owner has permissions, no need to go further
        if (
            len(users_with_perms) == 1
            and list(users_with_perms)[0].id == self.asset.owner_id
        ):
            return

        with kc_transaction_atomic():
            for user, perms in users_with_perms.items():
                if user.id == self.asset.owner_id:
                    continue
                assign_applicable_kc_permissions(self.asset, user, perms)

    def calculated_submission_count(
        self, user: settings.AUTH_USER_MODEL, **kwargs
    ) -> int:
        params = self.validate_submission_list_params(
            user, validate_count=True, **kwargs
        )
        return MongoHelper.get_count(self.mongo_userform_id, **params)

    def connect(self, active=False):
        """
        `POST` initial survey content to KoBoCAT and create a new project.
        Store results in deployment data.
        CAUTION: Does not save deployment data to the database!
        """
        xlsx_io = self.asset.to_xlsx_io(
            versioned=True,
            append={
                'settings': {
                    'id_string': self.asset.uid,
                    'form_title': self.asset.name,
                }
            },
        )
        xlsx_file = ContentFile(xlsx_io.read(), name=f'{self.asset.uid}.xlsx')

        with kc_transaction_atomic():
            self._xform = publish_xls_form(xlsx_file, self.asset.owner)
            self._xform.downloadable = active
            self._xform.kpi_asset_uid = self.asset.uid
            self._xform.save(update_fields=['downloadable', 'kpi_asset_uid'])

        self.store_data(
            {
                'backend': self._backend_identifier,
                'active': active,
                'backend_response': {
                    'formid': self._xform.pk,
                    'uuid': self._xform.uuid,
                    'id_string': self._xform.id_string,
                    'kpi_asset_uid': self.asset.uid,
                    'hash': self._xform.prefixed_hash,
                },
                'version': self.asset.version_id,
            }
        )

    @property
    def form_uuid(self):
        try:
            return self.backend_response['uuid']
        except KeyError:
            logging.warning('OpenRosa backend response has no `uuid`', exc_info=True)
            return None

    @staticmethod
    def format_openrosa_datetime(dt: Optional[datetime] = None) -> str:
        """
        Format a given datetime object or generate a new timestamp matching the
        OpenRosa datetime formatting
        """
        if dt is None:
            dt = datetime.now(tz=ZoneInfo('UTC'))

        # Awkward check, but it's prescribed by
        # https://docs.python.org/3/library/datetime.html#determining-if-an-object-is-aware-or-naive
        if dt.tzinfo is None or dt.tzinfo.utcoffset(None) is None:
            raise ValueError('An offset-aware datetime is required')
        return dt.isoformat('T', 'milliseconds')

    def delete(self):
        """
        WARNING! Deletes all submitted data!
        """
        try:
            self.xform.delete()
        except (MissingXFormException, InvalidXFormException):
            pass

        super().delete()

    def delete_submission(
        self, submission_id: int, user: settings.AUTH_USER_MODEL
    ) -> dict:
        """
        Delete a submission

        It returns a dictionary which can used as Response object arguments
        """

        self.validate_access_with_partial_perms(
            user=user, perm=PERM_DELETE_SUBMISSIONS, submission_ids=[submission_id]
        )

        count, _ = Instance.objects.filter(pk=submission_id).delete()
        return count

    def delete_submissions(
        self, data: dict, user: settings.AUTH_USER_MODEL, **kwargs
    ) -> dict:
        """
        Bulk delete provided submissions.

        `data` should contain the submission ids or the query to get the subset
        of submissions to delete
        Example:
             {"submission_ids": [1, 2, 3]}
             or
             {"query": {"Question": "response"}
        """
        submission_ids = self.validate_access_with_partial_perms(
            user=user,
            perm=PERM_DELETE_SUBMISSIONS,
            submission_ids=data['submission_ids'],
            query=data['query'],
        )

        # If `submission_ids` is not empty, user has partial permissions.
        # Otherwise, they have full access.
        if submission_ids:
            # Remove query from `data` because all the submission ids have been
            # already retrieved
            data.pop('query', None)
            data['submission_ids'] = submission_ids

        return delete_instances(self.xform, data)

    def duplicate_submission(
        self,
        submission_id: int,
        request: 'rest_framework.request.Request',
    ) -> dict:
        """
        Duplicates a single submission. The submission with the given
        `submission_id` is duplicated, and the `start`, `end` and
        `instanceID` parameters of the submission are reset before being
        saved to the instance.

        Returns the duplicated submission (if successful)
        """

        user = request.user
        self.validate_access_with_partial_perms(
            user=user,
            perm=PERM_CHANGE_SUBMISSIONS,
            submission_ids=[submission_id],
        )

        submission = self.get_submission(
            submission_id,
            user=user,
            format_type=SUBMISSION_FORMAT_TYPE_XML,
        )

        # Get attachments for the duplicated submission if there are any
        attachments = []
        if attachment_objects := Attachment.objects.filter(instance_id=submission_id):
            attachments = (
                ExtendedContentFile(a.media_file.read(), name=a.media_file_basename)
                for a in attachment_objects
            )

        # parse XML string to ET object
        xml_parsed = fromstring_preserve_root_xmlns(submission)

        # attempt to update XML fields for duplicate submission. Note that
        # `start` and `end` are not guaranteed to be included in the XML object
        _uuid, uuid_formatted = self.generate_new_instance_id()
        date_formatted = self.format_openrosa_datetime()
        for date_field in ('start', 'end'):
            element = xml_parsed.find(date_field)
            # Even if the element is found, `bool(element)` is `False`. How
            # very un-Pythonic!
            if element is not None:
                element.text = date_formatted
        # Rely on `meta/instanceID` being present. If it's absent, something is
        # fishy enough to warrant raising an exception instead of continuing
        # silently
        xml_parsed.find(self.SUBMISSION_CURRENT_UUID_XPATH).text = uuid_formatted

        # create_instance uses `username` argument to identify the XForm object
        # (when nothing else worked). `_submitted_by` is populated by `request.user`
        instance = create_instance(
            username=self.asset.owner.username,
            xml_file=ContentFile(xml_tostring(xml_parsed)),
            media_files=attachments,
            uuid=_uuid,
            request=request,
        )

        return self._rewrite_json_attachment_urls(
            self.get_submission(submission_id=instance.pk, user=user), request
        )

    def edit_submission(
        self,
        xml_submission_file: File,
        request: 'rest_framework.request.Request',
        attachments: dict = None,
    ):
        """
        Edit a submission through KoBoCAT proxy on behalf of `user`.
        Attachments can be uploaded by passing a dictionary (name, File object)

        The returned Response should be in XML (expected format by Enketo Express)
        """
        user = request.user

        submission_xml = xml_submission_file.read()
        try:
            xml_root = fromstring_preserve_root_xmlns(submission_xml)
        except DET.ParseError:
            raise SubmissionIntegrityError(t('Your submission XML is malformed.'))
        try:
            deprecated_uuid = xml_root.find(self.SUBMISSION_DEPRECATED_UUID_XPATH).text
            xform_uuid = xml_root.find(self.FORM_UUID_XPATH).text
        except AttributeError:
            raise SubmissionIntegrityError(
                t('Your submission XML is missing critical elements.')
            )
        # Remove UUID prefix
        deprecated_uuid = deprecated_uuid[len('uuid:'):]

        try:
            instance = Instance.objects.get(
                uuid=deprecated_uuid,
                xform__uuid=xform_uuid,
                xform__kpi_asset_uid=self.asset.uid,
            )
        except Instance.DoesNotExist:
            raise SubmissionIntegrityError(
                t(
                    'The submission you attempted to edit could not be found, '
                    'or you do not have access to it.'
                )
            )

        # Validate write access for users with partial permissions
        self.validate_access_with_partial_perms(
            user=user, perm=PERM_CHANGE_SUBMISSIONS, submission_ids=[instance.pk]
        )

        # Set the In-Memory file’s current position to 0 before passing it to
        # Request.
        xml_submission_file.seek(0)

        # create_instance uses `username` argument to identify the XForm object
        # (when nothing else worked). `_submitted_by` is populated by `request.user`
        return create_instance(
            username=user.username,
            xml_file=xml_submission_file,
            media_files=attachments,
            request=request,
        )

    @property
    def enketo_id(self):
        if not (enketo_id := self.get_data('enketo_id')):
            self.get_enketo_survey_links()
            enketo_id = self.get_data('enketo_id')
        return enketo_id

    @staticmethod
    def normalize_internal_url(url: str) -> str:
        """
        Normalize url to ensure KOBOCAT_INTERNAL_URL is used
        """
        parsed_url = urlparse(url)
        return f'{settings.KOBOCAT_INTERNAL_URL}{parsed_url.path}'

    def get_attachment(
        self,
        submission_id_or_uuid: Union[int, str],
        user: settings.AUTH_USER_MODEL,
        attachment_id: Optional[int] = None,
        xpath: Optional[str] = None,
    ) -> Attachment:
        """
        Return an object which can be retrieved by its primary key or by XPath.
        An exception is raised when the submission or the attachment is not found.
        """
        submission_id = None
        submission_uuid = None
        try:
            submission_id = int(submission_id_or_uuid)
        except ValueError:
            submission_uuid = submission_id_or_uuid
        if submission_uuid:
            # `_uuid` is the legacy identifier that changes (per OpenRosa spec)
            # after every edit; `meta/rootUuid` remains consistent across
            # edits. prefer the latter when fetching by UUID.
            candidates = list(
                self.get_submissions(
                    user,
                    query={
                        '$or': [
                            {'meta/rootUuid': submission_uuid},
                            {'_uuid': submission_uuid},
                        ]
                    },
                    fields=['_id', 'meta/rootUuid', '_uuid'],
                )
            )
            if not candidates:
                raise SubmissionNotFoundException
            for submission in candidates:
                if submission.get('meta/rootUuid') == submission_uuid:
                    submission_id = submission['_id']
                    break
            else:
                # no submissions with matching `meta/rootUuid` were found;
                # get the "first" result, despite there being no order
                # specified, just for consistency with previous code
                submission_id = candidates[0]['_id']

        submission_xml = self.get_submission(
            submission_id, user, format_type=SUBMISSION_FORMAT_TYPE_XML
        )
        if not submission_xml:
            raise SubmissionNotFoundException

        if xpath:
            submission_root = fromstring_preserve_root_xmlns(submission_xml)
            try:
                element = submission_root.find(xpath)
            except KeyError:
                raise InvalidXPathException

            if element is None:
                raise XPathNotFoundException
            attachment_filename = element.text
            filters = {
                'media_file_basename': attachment_filename,
            }
        else:
            filters = {
                'pk': attachment_id,
            }

        filters['instance__id'] = submission_id
        # Ensure the attachment actually belongs to this project!
        filters['instance__xform_id'] = self.xform_id

        try:
            attachment = Attachment.objects.get(**filters)
        except Attachment.DoesNotExist:
            raise AttachmentNotFoundException

        return attachment

    def get_attachment_objects_from_dict(
        self, submission: dict
    ) -> Union[QuerySet, list]:

        # First test that there are attachments to avoid a call to the DB for
        # nothing
        if not submission.get('_attachments'):
            return []

        # Get filenames from DB because Mongo does not contain the
        # original basename.
        # EE excepts the original basename before Django renames it and
        # stores it in Mongo
        # E.g.:
        # - XML filename: Screenshot 2022-01-19 222028-13_45_57.jpg
        # - Mongo: Screenshot_2022-01-19_222028-13_45_57.jpg

        return Attachment.objects.filter(instance_id=submission['_id'])

    def get_daily_counts(
        self, user: settings.AUTH_USER_MODEL, timeframe: tuple[date, date]
    ) -> dict:

        user = get_database_user(user)

        if user != self.asset.owner and self.asset.has_perm(
            user, PERM_PARTIAL_SUBMISSIONS
        ):
            # We cannot use cached values from daily counter when user has
            # partial permissions. We need to use MongoDB aggregation engine
            # to retrieve the correct value according to user's permissions.
            permission_filters = self.asset.get_filters_for_partial_perm(
                user.pk, perm=PERM_VIEW_SUBMISSIONS
            )

            if not permission_filters:
                return {}

            query = {
                '_userform_id': self.mongo_userform_id,
                '_submission_time': {
                    '$gte': f'{timeframe[0]}',
                    '$lte': f'{timeframe[1]}T23:59:59',
                },
            }

            query = MongoHelper.get_permission_filters_query(query, permission_filters)

            documents = settings.MONGO_DB.instances.aggregate(
                [
                    {
                        '$match': query,
                    },
                    {
                        '$group': {
                            '_id': {
                                '$dateToString': {
                                    'format': '%Y-%m-%d',
                                    'date': {
                                        '$dateFromString': {
                                            'format': '%Y-%m-%dT%H:%M:%S',
                                            'dateString': '$_submission_time',
                                        }
                                    },
                                }
                            },
                            'count': {'$sum': 1},
                        }
                    },
                ]
            )
            return {doc['_id']: doc['count'] for doc in documents}

        # Trivial case, user has 'view_permissions'
        daily_counts = DailyXFormSubmissionCounter.objects.values(
            'date', 'counter'
        ).filter(
            xform_id=self.xform_id,
            date__range=timeframe,
        )
        return {str(count['date']): count['counter'] for count in daily_counts}

    def get_data_download_links(self):
        exports_base_url = '/'.join(
            (
                settings.KOBOCAT_URL.rstrip('/'),
                self.asset.owner.username,
                'exports',
                self.xform.id_string,
            )
        )
        reports_base_url = '/'.join(
            (
                settings.KOBOCAT_URL.rstrip('/'),
                self.asset.owner.username,
                'reports',
                self.xform.id_string,
            )
        )
        links = {
            # To be displayed in iframes
            'xls_legacy': '/'.join((exports_base_url, 'xls/')),
            'csv_legacy': '/'.join((exports_base_url, 'csv/')),
            'zip_legacy': '/'.join((exports_base_url, 'zip/')),
            'kml_legacy': '/'.join((exports_base_url, 'kml/')),
            # For GET requests that return files directly
            'xls': '/'.join((reports_base_url, 'export.xlsx')),
            'csv': '/'.join((reports_base_url, 'export.csv')),
        }
        return links

    def get_enketo_survey_links(self):
        if not self.get_data('backend_response'):
            return {}

        data = {
            'server_url': '{}/{}'.format(
                settings.KOBOCAT_URL.rstrip('/'), self.asset.owner.username
            ),
            'form_id': self.xform.id_string,
        }

        try:
            response = requests.post(
                f'{settings.ENKETO_URL}/{settings.ENKETO_SURVEY_ENDPOINT}',
                # bare tuple implies basic auth
                auth=(settings.ENKETO_API_KEY, ''),
                data=data,
            )
            response.raise_for_status()
        except requests.exceptions.RequestException:
            # Don't 500 the entire asset view if Enketo is unreachable
            logging.error('Failed to retrieve links from Enketo', exc_info=True)
            return {}
        try:
            links = response.json()
        except ValueError:
            logging.error('Received invalid JSON from Enketo', exc_info=True)
            return {}

        try:
            enketo_id = links.pop('enketo_id')
        except KeyError:
            logging.error(
                'Invalid response from Enketo: `enketo_id` is not found',
                exc_info=True,
            )
            return {}

        stored_enketo_id = self.get_data('enketo_id')
        if stored_enketo_id != enketo_id:
            if stored_enketo_id:
                logging.warning(
                    f'Enketo ID has changed from {stored_enketo_id} to {enketo_id}'
                )
            self.save_to_db({'enketo_id': enketo_id})

        if self.xform.require_auth:
            # Unfortunately, EE creates unique ID based on OpenRosa server URL.
            # Thus, we need to always generated the ID with the same URL
            # (i.e.: with username) to be retro-compatible and then,
            # overwrite the OpenRosa server URL again.
            self.set_enketo_open_rosa_server(require_auth=True, enketo_id=enketo_id)

        for discard in ('enketo_id', 'code', 'preview_iframe_url'):
            try:
                del links[discard]
            except KeyError:
                pass
        return links

    def get_orphan_postgres_submissions(self) -> Optional[QuerySet, bool]:
        """
        Return a queryset of all submissions still present in PostgreSQL
        database related to `self.xform`.
        Return False if one submission still exists in MongoDB at
        least.
        Otherwise, if `self.xform` does not exist (anymore), return None
        """
        all_submissions = self.get_submissions(
            user=self.asset.owner,
            fields=['_id'],
            skip_count=True,
        )
        try:
            next(all_submissions)
        except StopIteration:
            pass
        else:
            return False

        try:
            return Instance.objects.filter(xform_id=self.xform_id)
        except (InvalidXFormException, MissingXFormException):
            return None

    def get_submissions(
        self,
        user: settings.AUTH_USER_MODEL,
        format_type: str = SUBMISSION_FORMAT_TYPE_JSON,
        submission_ids: list = None,
        request: Optional['rest_framework.request.Request'] = None,
        **mongo_query_params,
    ) -> Union[Generator[dict, None, None], list]:
        """
        Retrieve submissions that `user` is allowed to access.

        The format `format_type` can be either:
        - 'json' (See `kpi.constants.SUBMISSION_FORMAT_TYPE_JSON`)
        - 'xml' (See `kpi.constants.SUBMISSION_FORMAT_TYPE_XML`)

        Results can be filtered by submission ids. Moreover MongoDB filters can
        be passed through `query` to narrow down the results.

        If `user` has no access to these submissions or no matches are found,
        an empty generator is returned.

        If `format_type` is 'json', a generator of dictionaries is returned.
        Otherwise, if `format_type` is 'xml', a generator of strings is returned.

        If `request` is provided, submission attachments url are rewritten to
        point to KPI (instead of KoBoCAT).
        See `BaseDeploymentBackend._rewrite_json_attachment_urls()`
        """

        mongo_query_params['submission_ids'] = submission_ids if submission_ids else []
        params = self.validate_submission_list_params(
            user, format_type=format_type, **mongo_query_params
        )

        if format_type == SUBMISSION_FORMAT_TYPE_JSON:
            submissions = self.__get_submissions_in_json(request, **params)
        elif format_type == SUBMISSION_FORMAT_TYPE_XML:
            submissions = self.__get_submissions_in_xml(**params)
        else:
            raise BadFormatException(
                'The format {} is not supported'.format(format_type)
            )
        return submissions

    def get_validation_status(
        self, submission_id: int, user: settings.AUTH_USER_MODEL
    ) -> dict:
        submission = self.get_submission(
            submission_id, user, fields=['_validation_status']
        )

        # TODO simplify response when KobocatDeploymentBackend
        #  and MockDeploymentBackend are gone
        if not submission:
            return {
                'content_type': 'application/json',
                'status': status.HTTP_404_NOT_FOUND,
                'data': {'detail': f'No submission found with ID: {submission_id}'},
            }

        return {
            'data': submission['_validation_status'],
            'content_type': 'application/json',
            'status': status.HTTP_200_OK,
        }

    @property
    def mongo_userform_id(self):
        return '{}_{}'.format(self.asset.owner.username, self.xform_id_string)

    @staticmethod
    def nlp_tracking_data(
        asset_ids: list[int], start_date: Optional[datetime.date] = None
    ):
        """
        Get the NLP tracking data since a specified date
        If no date is provided, get all-time data
        """
        filter_args = {}
        if start_date:
            filter_args = {'date__gte': start_date}
        try:
            nlp_tracking = (
                NLPUsageCounter.objects.only('total_asr_seconds', 'total_mt_characters')
                .filter(asset_id__in=asset_ids, **filter_args)
                .aggregate(
                    total_nlp_asr_seconds=Coalesce(Sum('total_asr_seconds'), 0),
                    total_nlp_mt_characters=Coalesce(Sum('total_mt_characters'), 0),
                )
            )
        except NLPUsageCounter.DoesNotExist:
            return {
                'total_nlp_asr_seconds': 0,
                'total_nlp_mt_characters': 0,
            }
        else:
            return nlp_tracking

    def redeploy(self, active=None):
        """
        Replace (overwrite) the deployment, and
        optionally changing whether the deployment is active.
        CAUTION: Does not save deployment data to the database!
        """
        if active is None:
            active = self.active

        id_string = self.xform.id_string
        xlsx_io = self.asset.to_xlsx_io(
            versioned=True,
            append={
                'settings': {
                    'id_string': id_string,
                    'form_title': self.asset.name,
                }
            },
        )
        xlsx_file = ContentFile(xlsx_io.read(), name=f'{self.asset.uid}.xlsx')

        with kc_transaction_atomic():
            XForm.objects.filter(pk=self.xform.id).update(
                downloadable=active,
                title=self.asset.name,
            )
            self.xform.downloadable = active
            self.xform.title = self.asset.name

            publish_xls_form(xlsx_file, self.asset.owner, self.xform.id_string)

        # Do not call `save_to_db()`, asset (and its deployment) is saved right
        # after calling this method in `DeployableMixin.deploy()`
        self.store_data(
            {
                'backend': self._backend_identifier,
                'active': active,
                'backend_response': {
                    'formid': self.xform.pk,
                    'uuid': self.xform.uuid,
                    'id_string': self.xform.id_string,
                    'kpi_asset_uid': self.asset.uid,
                    'hash': self._xform.prefixed_hash,
                },
                'version': self.asset.version_id,
            }
        )

    def remove_from_kc_only_flag(
        self, specific_user: Union[int, settings.AUTH_USER_MODEL] = None
    ):
        """
        Removes `from_kc_only` flag for ALL USERS unless `specific_user` is
        provided

        Args:
            specific_user (int, User): User object or pk
        """
        # This flag lets us know that permission assignments in KPI exist
        # only because they were copied from KoBoCAT (by `sync_from_kobocat`).
        # As soon as permissions are assigned through KPI, this flag must be
        # removed
        #
        # This method is here instead of `ObjectPermissionMixin` because
        # it's specific to KoBoCat as backend.

        # TODO: Remove this method after kobotoolbox/kobocat#642

        filters = {
            'permission__codename': PERM_FROM_KC_ONLY,
            'asset_id': self.asset.id,
        }
        if specific_user is not None:
            try:
                user_id = specific_user.pk
            except AttributeError:
                user_id = specific_user
            filters['user_id'] = user_id

        ObjectPermission.objects.filter(**filters).delete()

    def rename_enketo_id_key(self, previous_owner_username: str):
        parsed_url = urlparse(settings.KOBOCAT_URL)
        domain_name = parsed_url.netloc
        asset_uid = self.asset.uid
        try:
            enketo_redis_client = get_redis_connection('enketo_redis_main')
            enketo_redis_client.rename(
                src=f'or:{domain_name}/{previous_owner_username},{asset_uid}',
                dst=f'or:{domain_name}/{self.asset.owner.username},{asset_uid}',
            )
        except InvalidCacheBackendError:
            # TODO: This handles the case when the cache is disabled and
            # get_redis_connection fails, though we may need better error handling here
            pass
        except redis.exceptions.ResponseError:
            # original does not exist, weird but don't raise a 500 for that
            pass

    @staticmethod
    def prepare_bulk_update_response(backend_results: list[dict]) -> dict:
        """
        Formatting the response to allow for partial successes to be seen
        more explicitly.
        """

        results = []
        cpt_successes = 0
        for backend_result in backend_results:
            uuid = backend_result['uuid']
            if message := backend_result['error']:
                status_code = status.HTTP_400_BAD_REQUEST
            else:
                cpt_successes += 1
                message = t('Successful submission')
                status_code = status.HTTP_201_CREATED

            results.append(
                {
                    'uuid': uuid,
                    'status_code': status_code,
                    'message': message,
                }
            )

        total_update_attempts = len(results)
        total_successes = cpt_successes

        return {
            'status': (
                status.HTTP_200_OK
                if total_successes > 0
                else status.HTTP_400_BAD_REQUEST
            ),
            'data': {
                'count': total_update_attempts,
                'successes': total_successes,
                'failures': total_update_attempts - total_successes,
                'results': results,
            },
        }

    def set_active(self, active):
        """
        Set deployment as active or not.
        Store results in deployment data
        """
        # Use `queryset.update()` over `model.save()` because we don't need to
        # run the logic of the `model.save()` method and we don't need signals
        # to be called.
        XForm.objects.filter(pk=self.xform_id).update(downloadable=active)
        self.xform.downloadable = active
        self.save_to_db({'active': active})

    def set_asset_uid(self, force: bool = False) -> bool:
        """
        Link KoBoCAT `XForm` back to its corresponding KPI `Asset` by
        populating the `kpi_asset_uid` field (use KoBoCAT proxy to PATCH XForm).
        Useful when a form is created from the legacy upload form.
        Store results in deployment data.

        It returns `True` only if `XForm.kpi_asset_uid` field is updated
        during this call, otherwise `False`.
        """
        is_synchronized = not (
            force or self.backend_response.get('kpi_asset_uid', None) is None
        )
        if is_synchronized:
            return False

        # Use `queryset.update()` over `model.save()` because we don't need to
        # run the logic of the `model.save()` method and we don't need signals
        # to be called.
        XForm.objects.filter(pk=self.xform_id).update(kpi_asset_uid=self.asset.uid)
        self.xform.kpi_asset_uid = self.asset.uid
        self.backend_response['kpi_asset_uid'] = self.asset.uid
        self.store_data({'backend_response': self.backend_response})
        return True

    def set_enketo_open_rosa_server(self, require_auth: bool, enketo_id: str = None):
        # Kobocat handles Open Rosa requests with different accesses.
        #  - Authenticated access, https://[kc]
        #  - Anonymous access, https://[kc]/username
        # Enketo generates its unique ID based on the server URL.
        # Thus, if the project requires authentication, we need to update Redis
        # directly to keep the same ID and let Enketo submit data to correct
        # endpoint
        if not enketo_id:
            enketo_id = self.enketo_id

        server_url = settings.KOBOCAT_URL.rstrip('/')
        if not require_auth:
            server_url = f'{server_url}/{self.asset.owner.username}'

        enketo_redis_client = get_redis_connection('enketo_redis_main')
        enketo_redis_client.hset(
            f'id:{enketo_id}',
            'openRosaServer',
            server_url,
        )

    def set_validation_status(
        self,
        submission_id: int,
        user: settings.AUTH_USER_MODEL,
        data: dict,
        method: str = Literal['DELETE', 'PATCH'],
    ) -> dict:
        """
        Update validation status.
        If `method` is `DELETE`, the status is reset to `None`

        It returns a dictionary which can used as Response object arguments
        """

        self.validate_access_with_partial_perms(
            user=user,
            perm=PERM_VALIDATE_SUBMISSIONS,
            submission_ids=[submission_id],
        )

        # TODO simplify response when KobocatDeploymentBackend
        #  and MockDeploymentBackend are gone
        try:
            instance = Instance.objects.only('validation_status', 'date_modified').get(
                pk=submission_id
            )
        except Instance.DoesNotExist:
            return {
                'content_type': 'application/json',
                'status': status.HTTP_404_NOT_FOUND,
                'data': {'detail': f'No submission found with ID: {submission_id}'},
            }

        if method == 'DELETE':
            if remove_validation_status_from_instance(instance):
                return {
                    'content_type': 'application/json',
                    'status': status.HTTP_204_NO_CONTENT,
                }
            else:
                return {
                    'content_type': 'application/json',
                    'status': status.HTTP_500_INTERNAL_SERVER_ERROR,
                    'data': {'detail': 'Could not update MongoDB'},
                }

        validation_status_uid = data.get('validation_status.uid')

        if not add_validation_status_to_instance(
            user.username, validation_status_uid, instance
        ):
            return {
                'content_type': 'application/json',
                'status': status.HTTP_400_BAD_REQUEST,
                'data': {
                    'detail': f'Invalid validation status: `{validation_status_uid}`'
                },
            }
        return {
            'data': instance.validation_status,
            'content_type': 'application/json',
            'status': status.HTTP_200_OK,
        }

    def set_validation_statuses(
        self, user: settings.AUTH_USER_MODEL, data: dict
    ) -> dict:
        """
        Bulk update validation status.

        `data` should contain either the submission ids or the query to
        retrieve the subset of submissions chosen by then user.
        If none of them are provided, all the submissions are selected
        Examples:
            {"submission_ids": [1, 2, 3]}
            {"query":{"_validation_status.uid":"validation_status_not_approved"}
        """
        submission_ids = self.validate_access_with_partial_perms(
            user=user,
            perm=PERM_VALIDATE_SUBMISSIONS,
            submission_ids=data['submission_ids'],
            query=data['query'],
        )

        # If `submission_ids` is not empty, user has partial permissions.
        # Otherwise, they have full access.
        if submission_ids:
            # Remove query from `data` because all the submission ids have been
            # already retrieved
            data.pop('query', None)
            data['submission_ids'] = submission_ids

        # TODO handle errors
        update_instances = set_instance_validation_statuses(
            self.xform, data, user.username
        )

        return {
            'data': {'detail': f'{update_instances} submissions have been updated'},
            'content_type': 'application/json',
            'status': status.HTTP_200_OK,
        }

    def store_submission(
        self, user, xml_submission, submission_uuid, attachments=None, **kwargs
    ):
        media_files = []
        if attachments:
            media_files = (media_file for media_file in attachments.values())

        # create_instance uses `username` argument to identify the XForm object
        # (when nothing else worked). `_submitted_by` is populated by `request.user`
        return create_instance(
            username=self.asset.owner.username,
            xml_file=ContentFile(xml_submission),
            media_files=media_files,
            uuid=submission_uuid,
            request=kwargs.get('request'),
        )

    @property
    def submission_count(self):
        try:
            return self.xform.num_of_submissions
        except (InvalidXFormException, MissingXFormException):
            return 0

    def submission_count_since_date(self, start_date=None):
        try:
            xform_id = self.xform_id
        except (InvalidXFormException, MissingXFormException):
            return 0

        today = timezone.now().date()
        filter_args = {
            'xform_id': xform_id,
        }
        if start_date:
            filter_args['date__range'] = [start_date, today]
        try:
            # Note: this is replicating the functionality that was formerly in
            # `current_month_submission_count`. `current_month_submission_count`
            # didn't account for partial permissions, and this doesn't either
            total_submissions = (
                DailyXFormSubmissionCounter.objects.only('date', 'counter')
                .filter(**filter_args)
                .aggregate(count_sum=Coalesce(Sum('counter'), 0))
            )
        except DailyXFormSubmissionCounter.DoesNotExist:
            return 0
        else:
            return total_submissions['count_sum']

    @property
    def submission_model(self):
        return Instance

    @property
    def submission_url(self) -> str:
        # Use internal host to secure calls to KoboCAT API,
        # kobo-service-account can restrict requests per hosts.
        url = '{kc_base}/submission'.format(
            kc_base=settings.KOBOCAT_INTERNAL_URL,
        )
        return url

    def sync_media_files(self, file_type: str = AssetFile.FORM_MEDIA):

        metadata_files = defaultdict(dict)

        # Build a list of KoboCAT metadata to compare with KPI
        for metadata in MetaData.objects.filter(
            xform_id=self.xform_id,
            data_type=self.SYNCED_DATA_FILE_TYPES[file_type],
        ).values():
            metadata_files[metadata['data_value']] = {
                'pk': metadata['id'],
                'md5': metadata['file_hash'],
                'from_kpi': metadata['from_kpi'],
            }

        metadata_filenames = metadata_files.keys()

        queryset = self._get_metadata_queryset(file_type=file_type)

        for media_file in queryset:

            backend_media_id = media_file.backend_media_id

            # File does not exist in KC
            if backend_media_id not in metadata_filenames:
                if media_file.deleted_at is None:
                    # New file
                    self._save_openrosa_metadata(media_file)
                else:
                    # Orphan, delete it
                    media_file.delete(force=True)
                continue

            # Existing file
            if backend_media_id in metadata_filenames:
                metadata_file = metadata_files[backend_media_id]
                if media_file.deleted_at is None:
                    # If md5 differs, we need to re-upload it.
                    if media_file.md5_hash != metadata_file['md5']:
                        if media_file.file_type == AssetFile.PAIRED_DATA:
                            self._update_kc_metadata_hash(
                                media_file, metadata_file['pk']
                            )
                        else:
                            self._delete_openrosa_metadata(metadata_file)
                            self._save_openrosa_metadata(media_file)
                elif metadata_file['from_kpi']:
                    self._delete_openrosa_metadata(metadata_file, media_file)
                else:
                    # Remote file has been uploaded directly to KC. We
                    # cannot delete it, but we need to vacuum KPI.
                    media_file.delete(force=True)
                    # Skip deletion of key corresponding to `backend_media_id`
                    # in `metadata_files` to avoid unique constraint failure in case
                    # user deleted
                    # and re-uploaded the same file in a row between
                    # two deployments
                    # Example:
                    # - User uploads file1.jpg (pk == 1)
                    # - User deletes file1.jpg (pk == 1)
                    # - User re-uploads file1.jpg (pk == 2)
                    # Next time, 'file1.jpg' is encountered in this loop,
                    # it would try to re-upload to KC if its hash differs
                    # from KC version and would fail because 'file1.jpg'
                    # already exists in KC db.
                    continue

                # Remove current filename from `metadata_files`.
                # All files which will remain in this dict (after this loop)
                # will be considered obsolete and will be deleted
                del metadata_files[backend_media_id]

        # Remove KoboCAT orphan files previously uploaded through KPI
        for metadata_file in metadata_files.values():
            if metadata_file['from_kpi']:
                self._delete_openrosa_metadata(metadata_file)

    @property
    def xform(self):

        if self._xform is not None:
            return self._xform

        pk = self.backend_response['formid']
        xform = (
            XForm.objects.filter(pk=pk)
            .only(
                'user__username',
                'id_string',
                'num_of_submissions',
                'attachment_storage_bytes',
                'require_auth',
                'uuid',
            )
            .select_related('user')  # Avoid extra query to validate username below
            .first()
        )

        if not xform:
            raise MissingXFormException

        if not (
            xform.user.username == self.asset.owner.username
            and xform.id_string == self.xform_id_string
        ):
            raise InvalidXFormException
        self._xform = xform
        return self._xform

    @property
    def xform_id(self):
        return self.xform.pk

    @property
    def xform_id_string(self):
        return self.get_data('backend_response.id_string')

    @staticmethod
    @contextmanager
    def suspend_submissions(user_ids: list[int]):
<<<<<<< HEAD
        UserProfile.objects.filter(
            user_id__in=user_ids
        ).update(submissions_suspended=True)
        try:
            yield
        finally:
            UserProfile.objects.filter(
                user_id__in=user_ids
            ).update(submissions_suspended=False)
=======
        UserProfile.objects.filter(user_id__in=user_ids).update(
            metadata=UpdateJSONFieldAttributes(
                'metadata',
                updates={'submissions_suspended': True},
            ),
        )
        try:
            yield
        finally:
            UserProfile.objects.filter(user_id__in=user_ids).update(
                metadata=UpdateJSONFieldAttributes(
                    'metadata',
                    updates={'submissions_suspended': False},
                ),
            )
>>>>>>> fda10054

    def transfer_submissions_ownership(self, previous_owner_username: str) -> bool:

        results = settings.MONGO_DB.instances.update_many(
            {'_userform_id': f'{previous_owner_username}_{self.xform_id_string}'},
            {'$set': {'_userform_id': self.mongo_userform_id}},
        )

        return results.matched_count == 0 or (
            results.matched_count > 0
            and results.matched_count == results.modified_count
        )

    def transfer_counters_ownership(self, new_owner: 'kobo_auth.User'):

        NLPUsageCounter.objects.filter(asset=self.asset, user=self.asset.owner).update(
            user=new_owner
        )
        DailyXFormSubmissionCounter.objects.filter(
            xform=self.xform, user_id=self.asset.owner.pk
        ).update(user=new_owner)
        MonthlyXFormSubmissionCounter.objects.filter(
            xform=self.xform, user_id=self.asset.owner.pk
        ).update(user=new_owner)

        UserProfile.objects.filter(user_id=self.asset.owner.pk).update(
            attachment_storage_bytes=F('attachment_storage_bytes')
            - self.xform.attachment_storage_bytes
        )
        UserProfile.objects.filter(user_id=self.asset.owner.pk).update(
            attachment_storage_bytes=F('attachment_storage_bytes')
            + self.xform.attachment_storage_bytes
        )

    @property
    def _backend_identifier(self):
        return 'openrosa'

    def _delete_openrosa_metadata(
        self, metadata_file_: dict, file_: Union[AssetFile, PairedData] = None
    ):
        """
        A simple utility to delete metadata in KoBoCAT.
        If related KPI file is provided (i.e. `file_`), it is deleted too.
        """
        # Delete MetaData object and its related file (on storage)
        try:
            metadata = MetaData.objects.get(pk=metadata_file_['pk'])
        except MetaData.DoesNotExist:
            pass
        else:
            # Need to call signals
            metadata.delete()

        if file_ is None:
            return

        # Delete file in KPI if requested
        file_.delete(force=True)

    def _last_submission_time(self):
        return self.xform.last_submission_time

    def _save_openrosa_metadata(self, file_: SyncBackendMediaInterface):
        """
        Create a MetaData object usable for (KoboCAT) v1 API, related to
        AssetFile `file_`.
        """
        metadata = {
            'data_value': file_.backend_media_id,
            'xform_id': self.xform_id,
            'data_type': self.SYNCED_DATA_FILE_TYPES[file_.file_type],
            'from_kpi': True,
            'data_filename': file_.filename,
            'data_file_type': file_.mimetype,
            'file_hash': file_.md5_hash,
        }

        if not file_.is_remote_url:
            metadata['data_file'] = file_.content

        MetaData.objects.create(**metadata)

        file_.synced_with_backend = True
        file_.save(update_fields=['synced_with_backend'])

    def _update_kc_metadata_hash(
        self, file_: SyncBackendMediaInterface, metadata_id: int
    ):
        """
        Update metadata object hash
        """
        data = {'file_hash': file_.md5_hash}
        # MetaData has no signals, use `filter().update()` instead of `.get()`
        # and `.save(update_fields='...')`
        MetaData.objects.filter(pk=metadata_id).update(**data)
        file_.synced_with_backend = True
        file_.save(update_fields=['synced_with_backend'])

    def __get_submissions_in_json(
        self, request: Optional['rest_framework.request.Request'] = None, **params
    ) -> Generator[dict, None, None]:
        """
        Retrieve submissions directly from Mongo.
        Submissions can be filtered with `params`.
        """
        # Apply a default sort of _id to prevent unpredictable natural sort
        if not params.get('sort'):
            params['sort'] = {'_id': 1}
        mongo_cursor, total_count = MongoHelper.get_instances(
            self.mongo_userform_id, **params
        )

        # Python-only attribute used by `kpi.views.v2.data.DataViewSet.list()`
        self.current_submission_count = total_count

        add_supplemental_details_to_query = self.asset.has_advanced_features

        fields = params.get('fields', [])
        if len(fields) > 0 and '_uuid' not in fields:
            # skip the query if submission '_uuid' is not even q'd from mongo
            add_supplemental_details_to_query = False

        if add_supplemental_details_to_query:
            mongo_cursor = stream_with_extras(mongo_cursor, self.asset)

        return (
            self._rewrite_json_attachment_urls(
                MongoHelper.to_readable_dict(submission),
                request,
            )
            for submission in mongo_cursor
        )

    def __get_submissions_in_xml(self, **params) -> Generator[str, None, None]:
        """
        Retrieve submissions directly from PostgreSQL.
        Submissions can be filtered with `params`.
        """

        mongo_filters = ['query', 'permission_filters']
        use_mongo = any(
            mongo_filter in mongo_filters
            for mongo_filter in params
            if params.get(mongo_filter) is not None
        )

        if use_mongo:
            # We use Mongo to retrieve matching instances.
            params['fields'] = ['_id']
            # Force `sort` by `_id` for Mongo
            # See FIXME about sort in `BaseDeploymentBackend.validate_submission_list_params()`  # noqa: E501
            params['sort'] = {'_id': 1}
            submissions, count = MongoHelper.get_instances(
                self.mongo_userform_id, **params
            )
            submission_ids = [submission.get('_id') for submission in submissions]
            self.current_submission_count = count

        queryset = Instance.objects.filter(xform_id=self.xform_id)

        if len(submission_ids) > 0 or use_mongo:
            queryset = queryset.filter(id__in=submission_ids)

        # Python-only attribute used by `kpi.views.v2.data.DataViewSet.list()`
        if not use_mongo:
            self.current_submission_count = queryset.count()

        # Force Sort by id
        # See FIXME about sort in `BaseDeploymentBackend.validate_submission_list_params()`  # noqa: E501
        queryset = queryset.order_by('id')

        # When using Mongo, data is already paginated,
        # no need to do it with PostgreSQL too.
        if not use_mongo:
            offset = params.get('start')
            limit = offset + params.get('limit')
            queryset = queryset[offset:limit]

        return (lazy_instance.xml for lazy_instance in queryset)<|MERGE_RESOLUTION|>--- conflicted
+++ resolved
@@ -1248,7 +1248,6 @@
     @staticmethod
     @contextmanager
     def suspend_submissions(user_ids: list[int]):
-<<<<<<< HEAD
         UserProfile.objects.filter(
             user_id__in=user_ids
         ).update(submissions_suspended=True)
@@ -1258,23 +1257,6 @@
             UserProfile.objects.filter(
                 user_id__in=user_ids
             ).update(submissions_suspended=False)
-=======
-        UserProfile.objects.filter(user_id__in=user_ids).update(
-            metadata=UpdateJSONFieldAttributes(
-                'metadata',
-                updates={'submissions_suspended': True},
-            ),
-        )
-        try:
-            yield
-        finally:
-            UserProfile.objects.filter(user_id__in=user_ids).update(
-                metadata=UpdateJSONFieldAttributes(
-                    'metadata',
-                    updates={'submissions_suspended': False},
-                ),
-            )
->>>>>>> fda10054
 
     def transfer_submissions_ownership(self, previous_owner_username: str) -> bool:
 
