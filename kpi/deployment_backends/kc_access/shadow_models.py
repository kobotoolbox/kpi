# coding: utf-8
from __future__ import (unicode_literals, print_function,
                        absolute_import, division)

from hashlib import md5

from django.conf import settings
from django.contrib.auth.models import User
try:
    from django.contrib.contenttypes.fields import GenericForeignKey
except ImportError:
    from django.contrib.contenttypes.generic import GenericForeignKey
from django.core.exceptions import ValidationError
from django.db import ProgrammingError
from django.db import models
from django.utils import timezone
from django.utils.six import text_type
from django.utils.translation import ugettext_lazy as _
from django.utils.encoding import python_2_unicode_compatible
from jsonfield import JSONField

from kpi.constants import SHADOW_MODEL_APP_LABEL


class ReadOnlyModelError(ValueError):
    pass


class ShadowModel(models.Model):
    """
    Allows identification of writeable and read-only shadow models
    """
    class Meta:
        managed = False
        abstract = True
        # TODO find out why it raises a warning when user logs in.
        # ```
        #   RuntimeWarning: Model '...' was already registered.
        #   Reloading models is not advised as it can lead to inconsistencies,
        #   most notably with related models
        # ```
        # Maybe because `SHADOW_MODEL_APP_LABEL` is not declared in `INSTALLED_APP`
        # It's just used for `DefaultDatabaseRouter` conditions.
        app_label = SHADOW_MODEL_APP_LABEL

    @staticmethod
    def get_content_type_for_model(model):
        model_name_mapping = {
            'readonlyxform': ('logger', 'xform'),
            'readonlyinstance': ('logger', 'instance'),
            'userprofile': ('main', 'userprofile'),
            'userobjectpermission': ('guardian', 'userobjectpermission'),
        }
        try:
            app_label, model_name = model_name_mapping[model._meta.model_name]
        except KeyError:
            raise NotImplementedError
        return KobocatContentType.objects.get(
            app_label=app_label, model=model_name)


class ReadOnlyModel(ShadowModel):

    class Meta(ShadowModel.Meta):
        abstract = True

    def save(self, *args, **kwargs):
        raise ReadOnlyModelError('Cannot save read-only-model')

    def delete(self, *args, **kwargs):
        raise ReadOnlyModelError('Cannot delete read-only-model')


class ReadOnlyKobocatXForm(ReadOnlyModel):

    class Meta(ReadOnlyModel.Meta):
        db_table = 'logger_xform'
        verbose_name = 'xform'
        verbose_name_plural = 'xforms'

    XFORM_TITLE_LENGTH = 255
    xls = models.FileField(null=True)
    xml = models.TextField()
    user = models.ForeignKey(User, related_name='xforms', null=True)
    shared = models.BooleanField(default=False)
    shared_data = models.BooleanField(default=False)
    downloadable = models.BooleanField(default=True)
    id_string = models.SlugField()
    title = models.CharField(max_length=XFORM_TITLE_LENGTH)
    date_created = models.DateTimeField()
    date_modified = models.DateTimeField()
    uuid = models.CharField(max_length=32, default='')
    last_submission_time = models.DateTimeField(blank=True, null=True)
    num_of_submissions = models.IntegerField(default=0)

    @property
    def hash(self):
        return '%s' % md5(self.xml.encode('utf8')).hexdigest()

    @property
    def prefixed_hash(self):
        """
        Matches what's returned by the KC API
        """

        return "md5:%s" % self.hash


class ReadOnlyKobocatInstance(ReadOnlyModel):

    class Meta(ReadOnlyModel.Meta):
        db_table = 'logger_instance'
        verbose_name = 'instance'
        verbose_name_plural = 'instances'

    xml = models.TextField()
    user = models.ForeignKey(User, null=True)
    xform = models.ForeignKey(ReadOnlyKobocatXForm, related_name='instances')
    date_created = models.DateTimeField()
    date_modified = models.DateTimeField()
    deleted_at = models.DateTimeField(null=True, default=None)
    status = models.CharField(max_length=20,
                              default='submitted_via_web')
    uuid = models.CharField(max_length=249, default='')


<<<<<<< HEAD
class KobocatUserProfile(ShadowModel):
    """
    From onadata/apps/main/models/user_profile.py
    Not read-only because we need write access to `require_auth`
    """
    class Meta(ShadowModel.Meta):
        db_table = 'main_userprofile'
        verbose_name = 'user profile'
        verbose_name_plural = 'user profiles'

    # This field is required.
    user = models.OneToOneField(User, related_name='profile')

    # Other fields here
    name = models.CharField(max_length=255, blank=True)
    city = models.CharField(max_length=255, blank=True)
    country = models.CharField(max_length=2, blank=True)
    organization = models.CharField(max_length=255, blank=True)
    home_page = models.CharField(max_length=255, blank=True)
    twitter = models.CharField(max_length=255, blank=True)
    description = models.CharField(max_length=255, blank=True)
    require_auth = models.BooleanField(
        default=False,
        verbose_name=_(
            "Require authentication to see forms and submit data"
        )
    )
    address = models.CharField(max_length=255, blank=True)
    phonenumber = models.CharField(max_length=30, blank=True)
    created_by = models.ForeignKey(User, null=True, blank=True)
    num_of_submissions = models.IntegerField(default=0)
    metadata = JSONField(default={}, blank=True)


@python_2_unicode_compatible
=======
>>>>>>> 61e37a2a
class KobocatContentType(ShadowModel):
    """
    Minimal representation of Django 1.8's
    contrib.contenttypes.models.ContentType
    """
    app_label = models.CharField(max_length=100)
    model = models.CharField(_('python model class name'), max_length=100)

    class Meta(ShadowModel.Meta):
        db_table = 'django_content_type'
        unique_together = (('app_label', 'model'),)

    def __str__(self):
        # Not as nice as the original, which returns a human-readable name
        # complete with whitespace. That requires access to the Python model
        # class, though
        return self.model


@python_2_unicode_compatible
class KobocatPermission(ShadowModel):
    """
    Minimal representation of Django 1.8's contrib.auth.models.Permission
    """
    name = models.CharField(_('name'), max_length=255)
    content_type = models.ForeignKey(KobocatContentType)
    codename = models.CharField(_('codename'), max_length=100)

    class Meta(ShadowModel.Meta):
        db_table = 'auth_permission'
        unique_together = (('content_type', 'codename'),)
        ordering = ('content_type__app_label', 'content_type__model',
                    'codename')

    def __str__(self):
        return "%s | %s | %s" % (
            text_type(self.content_type.app_label),
            text_type(self.content_type),
            text_type(self.name))


<<<<<<< HEAD
@python_2_unicode_compatible
=======
class KobocatUser(ShadowModel):

    username = models.CharField(_("username"), max_length=30)
    password = models.CharField(_("password"), max_length=128)
    last_login = models.DateTimeField(_("last login"), blank=True, null=True)
    is_superuser = models.BooleanField(_('superuser status'), default=False)
    first_name = models.CharField(_('first name'), max_length=30, blank=True)
    last_name = models.CharField(_('last name'), max_length=150, blank=True)
    email = models.EmailField(_('email address'), blank=True)
    is_staff = models.BooleanField(_('staff status'), default=False)
    is_active = models.BooleanField(_('active'), default=True)
    date_joined = models.DateTimeField(_('date joined'), default=timezone.now)

    class Meta(ShadowModel.Meta):
        db_table = "auth_user"

    @classmethod
    def sync(cls, auth_user):
        # NB: `KobocatUserObjectPermission` (and probably other things) depend
        # upon PKs being synchronized between KPI and KoBoCAT
        try:
            kc_auth_user = cls.objects.get(pk=auth_user.pk)
            assert kc_auth_user.username == auth_user.username
        except KobocatUser.DoesNotExist:
            kc_auth_user = cls(pk=auth_user.pk, username=auth_user.username)

        kc_auth_user.password = auth_user.password
        kc_auth_user.last_login = auth_user.last_login
        kc_auth_user.is_superuser = auth_user.is_superuser
        kc_auth_user.first_name = auth_user.first_name
        kc_auth_user.last_name = auth_user.last_name
        kc_auth_user.email = auth_user.email
        kc_auth_user.is_staff = auth_user.is_staff
        kc_auth_user.is_active = auth_user.is_active
        kc_auth_user.date_joined = auth_user.date_joined

        kc_auth_user.save()


>>>>>>> 61e37a2a
class KobocatUserObjectPermission(ShadowModel):
    """
    For the _sole purpose_ of letting us manipulate KoBoCAT
    permissions, this comprises the following django-guardian classes
    all condensed into one:

      * UserObjectPermission
      * UserObjectPermissionBase
      * BaseGenericObjectPermission
      * BaseObjectPermission

    CAVEAT LECTOR: The django-guardian custom manager,
    UserObjectPermissionManager, is NOT included!
    """
    permission = models.ForeignKey(KobocatPermission)
    content_type = models.ForeignKey(KobocatContentType)
    object_pk = models.CharField(_('object ID'), max_length=255)
    content_object = GenericForeignKey(fk_field='object_pk')
    # It's okay not to use `KobocatUser` as long as PKs are synchronized
    user = models.ForeignKey(
        getattr(settings, 'AUTH_USER_MODEL', 'auth.User'))

    class Meta(ShadowModel.Meta):
        db_table = 'guardian_userobjectpermission'
        unique_together = ['user', 'permission', 'object_pk']

    def __str__(self):
        # `unicode(self.content_object)` fails when the object's model
        # isn't known to this Django project. Let's use something more
        # benign instead.
        content_object_str = '{app_label}_{model} ({pk})'.format(
            app_label=self.content_type.app_label,
            model=self.content_type.model,
            pk=self.object_pk)
        return '%s | %s | %s' % (
            # unicode(self.content_object),
            content_object_str,
            text_type(getattr(self, 'user', False) or self.group),
            text_type(self.permission.codename))

    def save(self, *args, **kwargs):
        content_type = KobocatContentType.objects.get_for_model(
            self.content_object)
        if content_type != self.permission.content_type:
            raise ValidationError(
                "Cannot persist permission not designed for this "
                "class (permission's type is %r and object's type is "
                "%r)"
                % (self.permission.content_type, content_type)
            )
        return super(KobocatUserObjectPermission, self).save(*args, **kwargs)


class KobocatUserPermission(ShadowModel):
    """ Needed to assign model-level KoBoCAT permissions """
    user = models.ForeignKey('KobocatUser', db_column='user_id')
    permission = models.ForeignKey('KobocatPermission', db_column='permission_id')

    class Meta(ShadowModel.Meta):
        db_table = 'auth_user_user_permissions'


class KobocatUserProfile(ShadowModel):
    """
    From onadata/apps/main/models/user_profile.py
    Not read-only because we need write access to `require_auth`
    """
    class Meta(ShadowModel.Meta):
        db_table = 'main_userprofile'
        verbose_name = 'user profile'
        verbose_name_plural = 'user profiles'

    # This field is required.
    user = models.OneToOneField(KobocatUser, related_name='profile')

    # Other fields here
    name = models.CharField(max_length=255, blank=True)
    city = models.CharField(max_length=255, blank=True)
    country = models.CharField(max_length=2, blank=True)
    organization = models.CharField(max_length=255, blank=True)
    home_page = models.CharField(max_length=255, blank=True)
    twitter = models.CharField(max_length=255, blank=True)
    description = models.CharField(max_length=255, blank=True)
    require_auth = models.BooleanField(
        default=False,
        verbose_name=_(
            "Require authentication to see forms and submit data"
        )
    )
    address = models.CharField(max_length=255, blank=True)
    phonenumber = models.CharField(max_length=30, blank=True)
    created_by = models.ForeignKey(User, null=True, blank=True)
    num_of_submissions = models.IntegerField(default=0)
    metadata = JSONField(default={}, blank=True)


class KobocatToken(ShadowModel):

    key = models.CharField(_("Key"), max_length=40, primary_key=True)
    user = models.OneToOneField(KobocatUser,
                                related_name='auth_token',
                                on_delete=models.CASCADE, verbose_name=_("User"))
    created = models.DateTimeField(_("Created"), auto_now_add=True)

    class Meta(ShadowModel.Meta):
        db_table = "authtoken_token"

    @classmethod
    def sync(cls, auth_token):
        try:
            # Token use a One-to-One relationship on User.
            # Thus, we can retrieve tokens from users' id. 
            kc_auth_token = cls.objects.get(user_id=auth_token.user_id)
        except KobocatToken.DoesNotExist:
            kc_auth_token = cls(pk=auth_token.pk, user_id=auth_token.user_id)

        kc_auth_token.save()


class KobocatDigestPartial(ShadowModel):

    user = models.ForeignKey(KobocatUser, on_delete=models.CASCADE)
    login = models.CharField(max_length=128, db_index=True)
    partial_digest = models.CharField(max_length=100)
    confirmed = models.BooleanField(default=True)

    class Meta(ShadowModel.Meta):
        db_table = "django_digest_partialdigest"

    @classmethod
    def sync(cls, digest_partial, validate_user=True):
        """`
        Sync `django_digest_partialdigest` table between `kpi` and `kc``

        A race condition occurs when users are created.
        `DigestPartial` post-signal is (often) triggered before `User`
        post-signal.  Because of that, user doesn't exist in `kc` database
        when `KobocatDigestPartial` is saved.

        `validate_user` is useful to verify whether foreign key exists to avoid
        getting an `IntegrityError` on save.

        Args:
            digest_partial (DigestPartial)
            validate_user (bool)
        """
        try:
            if validate_user:
                # Race condition. `User` post signal can be triggered after
                # `DigestPartial` post signal.
                KobocatUser.objects.get(pk=digest_partial.user_id)

            try:
                kc_digest_partial = cls.objects.get(pk=digest_partial.pk)
                assert kc_digest_partial.user_id == digest_partial.user_id
            except KobocatDigestPartial.DoesNotExist:
                kc_digest_partial = cls(pk=digest_partial.pk,
                                        user_id=digest_partial.user_id)

            kc_digest_partial.login = digest_partial.login
            kc_digest_partial.partial_digest = digest_partial.partial_digest
            kc_digest_partial.confirmed = kc_digest_partial.confirmed
            kc_digest_partial.save()

        except KobocatUser.DoesNotExist:
            pass


def safe_kc_read(func):
    def _wrapper(*args, **kwargs):
        try:
            return func(*args, **kwargs)
        except ProgrammingError as e:
            raise ProgrammingError('kc_access error accessing kobocat '
                                   'tables: {}'.format(e.message))
    return _wrapper<|MERGE_RESOLUTION|>--- conflicted
+++ resolved
@@ -124,7 +124,150 @@
     uuid = models.CharField(max_length=249, default='')
 
 
-<<<<<<< HEAD
+@python_2_unicode_compatible
+class KobocatContentType(ShadowModel):
+    """
+    Minimal representation of Django 1.8's
+    contrib.contenttypes.models.ContentType
+    """
+    app_label = models.CharField(max_length=100)
+    model = models.CharField(_('python model class name'), max_length=100)
+
+    class Meta(ShadowModel.Meta):
+        db_table = 'django_content_type'
+        unique_together = (('app_label', 'model'),)
+
+    def __str__(self):
+        # Not as nice as the original, which returns a human-readable name
+        # complete with whitespace. That requires access to the Python model
+        # class, though
+        return self.model
+
+
+@python_2_unicode_compatible
+class KobocatPermission(ShadowModel):
+    """
+    Minimal representation of Django 1.8's contrib.auth.models.Permission
+    """
+    name = models.CharField(_('name'), max_length=255)
+    content_type = models.ForeignKey(KobocatContentType)
+    codename = models.CharField(_('codename'), max_length=100)
+
+    class Meta(ShadowModel.Meta):
+        db_table = 'auth_permission'
+        unique_together = (('content_type', 'codename'),)
+        ordering = ('content_type__app_label', 'content_type__model',
+                    'codename')
+
+    def __str__(self):
+        return "%s | %s | %s" % (
+            text_type(self.content_type.app_label),
+            text_type(self.content_type),
+            text_type(self.name))
+
+
+class KobocatUser(ShadowModel):
+
+    username = models.CharField(_("username"), max_length=30)
+    password = models.CharField(_("password"), max_length=128)
+    last_login = models.DateTimeField(_("last login"), blank=True, null=True)
+    is_superuser = models.BooleanField(_('superuser status'), default=False)
+    first_name = models.CharField(_('first name'), max_length=30, blank=True)
+    last_name = models.CharField(_('last name'), max_length=150, blank=True)
+    email = models.EmailField(_('email address'), blank=True)
+    is_staff = models.BooleanField(_('staff status'), default=False)
+    is_active = models.BooleanField(_('active'), default=True)
+    date_joined = models.DateTimeField(_('date joined'), default=timezone.now)
+
+    class Meta(ShadowModel.Meta):
+        db_table = "auth_user"
+
+    @classmethod
+    def sync(cls, auth_user):
+        # NB: `KobocatUserObjectPermission` (and probably other things) depend
+        # upon PKs being synchronized between KPI and KoBoCAT
+        try:
+            kc_auth_user = cls.objects.get(pk=auth_user.pk)
+            assert kc_auth_user.username == auth_user.username
+        except KobocatUser.DoesNotExist:
+            kc_auth_user = cls(pk=auth_user.pk, username=auth_user.username)
+
+        kc_auth_user.password = auth_user.password
+        kc_auth_user.last_login = auth_user.last_login
+        kc_auth_user.is_superuser = auth_user.is_superuser
+        kc_auth_user.first_name = auth_user.first_name
+        kc_auth_user.last_name = auth_user.last_name
+        kc_auth_user.email = auth_user.email
+        kc_auth_user.is_staff = auth_user.is_staff
+        kc_auth_user.is_active = auth_user.is_active
+        kc_auth_user.date_joined = auth_user.date_joined
+
+        kc_auth_user.save()
+
+
+@python_2_unicode_compatible
+class KobocatUserObjectPermission(ShadowModel):
+    """
+    For the _sole purpose_ of letting us manipulate KoBoCAT
+    permissions, this comprises the following django-guardian classes
+    all condensed into one:
+
+      * UserObjectPermission
+      * UserObjectPermissionBase
+      * BaseGenericObjectPermission
+      * BaseObjectPermission
+
+    CAVEAT LECTOR: The django-guardian custom manager,
+    UserObjectPermissionManager, is NOT included!
+    """
+    permission = models.ForeignKey(KobocatPermission)
+    content_type = models.ForeignKey(KobocatContentType)
+    object_pk = models.CharField(_('object ID'), max_length=255)
+    content_object = GenericForeignKey(fk_field='object_pk')
+    # It's okay not to use `KobocatUser` as long as PKs are synchronized
+    user = models.ForeignKey(
+        getattr(settings, 'AUTH_USER_MODEL', 'auth.User'))
+
+    class Meta(ShadowModel.Meta):
+        db_table = 'guardian_userobjectpermission'
+        unique_together = ['user', 'permission', 'object_pk']
+
+    def __str__(self):
+        # `unicode(self.content_object)` fails when the object's model
+        # isn't known to this Django project. Let's use something more
+        # benign instead.
+        content_object_str = '{app_label}_{model} ({pk})'.format(
+            app_label=self.content_type.app_label,
+            model=self.content_type.model,
+            pk=self.object_pk)
+        return '%s | %s | %s' % (
+            # unicode(self.content_object),
+            content_object_str,
+            text_type(getattr(self, 'user', False) or self.group),
+            text_type(self.permission.codename))
+
+    def save(self, *args, **kwargs):
+        content_type = KobocatContentType.objects.get_for_model(
+            self.content_object)
+        if content_type != self.permission.content_type:
+            raise ValidationError(
+                "Cannot persist permission not designed for this "
+                "class (permission's type is %r and object's type is "
+                "%r)"
+                % (self.permission.content_type, content_type)
+            )
+        return super(KobocatUserObjectPermission, self).save(*args, **kwargs)
+
+
+class KobocatUserPermission(ShadowModel):
+    """ Needed to assign model-level KoBoCAT permissions """
+    user = models.ForeignKey('KobocatUser', db_column='user_id')
+    permission = models.ForeignKey('KobocatPermission', db_column='permission_id')
+
+    class Meta(ShadowModel.Meta):
+        db_table = 'auth_user_user_permissions'
+
+
 class KobocatUserProfile(ShadowModel):
     """
     From onadata/apps/main/models/user_profile.py
@@ -136,7 +279,7 @@
         verbose_name_plural = 'user profiles'
 
     # This field is required.
-    user = models.OneToOneField(User, related_name='profile')
+    user = models.OneToOneField(KobocatUser, related_name='profile')
 
     # Other fields here
     name = models.CharField(max_length=255, blank=True)
@@ -159,189 +302,6 @@
     metadata = JSONField(default={}, blank=True)
 
 
-@python_2_unicode_compatible
-=======
->>>>>>> 61e37a2a
-class KobocatContentType(ShadowModel):
-    """
-    Minimal representation of Django 1.8's
-    contrib.contenttypes.models.ContentType
-    """
-    app_label = models.CharField(max_length=100)
-    model = models.CharField(_('python model class name'), max_length=100)
-
-    class Meta(ShadowModel.Meta):
-        db_table = 'django_content_type'
-        unique_together = (('app_label', 'model'),)
-
-    def __str__(self):
-        # Not as nice as the original, which returns a human-readable name
-        # complete with whitespace. That requires access to the Python model
-        # class, though
-        return self.model
-
-
-@python_2_unicode_compatible
-class KobocatPermission(ShadowModel):
-    """
-    Minimal representation of Django 1.8's contrib.auth.models.Permission
-    """
-    name = models.CharField(_('name'), max_length=255)
-    content_type = models.ForeignKey(KobocatContentType)
-    codename = models.CharField(_('codename'), max_length=100)
-
-    class Meta(ShadowModel.Meta):
-        db_table = 'auth_permission'
-        unique_together = (('content_type', 'codename'),)
-        ordering = ('content_type__app_label', 'content_type__model',
-                    'codename')
-
-    def __str__(self):
-        return "%s | %s | %s" % (
-            text_type(self.content_type.app_label),
-            text_type(self.content_type),
-            text_type(self.name))
-
-
-<<<<<<< HEAD
-@python_2_unicode_compatible
-=======
-class KobocatUser(ShadowModel):
-
-    username = models.CharField(_("username"), max_length=30)
-    password = models.CharField(_("password"), max_length=128)
-    last_login = models.DateTimeField(_("last login"), blank=True, null=True)
-    is_superuser = models.BooleanField(_('superuser status'), default=False)
-    first_name = models.CharField(_('first name'), max_length=30, blank=True)
-    last_name = models.CharField(_('last name'), max_length=150, blank=True)
-    email = models.EmailField(_('email address'), blank=True)
-    is_staff = models.BooleanField(_('staff status'), default=False)
-    is_active = models.BooleanField(_('active'), default=True)
-    date_joined = models.DateTimeField(_('date joined'), default=timezone.now)
-
-    class Meta(ShadowModel.Meta):
-        db_table = "auth_user"
-
-    @classmethod
-    def sync(cls, auth_user):
-        # NB: `KobocatUserObjectPermission` (and probably other things) depend
-        # upon PKs being synchronized between KPI and KoBoCAT
-        try:
-            kc_auth_user = cls.objects.get(pk=auth_user.pk)
-            assert kc_auth_user.username == auth_user.username
-        except KobocatUser.DoesNotExist:
-            kc_auth_user = cls(pk=auth_user.pk, username=auth_user.username)
-
-        kc_auth_user.password = auth_user.password
-        kc_auth_user.last_login = auth_user.last_login
-        kc_auth_user.is_superuser = auth_user.is_superuser
-        kc_auth_user.first_name = auth_user.first_name
-        kc_auth_user.last_name = auth_user.last_name
-        kc_auth_user.email = auth_user.email
-        kc_auth_user.is_staff = auth_user.is_staff
-        kc_auth_user.is_active = auth_user.is_active
-        kc_auth_user.date_joined = auth_user.date_joined
-
-        kc_auth_user.save()
-
-
->>>>>>> 61e37a2a
-class KobocatUserObjectPermission(ShadowModel):
-    """
-    For the _sole purpose_ of letting us manipulate KoBoCAT
-    permissions, this comprises the following django-guardian classes
-    all condensed into one:
-
-      * UserObjectPermission
-      * UserObjectPermissionBase
-      * BaseGenericObjectPermission
-      * BaseObjectPermission
-
-    CAVEAT LECTOR: The django-guardian custom manager,
-    UserObjectPermissionManager, is NOT included!
-    """
-    permission = models.ForeignKey(KobocatPermission)
-    content_type = models.ForeignKey(KobocatContentType)
-    object_pk = models.CharField(_('object ID'), max_length=255)
-    content_object = GenericForeignKey(fk_field='object_pk')
-    # It's okay not to use `KobocatUser` as long as PKs are synchronized
-    user = models.ForeignKey(
-        getattr(settings, 'AUTH_USER_MODEL', 'auth.User'))
-
-    class Meta(ShadowModel.Meta):
-        db_table = 'guardian_userobjectpermission'
-        unique_together = ['user', 'permission', 'object_pk']
-
-    def __str__(self):
-        # `unicode(self.content_object)` fails when the object's model
-        # isn't known to this Django project. Let's use something more
-        # benign instead.
-        content_object_str = '{app_label}_{model} ({pk})'.format(
-            app_label=self.content_type.app_label,
-            model=self.content_type.model,
-            pk=self.object_pk)
-        return '%s | %s | %s' % (
-            # unicode(self.content_object),
-            content_object_str,
-            text_type(getattr(self, 'user', False) or self.group),
-            text_type(self.permission.codename))
-
-    def save(self, *args, **kwargs):
-        content_type = KobocatContentType.objects.get_for_model(
-            self.content_object)
-        if content_type != self.permission.content_type:
-            raise ValidationError(
-                "Cannot persist permission not designed for this "
-                "class (permission's type is %r and object's type is "
-                "%r)"
-                % (self.permission.content_type, content_type)
-            )
-        return super(KobocatUserObjectPermission, self).save(*args, **kwargs)
-
-
-class KobocatUserPermission(ShadowModel):
-    """ Needed to assign model-level KoBoCAT permissions """
-    user = models.ForeignKey('KobocatUser', db_column='user_id')
-    permission = models.ForeignKey('KobocatPermission', db_column='permission_id')
-
-    class Meta(ShadowModel.Meta):
-        db_table = 'auth_user_user_permissions'
-
-
-class KobocatUserProfile(ShadowModel):
-    """
-    From onadata/apps/main/models/user_profile.py
-    Not read-only because we need write access to `require_auth`
-    """
-    class Meta(ShadowModel.Meta):
-        db_table = 'main_userprofile'
-        verbose_name = 'user profile'
-        verbose_name_plural = 'user profiles'
-
-    # This field is required.
-    user = models.OneToOneField(KobocatUser, related_name='profile')
-
-    # Other fields here
-    name = models.CharField(max_length=255, blank=True)
-    city = models.CharField(max_length=255, blank=True)
-    country = models.CharField(max_length=2, blank=True)
-    organization = models.CharField(max_length=255, blank=True)
-    home_page = models.CharField(max_length=255, blank=True)
-    twitter = models.CharField(max_length=255, blank=True)
-    description = models.CharField(max_length=255, blank=True)
-    require_auth = models.BooleanField(
-        default=False,
-        verbose_name=_(
-            "Require authentication to see forms and submit data"
-        )
-    )
-    address = models.CharField(max_length=255, blank=True)
-    phonenumber = models.CharField(max_length=30, blank=True)
-    created_by = models.ForeignKey(User, null=True, blank=True)
-    num_of_submissions = models.IntegerField(default=0)
-    metadata = JSONField(default={}, blank=True)
-
-
 class KobocatToken(ShadowModel):
 
     key = models.CharField(_("Key"), max_length=40, primary_key=True)
