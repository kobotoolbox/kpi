--- conflicted
+++ resolved
@@ -1,39 +1,26 @@
-<<<<<<< HEAD
 # -*- coding: utf-8 -*-
 from __future__ import unicode_literals
 
 from collections import OrderedDict
 from hashlib import md5
-import json
 from jsonfield import JSONField
 import os
 
-from django.contrib.auth.models import User
+from django.contrib.auth.models import User, Permission
 from django.contrib.contenttypes.models import ContentType
-=======
-from hashlib import md5
-
->>>>>>> 7327ac9d
 from django.db import models
 from django.conf import settings
 from django.db import ProgrammingError
-<<<<<<< HEAD
-from django.utils.translation import ugettext_lazy
-=======
 from django.utils.translation import ugettext_lazy as _
-from django.contrib.auth.models import User, Permission
-from django.contrib.contenttypes.models import ContentType
 
 try:
     from django.contrib.contenttypes.fields import GenericForeignKey
 except ImportError:
     from django.contrib.contenttypes.generic import GenericForeignKey
 
-from jsonfield import JSONField
->>>>>>> 7327ac9d
-
+from formpack.constants import UNTRANSLATED
 from kobo.apps.reports.report_data import build_formpack
-from formpack.constants import UNTRANSLATED
+
 
 class ReadOnlyModelError(ValueError):
     pass
@@ -94,20 +81,15 @@
         MODEL_NAME_MAPPING = {
             '_readonlyxform': ('logger', 'xform'),
             '_readonlyinstance': ('logger', 'instance'),
-<<<<<<< HEAD
             '_readonlyattachment': ('logger', 'attachment'),
-            '_userprofile': ('main', 'userprofile')
-=======
             '_userprofile': ('main', 'userprofile'),
             '_userobjectpermission': ('guardian', 'userobjectpermission'),
->>>>>>> 7327ac9d
         }
         try:
             app_label, model_name = MODEL_NAME_MAPPING[model._meta.model_name]
         except KeyError:
             raise NotImplementedError
         return ContentType.objects.get(app_label=app_label, model=model_name)
-
 
     def _define(self):
         class _ReadOnlyXform(_ReadOnlyModel):
@@ -142,7 +124,6 @@
                 ''' Matches what's returned by the KC API '''
                 return u"md5:%s" % self.hash
 
-<<<<<<< HEAD
             @property
             def questions(self):
                 try:
@@ -191,9 +172,6 @@
                 """
                 setattr(self, "_asset", None)
                 setattr(self, "_pack", None)
-
-=======
->>>>>>> 7327ac9d
 
         class _ReadOnlyInstance(_ReadOnlyModel):
             class Meta:
@@ -213,7 +191,6 @@
                                       default=u'submitted_via_web')
             uuid = models.CharField(max_length=249, default=u'')
 
-<<<<<<< HEAD
             @property
             def submission(self):
                 try:
@@ -231,7 +208,6 @@
                     'date_modified': self.date_modified
                 })
 
-
         class _ReadOnlyAttachment(_ReadOnlyModel):
             class Meta:
                 managed = False
@@ -281,12 +257,7 @@
 
                 return True
 
-
-        class _UserProfile(models.Model):
-=======
-
         class _UserProfile(_ShadowModel):
->>>>>>> 7327ac9d
             '''
             From onadata/apps/main/models/user_profile.py
             Not read-only because we need write access to `require_auth`
@@ -320,7 +291,6 @@
             num_of_submissions = models.IntegerField(default=0)
             metadata = JSONField(default={}, blank=True)
 
-
         class _UserObjectPermission(_ShadowModel):
             '''
             For the _sole purpose_ of letting us manipulate KoBoCAT
