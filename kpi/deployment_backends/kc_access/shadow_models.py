--- conflicted
+++ resolved
@@ -255,14 +255,9 @@
     @classmethod
     def sync(cls, auth_token):
         try:
-<<<<<<< HEAD
-            kc_auth_token = cls.objects.get(pk=auth_token.pk)
-            assert kc_auth_user.user_id == auth_token.user_id
-=======
             # Token use a One-to-One relationship on User.
             # Thus, we can retrieve tokens from users' id. 
             kc_auth_token = cls.objects.get(user_id=auth_token.user_id)
->>>>>>> af6dd2b0
         except KCToken.DoesNotExist:
             kc_auth_token = cls(pk=auth_token.pk, user=auth_token.user)
 
