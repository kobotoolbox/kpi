import logging
from contextlib import ContextDecorator
from typing import Union

from django.conf import settings
from django.contrib.auth.models import AnonymousUser, Permission
from django.contrib.contenttypes.models import ContentType
from django.core.exceptions import ImproperlyConfigured
from django.db import ProgrammingError, transaction
from django.db.models import Model
from guardian.models import UserObjectPermission

from kobo.apps.kobo_auth.shortcuts import User
<<<<<<< HEAD
=======
from kpi.exceptions import KobocatProfileException
from kpi.utils.database import use_db
>>>>>>> 331b9dd0
from kpi.utils.log import logging
from kpi.utils.permissions import is_user_anonymous


def safe_kc_read(func):
    def _wrapper(*args, **kwargs):
        try:
            return func(*args, **kwargs)
        except ProgrammingError as e:
            raise ProgrammingError(
                'kc_access error accessing KoboCAT tables: {}'.format(str(e))
            )
    return _wrapper


def _get_content_type_kwargs_for_related(obj):
    r"""
        Given an `obj` with a `KC_CONTENT_TYPE_KWARGS` dictionary attribute,
        prepend `content_type__` to each key in that dictionary and return the
        result.
        :param obj: Object with `KC_CONTENT_TYPE_KWARGS` dictionary attribute
        :rtype dict(str, str)
    """
    try:
        content_type_kwargs = obj.KC_CONTENT_TYPE_KWARGS
    except AttributeError:
        raise ImproperlyConfigured(
            'Model {} has a KC_PERMISSIONS_MAP attribute but lacks '
            'KC_CONTENT_TYPE_KWARGS'.format(obj._meta.model_name)
        )
    # Prepend 'content_type__' to each field name in KC_CONTENT_TYPE_KWARGS
    content_type_kwargs = {
        'content_type__' + k: v for k, v in content_type_kwargs.items()
    }
    return content_type_kwargs


def _get_applicable_kc_permissions(obj, kpi_codenames):
    r"""
        Given a KPI object and one KPI permission codename as a single string,
        or many codenames as an iterable, return the corresponding KC
        permissions as a list of `KobocatPermission` objects.
        :param obj: Object with `KC_PERMISSIONS_MAP` dictionary attribute
        :param kpi_codenames: One or more codenames for KPI permissions
        :type kpi_codenames: str or list(str)
        :rtype list(:py:class:`Permission`)
    """
    if not settings.KOBOCAT_URL or not settings.KOBOCAT_INTERNAL_URL:
        return []
    try:
        perm_map = obj.KC_PERMISSIONS_MAP
    except AttributeError:
        # This model doesn't have any associated KC permissions
        logging.warning(
            '{} object missing KC_PERMISSIONS_MAP'.format(type(obj)))
        return []
    if isinstance(kpi_codenames, str):
        kpi_codenames = [kpi_codenames]
    # Map KPI codenames to KC
    kc_codenames = []
    for kpi_codename in kpi_codenames:
        try:
            kc_codenames.append(perm_map[kpi_codename])
        except KeyError:
            # This permission doesn't map to anything in KC
            continue
    content_type_kwargs = _get_content_type_kwargs_for_related(obj)
    permissions = Permission.objects.using(settings.OPENROSA_DB_ALIAS).filter(
        codename__in=kc_codenames, **content_type_kwargs
    )
    return permissions


def _get_xform_id_for_asset(asset):
    if not asset.has_deployment:
        return None
    try:
        return asset.deployment.backend_response['formid']
    except KeyError:
        if settings.TESTING:
            return None
        raise


def grant_kc_model_level_perms(user: 'kobo_auth.User'):
    """
    Gives `user` unrestricted model-level access to everything listed in
    settings.KOBOCAT_DEFAULT_PERMISSION_CONTENT_TYPES.  Without this, actions
    on individual instances are immediately denied and object-level permissions
    are never considered.
    """
    content_types = []
    for pair in settings.KOBOCAT_DEFAULT_PERMISSION_CONTENT_TYPES:
        try:
            content_types.append(
                ContentType.objects.using(settings.OPENROSA_DB_ALIAS).get(
                    app_label=pair[0],
                    model=pair[1]
                )
            )
        except ContentType.DoesNotExist:
            # Consider raising `ImproperlyConfigured` here. Anyone running KPI
            # without KC should change
            # `KOBOCAT_DEFAULT_PERMISSION_CONTENT_TYPES` appropriately in their
            # settings
            logging.error(
                'Could not find KoboCAT content type for {}.{}'.format(*pair)
            )

    permissions_to_assign = Permission.objects.using(
        settings.OPENROSA_DB_ALIAS
    ).filter(content_type__in=content_types)

    if content_types and not permissions_to_assign.exists():
        raise RuntimeError(
            'No KoboCAT permissions found! You may need to run the Django '
            'management command `migrate` in your KoboCAT environment. '
            'Searched for content types {}.'.format(content_types)
        )

    user.user_permissions.add(*permissions_to_assign)


def set_kc_anonymous_permissions_xform_flags(
    obj, kpi_codenames, xform_id, remove=False
):
    r"""
        Given a KPI object, one or more KPI permission codenames and the PK of
        a KC `XForm`, assume the KPI permissions have been assigned to or
        removed from the anonymous user. Then, modify any corresponding flags
        on the `XForm` accordingly.
        :param obj: Object with `KC_ANONYMOUS_PERMISSIONS_XFORM_FLAGS`
            dictionary attribute
        :param kpi_codenames: One or more codenames for KPI permissions
        :type kpi_codenames: str or list(str)
        :param xform_id: PK of the KC `XForm` associated with `obj`
        :param remove: If `True`, apply the Boolean `not` operator to each
            value in `KC_ANONYMOUS_PERMISSIONS_XFORM_FLAGS`
    """
    if not settings.KOBOCAT_URL or not settings.KOBOCAT_INTERNAL_URL:
        return
    try:
        perms_to_flags = obj.KC_ANONYMOUS_PERMISSIONS_XFORM_FLAGS
    except AttributeError:
        logging.warning(
            '{} object missing KC_ANONYMOUS_PERMISSIONS_XFORM_FLAGS'.format(
                type(obj)))
        return
    if isinstance(kpi_codenames, str):
        kpi_codenames = [kpi_codenames]
    # Find which KC `XForm` flags need to be switched
    xform_updates = {}
    for kpi_codename in kpi_codenames:
        try:
            flags = perms_to_flags[kpi_codename]
        except KeyError:
            # This permission doesn't map to anything in KC
            continue
        if remove:
            flags = {flag: not value for flag, value in flags.items()}
        xform_updates.update(flags)

    # Write to the KC database
    XForm = obj.deployment.xform.__class__  # noqa - avoid circular imports
    XForm.objects.filter(pk=xform_id).update(**xform_updates)


def assign_applicable_kc_permissions(
    obj: Model,
    user: Union[AnonymousUser, User, int],
    kpi_codenames: Union[str, list]
):
    """
    Assign the `user` the applicable KC permissions to `obj`, if any
    exists, given one KPI permission codename as a single string or many
    codenames as an iterable. If `obj` is not a :py:class:`Asset` or does
    not have a deployment, take no action.
    """
    if not obj._meta.model_name == 'asset':
        return
    permissions = _get_applicable_kc_permissions(obj, kpi_codenames)
    if not permissions:
        return
    xform_id = _get_xform_id_for_asset(obj)
    if not xform_id:
        return

    # Retrieve primary key from user object and use it on subsequent queryset.
    # It avoids loading the object when `user` is passed as an integer.
    if not isinstance(user, int):
        if is_user_anonymous(user):
            user_id = settings.ANONYMOUS_USER_ID
        else:
            user_id = user.pk
    else:
        user_id = user

    if user_id == settings.ANONYMOUS_USER_ID:
        return set_kc_anonymous_permissions_xform_flags(
            obj, kpi_codenames, xform_id
        )

    xform_content_type = ContentType.objects.using(
        settings.OPENROSA_DB_ALIAS
    ).get(**obj.KC_CONTENT_TYPE_KWARGS)

    kc_permissions_already_assigned = (
        UserObjectPermission.objects.using(settings.OPENROSA_DB_ALIAS)
        .filter(
            user_id=user_id,
            permission__in=permissions,
            object_pk=xform_id,
        )
        .values_list('permission__codename', flat=True)
    )
    permissions_to_create = []
    for permission in permissions:
        if permission.codename in kc_permissions_already_assigned:
            continue
        permissions_to_create.append(
            UserObjectPermission(
                user_id=user_id,
                permission=permission,
                object_pk=xform_id,
                content_type=xform_content_type,
            )
        )
    UserObjectPermission.objects.using(settings.OPENROSA_DB_ALIAS).bulk_create(
        permissions_to_create
    )


def remove_applicable_kc_permissions(
    obj: Model,
    user: Union[AnonymousUser, User, int],
    kpi_codenames: Union[str, list]
):
    """
    Remove the `user` the applicable KC permissions from `obj`, if any
    exists, given one KPI permission codename as a single string or many
    codenames as an iterable. If `obj` is not a :py:class:`Asset` or does
    not have a deployment, take no action.
    """

    if not obj._meta.model_name == 'asset':
        return
    permissions = _get_applicable_kc_permissions(obj, kpi_codenames)
    if not permissions:
        return
    xform_id = _get_xform_id_for_asset(obj)
    if not xform_id:
        return

    # Retrieve primary key from user object and use it on subsequent queryset.
    # It avoids loading the object when `user` is passed as an integer.
    if not isinstance(user, int):
        if is_user_anonymous(user):
            user_id = settings.ANONYMOUS_USER_ID
        else:
            user_id = user.pk
    else:
        user_id = user

    if user_id == settings.ANONYMOUS_USER_ID:
        return set_kc_anonymous_permissions_xform_flags(
            obj, kpi_codenames, xform_id, remove=True
        )

    content_type_kwargs = _get_content_type_kwargs_for_related(obj)
    UserObjectPermission.objects.using(settings.OPENROSA_DB_ALIAS).filter(
        user_id=user_id, permission__in=permissions, object_pk=xform_id,
        # `permission` has a FK to `ContentType`, but I'm paranoid
        **content_type_kwargs
    ).delete()


def reset_kc_permissions(
    obj: Model,
    user: Union[AnonymousUser, User, int],
):
    """
    Remove the `user` all KC permissions from `obj`, if any
    exists.
    This should not called without a subsequent call of
    `assign_applicable_kc_permissions()`
    """

    if not obj._meta.model_name == 'asset':
        return
    xform_id = _get_xform_id_for_asset(obj)
    if not xform_id:
        return

    # Retrieve primary key from user object and use it on subsequent queryset.
    # It avoids loading the object when `user` is passed as an integer.
    if not isinstance(user, int):
        if is_user_anonymous(user):
            user_id = settings.ANONYMOUS_USER_ID
        else:
            user_id = user.pk
    else:
        user_id = user

    if user_id == settings.ANONYMOUS_USER_ID:
        raise NotImplementedError

    content_type_kwargs = _get_content_type_kwargs_for_related(obj)
    UserObjectPermission.objects.using(settings.OPENROSA_DB_ALIAS).filter(
        user_id=user_id,
        object_pk=xform_id,
        # `permission` has a FK to `ContentType`, but I'm paranoid
        **content_type_kwargs
    ).delete()


def delete_kc_user(username: str):
<<<<<<< HEAD
    User.objects.using(settings.OPENROSA_DB_ALIAS).filter(
        username=username
    ).delete()
=======
    with use_db(settings.OPENROSA_DB_ALIAS):
        # Do not use `.using()` here because it does not bubble down to the
        # Collector.
        User.objects.filter(username=username).delete()
>>>>>>> 331b9dd0


def kc_transaction_atomic(using=settings.OPENROSA_DB_ALIAS, *args, **kwargs):
    """
    KoboCAT database does not exist in testing environment.
    `transaction.atomic(using='kobocat') cannot be called without raising errors.

    This utility returns a context manager which does nothing if environment
    is set to `TESTING`. Otherwise, it returns a real context manager which
    provides transactions support.
    """
    class DummyAtomic(ContextDecorator):
        def __init__(self, *args, **kwargs):
            pass

        def __enter__(self):
            pass

        def __exit__(self, exc_type, exc_value, traceback):
            pass

    assert (
        callable(using) or using == settings.OPENROSA_DB_ALIAS
    ), "`kc_transaction_atomic` may only be used with the 'kobocat' database"

    if settings.TESTING:
        # Bare decorator: @atomic -- although the first argument is called
        # `using`, it's actually the function being decorated.
        if callable(using):
            return DummyAtomic()(using)
        else:
            return DummyAtomic()

    # Not in a testing environment; use the real `atomic`
    if callable(using):
        return transaction.atomic(settings.OPENROSA_DB_ALIAS, *args, **kwargs)(using)
    else:
        return transaction.atomic(settings.OPENROSA_DB_ALIAS, *args, **kwargs)<|MERGE_RESOLUTION|>--- conflicted
+++ resolved
@@ -11,11 +11,7 @@
 from guardian.models import UserObjectPermission
 
 from kobo.apps.kobo_auth.shortcuts import User
-<<<<<<< HEAD
-=======
-from kpi.exceptions import KobocatProfileException
 from kpi.utils.database import use_db
->>>>>>> 331b9dd0
 from kpi.utils.log import logging
 from kpi.utils.permissions import is_user_anonymous
 
@@ -332,16 +328,10 @@
 
 
 def delete_kc_user(username: str):
-<<<<<<< HEAD
-    User.objects.using(settings.OPENROSA_DB_ALIAS).filter(
-        username=username
-    ).delete()
-=======
     with use_db(settings.OPENROSA_DB_ALIAS):
         # Do not use `.using()` here because it does not bubble down to the
         # Collector.
         User.objects.filter(username=username).delete()
->>>>>>> 331b9dd0
 
 
 def kc_transaction_atomic(using=settings.OPENROSA_DB_ALIAS, *args, **kwargs):
