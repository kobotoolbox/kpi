# coding: utf-8
import json
import logging
<<<<<<< HEAD
from functools import wraps
=======
from typing import Union
>>>>>>> 760a4835

import requests
from django.conf import settings
from django.contrib.auth.models import User, AnonymousUser
from django.core.exceptions import ImproperlyConfigured
from django.db import IntegrityError, ProgrammingError, transaction
from django.db.models import Model
from rest_framework.authtoken.models import Token

from kpi.exceptions import KobocatProfileException
from kpi.utils.log import logging
from kpi.utils.permissions import is_user_anonymous
from .shadow_models import (
    safe_kc_read,
    KobocatContentType,
    KobocatDigestPartial,
    KobocatPermission,
    KobocatToken,
    KobocatUser,
    KobocatUserObjectPermission,
    KobocatUserPermission,
    KobocatUserProfile,
    KobocatXForm,
)


def _trigger_kc_profile_creation(user):
    """
    Get the user's profile via the KC API, causing KC to create a KC
    UserProfile if none exists already
    """
    url = settings.KOBOCAT_INTERNAL_URL + '/api/v1/user'
    token, _ = Token.objects.get_or_create(user=user)
    response = requests.get(
        url, headers={'Authorization': 'Token ' + token.key})
    if not response.status_code == 200:
        raise KobocatProfileException(
            'Bad HTTP status code `{}` when retrieving KoBoCAT user profile'
            ' for `{}`.'.format(response.status_code, user.username))
    return response


@safe_kc_read
def instance_count(xform_id_string, user_id):
    try:
        return KobocatXForm.objects.only('num_of_submissions').get(
            id_string=xform_id_string,
            user_id=user_id
        ).num_of_submissions
    except KobocatXForm.DoesNotExist:
        return 0


@safe_kc_read
def last_submission_time(xform_id_string, user_id):
    return KobocatXForm.objects.get(
        user_id=user_id, id_string=xform_id_string
    ).last_submission_time


@safe_kc_read
def get_kc_profile_data(user_id):
    """
    Retrieve all fields from the user's KC profile and  return them in a
    dictionary
    """
    try:
        profile_model = KobocatUserProfile.objects.get(user_id=user_id)
        # Use a dict instead of the object in case we enter the next exception.
        # The response will return a json.
        # We want the variable to have the same type in both cases.
        profile = profile_model.__dict__
    except KobocatUserProfile.DoesNotExist:
        try:
            response = _trigger_kc_profile_creation(User.objects.get(pk=user_id))
            profile = response.json()
        except KobocatProfileException:
            logging.exception('Failed to create KoBoCAT user profile')
            return {}

    fields = [
        # Use a (kc_name, new_name) tuple to rename a field
        'name',
        'organization',
        ('home_page', 'organization_website'),
        ('description', 'bio'),
        ('phonenumber', 'phone_number'),
        'address',
        'city',
        'country',
        'require_auth',
        'twitter',
        'metadata',
    ]

    result = {}

    for field in fields:

        if isinstance(field, tuple):
            kc_name, field = field
        else:
            kc_name = field

        value = profile.get(kc_name)
        # When a field contains JSON (e.g. `metadata`), it gets loaded as a
        # `dict`. Convert it back to a string representation
        if isinstance(value, dict):
            value = json.dumps(value)
        result[field] = value
    return result


def set_kc_require_auth(user_id, require_auth):
    """
    Configure whether or not authentication is required to see and submit data
    to a user's projects.
    WRITES to KobocatUserProfile.require_auth

    :param int user_id: ID/primary key of the :py:class:`User` object.
    :param bool require_auth: The desired setting.
    """
    user = User.objects.get(pk=user_id)
    _trigger_kc_profile_creation(user)
    token, _ = Token.objects.get_or_create(user=user)
    with transaction.atomic():
        try:
            profile = KobocatUserProfile.objects.get(user_id=user_id)
        except ProgrammingError as e:
            raise ProgrammingError('set_kc_require_auth error accessing '
                                   'kobocat tables: {}'.format(repr(e)))
        else:
            if profile.require_auth != require_auth:
                profile.require_auth = require_auth
                profile.save()


def check_obj(f):
    @wraps(f)
    def with_check_obj(*args, **kwargs):
        if args[0]:
            return f(*args, **kwargs)

    return with_check_obj


def _get_content_type_kwargs_for_related(obj):
    r"""
        Given an `obj` with a `KC_CONTENT_TYPE_KWARGS` dictionary attribute,
        prepend `content_type__` to each key in that dictionary and return the
        result.
        :param obj: Object with `KC_CONTENT_TYPE_KWARGS` dictionary attribute
        :rtype dict(str, str)
    """
    try:
        content_type_kwargs = obj.KC_CONTENT_TYPE_KWARGS
    except AttributeError:
        raise ImproperlyConfigured(
            'Model {} has a KC_PERMISSIONS_MAP attribute but lacks '
            'KC_CONTENT_TYPE_KWARGS'.format(obj._meta.model_name)
        )
    # Prepend 'content_type__' to each field name in KC_CONTENT_TYPE_KWARGS
    content_type_kwargs = {
        'content_type__' + k: v for k, v in content_type_kwargs.items()
    }
    return content_type_kwargs


def _get_applicable_kc_permissions(obj, kpi_codenames):
    r"""
        Given a KPI object and one KPI permission codename as a single string,
        or many codenames as an iterable, return the corresponding KC
        permissions as a list of `KobocatPermission` objects.
        :param obj: Object with `KC_PERMISSIONS_MAP` dictionary attribute
        :param kpi_codenames: One or more codenames for KPI permissions
        :type kpi_codenames: str or list(str)
        :rtype list(:py:class:`Permission`)
    """
    if not settings.KOBOCAT_URL or not settings.KOBOCAT_INTERNAL_URL:
        return []
    try:
        perm_map = obj.KC_PERMISSIONS_MAP
    except AttributeError:
        # This model doesn't have any associated KC permissions
        logging.warning(
            '{} object missing KC_PERMISSIONS_MAP'.format(type(obj)))
        return []
    if isinstance(kpi_codenames, str):
        kpi_codenames = [kpi_codenames]
    # Map KPI codenames to KC
    kc_codenames = []
    for kpi_codename in kpi_codenames:
        try:
            kc_codenames.append(perm_map[kpi_codename])
        except KeyError:
            # This permission doesn't map to anything in KC
            continue
    content_type_kwargs = _get_content_type_kwargs_for_related(obj)
    permissions = KobocatPermission.objects.filter(
        codename__in=kc_codenames, **content_type_kwargs)
    return permissions


def _get_xform_id_for_asset(asset):
    if not asset.has_deployment:
        return None
    return asset.deployment.backend_response['formid']


def grant_kc_model_level_perms(user):
    """
    Gives `user` unrestricted model-level access to everything listed in
    settings.KOBOCAT_DEFAULT_PERMISSION_CONTENT_TYPES.  Without this, actions
    on individual instances are immediately denied and object-level permissions
    are never considered.
    """
    if not isinstance(user, KobocatUser):
        user = KobocatUser.objects.get(pk=user.pk)

    content_types = []
    for pair in settings.KOBOCAT_DEFAULT_PERMISSION_CONTENT_TYPES:
        try:
            content_types.append(
                KobocatContentType.objects.get(
                    app_label=pair[0],
                    model=pair[1]
                )
            )
        except KobocatContentType.DoesNotExist:
            # Consider raising `ImproperlyConfigured` here. Anyone running KPI
            # without KC should change
            # `KOBOCAT_DEFAULT_PERMISSION_CONTENT_TYPES` appropriately in their
            # settings
            logging.error(
                'Could not find KoBoCAT content type for {}.{}'.format(*pair)
            )

    permissions_to_assign = KobocatPermission.objects.filter(
        content_type__in=content_types)

    if content_types and not permissions_to_assign.exists():
        raise RuntimeError(
            'No KoBoCAT permissions found! You may need to run the Django '
            'management command `migrate` in your KoBoCAT environment. '
            'Searched for content types {}.'.format(content_types)
        )

    # What KC permissions does this user already have? Getting the KC database
    # column names right necessitated a custom M2M model,
    # `KobocatUserPermission`, which means we can't use Django's tolerant
    # `add()`. Prior to Django 2.2, there's no way to make `bulk_create()`
    # ignore `IntegrityError`s, so we have to avoid duplication manually:
    # https://docs.djangoproject.com/en/2.2/ref/models/querysets/#django.db.models.query.QuerySet.bulk_create
    existing_user_perm_pks = KobocatUserPermission.objects.filter(
        user=user
    ).values_list('permission_id', flat=True)

    KobocatUserPermission.objects.bulk_create([
        KobocatUserPermission(user=user, permission=p)
        for p in permissions_to_assign if p.pk not in existing_user_perm_pks
    ])


def set_kc_anonymous_permissions_xform_flags(obj, kpi_codenames, xform_id,
                                             remove=False):
    r"""
        Given a KPI object, one or more KPI permission codenames and the PK of
        a KC `XForm`, assume the KPI permisisons have been assigned to or
        removed from the anonymous user. Then, modify any corresponding flags
        on the `XForm` accordingly.
        :param obj: Object with `KC_ANONYMOUS_PERMISSIONS_XFORM_FLAGS`
            dictionary attribute
        :param kpi_codenames: One or more codenames for KPI permissions
        :type kpi_codenames: str or list(str)
        :param xform_id: PK of the KC `XForm` associated with `obj`
        :param remove: If `True`, apply the Boolean `not` operator to each
            value in `KC_ANONYMOUS_PERMISSIONS_XFORM_FLAGS`
    """
    if not settings.KOBOCAT_URL or not settings.KOBOCAT_INTERNAL_URL:
        return
    try:
        perms_to_flags = obj.KC_ANONYMOUS_PERMISSIONS_XFORM_FLAGS
    except AttributeError:
        logging.warning(
            '{} object missing KC_ANONYMOUS_PERMISSIONS_XFORM_FLAGS'.format(
                type(obj)))
        return
    if isinstance(kpi_codenames, str):
        kpi_codenames = [kpi_codenames]
    # Find which KC `XForm` flags need to be switched
    xform_updates = {}
    for kpi_codename in kpi_codenames:
        try:
            flags = perms_to_flags[kpi_codename]
        except KeyError:
            # This permission doesn't map to anything in KC
            continue
        if remove:
            flags = {flag: not value for flag, value in flags.items()}
        xform_updates.update(flags)
    # Write to the KC database
    KobocatXForm.objects.filter(pk=xform_id).update(**xform_updates)


@transaction.atomic()
def assign_applicable_kc_permissions(obj, user, kpi_codenames):
    r"""
        Assign the `user` the applicable KC permissions to `obj`, if any
        exists, given one KPI permission codename as a single string or many
        codenames as an iterable. If `obj` is not a :py:class:`Asset` or does
        not have a deployment, take no action.
        :param obj: Any Django model instance
        :type user: :py:class:`User` or :py:class:`AnonymousUser`
        :type kpi_codenames: str or list(str)
    """
    if not obj._meta.model_name == 'asset':
        return
    permissions = _get_applicable_kc_permissions(obj, kpi_codenames)
    if not permissions:
        return
    xform_id = _get_xform_id_for_asset(obj)
    if not xform_id:
        return
    if is_user_anonymous(user):
        return set_kc_anonymous_permissions_xform_flags(
            obj, kpi_codenames, xform_id)
    xform_content_type = KobocatContentType.objects.get(
        **obj.KC_CONTENT_TYPE_KWARGS)
    kc_permissions_already_assigned = KobocatUserObjectPermission.objects.filter(
        user=user, permission__in=permissions, object_pk=xform_id,
    ).values_list('permission__codename', flat=True)
    permissions_to_create = []
    for permission in permissions:
        if permission.codename in kc_permissions_already_assigned:
            continue
        permissions_to_create.append(KobocatUserObjectPermission(
            user=user, permission=permission, object_pk=xform_id,
            content_type=xform_content_type
        ))
    KobocatUserObjectPermission.objects.bulk_create(permissions_to_create)


@transaction.atomic()
def remove_applicable_kc_permissions(
    obj: Model,
    user: Union[AnonymousUser, User, int],
    kpi_codenames: Union[str, list]
):
    """
    Remove the `user` the applicable KC permissions from `obj`, if any
    exists, given one KPI permission codename as a single string or many
    codenames as an iterable. If `obj` is not a :py:class:`Asset` or does
    not have a deployment, take no action.
    """

    if not obj._meta.model_name == 'asset':
        return
    permissions = _get_applicable_kc_permissions(obj, kpi_codenames)
    if not permissions:
        return
    xform_id = _get_xform_id_for_asset(obj)
    if not xform_id:
        return

    # Retrieve primary key from user object and use it on subsequent queryset.
    # It avoids loading the object when `user` is passed as an integer.
    if not isinstance(user, int):
        if is_user_anonymous(user):
            user_id = settings.ANONYMOUS_USER_ID
        else:
            user_id = user.pk
    else:
        user_id = user

    if user_id == settings.ANONYMOUS_USER_ID:
        return set_kc_anonymous_permissions_xform_flags(
            obj, kpi_codenames, xform_id, remove=True)

    content_type_kwargs = _get_content_type_kwargs_for_related(obj)
    KobocatUserObjectPermission.objects.filter(
        user_id=user_id, permission__in=permissions, object_pk=xform_id,
        # `permission` has a FK to `ContentType`, but I'm paranoid
        **content_type_kwargs
    ).delete()


def delete_kc_users(deleted_pks: list) -> bool:
    """

    Args:
        deleted_pks: List of primary keys of KPI deleted objects

    Returns:
        bool: whether it has succeeded or not.
    """

    # Then, delete users in KoBoCAT database
    # Post signal is not triggered because the
    # deletion is made at the model level, not the object level
    kc_models = [
        KobocatDigestPartial,
        KobocatUserPermission,
        KobocatUserProfile,
        KobocatUserObjectPermission,
        KobocatToken,
    ]
    # We can delete related objects
    for kc_model in kc_models:
        kc_model.objects.filter(user_id__in=deleted_pks).delete()

    try:
        # If users have projects/submissions, this query should fail with
        # an `IntegrityError`.
        KobocatUser.objects.filter(id__in=deleted_pks).delete()
    except IntegrityError as e:
        logging.error(e)
        return False

    return True<|MERGE_RESOLUTION|>--- conflicted
+++ resolved
@@ -1,11 +1,8 @@
 # coding: utf-8
 import json
 import logging
-<<<<<<< HEAD
 from functools import wraps
-=======
 from typing import Union
->>>>>>> 760a4835
 
 import requests
 from django.conf import settings
