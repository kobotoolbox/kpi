--- conflicted
+++ resolved
@@ -30,12 +30,6 @@
     Defines the interface for a deployment backend.
     """
 
-<<<<<<< HEAD
-    STATUS_SYNCED = 'synced'
-    STATUS_NOT_SYNCED = 'not-synced'
-
-=======
->>>>>>> b09eaffe
     def __init__(self, asset):
         self.asset = asset
         # Python-only attribute used by `kpi.views.v2.data.DataViewSet.list()`
@@ -123,10 +117,6 @@
     def get_enketo_submission_url(
         self, submission_id: int, user: 'auth.User', params: dict = None
     ) -> dict:
-<<<<<<< HEAD
-        """
-        Return a formatted dict to be passed to a Response object
-=======
         """
         Return a formatted dict to be passed to a Response object
         """
@@ -151,34 +141,8 @@
 
         MongoDB filters can be passed through `kwargs` to narrow down the
         result.
->>>>>>> b09eaffe
-        """
-        pass
-
-<<<<<<< HEAD
-    @abc.abstractmethod
-    def get_enketo_survey_links(self):
-        pass
-
-    def get_submission(self,
-                       submission_id: int,
-                       user: 'auth.User',
-                       format_type: str = INSTANCE_FORMAT_TYPE_JSON,
-                       **kwargs: dict) -> Union[dict, str, None]:
-        """
-        Returns the corresponding submission whose id equals `pk` and which
-        `user` is allowed to access.
-        Otherwise, it returns `None`.
-        The format `format_type` can be either:
-        - 'json' (See `kpi.constants.INSTANCE_FORMAT_TYPE_JSON)
-        - 'xml' (See `kpi.constants.INSTANCE_FORMAT_TYPE_XML)
-
-        MongoDB filters can be passed through `kwargs` to narrow down the
-        result.
-        """
-
-=======
->>>>>>> b09eaffe
+        """
+
         submissions = list(
             self.get_submissions(
                 user, format_type, [int(submission_id)], **kwargs
