--- conflicted
+++ resolved
@@ -1,16 +1,14 @@
 # coding: utf-8
 from __future__ import annotations
+
 import abc
 import copy
 import datetime
 import json
-<<<<<<< HEAD
 import os
+import uuid
+from datetime import date
 from contextlib import contextmanager
-=======
-import uuid
->>>>>>> 31d4ffcf
-from datetime import date
 from typing import Union, Iterator, Optional
 
 from bson import json_util
