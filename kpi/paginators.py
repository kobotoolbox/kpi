--- conflicted
+++ resolved
@@ -125,9 +125,5 @@
     """
     Pagination class for usage project breakdown table.
     """
-<<<<<<< HEAD
-
-=======
->>>>>>> de608bc9
     page_size = 8
     page_size_query_param = 'page_size'