--- conflicted
+++ resolved
@@ -3,16 +3,12 @@
 {% load i18n %}
 {% block content %}
   <form action="." method="post" class="registration">
-<<<<<<< HEAD
-    <div class="registration--logo"><a href="/">
-    {% block logo %}{{ block.super }}{% endblock %}
-    </a></div>
-=======
     <div class="registration--logo">
-      <a href="/"><img src="{% static 'img/kobologo.svg' %}"/></a>
+      <a href="/">
+        {% block logo %}{{ block.super }}{% endblock %}
+      </a>
       <h1>{% trans "Activation failed" %}</h1>
     </div>
->>>>>>> a7c88edb
 
     <p class="registration__message">
       {% trans "Sorry, we couldn't activate your account. The link we sent you has expired." %}
@@ -24,13 +20,4 @@
     </p>
 
   </form>
-<<<<<<< HEAD
-
-  {% block background_credit %}
-  {{ block.super }}
-  {% endblock %}
-</div>
-
-=======
->>>>>>> a7c88edb
 {% endblock %}