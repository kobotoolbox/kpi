{% extends "registration.html" %}
{% load staticfiles %}
{% load i18n %}
{% block content %}
<<<<<<< HEAD
<div class="registration__bg">

  <form method="post" action="." class="registration registration--login">
    <div class="registration--logo"><a href="/">
    {% block logo %}{{ block.super }}{% endblock %}
    </a></div>

  {% if validlink %}

    {% csrf_token %}
    {{ form.as_p }}
    <input type="submit" value="Submit" class="registration__action"/>

  {% else %}

    <p>Password reset failed</p>

  {% endif %}


  </form>

  {% block background_credit %}
  {{ block.super }}
  {% endblock %}
</div>
=======
<form method="post" action="." class="registration registration--login">
  <div class="registration--logo"><a href="/"><img src="{% static 'img/kobologo.svg' %}"/></a></div>
{% if validlink %}
  {% csrf_token %}
  {{ form.as_p }}
  <input type="submit" value="{% trans 'Submit' %}" class="registration__action"/>
{% else %}
  <p>{% trans "Password reset failed" %}</p>
{% endif %}
</form>
>>>>>>> a7c88edb

{% endblock %}<|MERGE_RESOLUTION|>--- conflicted
+++ resolved
@@ -2,34 +2,6 @@
 {% load staticfiles %}
 {% load i18n %}
 {% block content %}
-<<<<<<< HEAD
-<div class="registration__bg">
-
-  <form method="post" action="." class="registration registration--login">
-    <div class="registration--logo"><a href="/">
-    {% block logo %}{{ block.super }}{% endblock %}
-    </a></div>
-
-  {% if validlink %}
-
-    {% csrf_token %}
-    {{ form.as_p }}
-    <input type="submit" value="Submit" class="registration__action"/>
-
-  {% else %}
-
-    <p>Password reset failed</p>
-
-  {% endif %}
-
-
-  </form>
-
-  {% block background_credit %}
-  {{ block.super }}
-  {% endblock %}
-</div>
-=======
 <form method="post" action="." class="registration registration--login">
   <div class="registration--logo"><a href="/"><img src="{% static 'img/kobologo.svg' %}"/></a></div>
 {% if validlink %}
@@ -40,6 +12,5 @@
   <p>{% trans "Password reset failed" %}</p>
 {% endif %}
 </form>
->>>>>>> a7c88edb
 
 {% endblock %}