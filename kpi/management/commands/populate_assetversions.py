--- conflicted
+++ resolved
@@ -3,17 +3,8 @@
                         absolute_import, division)
 
 import json
-<<<<<<< HEAD
-from optparse import make_option
-
-import time
-=======
 import time
 
-from kpi.models import Asset, AssetVersion
-from reversion.models import Version
-
->>>>>>> 21ba6a6b
 from django.core.exceptions import ObjectDoesNotExist
 from django.core.management.base import BaseCommand
 from django.utils.six.moves import range
