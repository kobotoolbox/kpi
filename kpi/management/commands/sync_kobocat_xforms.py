# coding: utf-8
from __future__ import (unicode_literals, print_function,
                        absolute_import, division)

import datetime
import io
import json
import re
from collections import defaultdict

import requests
import xlwt
from django.conf import settings
from django.contrib.auth.models import User, Permission
from django.contrib.contenttypes.models import ContentType
from django.core.exceptions import ImproperlyConfigured
from django.core.management import call_command
from django.core.management.base import BaseCommand
from django.db import models, transaction
from django.utils.six import iteritems
from django.utils.six.moves import cStringIO as StringIO
from pyxform import xls2json_backends
from rest_framework.authtoken.models import Token

from formpack.utils.xls_to_ss_structure import xls_to_dicts
<<<<<<< HEAD
from kpi.constants import PERM_FROM_KC_ONLY
from kpi.utils.log import logging
from .import_survey_drafts_from_dkobo import _set_auto_field_update
from ...deployment_backends.kc_access.shadow_models import ShadowModel, \
    ReadOnlyKobocatXForm, KobocatUserObjectPermission
from ...deployment_backends.kobocat_backend import KobocatDeploymentBackend
=======
from hub.models import FormBuilderPreference
from ...deployment_backends.kobocat_backend import KobocatDeploymentBackend
from ...deployment_backends.kc_access.shadow_models import (
    ShadowModel,
    ReadOnlyKobocatXForm,
    KobocatUserObjectPermission,
    KobocatPermission
)
>>>>>>> 5d359fb5
from ...models import Asset, ObjectPermission

TIMESTAMP_DIFFERENCE_TOLERANCE = datetime.timedelta(seconds=30)

# Swap keys and values so that keys are KC's codenames and values are KPI's
PERMISSIONS_MAP = {kc: kpi for kpi, kc in iteritems(Asset.KC_PERMISSIONS_MAP)}

# Optimization
ASSET_CT = ContentType.objects.get_for_model(Asset)
FROM_KC_ONLY_PERMISSION = Permission.objects.get(
    content_type=ASSET_CT, codename=PERM_FROM_KC_ONLY)
XFORM_CT = ShadowModel.get_content_type_for_model(ReadOnlyKobocatXForm)
# Replace codenames with Permission PKs, remembering the codenames
KPI_CODENAMES = {}
for kc_codename, kpi_codename in PERMISSIONS_MAP.items():
    kc_perm_pk = KobocatPermission.objects.get(
        content_type=XFORM_CT, codename=kc_codename).pk
    kpi_perm_pk = Permission.objects.get(
        content_type=ASSET_CT, codename=kpi_codename).pk
    del PERMISSIONS_MAP[kc_codename]
    PERMISSIONS_MAP[kc_perm_pk] = kpi_perm_pk
    KPI_CODENAMES[kpi_perm_pk] = kpi_codename


class SyncKCXFormsError(Exception):
    pass


class SyncKCXFormsWarning(Exception):
    pass


def _add_contents_to_sheet(sheet, contents):
<<<<<<< HEAD
    """
    Copied from dkobo/koboform/pyxform_utils.py
    """
=======
    """ Copied from dkobo/koboform/pyxform_utils.py """
>>>>>>> 5d359fb5
    cols = []
    for row in contents:
        for key in row.keys():
            if key not in cols:
                cols.append(key)
    for ci, col in enumerate(cols):
        sheet.write(0, ci, col)
    for ri, row in enumerate(contents):
        for ci, col in enumerate(cols):
            val = row.get(col, None)
            if val:
                sheet.write(ri+1, ci, val)


def _convert_dict_to_xls(ss_dict):
<<<<<<< HEAD
    """
    Copied from dkobo/koboform/pyxform_utils.py
    """
=======
    """ Copied from dkobo/koboform/pyxform_utils.py """
>>>>>>> 5d359fb5
    workbook = xlwt.Workbook()
    for sheet_name in ss_dict.keys():
        # pyxform.xls2json_backends adds "_header" items for each sheet.....
        if not re.match(r".*_header$", sheet_name):
            # Sheets with empty names are rejected by xlwt; omit them
            if not sheet_name:
                continue
            cur_sheet = workbook.add_sheet(sheet_name)
            _add_contents_to_sheet(cur_sheet, ss_dict[sheet_name])
    string_io = StringIO()
    workbook.save(string_io)
    string_io.seek(0)
    return string_io


def _xlsform_to_kpi_content_schema(xlsform):
    """
    parses xlsform structure into json representation
    of spreadsheet structure.
    """
    content = xls_to_dicts(xlsform)
    # Remove the __version__ calculate question
    content['survey'] = [
        row for row in content['survey'] if not (
            'calculation' in row and row.get('type', None) == 'calculate' and
            row.get('name', None) == '__version__'
        )
    ]
    # a temporary fix to the problem of list_name alias
    # credit to @dorey
    return json.loads(re.sub('list name', 'list_name',
                      json.dumps(content, indent=4)))


def _kc_forms_api_request(token, xform_pk, xlsform=False):
    """ Returns a `Response` object """
    url = '{}/api/v1/forms/{}'.format(
        settings.KOBOCAT_INTERNAL_URL, xform_pk)
    if xlsform:
        url += '/form.xls'
<<<<<<< HEAD
    headers = {'Authorization':'Token ' + token.key}
=======
    headers = {u'Authorization': 'Token ' + token.key}
>>>>>>> 5d359fb5
    return requests.get(url, headers=headers)


def _make_name_for_asset(asset, xform):
    desired_name = xform.title
    other_assets = Asset.objects.filter(owner=asset.owner)
    if asset.pk:
        other_assets.exclude(pk=asset.pk)
    if other_assets.filter(name=desired_name).exists():
        # The user already has an asset with this name. Append
        # `xform.id_string` in parentheses for clarification
        if desired_name and len(desired_name.strip()):
            desired_name = '{} ({})'.format(
                desired_name, xform.id_string)
        else:
            desired_name = xform.id_string
    return desired_name


def _xform_to_asset_content(xform):
    # Load the xlsform from the KC API to avoid having to deal
    # with S3 credentials, etc.
    user = xform.user
    response = _kc_forms_api_request(user.auth_token, xform.pk, xlsform=True)
    if response.status_code == 404:
        raise SyncKCXFormsWarning(
            'unable to load xls ({})'.format(response.status_code)
        )
    elif response.status_code != 200:
        raise SyncKCXFormsError(
            'unable to load xls ({})'.format(response.status_code)
        )
    # Convert the xlsform to KPI JSON
    xls_io = io.BytesIO(response.content)
    if xform.xls.name.endswith('.csv'):
        dict_repr = xls2json_backends.csv_to_dict(xls_io)
        xls_io = _convert_dict_to_xls(dict_repr)
    asset_content = _xlsform_to_kpi_content_schema(xls_io)
    return asset_content


def _get_kc_backend_response(xform):
    # Get the form data from KC
    user = xform.user
    response = _kc_forms_api_request(user.auth_token, xform.pk)
    if response.status_code == 404:
        raise SyncKCXFormsWarning([
            user.username,
            xform.id_string,
            'unable to load form data ({})'.format(response.status_code)
        ])
    elif response.status_code != 200:
        raise SyncKCXFormsError([
            user.username,
            xform.id_string,
            'unable to load form data ({})'.format(response.status_code)
        ])
    backend_response = response.json()
    return backend_response


def _sync_form_content(asset, xform, changes):
<<<<<<< HEAD
    """
    Returns `True` and appends to `changes` if it modifies `asset`; does
    not save anything
    """
=======
    """ Returns `True` and appends to `changes` if it modifies `asset`; does
    not save anything """
>>>>>>> 5d359fb5
    if not asset.has_deployment:
        # A brand-new asset
        asset.content = _xform_to_asset_content(xform)
        asset.date_created = xform.date_created
        asset.date_modified = xform.date_modified
        changes.append('CREATE CONTENT')
        return True

    modified = False
    # First, compare hashes to see if the KC form content
    # has changed since the last deployment
    backend_response = asset._deployment_data['backend_response']
    if 'hash' in backend_response:
        if backend_response['hash'] != xform.prefixed_hash:
            asset.content = _xform_to_asset_content(xform)
            asset.date_modified = xform.date_modified
            modified = True
            changes.append('UPDATE')
    else:
        # KC's `date_modified` is nearly useless (see
        # https://github.com/kobotoolbox/kpi/issues/661#issuecomment-218073765).
        # Still, in cases where KPI does not yet know the hash, comparing
        # timestamps can sometimes avoid creating duplicate asset versions
        time_diff = xform.date_modified - asset.date_modified
        # If KC timestamp is close enough to the KPI timestamp, we assume the
        # KC form content was not updated since the last KPI deployment
        if time_diff <= TIMESTAMP_DIFFERENCE_TOLERANCE:
            # Don't update the content, but flip `modified` to `True` in order
            # to refresh the backend response. This gets us a matching hash,
            # among other things
            modified = True
            changes.append('HASH')
        else:
            asset.content = _xform_to_asset_content(xform)
            asset.date_modified = xform.date_modified
            modified = True
            changes.append('UPDATE')

    if modified:
        # It's important to update `deployment_data` with the new hash from KC;
        # otherwise, we'll be re-syncing the same content forever (issue #1302)
        asset._deployment_data[
            'backend_response'] = _get_kc_backend_response(xform)

    return modified


def _sync_form_metadata(asset, xform, changes):
<<<<<<< HEAD
    """
    Returns `True` and appends to `changes` if it modifies `asset`. If
    `asset` has no primary key, it will be saved to allow permissions to be
    assigned to it
    """
=======
    """ Returns `True` and appends to `changes` if it modifies `asset`. If
    `asset` has no primary key, it will be saved to allow permissions to be
    assigned to it """
>>>>>>> 5d359fb5
    user = xform.user
    if not asset.has_deployment:
        # A brand-new asset
        asset.date_created = xform.date_created
        kc_deployment = KobocatDeploymentBackend(asset)
        kc_deployment.store_data({
            'backend': 'kobocat',
            'identifier': KobocatDeploymentBackend.make_identifier(
                user.username, xform.id_string),
            'active': xform.downloadable,
            'backend_response': _get_kc_backend_response(xform),
            'version': asset.version_id
        })
        changes.append('CREATE METADATA')
        # `_sync_permissions()` will save `asset` if it has no `pk`
        affected_users = _sync_permissions(asset, xform)
        if affected_users:
            changes.append(
                'PERMISSIONS({})'.format('|'.join(affected_users)))
        return True

    modified = False
    fetch_backend_response = False
    deployment_data = asset._deployment_data
    backend_response = deployment_data['backend_response']

    if (deployment_data['active'] != xform.downloadable or
            backend_response['downloadable'] != xform.downloadable):
        deployment_data['active'] = xform.downloadable
        modified = True
        fetch_backend_response = True
        changes.append('ACTIVE')

    if settings.KOBOCAT_URL not in deployment_data['identifier']:
        # Issue #1122
        deployment_data[
            'identifier'] = KobocatDeploymentBackend.make_identifier(
                user.username, xform.id_string)
        fetch_backend_response = True
        modified = True
        changes.append('IDENTIFIER')

    # Check to see if the asset name matches the xform title. Per #857, the
    # xform title takes priority.  The first check is a cheap one:
    if asset.name != xform.title:
        # Now do a full check of the name
        desired_name = _make_name_for_asset(asset, xform)
        if asset.name != desired_name:
            asset.name = desired_name
            modified = True
            changes.append('NAME')

    if fetch_backend_response:
        deployment_data['backend_response'] = _get_kc_backend_response(xform)
        modified = True

    affected_users = _sync_permissions(asset, xform)
    if affected_users:
        modified = True
        changes.append('PERMISSIONS({})'.format('|'.join(affected_users)))

    return modified


def _sync_permissions(asset, xform):
    """
    Returns a list of affected users' usernames
    """

    if not settings.SYNC_KOBOCAT_PERMISSIONS:
        return []

    # Get all applicable KC permissions set for this xform
    xform_user_perms = KobocatUserObjectPermission.objects.filter(
        permission_id__in=PERMISSIONS_MAP.keys(),
        content_type=XFORM_CT,
        object_pk=xform.pk
    ).values_list('user', 'permission')

    if not xform_user_perms and not asset.pk:
        # Nothing to do
        return []

    if not asset.pk:
        # Asset must have a primary key before working with its permissions
        asset.save()

    # Translate KC permissions to KPI permissions and store as dictionary of
    # { user: set(perm1, perm2, ...) }
    translated_kc_perms = defaultdict(set)
    for user, kc_permission in xform_user_perms:
        translated_kc_perms[user].add(PERMISSIONS_MAP[kc_permission])

    # Get existing KPI permissions in same dictionary format
    current_kpi_perms = defaultdict(set)
    for user, kpi_permission in ObjectPermission.objects.filter(
                deny=False,
                content_type=ASSET_CT,
                object_id=asset.pk
            ).values_list('user', 'permission'):
        current_kpi_perms[user].add(kpi_permission)

    # Look for users in KPI but not in KC. Their permissions may have come from
    # KC but were later revoked
    for user in set(current_kpi_perms.keys()).difference(translated_kc_perms):
        translated_kc_perms[user] = set()

    affected_usernames = []
    for user, expected_perms in iteritems(translated_kc_perms):
        if user == xform.user_id:
            # No need sync the owner's permissions
            continue
        # KC does not assign implied permissions, so we have to do the work of
        # resolving them
        implied_perms = set()
        for p in expected_perms:
            implied_perms.update(Asset.get_implied_perms(KPI_CODENAMES[p]))
        # Only consider relevant implied permissions
        implied_perms.intersection_update(KPI_CODENAMES.values())
        # Convert from permission codenames back to PKs
        kpi_codenames_to_pks = dict(
            zip(KPI_CODENAMES.values(), KPI_CODENAMES.keys())
        )
        expected_perms.update(
            [kpi_codenames_to_pks[codename] for codename in implied_perms]
        )
        user_obj = User.objects.get(pk=user)
        all_kpi_perms = current_kpi_perms[user]
        mapped_kpi_perms = current_kpi_perms[user].intersection(
            PERMISSIONS_MAP.values())
        perms_to_assign = expected_perms.difference(mapped_kpi_perms)
        perms_to_revoke = mapped_kpi_perms.difference(expected_perms)
        all_revoked = perms_to_revoke and not bool(
            mapped_kpi_perms.difference(perms_to_revoke))
        if not all_kpi_perms and perms_to_assign:
            # The user has no existing KPI permissions; assign a special flag
            # permission noting that their only reason for access is this
            # synchronization script
            ObjectPermission.objects.get_or_create(
                user_id=user,
                permission=FROM_KC_ONLY_PERMISSION,
                content_type=ASSET_CT,
                object_id=asset.pk
            )
        for p in perms_to_assign:
            asset.assign_perm(user_obj, KPI_CODENAMES[p], skip_kc=True)
        for p in perms_to_revoke:
            asset.remove_perm(user_obj, KPI_CODENAMES[p], skip_kc=True)
        if all_revoked and FROM_KC_ONLY_PERMISSION.pk in all_kpi_perms:
            # This user's KPI access came only from this script, and now all KC
            # permissions have been removed. Purge all KPI grant permissions,
            # even the non-mapped ones, in order to clean up prerequisite
            # permissions (e.g. 'view_asset' is a prerequisite of
            # 'view_submissions')
            ObjectPermission.objects.filter(
                user_id=user,
                deny=False,
                content_type=ASSET_CT,
                object_id=asset.pk
            ).delete()
        if perms_to_assign or perms_to_revoke:
            affected_usernames.append(user_obj.username)

    return affected_usernames


class Command(BaseCommand):
<<<<<<< HEAD

    def add_arguments(self, parser):
        parser.add_argument(
            '--username',
            action='store',
            dest='username',
            default=False,
            help="Import only a specific user's forms"
        )
        parser.add_argument(
            '--quiet',
            action='store_true',
            dest='quiet',
            default=False,
            help='Do not output status messages'
        )
=======
    option_list = BaseCommand.option_list + (
        make_option('--all-users',
                    action='store_true',
                    dest='all_users',
                    default=False,
                    help='Import even when the user does not prefer KPI'),
        make_option('--username',
                    action='store',
                    dest='username',
                    default=False,
                    help="Import only a specific user's forms"),
        make_option('--quiet',
                    action='store_true',
                    dest='quiet',
                    default=False,
                    help='Do not output status messages'),
        make_option('--populate-xform-kpi-asset-uid',
                    action='store_true',
                    dest='populate_xform_kpi_asset_uid',
                    default=False,
                    help='Populate XForm `kpi_asset_uid` field')
    )
>>>>>>> 5d359fb5

    def _print_str(self, string):
        if not self._quiet:
            print(string)

    def _print_tabular(self, *args):
        self._print_str('\t'.join(['{}'.format(x) for x in args]))

    def handle(self, *args, **options):
        if not settings.KOBOCAT_URL or not settings.KOBOCAT_INTERNAL_URL:
            raise ImproperlyConfigured(
                'Both KOBOCAT_URL and KOBOCAT_INTERNAL_URL must be '
                'configured before using this command'
            )
        self._quiet = options.get('quiet')
        username = options.get('username')
        populate_xform_kpi_asset_uid = options.get('populate_xform_kpi_asset_uid')
        users = User.objects.all()
        # Do a basic query just to make sure the ReadOnlyKobocatXForm model is
        # loaded
        if not ReadOnlyKobocatXForm.objects.exists():
            return
        self._print_str('%d total users' % users.count())
        # A specific user or everyone?
        if username:
            users = User.objects.filter(username=username)
        self._print_str('%d users selected' % users.count())

        # We'll be copying the date fields from KC, so don't auto-update them
        _set_auto_field_update(Asset, "date_created", False)
        _set_auto_field_update(Asset, "date_modified", False)

        for user in users:
            # Make sure the user has a token for access to KC's API
            Token.objects.get_or_create(user=user)

            existing_surveys = user.assets.filter(asset_type='survey')

            # Each asset that the user has already deployed to KC should have a
            # form uuid stored in its deployment data
            xform_uuids_to_asset_pks = {}
            for existing_survey in existing_surveys:
                dd = existing_survey._deployment_data
                try:
                    backend_response = dd['backend_response']
                except KeyError:
                    continue
                xform_uuids_to_asset_pks[backend_response['uuid']] = \
                    existing_survey.pk

            xforms = user.xforms.all()
            for xform in xforms:
                try:
                    with transaction.atomic():
                        if xform.uuid not in xform_uuids_to_asset_pks:
                            # This is an orphaned KC form. Build a new asset to
                            # match
                            asset = Asset(asset_type='survey', owner=user)
                            asset.name = _make_name_for_asset(asset, xform)
                        else:
                            asset = Asset.objects.get(
                                pk=xform_uuids_to_asset_pks[xform.uuid])

                        changes = []
                        try:
                            content_changed = _sync_form_content(
                                asset, xform, changes)
                            metadata_changed = _sync_form_metadata(
                                asset, xform, changes)
                        except SyncKCXFormsWarning as e:
                            error_information = [
                                'WARN',
                                user.username,
                                xform.id_string,
                                e.message
                            ]
                            self._print_tabular(*error_information)
                            continue

                        if content_changed or metadata_changed:
                            # preserve the original "asset.content"
                            asset.save(adjust_content=False)
                            # save a new version with standardized content
                            asset.save()
                            if content_changed:
                                asset._mark_latest_version_as_deployed()
                            self._print_tabular(
                                ','.join(changes),
                                user.username,
                                xform.id_string,
                                asset.uid
                            )
                        else:
                            self._print_tabular(
                                'NOOP',
                                user.username,
                                xform.id_string,
                                asset.uid
                            )
                except Exception as e:
                    error_information = [
                        'FAIL',
                        user.username,
                        xform.id_string,
                        repr(e)
                    ]
                    self._print_tabular(*error_information)
                    logging.exception('sync_kobocat_xforms: {}'.format(
                        ', '.join(error_information)))

        _set_auto_field_update(Asset, "date_created", True)
        _set_auto_field_update(Asset, "date_modified", True)

        if populate_xform_kpi_asset_uid:
            call_command('populate_kc_xform_kpi_asset_uid', username=username)<|MERGE_RESOLUTION|>--- conflicted
+++ resolved
@@ -2,12 +2,12 @@
 from __future__ import (unicode_literals, print_function,
                         absolute_import, division)
 
-import datetime
 import io
 import json
 import re
 from collections import defaultdict
 
+import datetime
 import requests
 import xlwt
 from django.conf import settings
@@ -16,30 +16,23 @@
 from django.core.exceptions import ImproperlyConfigured
 from django.core.management import call_command
 from django.core.management.base import BaseCommand
-from django.db import models, transaction
+from django.db import transaction
 from django.utils.six import iteritems
 from django.utils.six.moves import cStringIO as StringIO
 from pyxform import xls2json_backends
 from rest_framework.authtoken.models import Token
 
 from formpack.utils.xls_to_ss_structure import xls_to_dicts
-<<<<<<< HEAD
 from kpi.constants import PERM_FROM_KC_ONLY
 from kpi.utils.log import logging
 from .import_survey_drafts_from_dkobo import _set_auto_field_update
-from ...deployment_backends.kc_access.shadow_models import ShadowModel, \
-    ReadOnlyKobocatXForm, KobocatUserObjectPermission
-from ...deployment_backends.kobocat_backend import KobocatDeploymentBackend
-=======
-from hub.models import FormBuilderPreference
-from ...deployment_backends.kobocat_backend import KobocatDeploymentBackend
 from ...deployment_backends.kc_access.shadow_models import (
     ShadowModel,
     ReadOnlyKobocatXForm,
     KobocatUserObjectPermission,
     KobocatPermission
 )
->>>>>>> 5d359fb5
+from ...deployment_backends.kobocat_backend import KobocatDeploymentBackend
 from ...models import Asset, ObjectPermission
 
 TIMESTAMP_DIFFERENCE_TOLERANCE = datetime.timedelta(seconds=30)
@@ -73,13 +66,9 @@
 
 
 def _add_contents_to_sheet(sheet, contents):
-<<<<<<< HEAD
     """
     Copied from dkobo/koboform/pyxform_utils.py
     """
-=======
-    """ Copied from dkobo/koboform/pyxform_utils.py """
->>>>>>> 5d359fb5
     cols = []
     for row in contents:
         for key in row.keys():
@@ -95,13 +84,9 @@
 
 
 def _convert_dict_to_xls(ss_dict):
-<<<<<<< HEAD
     """
     Copied from dkobo/koboform/pyxform_utils.py
     """
-=======
-    """ Copied from dkobo/koboform/pyxform_utils.py """
->>>>>>> 5d359fb5
     workbook = xlwt.Workbook()
     for sheet_name in ss_dict.keys():
         # pyxform.xls2json_backends adds "_header" items for each sheet.....
@@ -111,6 +96,8 @@
                 continue
             cur_sheet = workbook.add_sheet(sheet_name)
             _add_contents_to_sheet(cur_sheet, ss_dict[sheet_name])
+
+    # ToDo Check this code in Python3
     string_io = StringIO()
     workbook.save(string_io)
     string_io.seek(0)
@@ -142,11 +129,7 @@
         settings.KOBOCAT_INTERNAL_URL, xform_pk)
     if xlsform:
         url += '/form.xls'
-<<<<<<< HEAD
     headers = {'Authorization':'Token ' + token.key}
-=======
-    headers = {u'Authorization': 'Token ' + token.key}
->>>>>>> 5d359fb5
     return requests.get(url, headers=headers)
 
 
@@ -209,15 +192,10 @@
 
 
 def _sync_form_content(asset, xform, changes):
-<<<<<<< HEAD
     """
     Returns `True` and appends to `changes` if it modifies `asset`; does
     not save anything
     """
-=======
-    """ Returns `True` and appends to `changes` if it modifies `asset`; does
-    not save anything """
->>>>>>> 5d359fb5
     if not asset.has_deployment:
         # A brand-new asset
         asset.content = _xform_to_asset_content(xform)
@@ -266,17 +244,11 @@
 
 
 def _sync_form_metadata(asset, xform, changes):
-<<<<<<< HEAD
     """
     Returns `True` and appends to `changes` if it modifies `asset`. If
     `asset` has no primary key, it will be saved to allow permissions to be
     assigned to it
     """
-=======
-    """ Returns `True` and appends to `changes` if it modifies `asset`. If
-    `asset` has no primary key, it will be saved to allow permissions to be
-    assigned to it """
->>>>>>> 5d359fb5
     user = xform.user
     if not asset.has_deployment:
         # A brand-new asset
@@ -444,7 +416,6 @@
 
 
 class Command(BaseCommand):
-<<<<<<< HEAD
 
     def add_arguments(self, parser):
         parser.add_argument(
@@ -461,30 +432,13 @@
             default=False,
             help='Do not output status messages'
         )
-=======
-    option_list = BaseCommand.option_list + (
-        make_option('--all-users',
-                    action='store_true',
-                    dest='all_users',
-                    default=False,
-                    help='Import even when the user does not prefer KPI'),
-        make_option('--username',
-                    action='store',
-                    dest='username',
-                    default=False,
-                    help="Import only a specific user's forms"),
-        make_option('--quiet',
-                    action='store_true',
-                    dest='quiet',
-                    default=False,
-                    help='Do not output status messages'),
-        make_option('--populate-xform-kpi-asset-uid',
-                    action='store_true',
-                    dest='populate_xform_kpi_asset_uid',
-                    default=False,
-                    help='Populate XForm `kpi_asset_uid` field')
-    )
->>>>>>> 5d359fb5
+
+        parser.add_argument(
+            '--populate-xform-kpi-asset-uid',
+            action='store_true',
+            dest='populate_xform_kpi_asset_uid',
+            default=False,
+            help='Populate XForm `kpi_asset_uid` field')
 
     def _print_str(self, string):
         if not self._quiet:
