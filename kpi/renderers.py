--- conflicted
+++ resolved
@@ -4,18 +4,11 @@
 from io import StringIO, BytesIO
 from tempfile import NamedTemporaryFile
 from typing import Dict, Optional
-<<<<<<< HEAD
-
-=======
->>>>>>> 86b92547
 
 from dicttoxml import dicttoxml
 from django.utils.xmlutils import SimplerXMLGenerator
 from pydub import AudioSegment
-<<<<<<< HEAD
-=======
 from pydub.exceptions import CouldntDecodeError
->>>>>>> 86b92547
 from rest_framework import renderers
 from rest_framework import status
 from rest_framework.exceptions import ErrorDetail
@@ -44,25 +37,16 @@
 
 
 class MP3ConversionRenderer(MediaFileRenderer):
-<<<<<<< HEAD
-=======
-
->>>>>>> 86b92547
+
     media_type = 'audio/mpeg'
     format = 'mp3'
 
     def render(self, data, accepted_media_type=None, renderer_context=None):
         try:
             audio = AudioSegment.from_file(BytesIO(data))
-<<<<<<< HEAD
-        except:
-            if data.get('detail').code == 'xpath_not_found':
-                return None
-=======
         except IndexError:
             # Seems that audio track is seeming
             raise CouldntDecodeError
->>>>>>> 86b92547
 
         with NamedTemporaryFile(suffix='.mp3') as f:
             export = audio.export(f, format='mp3')
