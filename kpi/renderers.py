--- conflicted
+++ resolved
@@ -4,10 +4,7 @@
 from collections.abc import Callable
 from io import StringIO
 
-<<<<<<< HEAD
 import formpack
-=======
->>>>>>> b13248f9
 from dict2xml import dict2xml
 from django.utils.xmlutils import SimplerXMLGenerator
 from rest_framework import renderers, status
