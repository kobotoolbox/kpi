# coding: utf-8
import json
import re

from dicttoxml import dicttoxml
from rest_framework import renderers
from rest_framework import status
from rest_framework.exceptions import ErrorDetail
from rest_framework_xml.renderers import XMLRenderer as DRFXMLRenderer

import formpack
from kobo.apps.reports.report_data import build_formpack
from kpi.constants import GEO_QUESTION_TYPES


class AssetJsonRenderer(renderers.JSONRenderer):
    media_type = 'application/json'
    format = 'json'


class SSJsonRenderer(renderers.JSONRenderer):
    media_type = 'application/json'
    format = 'ssjson'
    charset = 'utf-8'

    def render(self, data, media_type=None, renderer_context=None):
        # this accessing of the model might be frowned upon, but I'd prefer to avoid
        # re-building the SS structure outside of the model for now.
        return json.dumps(renderer_context['view'].get_object().to_ss_structure())


class XMLRenderer(DRFXMLRenderer):

    def render(self, data, accepted_media_type=None, renderer_context=None, relationship=None):
        if hasattr(renderer_context.get("view"), "get_object"):
            obj = renderer_context.get("view").get_object()
            # If `relationship` is passed among arguments, retrieve `xml` from this relationship.
            # e.g. obj is `Asset`, relationship can be `snapshot`
            if relationship is not None and hasattr(obj, relationship):
                return getattr(obj, relationship).xml
            return obj.xml
        else:
            return super().render(data=data,
                                  accepted_media_type=accepted_media_type,
                                  renderer_context=renderer_context)


class XFormRenderer(XMLRenderer):

    def render(self, data, accepted_media_type=None, renderer_context=None):
        return super().render(data=data,
                              accepted_media_type=accepted_media_type,
                              renderer_context=renderer_context,
                              relationship="snapshot")


class SubmissionGeoJsonRenderer(renderers.BaseRenderer):
    media_type = 'application/json'
    format = 'geojson'

    def render(self, data, accepted_media_type=None, renderer_context=None):
        view = renderer_context['view']
        # `AssetNestedObjectViewsetMixin` provides the asset
        asset = view.asset
        if renderer_context['response'].status_code != status.HTTP_200_OK:
            # We're ending up with stuff like `{u'detail': u'Not found.'}` in
            # `data`. Is this the best way to handle that?
            return None
        pack, submission_stream = build_formpack(asset, data)
        # Right now, we're more-or-less mirroring the JSON renderer. In the
        # future, we could expose more export options (e.g. label language)
        export = pack.export(
            versions=pack.versions.keys(),
            group_sep='/',
            lang=formpack.constants.UNSPECIFIED_TRANSLATION,
            hierarchy_in_labels=True,
        )
        geo_question_name = view.request.query_params.get('geo_question_name')
        if not geo_question_name:
            # No geo question specified; use the first one in the latest
            # version of the form
            latest_version = next(reversed(list(pack.versions.values())))
            first_section = next(iter(latest_version.sections.values()))
            geo_questions = (field for field in first_section.fields.values()
                             if field.data_type in GEO_QUESTION_TYPES)
            try:
                geo_question_name = next(geo_questions).name
            except StopIteration:
                # formpack will gracefully return an empty `features` array
                geo_question_name = None
        return ''.join(
            export.to_geojson(submission_stream, geo_question_name)
        )


class RawXMLRenderer(DRFXMLRenderer):

    def render(self, data, accepted_media_type=None, renderer_context=None):

        custom_root = 'root'

        def node_generator(name, closing=False):
            if closing:
                return f'</{name}>'

            return f'<{name}>'

        def cleanup_submission(submission):
            return re.sub(r'^<\?xml[^>]*>', '', submission)

        # data should be str, but in case it's a dict, return as XML.
        # e.g. It happens with 404
        if isinstance(data, dict):
            # Force cast `ErrorDetail` as `six.text_type` because `dicttoxml`
            # does not recognize this type and treat each character as xml node.
            for k, v in data.items():
                if isinstance(v, ErrorDetail):
                    data[k] = str(v)

            # Submissions are wrapped in `<item>` nodes.
<<<<<<< HEAD
            return dicttoxml(data, attr_type=False)

        if renderer_context.get('view').action == 'list':
            data_to_str = ''.join(data)
            return f'<root>{data_to_str}</root>'
=======
            # kludgy fix to render list of submissions in XML
            results = data.pop('results')
            submissions_parent_node = 'results'

            xml_ = dicttoxml(data, attr_type=False, custom_root=custom_root)
            # Retrieve the beginning of the XML (without closing tag) in order
            # to concatenate `results` as XML nodes too.
            xml_2_str = xml_.decode().replace(f'</{custom_root}>', '')

            opening_results_node = node_generator(submissions_parent_node)
            closing_results_node = node_generator(submissions_parent_node,
                                                  closing=True)
            results_data_str = ''.join(map(cleanup_submission, results))
            closing_root_node = node_generator(custom_root, closing=True)

            xml_2_str += f'{opening_results_node}' \
                f'{results_data_str}' \
                f'{closing_results_node}' \
                f'{closing_root_node}'

            return xml_2_str.encode()  # Should return bytes

        if renderer_context.get('view').action == 'list':
            opening_node = node_generator(custom_root)
            closing_node = node_generator(custom_root, closing=True)
            data_str = ''.join(data)
            return f'{opening_node}{data_str}{closing_node}'
>>>>>>> 79d12952
        else:
            return data


class XlsRenderer(renderers.BaseRenderer):
    media_type = 'application/vnd.openxmlformats-officedocument.spreadsheetml.sheet'
    # Really, this should be `format = 'xlsx'`, but let's not make a breaking
    # change to the API just to use a newer Excel format. Instead, we'll rely
    # on `AssetViewSet.finalize_response()` to set the filename appropriately
    format = 'xls'

    versioned = True
    kobo_specific_types = False

    def render(self, data, media_type=None, renderer_context=None):
        asset = renderer_context['view'].get_object()
        return asset.to_xls_io(versioned=self.versioned,
                               kobo_specific_types=self.kobo_specific_types)<|MERGE_RESOLUTION|>--- conflicted
+++ resolved
@@ -24,17 +24,27 @@
     charset = 'utf-8'
 
     def render(self, data, media_type=None, renderer_context=None):
-        # this accessing of the model might be frowned upon, but I'd prefer to avoid
-        # re-building the SS structure outside of the model for now.
-        return json.dumps(renderer_context['view'].get_object().to_ss_structure())
+        # this accessing of the model might be frowned upon, but
+        # I'd prefer to avoid re-building the SS structure outside of the
+        # model for now.
+        return json.dumps(
+            renderer_context['view'].get_object().to_ss_structure()
+        )
 
 
 class XMLRenderer(DRFXMLRenderer):
 
-    def render(self, data, accepted_media_type=None, renderer_context=None, relationship=None):
+    def render(
+        self,
+        data,
+        accepted_media_type=None,
+        renderer_context=None,
+        relationship=None,
+    ):
         if hasattr(renderer_context.get("view"), "get_object"):
             obj = renderer_context.get("view").get_object()
-            # If `relationship` is passed among arguments, retrieve `xml` from this relationship.
+            # If `relationship` is passed among arguments, retrieve `xml`
+            # from this relationship.
             # e.g. obj is `Asset`, relationship can be `snapshot`
             if relationship is not None and hasattr(obj, relationship):
                 return getattr(obj, relationship).xml
@@ -118,13 +128,6 @@
                     data[k] = str(v)
 
             # Submissions are wrapped in `<item>` nodes.
-<<<<<<< HEAD
-            return dicttoxml(data, attr_type=False)
-
-        if renderer_context.get('view').action == 'list':
-            data_to_str = ''.join(data)
-            return f'<root>{data_to_str}</root>'
-=======
             # kludgy fix to render list of submissions in XML
             results = data.pop('results')
             submissions_parent_node = 'results'
@@ -152,7 +155,6 @@
             closing_node = node_generator(custom_root, closing=True)
             data_str = ''.join(data)
             return f'{opening_node}{data_str}{closing_node}'
->>>>>>> 79d12952
         else:
             return data
 
