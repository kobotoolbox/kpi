# coding: utf-8
import json
import logging

import constance
from django.conf import settings
from django.utils.translation import gettext_lazy as t
from markdown import markdown
from rest_framework.response import Response
from rest_framework.views import APIView
from allauth.socialaccount.models import SocialApp

from hub.utils.i18n import I18nUtils
from kobo.static_lists import COUNTRIES
from kobo.apps.hook.constants import SUBMISSION_PLACEHOLDER
from kobo.apps.accounts.mfa.models import MfaAvailableToUser
from kpi.utils.object_permission import get_database_user


def _check_asr_mt_access_for_user(user):
    # This is for proof-of-concept testing and will be replaced with proper
    # quotas and accounting
    if user.is_anonymous:
        return False
    asr_mt_invitees = constance.config.ASR_MT_INVITEE_USERNAMES
    return (
        asr_mt_invitees.strip() == '*'
        or user.username in asr_mt_invitees.split('\n')
    )


class EnvironmentView(APIView):
    """
    GET-only view for certain server-provided configuration data
    """

    SIMPLE_CONFIGS = [
        'TERMS_OF_SERVICE_URL',
        'PRIVACY_POLICY_URL',
        'SOURCE_CODE_URL',
        'SUPPORT_EMAIL',
        'SUPPORT_URL',
        'COMMUNITY_URL',
        'FRONTEND_MIN_RETRY_TIME',
        'FRONTEND_MAX_RETRY_TIME',
    ]

    @classmethod
    def process_simple_configs(cls):
        return {
            key.lower(): getattr(constance.config, key)
            for key in cls.SIMPLE_CONFIGS
        }

    JSON_CONFIGS = [
        'FREE_TIER_DISPLAY',
        'FREE_TIER_THRESHOLDS',
        'PROJECT_METADATA_FIELDS',
        'USER_METADATA_FIELDS',
    ]

    @classmethod
    def process_json_configs(cls):
        data = {}
        for key in cls.JSON_CONFIGS:
            value = getattr(constance.config, key)
            try:
                value = json.loads(value)
            except json.JSONDecodeError:
                logging.error(
                    f'Configuration value for `{key}` has invalid JSON'
                )
                continue
            data[key.lower()] = value
        return data

    @staticmethod
    def split_with_newline_kludge(value):
        """
        django-constance formerly (before 2.7) used `\r\n` for newlines but
        later changed that to `\n` alone. See #3825, #3831. This fix-up process
        is *only* needed for settings that existed prior to this change; do not
        use it when adding new settings.
        """
        return (line.strip('\r') for line in value.split('\n'))

    @classmethod
    def process_choice_configs(cls):
        """
        A value with one choice per line gets expanded to a tuple of
        (value, label) tuples
        """
        data = {}
        data['sector_choices'] = tuple(
            # Intentional t() call on dynamic string because the default
            # choices are translated; see static_lists.py
            (v, t(v))
            for v in cls.split_with_newline_kludge(
                constance.config.SECTOR_CHOICES
            )
        )
        data['operational_purpose_choices'] = tuple(
            (v, v)
            for v in cls.split_with_newline_kludge(
                constance.config.OPERATIONAL_PURPOSE_CHOICES
            )
        )
        data['country_choices'] = COUNTRIES
        data['interface_languages'] = settings.LANGUAGES
        return data

    @staticmethod
    def process_mfa_configs(request):
        data = {}
        data['mfa_localized_help_text'] = markdown(
            I18nUtils.get_mfa_help_text()
        )
        data['mfa_enabled'] = (
            # MFA is enabled if it is enabled globally…
            constance.config.MFA_ENABLED
            and (
                # but if per-user activation is enabled (i.e. at least one
                # record in the table)…
                not MfaAvailableToUser.objects.all().exists()
                # global setting is overwritten by request user setting.
                or MfaAvailableToUser.objects.filter(
                    user=get_database_user(request.user)
                ).exists()
            )
<<<<<<< HEAD
        ),
        'ENABLE_ZXCVBN_PASSWORD_VALIDATION',
    ]
=======
        )
        data['mfa_code_length'] = settings.TRENCH_AUTH['CODE_LENGTH']
        return data
>>>>>>> e9e6b047

    @staticmethod
    def process_other_configs(request):
        data = {}

        # django-allauth social apps are configured in both settings and the
        # database. Optimize by avoiding extra DB call when unnecessary
        social_apps = []
        if settings.SOCIALACCOUNT_PROVIDERS:
            social_apps = list(
                SocialApp.objects.filter(custom_data__isnull=True).values(
                    'provider', 'name', 'client_id'
                )
            )
        data['social_apps'] = social_apps

        data['asr_mt_features_enabled'] = _check_asr_mt_access_for_user(
            request.user
        )
        data['submission_placeholder'] = SUBMISSION_PLACEHOLDER
        data['stripe_public_key'] = (
            settings.STRIPE_PUBLIC_KEY if settings.STRIPE_ENABLED else None
        )

        return data

    def get(self, request, *args, **kwargs):
        data = {}
        data.update(self.process_simple_configs())
        data.update(self.process_json_configs())
        data.update(self.process_choice_configs())
        data.update(self.process_mfa_configs(request))
        data.update(self.process_other_configs(request))
        return Response(data)<|MERGE_RESOLUTION|>--- conflicted
+++ resolved
@@ -43,6 +43,7 @@
         'COMMUNITY_URL',
         'FRONTEND_MIN_RETRY_TIME',
         'FRONTEND_MAX_RETRY_TIME',
+        'ENABLE_ZXCVBN_PASSWORD_VALIDATION',
     ]
 
     @classmethod
@@ -127,15 +128,9 @@
                     user=get_database_user(request.user)
                 ).exists()
             )
-<<<<<<< HEAD
-        ),
-        'ENABLE_ZXCVBN_PASSWORD_VALIDATION',
-    ]
-=======
         )
         data['mfa_code_length'] = settings.TRENCH_AUTH['CODE_LENGTH']
         return data
->>>>>>> e9e6b047
 
     @staticmethod
     def process_other_configs(request):
