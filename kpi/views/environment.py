# coding: utf-8
import json
import logging

import constance
from django.conf import settings
from django.utils.translation import gettext_lazy as t
from markdown import markdown
from rest_framework.response import Response
from rest_framework.views import APIView
from allauth.socialaccount.models import SocialApp

from hub.utils.i18n import I18nUtils
from kobo.static_lists import COUNTRIES
from kobo.apps.accounts.mfa.models import MfaAvailableToUser
from kobo.apps.constance_backends.utils import to_python_object
from kobo.apps.hook.constants import SUBMISSION_PLACEHOLDER
from kpi.utils.object_permission import get_database_user


def _check_asr_mt_access_for_user(user):
    # This is for proof-of-concept testing and will be replaced with proper
    # quotas and accounting
    if user.is_anonymous:
        return False
    asr_mt_invitees = constance.config.ASR_MT_INVITEE_USERNAMES
    return (
        asr_mt_invitees.strip() == '*'
        or user.username in asr_mt_invitees.split('\n')
    )


class EnvironmentView(APIView):
    """
    GET-only view for certain server-provided configuration data
    """

    SIMPLE_CONFIGS = [
        'TERMS_OF_SERVICE_URL',
        'PRIVACY_POLICY_URL',
        'SOURCE_CODE_URL',
        'SUPPORT_EMAIL',
        'SUPPORT_URL',
        'COMMUNITY_URL',
        'FRONTEND_MIN_RETRY_TIME',
        'FRONTEND_MAX_RETRY_TIME',
    ]

    @classmethod
    def process_simple_configs(cls):
        return {
            key.lower(): getattr(constance.config, key)
            for key in cls.SIMPLE_CONFIGS
        }

    JSON_CONFIGS = [
        'FREE_TIER_DISPLAY',
        'FREE_TIER_THRESHOLDS',
    ]

    @classmethod
    def process_json_configs(cls):
        data = {}
        for key in cls.JSON_CONFIGS:
            value = getattr(constance.config, key)
            try:
                value = to_python_object(value)
            except json.JSONDecodeError:
                logging.error(
                    f'Configuration value for `{key}` has invalid JSON'
                )
                continue
            data[key.lower()] = value
        return data

    @staticmethod
    def split_with_newline_kludge(value):
        """
        django-constance formerly (before 2.7) used `\r\n` for newlines but
        later changed that to `\n` alone. See #3825, #3831. This fix-up process
        is *only* needed for settings that existed prior to this change; do not
        use it when adding new settings.
        """
        return (line.strip('\r') for line in value.split('\n'))

    @classmethod
    def process_choice_configs(cls):
        """
        A value with one choice per line gets expanded to a tuple of
        (value, label) tuples
        """
        data = {}
        data['sector_choices'] = tuple(
            # Intentional t() call on dynamic string because the default
            # choices are translated; see static_lists.py
            (v, t(v))
            for v in cls.split_with_newline_kludge(
                constance.config.SECTOR_CHOICES
            )
        )
        data['operational_purpose_choices'] = tuple(
            (v, v)
            for v in cls.split_with_newline_kludge(
                constance.config.OPERATIONAL_PURPOSE_CHOICES
            )
        )
        data['country_choices'] = COUNTRIES
        data['interface_languages'] = settings.LANGUAGES
        return data

    @staticmethod
    def process_mfa_configs(request):
        data = {}
        data['mfa_localized_help_text'] = markdown(
            I18nUtils.get_mfa_help_text()
        )
        data['mfa_enabled'] = (
            # MFA is enabled if it is enabled globally…
            constance.config.MFA_ENABLED
            and (
                # but if per-user activation is enabled (i.e. at least one
                # record in the table)…
                not MfaAvailableToUser.objects.all().exists()
                # global setting is overwritten by request user setting.
                or MfaAvailableToUser.objects.filter(
                    user=get_database_user(request.user)
                ).exists()
            )
        )
        data['mfa_code_length'] = settings.TRENCH_AUTH['CODE_LENGTH']
        return data

    @staticmethod
<<<<<<< HEAD
    def process_password_configs(request):
        return {
            'enable_password_entropy_meter': (
                constance.config.ENABLE_PASSWORD_ENTROPY_METER
            ),
            'enable_custom_password_guidance_text': (
                constance.config.ENABLE_CUSTOM_PASSWORD_GUIDANCE_TEXT
            ),
            'custom_password_localized_help_text': markdown(
                I18nUtils.get_custom_password_help_text()
            ),
        }
=======
    def process_project_metadata_configs(request):
        data = {
            'project_metadata_fields': I18nUtils.get_metadata_fields('project')
        }
        return data

    @staticmethod
    def process_user_metadata_configs(request):
        data = {
            'user_metadata_fields': I18nUtils.get_metadata_fields('user')
        }
        return data
>>>>>>> d010c79f

    @staticmethod
    def process_other_configs(request):
        data = {}

        # django-allauth social apps are configured in both settings and the
        # database. Optimize by avoiding extra DB call when unnecessary
        social_apps = []
        if settings.SOCIALACCOUNT_PROVIDERS:
            social_apps = list(
                SocialApp.objects.filter(custom_data__isnull=True).values(
                    'provider', 'name', 'client_id'
                )
            )
        data['social_apps'] = social_apps

        data['asr_mt_features_enabled'] = _check_asr_mt_access_for_user(
            request.user
        )
        data['submission_placeholder'] = SUBMISSION_PLACEHOLDER
        data['stripe_public_key'] = (
            settings.STRIPE_PUBLIC_KEY if settings.STRIPE_ENABLED else None
        )

        return data

    def get(self, request, *args, **kwargs):
        data = {}
        data.update(self.process_simple_configs())
        data.update(self.process_json_configs())
        data.update(self.process_choice_configs())
        data.update(self.process_mfa_configs(request))
<<<<<<< HEAD
        data.update(self.process_password_configs(request))
=======
        data.update(self.process_project_metadata_configs(request))
        data.update(self.process_user_metadata_configs(request))
>>>>>>> d010c79f
        data.update(self.process_other_configs(request))
        return Response(data)<|MERGE_RESOLUTION|>--- conflicted
+++ resolved
@@ -131,7 +131,6 @@
         return data
 
     @staticmethod
-<<<<<<< HEAD
     def process_password_configs(request):
         return {
             'enable_password_entropy_meter': (
@@ -144,7 +143,8 @@
                 I18nUtils.get_custom_password_help_text()
             ),
         }
-=======
+
+    @staticmethod
     def process_project_metadata_configs(request):
         data = {
             'project_metadata_fields': I18nUtils.get_metadata_fields('project')
@@ -157,7 +157,6 @@
             'user_metadata_fields': I18nUtils.get_metadata_fields('user')
         }
         return data
->>>>>>> d010c79f
 
     @staticmethod
     def process_other_configs(request):
@@ -190,11 +189,8 @@
         data.update(self.process_json_configs())
         data.update(self.process_choice_configs())
         data.update(self.process_mfa_configs(request))
-<<<<<<< HEAD
         data.update(self.process_password_configs(request))
-=======
         data.update(self.process_project_metadata_configs(request))
         data.update(self.process_user_metadata_configs(request))
->>>>>>> d010c79f
         data.update(self.process_other_configs(request))
         return Response(data)