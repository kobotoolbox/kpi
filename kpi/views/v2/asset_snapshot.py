import copy

import requests
from django.conf import settings
from django.http import Http404, HttpResponseRedirect
<<<<<<< HEAD
from drf_spectacular.utils import extend_schema, extend_schema_view
from responses import delete
=======
from drf_spectacular.utils import extend_schema
>>>>>>> dd959384
from rest_framework import renderers, serializers, status
from rest_framework.decorators import action
from rest_framework.response import Response
from rest_framework.reverse import reverse

from kobo.apps.audit_log.base_views import AuditLoggedNoUpdateModelViewSet
from kobo.apps.audit_log.models import AuditType
from kobo.apps.openrosa.libs.utils.logger_tools import http_open_rosa_error_handler
from kpi.authentication import DigestAuthentication, EnketoSessionAuthentication
from kpi.exceptions import SubmissionIntegrityError
from kpi.filters import RelatedAssetPermissionsFilter
from kpi.highlighters import highlight_xform
from kpi.models import AssetFile, AssetSnapshot, PairedData
from kpi.permissions import AssetSnapshotPermission, EditSubmissionPermission
from kpi.renderers import (
    OpenRosaFormListRenderer,
    OpenRosaManifestRenderer,
    XMLRenderer,
)
from kpi.serializers.v2.asset_snapshot import AssetSnapshotSerializer
from kpi.serializers.v2.open_rosa import FormListSerializer, ManifestSerializer
from kpi.tasks import enketo_flush_cached_preview
from kpi.utils.xml import XMLFormWithDisclaimer
from kpi.views.docs.asset_snapshot.asset_snapshot_doc import *
from kpi.views.no_update_model import NoUpdateModelViewSet
from kpi.views.v2.open_rosa import OpenRosaViewSetMixin


@extend_schema(
<<<<<<< HEAD
    tags=['Asset_Snapshots'],
)
@extend_schema_view(
    # description for list
    list=extend_schema(
        description=asset_snapshot_list,
    ),
    # description for get item
    retrieve=extend_schema(
        description=asset_snapshot_retrieve,
    ),
    # description for post
    create=extend_schema(
        description=asset_snapshot_create,
    ),
    # description for delete
    destroy=extend_schema(
        description=asset_snapshot_destroy,
    ),
    # description for put
    update=extend_schema(
        description=asset_snapshot_update,
    ),
    # description for patch
    partial_update=extend_schema(
        description=asset_snapshot_partial_update,
    ),
    form_list=extend_schema(
        description=form_list_method,
    ),
    manifest=extend_schema(
        description=manifest_method,
    ),
    submission=extend_schema(
        description=submission_method,
    ),
    preview=extend_schema(
        description=preview_method,
    ),
    xform=extend_schema(
       description=xform_method
    ),
    xml_with_disclaimer=extend_schema(
        description=xml_disclaimer_method
    ),
=======
    tags=['asset_snapshots'],
>>>>>>> dd959384
)
class AssetSnapshotViewSet(OpenRosaViewSetMixin, AuditLoggedNoUpdateModelViewSet):

    """
    <span class='label label-danger'>TODO Documentation for this endpoint</span>

    ### CURRENT ENDPOINT
    """

    serializer_class = AssetSnapshotSerializer
    lookup_field = 'uid'
    queryset = AssetSnapshot.objects.all()
    permission_classes = [AssetSnapshotPermission]

    renderer_classes = NoUpdateModelViewSet.renderer_classes + [
        XMLRenderer,
    ]
    log_type = AuditType.PROJECT_HISTORY

    @property
    def asset(self):
        if not hasattr(self, '_asset'):
            self.get_object()
        return self._asset

    def filter_queryset(self, queryset):
        if (
            self.action == 'submission'
            or (
                self.action == 'retrieve'
                and self.request.accepted_renderer.format == 'xml'
            )
        ):
            # The XML renderer is totally public and serves anyone, so
            # /asset_snapshot/valid_uid.xml is world-readable, even though
            # /asset_snapshot/valid_uid/ requires ownership. Return the
            # queryset unfiltered

            # If action is 'submission', we also need to return the queryset
            # unfiltered to avoid returning a 404 if user has not been authenticated
            # yet. The filtering will be handled by the `submission()` method itself.
            return queryset
        else:
            user = self.request.user
            owned_snapshots = queryset.none()
            if not user.is_anonymous:
                owned_snapshots = queryset.filter(owner=user)

            return owned_snapshots | RelatedAssetPermissionsFilter().filter_queryset(
                self.request, queryset, view=self
            )

    @action(
        detail=True,
        renderer_classes=[OpenRosaFormListRenderer],
        url_path='formList',
    )
    def form_list(self, request, *args, **kwargs):
        if request.method == 'HEAD':
            return self.get_response_for_head_request()

        snapshot = self.get_object()
        context = {'request': request}
        serializer = FormListSerializer([snapshot], many=True, context=context)

        return Response(serializer.data, headers=self.get_headers())

    def get_object(self):
        try:
            snapshot = (
                self.queryset.select_related('asset')
                .defer('asset__content')
                .get(uid=self.kwargs[self.lookup_field])
            )
        except AssetSnapshot.DoesNotExist:
            raise Http404

        self._asset = snapshot.asset
        self.request._request.asset = self._asset
        self.check_object_permissions(self.request, snapshot)

        return self._add_disclaimer(snapshot)

    @action(
        detail=True,
        renderer_classes=[OpenRosaManifestRenderer],
    )
    def manifest(self, request, *args, **kwargs):

        if request.method == 'HEAD':
            return self.get_response_for_head_request()

        snapshot = self.get_object()
        asset = snapshot.asset
        form_media_files = list(
            asset.asset_files.filter(
                file_type=AssetFile.FORM_MEDIA,
                date_deleted__isnull=True,
            )
        )
        files = form_media_files
        # paired data files are treated differently from form media files
        # void any cache when previewing the form
        for paired_data in PairedData.objects(asset).values():
            paired_data.void_external_xml_cache()
            files.append(paired_data)

        context = {'request': request}
        serializer = ManifestSerializer(files, many=True, context=context)

        return Response(serializer.data, headers=self.get_headers())

    @action(detail=True, renderer_classes=[renderers.TemplateHTMLRenderer])
    def preview(self, request, *args, **kwargs):
        # **Not** part of the OpenRosa API
        snapshot = self.get_object()
        if snapshot.details.get('status') == 'success':
            data = {
                'server_url': reverse(
                    viewname='assetsnapshot-detail',
                    kwargs={'uid': snapshot.uid},
                    request=request,
                ),
                'form_id': snapshot.uid,
            }

            # Use Enketo API to create preview instead of `preview?form=`,
            # which does not load any form media files.
            response = requests.post(
                f'{settings.ENKETO_URL}/{settings.ENKETO_PREVIEW_ENDPOINT}',
                # bare tuple implies basic auth
                auth=(settings.ENKETO_API_KEY, ''),
                data=data
            )
            response.raise_for_status()

            # Ask Celery to remove the preview from its XSLT cache after some
            # reasonable delay; see
            # https://github.com/enketo/enketo-express/issues/357
            enketo_flush_cached_preview.apply_async(
                kwargs=data,  # server_url and form_id
                countdown=settings.ENKETO_FLUSH_CACHED_PREVIEW_DELAY,
            )

            json_response = response.json()
            preview_url = json_response.get('preview_url')

            return HttpResponseRedirect(preview_url)
        else:
            response_data = copy.copy(snapshot.details)
            return Response(response_data, template_name='preview_error.html')

    @action(
        detail=True,
        permission_classes=[EditSubmissionPermission],
        methods=['HEAD', 'POST'],
        # Order of authentication classes is important (to return a 401 instead of 403).
        # See:
        # - https://github.com/encode/django-rest-framework/blob/df92e57ad6c8394ca54654dfc7a2722f822ed8c8/rest_framework/views.py#L183-L190
        # - https://github.com/encode/django-rest-framework/blob/df92e57ad6c8394ca54654dfc7a2722f822ed8c8/rest_framework/views.py#L455-L461
        authentication_classes=[
            DigestAuthentication,
            EnketoSessionAuthentication,
        ],
    )
    def submission(self, request, *args, **kwargs):
        if request.method == 'HEAD':
            return self.get_response_for_head_request()

        asset_snapshot = self.get_object()
        xml_submission_file = request.data['xml_submission_file']

        # Remove 'xml_submission_file' since it is already handled
        request.FILES.pop('xml_submission_file')
        try:
            with http_open_rosa_error_handler(
                lambda: asset_snapshot.asset.deployment.edit_submission(
                    xml_submission_file, request, request.FILES.values()
                ),
                request,
            ) as handler:
                if handler.http_error_response:
                    return handler.http_error_response
                else:
                    instance = handler.func_return
                    response = {
                        'headers': self.get_headers(),
                        'data': instance.xml,
                        'content_type': 'text/xml; charset=utf-8',
                        'status': status.HTTP_201_CREATED,
                    }
                    return Response(**response)
        except SubmissionIntegrityError as e:
            raise serializers.ValidationError(str(e))

    @action(detail=True, renderer_classes=[renderers.TemplateHTMLRenderer])
    def xform(self, request, *args, **kwargs):

        # **Not** part of the OpenRosa API
        snapshot = self.get_object()
        response_data = copy.copy(snapshot.details)
        options = {
            'linenos': True,
            'full': True,
        }
        if snapshot.xml != '':
            response_data['highlighted_xform'] = highlight_xform(snapshot.xml,
                                                                 **options)
        return Response(response_data, template_name='highlighted_xform.html')

    @action(detail=True)
    def xml_with_disclaimer(self, request, *args, **kwargs):
        instance = self.get_object()
        serializer = self.get_serializer(instance)
        return Response(serializer.data)

    def _add_disclaimer(self, snapshot: AssetSnapshot) -> AssetSnapshot:

        # Only inject disclaimers when accessing `formList` links
        if not self.action == 'xml_with_disclaimer':
            return snapshot

        # self._set_asset(snapshot)
        return XMLFormWithDisclaimer(snapshot).get_object()<|MERGE_RESOLUTION|>--- conflicted
+++ resolved
@@ -3,12 +3,8 @@
 import requests
 from django.conf import settings
 from django.http import Http404, HttpResponseRedirect
-<<<<<<< HEAD
 from drf_spectacular.utils import extend_schema, extend_schema_view
 from responses import delete
-=======
-from drf_spectacular.utils import extend_schema
->>>>>>> dd959384
 from rest_framework import renderers, serializers, status
 from rest_framework.decorators import action
 from rest_framework.response import Response
@@ -32,13 +28,12 @@
 from kpi.serializers.v2.open_rosa import FormListSerializer, ManifestSerializer
 from kpi.tasks import enketo_flush_cached_preview
 from kpi.utils.xml import XMLFormWithDisclaimer
-from kpi.views.docs.asset_snapshot.asset_snapshot_doc import *
+from kpi.docs.asset_snapshot_doc import *
 from kpi.views.no_update_model import NoUpdateModelViewSet
 from kpi.views.v2.open_rosa import OpenRosaViewSetMixin
 
 
 @extend_schema(
-<<<<<<< HEAD
     tags=['Asset_Snapshots'],
 )
 @extend_schema_view(
@@ -84,9 +79,6 @@
     xml_with_disclaimer=extend_schema(
         description=xml_disclaimer_method
     ),
-=======
-    tags=['asset_snapshots'],
->>>>>>> dd959384
 )
 class AssetSnapshotViewSet(OpenRosaViewSetMixin, AuditLoggedNoUpdateModelViewSet):
 
