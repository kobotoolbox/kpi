import copy

import requests
from django.conf import settings
from django.http import Http404, HttpResponseRedirect
<<<<<<< HEAD
from drf_spectacular.utils import extend_schema, extend_schema_view, OpenApiResponse
=======
from drf_spectacular.utils import extend_schema, extend_schema_view
>>>>>>> 61b584e3
from rest_framework import renderers, serializers, status
from rest_framework.decorators import action
from rest_framework.renderers import JSONRenderer
from rest_framework.response import Response
from rest_framework.reverse import reverse

from kobo.apps.audit_log.base_views import AuditLoggedNoUpdateModelViewSet
from kobo.apps.audit_log.models import AuditType
from kobo.apps.openrosa.libs.utils.logger_tools import http_open_rosa_error_handler
from kpi.authentication import DigestAuthentication, EnketoSessionAuthentication
from kpi.exceptions import SubmissionIntegrityError
from kpi.filters import RelatedAssetPermissionsFilter
from kpi.highlighters import highlight_xform
from kpi.models import AssetFile, AssetSnapshot, PairedData
from kpi.permissions import AssetSnapshotPermission, EditSubmissionPermission
from kpi.renderers import (
    OpenRosaFormListRenderer,
    OpenRosaManifestRenderer,
    XMLRenderer,
)
from kpi.schema_extensions.v2.asset_snapshots.serializers import (
    AssetSnapshotCreateRequestInlineSerializer,
    AssetSnapshotResultInlineSerializer,
)
from kpi.schema_extensions.v2.openrosa.serializers import (
    OpenRosaFormListInlineSerializer,
    OpenRosaManifestInlineSerializer,
<<<<<<< HEAD
    OpenRosaPreviewURLInlineSerializer,
    OpenRosaSubmissionInlineSerializer,
    OpenRosaSubmissionPayloadInlineSerializer,
=======
    OpenRosaSubmissionInlineSerializer,
    OpenRosaSubmissionRequestInlineSerializer,
>>>>>>> 61b584e3
    OpenRosaXFormActionInlineSerializer,
)
from kpi.serializers.v2.asset_snapshot import AssetSnapshotSerializer
from kpi.serializers.v2.open_rosa import FormListSerializer, ManifestSerializer
from kpi.tasks import enketo_flush_cached_preview
from kpi.utils.schema_extensions.markdown import read_md
from kpi.utils.schema_extensions.response import (
    open_api_200_ok_response,
    open_api_201_created_response,
<<<<<<< HEAD
=======
    open_api_204_empty_response,
>>>>>>> 61b584e3
    open_api_302_found,
)
from kpi.utils.xml import XMLFormWithDisclaimer
from kpi.views.v2.open_rosa import OpenRosaViewSetMixin  # noqa


@extend_schema_view(
    # description for list
    list=extend_schema(
        description=read_md('kpi', 'asset_snapshots/list.md'),
        request=None,
        responses=open_api_200_ok_response(AssetSnapshotResultInlineSerializer),
        tags=['Asset_Snapshots'],
    ),
    # description for get item
    retrieve=extend_schema(
        description=read_md('kpi', 'asset_snapshots/retrieve.md'),
        responses=open_api_200_ok_response(AssetSnapshotResultInlineSerializer),
        tags=['Asset_Snapshots'],
    ),
    # description for post
    create=extend_schema(
        description=read_md('kpi', 'asset_snapshots/create.md'),
        request=AssetSnapshotCreateRequestInlineSerializer,
        responses=open_api_201_created_response(AssetSnapshotResultInlineSerializer),
        tags=['Asset_Snapshots'],
    ),
    # description for delete
    destroy=extend_schema(
        description=read_md('kpi', 'asset_snapshots/delete.md'),
<<<<<<< HEAD
        responses={204: OpenApiResponse()},
=======
        responses=open_api_204_empty_response(),
>>>>>>> 61b584e3
        tags=['Asset_Snapshots'],
    ),
    update=extend_schema(
        exclude=True,
    ),
    partial_update=extend_schema(
        exclude=True,
    ),
    form_list=extend_schema(
        description=read_md('kpi', 'openrosa/form_list.md'),
        responses=open_api_200_ok_response(
            OpenRosaFormListInlineSerializer,
<<<<<<< HEAD
            media='application/xml',
=======
            media_type='application/xml',
>>>>>>> 61b584e3
        ),
        tags=['OpenRosa'],
    ),
    manifest=extend_schema(
        description=read_md('kpi', 'openrosa/manifest.md'),
        responses=open_api_200_ok_response(
            OpenRosaManifestInlineSerializer,
<<<<<<< HEAD
            media='application/xml',
=======
            media_type='application/xml',
>>>>>>> 61b584e3
        ),
        tags=['OpenRosa'],
    ),
    submission=extend_schema(
        description=read_md('kpi', 'openrosa/submission.md'),
<<<<<<< HEAD
        request={'multipart/form-data': OpenRosaSubmissionPayloadInlineSerializer},
        responses=open_api_201_created_response(
            OpenRosaSubmissionInlineSerializer,
            media='text/xml',
=======
        request={'multipart/form-data': OpenRosaSubmissionRequestInlineSerializer},
        responses=open_api_201_created_response(
            OpenRosaSubmissionInlineSerializer,
            media_type='text/xml',
>>>>>>> 61b584e3
        ),
        tags=['OpenRosa'],
    ),
    preview=extend_schema(
<<<<<<< HEAD
        description=read_md('kpi', 'openrosa/preview.md'),
        responses=open_api_302_found(
            OpenRosaPreviewURLInlineSerializer,
            media='application/xml',
        ),
        tags=['OpenRosa'],
    ),
    xform=extend_schema(
        description=read_md('kpi', 'openrosa/xform.md'),
        responses=open_api_200_ok_response(
            OpenRosaXFormActionInlineSerializer,
            media='application/xml',
        ),
        tags=['OpenRosa'],
    ),
    xml_with_disclaimer=extend_schema(
        description=read_md('kpi', 'openrosa/xml_with_disclaimer.md'),
        responses=open_api_200_ok_response(OpenRosaXFormActionInlineSerializer),
        tags=['OpenRosa'],
=======
        description=read_md('kpi', 'asset_snapshots/preview.md'),
        responses=open_api_302_found(media_type='text/html'),
        tags=['Asset_Snapshots'],
    ),
    xform=extend_schema(
        description=read_md('kpi', 'asset_snapshots/xform.md'),
        responses=open_api_200_ok_response(
            OpenRosaXFormActionInlineSerializer,
            media_type='application/xml',
        ),
        tags=['Asset_Snapshots'],
    ),
    xml_with_disclaimer=extend_schema(
        description=read_md('kpi', 'asset_snapshots/xml_with_disclaimer.md'),
        responses=open_api_200_ok_response(OpenRosaXFormActionInlineSerializer),
        tags=['Asset_Snapshots'],
>>>>>>> 61b584e3
    ),
)
class AssetSnapshotViewSet(OpenRosaViewSetMixin, AuditLoggedNoUpdateModelViewSet):

    """
    ViewSet for managing the current user's asset snapshots

    Available actions:
    - list       → GET /api/v2/asset_snapshots/
    - create       → POST /api/v2/asset_snapshots/
<<<<<<< HEAD
    - retrieve       → GET /api/v2/asset_snapshots/{uid}
    - patch       → PATCH /api/v2/asset_snapshots/{uid}
    - delete       → DELETE /api/v2/asset_snapshots/{uid}

    Documentation:
    - docs/api/v2/asset_snapshots/list.md
    # payload utilise ou un asset ou un snapshot.
    # asset -> url de l'asset
=======
    - retrieve       → GET /api/v2/asset_snapshots/{uid}/
    - patch       → PATCH /api/v2/asset_snapshots/{uid}/
    - delete       → DELETE /api/v2/asset_snapshots/{uid}/
    - xform       → GET /api/v2/asset_snapshots/{uid}/xform/
    - xml_with_disclaimer       → GET /api/v2/asset_snapshots/{uid}/xml_with_disclaimer/
    - preview       → GET /api/v2/asset_snapshots/{uid}/preview/

    Documentation:
    - docs/api/v2/asset_snapshots/list.md
>>>>>>> 61b584e3
    - docs/api/v2/asset_snapshots/create.md
    - docs/api/v2/asset_snapshots/retrieve.md
    - docs/api/v2/asset_snapshots/patch.md
    - docs/api/v2/asset_snapshots/delete.md
<<<<<<< HEAD
=======
    - docs/api/v2/asset_snapshots/xform.md
    - docs/api/v2/asset_snapshots/xml_with_disclaimer.md
    - docs/api/v2/asset_snapshots/preview.md
>>>>>>> 61b584e3



    OpenRosa Endpoints Documentation
<<<<<<< HEAD
    - formlist       → GET /api/v2/asset_snapshots/{uid}
    - docs/api/v2/asset_snapshots/form_list/form_list.md

    - manifest       → GET /api/v2/asset_snapshots/{uid}
    - docs/api/v2/asset_snapshots/manifest/manifest.md

    - preview       → GET /api/v2/asset_snapshots/{uid}
    - docs/api/v2/asset_snapshots/preview/preview.md

    - submission       → GET /api/v2/asset_snapshots/{uid}
    - docs/api/v2/asset_snapshots/submission/submission.md

    - xform       → GET /api/v2/asset_snapshots/{uid}
    - docs/api/v2/asset_snapshots/xform/xform.md

    - xml_with_disclaimer       → GET /api/v2/asset_snapshots/{uid}
    - docs/api/v2/asset_snapshots/xml_with_disclaimer/xml_with_disclaimer.md
=======
    - formlist       → GET /api/v2/asset_snapshots/{uid}/formList
    - docs/api/v2/openrosa/form_list.md

    - manifest       → GET /api/v2/asset_snapshots/{uid}/manifest
    - docs/api/v2/openrosa/manifest.md

    - submission       → GET /api/v2/asset_snapshots/{uid}/submission
    - docs/api/v2/openrosa/submission.md
>>>>>>> 61b584e3
    """

    serializer_class = AssetSnapshotSerializer
    lookup_field = 'uid'
    queryset = AssetSnapshot.objects.all()
    permission_classes = [AssetSnapshotPermission]

    renderer_classes = [JSONRenderer]
    log_type = AuditType.PROJECT_HISTORY

    @property
    def asset(self):
        if not hasattr(self, '_asset'):
            self.get_object()
        return self._asset

    def filter_queryset(self, queryset):
        if (
            self.action == 'submission'
            or (
                self.action == 'retrieve'
                and self.request.accepted_renderer.format == 'xml'
            )
        ):
            # The XML renderer is totally public and serves anyone, so
            # /asset_snapshot/valid_uid.xml is world-readable, even though
            # /asset_snapshot/valid_uid/ requires ownership. Return the
            # queryset unfiltered

            # If action is 'submission', we also need to return the queryset
            # unfiltered to avoid returning a 404 if user has not been authenticated
            # yet. The filtering will be handled by the `submission()` method itself.
            return queryset
        else:
            user = self.request.user
            owned_snapshots = queryset.none()
            if not user.is_anonymous:
                owned_snapshots = queryset.filter(owner=user)

            return owned_snapshots | RelatedAssetPermissionsFilter().filter_queryset(
                self.request, queryset, view=self
            )

    @action(
        detail=True,
        renderer_classes=[OpenRosaFormListRenderer],
        url_path='formList',
    )
    def form_list(self, request, *args, **kwargs):
        """
        Implements part of the OpenRosa Form List API.
        This route is used by Enketo when it fetches external resources.
        It lets us specify manifests for preview
        """
        if request.method == 'HEAD':
            return self.get_response_for_head_request()

        snapshot = self.get_object()
        context = {'request': request}
        serializer = FormListSerializer([snapshot], many=True, context=context)

        return Response(serializer.data, headers=self.get_headers())

    def get_object(self):
        try:
            snapshot = (
                self.queryset.select_related('asset')
                .defer('asset__content')
                .get(uid=self.kwargs[self.lookup_field])
            )
        except AssetSnapshot.DoesNotExist:
            raise Http404

        self._asset = snapshot.asset
        self.request._request.asset = self._asset
        self.check_object_permissions(self.request, snapshot)

        return self._add_disclaimer(snapshot)

    def get_renderers(self):
        if self.action == 'retrieve':
            return [JSONRenderer(), XMLRenderer()]
        return super().get_renderers()

    @action(
        detail=True,
        renderer_classes=[OpenRosaManifestRenderer],
    )
    def manifest(self, request, *args, **kwargs):
        """
        Implements part of the OpenRosa Form List API.
        This route is used by Enketo when it fetches external resources.
        It returns form media files location in order to display them within
        Enketo preview
        """
        if request.method == 'HEAD':
            return self.get_response_for_head_request()

        snapshot = self.get_object()
        asset = snapshot.asset
        form_media_files = list(
            asset.asset_files.filter(
                file_type=AssetFile.FORM_MEDIA,
                date_deleted__isnull=True,
            )
        )
        files = form_media_files
        # paired data files are treated differently from form media files
        # void any cache when previewing the form
        for paired_data in PairedData.objects(asset).values():
            paired_data.void_external_xml_cache()
            files.append(paired_data)

        context = {'request': request}
        serializer = ManifestSerializer(files, many=True, context=context)

        return Response(serializer.data, headers=self.get_headers())

    @action(detail=True, renderer_classes=[renderers.TemplateHTMLRenderer])
    def preview(self, request, *args, **kwargs):
        # **Not** part of the OpenRosa API
        snapshot = self.get_object()
        if snapshot.details.get('status') == 'success':
            data = {
                'server_url': reverse(
                    viewname='assetsnapshot-detail',
                    kwargs={'uid': snapshot.uid},
                    request=request,
                ),
                'form_id': snapshot.uid,
            }

            # Use Enketo API to create preview instead of `preview?form=`,
            # which does not load any form media files.
            response = requests.post(
                f'{settings.ENKETO_URL}/{settings.ENKETO_PREVIEW_ENDPOINT}',
                # bare tuple implies basic auth
                auth=(settings.ENKETO_API_KEY, ''),
                data=data
            )
            response.raise_for_status()

            # Ask Celery to remove the preview from its XSLT cache after some
            # reasonable delay; see
            # https://github.com/enketo/enketo-express/issues/357
            enketo_flush_cached_preview.apply_async(
                kwargs=data,  # server_url and form_id
                countdown=settings.ENKETO_FLUSH_CACHED_PREVIEW_DELAY,
            )

            json_response = response.json()
            preview_url = json_response.get('preview_url')

            return HttpResponseRedirect(preview_url)
        else:
            response_data = copy.copy(snapshot.details)
            return Response(response_data, template_name='preview_error.html')

    @action(
        detail=True,
        permission_classes=[EditSubmissionPermission],
        methods=['HEAD', 'POST'],
        # Order of authentication classes is important (to return a 401 instead of 403).
        # See:
        # - https://github.com/encode/django-rest-framework/blob/df92e57ad6c8394ca54654dfc7a2722f822ed8c8/rest_framework/views.py#L183-L190
        # - https://github.com/encode/django-rest-framework/blob/df92e57ad6c8394ca54654dfc7a2722f822ed8c8/rest_framework/views.py#L455-L461
        authentication_classes=[
            DigestAuthentication,
            EnketoSessionAuthentication,
        ],
    )
    def submission(self, request, *args, **kwargs):
        """ Implements the OpenRosa Form Submission API """
        if request.method == 'HEAD':
            return self.get_response_for_head_request()

        asset_snapshot = self.get_object()
        xml_submission_file = request.data['xml_submission_file']
        # Remove 'xml_submission_file' since it is already handled
        request.FILES.pop('xml_submission_file')
        try:
            with http_open_rosa_error_handler(
                lambda: asset_snapshot.asset.deployment.edit_submission(
                    xml_submission_file, request, request.FILES.values()
                ),
                request,
            ) as handler:
                if handler.http_error_response:
                    return handler.http_error_response
                else:
                    instance = handler.func_return
                    response = {
                        'headers': self.get_headers(),
                        'data': instance.xml,
                        'content_type': 'text/xml; charset=utf-8',
                        'status': status.HTTP_201_CREATED,
                    }
                    return Response(**response)
        except SubmissionIntegrityError as e:
            raise serializers.ValidationError(str(e))

    @action(detail=True, renderer_classes=[renderers.TemplateHTMLRenderer])
    def xform(self, request, *args, **kwargs):
        """
        This route will render the XForm into syntax-highlighted HTML.
        It is useful for debugging pyxform transformations
        """
        # **Not** part of the OpenRosa API
        snapshot = self.get_object()
        response_data = copy.copy(snapshot.details)
        options = {
            'linenos': True,
            'full': True,
        }
        if snapshot.xml != '':
            response_data['highlighted_xform'] = highlight_xform(snapshot.xml,
                                                                 **options)
        return Response(response_data, template_name='highlighted_xform.html')

    @action(detail=True, renderer_classes=[XMLRenderer])
    def xml_with_disclaimer(self, request, *args, **kwargs):
        """
        Same behaviour as `retrieve()` from DRF, but makes it easier to target
        OpenRosa endpoints calls from Enketo to inject disclaimers (if any).
        """
        instance = self.get_object()
        serializer = self.get_serializer(instance)
        return Response(serializer.data)

    def _add_disclaimer(self, snapshot: AssetSnapshot) -> AssetSnapshot:

        # Only inject disclaimers when accessing `formList` links
        if not self.action == 'xml_with_disclaimer':
            return snapshot

        # self._set_asset(snapshot)
        return XMLFormWithDisclaimer(snapshot).get_object()<|MERGE_RESOLUTION|>--- conflicted
+++ resolved
@@ -3,11 +3,7 @@
 import requests
 from django.conf import settings
 from django.http import Http404, HttpResponseRedirect
-<<<<<<< HEAD
-from drf_spectacular.utils import extend_schema, extend_schema_view, OpenApiResponse
-=======
 from drf_spectacular.utils import extend_schema, extend_schema_view
->>>>>>> 61b584e3
 from rest_framework import renderers, serializers, status
 from rest_framework.decorators import action
 from rest_framework.renderers import JSONRenderer
@@ -35,14 +31,8 @@
 from kpi.schema_extensions.v2.openrosa.serializers import (
     OpenRosaFormListInlineSerializer,
     OpenRosaManifestInlineSerializer,
-<<<<<<< HEAD
-    OpenRosaPreviewURLInlineSerializer,
-    OpenRosaSubmissionInlineSerializer,
-    OpenRosaSubmissionPayloadInlineSerializer,
-=======
     OpenRosaSubmissionInlineSerializer,
     OpenRosaSubmissionRequestInlineSerializer,
->>>>>>> 61b584e3
     OpenRosaXFormActionInlineSerializer,
 )
 from kpi.serializers.v2.asset_snapshot import AssetSnapshotSerializer
@@ -52,10 +42,7 @@
 from kpi.utils.schema_extensions.response import (
     open_api_200_ok_response,
     open_api_201_created_response,
-<<<<<<< HEAD
-=======
     open_api_204_empty_response,
->>>>>>> 61b584e3
     open_api_302_found,
 )
 from kpi.utils.xml import XMLFormWithDisclaimer
@@ -86,11 +73,7 @@
     # description for delete
     destroy=extend_schema(
         description=read_md('kpi', 'asset_snapshots/delete.md'),
-<<<<<<< HEAD
-        responses={204: OpenApiResponse()},
-=======
         responses=open_api_204_empty_response(),
->>>>>>> 61b584e3
         tags=['Asset_Snapshots'],
     ),
     update=extend_schema(
@@ -103,11 +86,7 @@
         description=read_md('kpi', 'openrosa/form_list.md'),
         responses=open_api_200_ok_response(
             OpenRosaFormListInlineSerializer,
-<<<<<<< HEAD
-            media='application/xml',
-=======
             media_type='application/xml',
->>>>>>> 61b584e3
         ),
         tags=['OpenRosa'],
     ),
@@ -115,52 +94,20 @@
         description=read_md('kpi', 'openrosa/manifest.md'),
         responses=open_api_200_ok_response(
             OpenRosaManifestInlineSerializer,
-<<<<<<< HEAD
-            media='application/xml',
-=======
             media_type='application/xml',
->>>>>>> 61b584e3
         ),
         tags=['OpenRosa'],
     ),
     submission=extend_schema(
         description=read_md('kpi', 'openrosa/submission.md'),
-<<<<<<< HEAD
-        request={'multipart/form-data': OpenRosaSubmissionPayloadInlineSerializer},
-        responses=open_api_201_created_response(
-            OpenRosaSubmissionInlineSerializer,
-            media='text/xml',
-=======
         request={'multipart/form-data': OpenRosaSubmissionRequestInlineSerializer},
         responses=open_api_201_created_response(
             OpenRosaSubmissionInlineSerializer,
             media_type='text/xml',
->>>>>>> 61b584e3
         ),
         tags=['OpenRosa'],
     ),
     preview=extend_schema(
-<<<<<<< HEAD
-        description=read_md('kpi', 'openrosa/preview.md'),
-        responses=open_api_302_found(
-            OpenRosaPreviewURLInlineSerializer,
-            media='application/xml',
-        ),
-        tags=['OpenRosa'],
-    ),
-    xform=extend_schema(
-        description=read_md('kpi', 'openrosa/xform.md'),
-        responses=open_api_200_ok_response(
-            OpenRosaXFormActionInlineSerializer,
-            media='application/xml',
-        ),
-        tags=['OpenRosa'],
-    ),
-    xml_with_disclaimer=extend_schema(
-        description=read_md('kpi', 'openrosa/xml_with_disclaimer.md'),
-        responses=open_api_200_ok_response(OpenRosaXFormActionInlineSerializer),
-        tags=['OpenRosa'],
-=======
         description=read_md('kpi', 'asset_snapshots/preview.md'),
         responses=open_api_302_found(media_type='text/html'),
         tags=['Asset_Snapshots'],
@@ -177,7 +124,6 @@
         description=read_md('kpi', 'asset_snapshots/xml_with_disclaimer.md'),
         responses=open_api_200_ok_response(OpenRosaXFormActionInlineSerializer),
         tags=['Asset_Snapshots'],
->>>>>>> 61b584e3
     ),
 )
 class AssetSnapshotViewSet(OpenRosaViewSetMixin, AuditLoggedNoUpdateModelViewSet):
@@ -188,16 +134,6 @@
     Available actions:
     - list       → GET /api/v2/asset_snapshots/
     - create       → POST /api/v2/asset_snapshots/
-<<<<<<< HEAD
-    - retrieve       → GET /api/v2/asset_snapshots/{uid}
-    - patch       → PATCH /api/v2/asset_snapshots/{uid}
-    - delete       → DELETE /api/v2/asset_snapshots/{uid}
-
-    Documentation:
-    - docs/api/v2/asset_snapshots/list.md
-    # payload utilise ou un asset ou un snapshot.
-    # asset -> url de l'asset
-=======
     - retrieve       → GET /api/v2/asset_snapshots/{uid}/
     - patch       → PATCH /api/v2/asset_snapshots/{uid}/
     - delete       → DELETE /api/v2/asset_snapshots/{uid}/
@@ -207,40 +143,17 @@
 
     Documentation:
     - docs/api/v2/asset_snapshots/list.md
->>>>>>> 61b584e3
     - docs/api/v2/asset_snapshots/create.md
     - docs/api/v2/asset_snapshots/retrieve.md
     - docs/api/v2/asset_snapshots/patch.md
     - docs/api/v2/asset_snapshots/delete.md
-<<<<<<< HEAD
-=======
     - docs/api/v2/asset_snapshots/xform.md
     - docs/api/v2/asset_snapshots/xml_with_disclaimer.md
     - docs/api/v2/asset_snapshots/preview.md
->>>>>>> 61b584e3
 
 
 
     OpenRosa Endpoints Documentation
-<<<<<<< HEAD
-    - formlist       → GET /api/v2/asset_snapshots/{uid}
-    - docs/api/v2/asset_snapshots/form_list/form_list.md
-
-    - manifest       → GET /api/v2/asset_snapshots/{uid}
-    - docs/api/v2/asset_snapshots/manifest/manifest.md
-
-    - preview       → GET /api/v2/asset_snapshots/{uid}
-    - docs/api/v2/asset_snapshots/preview/preview.md
-
-    - submission       → GET /api/v2/asset_snapshots/{uid}
-    - docs/api/v2/asset_snapshots/submission/submission.md
-
-    - xform       → GET /api/v2/asset_snapshots/{uid}
-    - docs/api/v2/asset_snapshots/xform/xform.md
-
-    - xml_with_disclaimer       → GET /api/v2/asset_snapshots/{uid}
-    - docs/api/v2/asset_snapshots/xml_with_disclaimer/xml_with_disclaimer.md
-=======
     - formlist       → GET /api/v2/asset_snapshots/{uid}/formList
     - docs/api/v2/openrosa/form_list.md
 
@@ -249,7 +162,6 @@
 
     - submission       → GET /api/v2/asset_snapshots/{uid}/submission
     - docs/api/v2/openrosa/submission.md
->>>>>>> 61b584e3
     """
 
     serializer_class = AssetSnapshotSerializer
