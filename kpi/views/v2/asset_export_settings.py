--- conflicted
+++ resolved
@@ -7,13 +7,10 @@
 from django.http import FileResponse, HttpResponse, HttpResponseRedirect
 from django.utils import timezone
 from django.utils.translation import gettext as t
-<<<<<<< HEAD
 from drf_spectacular.types import OpenApiTypes
 from drf_spectacular.utils import OpenApiParameter, extend_schema, extend_schema_view
 from rest_framework import serializers, status, viewsets
-=======
 from rest_framework import renderers, serializers, status, viewsets
->>>>>>> a7636bab
 from rest_framework.decorators import action
 from rest_framework_extensions.mixins import NestedViewSetMixin
 
@@ -21,14 +18,12 @@
 from kpi.models.import_export_task import ImportExportStatusChoices
 from kpi.permissions import AssetExportSettingsPermission
 from kpi.renderers import SubmissionCSVRenderer, SubmissionXLSXRenderer
-<<<<<<< HEAD
 from kpi.schema_extensions.v2.export_settings.serializers import (
     ExportSettingCreatePayload,
     ExportSettingResponse,
     ExportSettingUpdatePayload,
 )
-=======
->>>>>>> a7636bab
+from kpi.serializers.v2.asset_export_settings import AssetExportSettingsSerializer
 from kpi.serializers.v2.asset_export_settings import AssetExportSettingsSerializer
 from kpi.utils.object_permission import get_database_user
 from kpi.utils.schema_extensions.markdown import read_md
@@ -224,12 +219,7 @@
             asset_export_settings=settings_obj,
             request=request,
         )
-<<<<<<< HEAD
-        if export.status != ImportExportStatusChoices.COMPLETE:
-=======
-
-        if export.status == export.ERROR:
->>>>>>> a7636bab
+        if export.status == ImportExportStatusChoices.ERROR:
             # The problem has already been logged by `ImportExportTask.run()`,
             # but pass some information of dubious usefulness back to the
             # client.
@@ -259,7 +249,7 @@
                 status=status.HTTP_500_INTERNAL_SERVER_ERROR,
             )
 
-        if export.status in (export.CREATED, export.PROCESSING):
+        if export.status in (ImportExportStatusChoices.CREATED, ImportExportStatusChoices.PROCESSING):
             expected_latest_finish = export.date_created + datetime.timedelta(
                 seconds=settings.SYNCHRONOUS_REQUEST_TIME_LIMIT
             )
