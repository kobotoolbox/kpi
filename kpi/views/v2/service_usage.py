--- conflicted
+++ resolved
@@ -1,22 +1,12 @@
 from drf_spectacular.utils import extend_schema
-<<<<<<< HEAD
-from rest_framework import (
-    renderers,
-    viewsets,
-)
-=======
 from rest_framework import renderers, viewsets
->>>>>>> dd959384
 from rest_framework.response import Response
 
 from kpi.permissions import IsAuthenticated
 from kpi.serializers.v2.service_usage import ServiceUsageSerializer
 from kpi.utils.object_permission import get_database_user
 
-<<<<<<< HEAD
-=======
 
->>>>>>> dd959384
 @extend_schema(
     tags=['service-usage'],
 )
