# coding: utf-8
from django.http import HttpResponseRedirect
from drf_spectacular.utils import (
    OpenApiExample,
    OpenApiParameter,
    extend_schema,
    extend_schema_view,
)
from private_storage.views import PrivateStorageDetailView
from rest_framework.decorators import action
from rest_framework.renderers import JSONRenderer
from rest_framework_extensions.mixins import NestedViewSetMixin

from kobo.apps.audit_log.base_views import AuditLoggedNoUpdateModelViewSet
from kobo.apps.audit_log.models import AuditType
from kpi.constants import PERM_VIEW_ASSET
from kpi.filters import RelatedAssetPermissionsFilter
from kpi.models import AssetFile
from kpi.permissions import AssetEditorPermission
from kpi.schema_extensions.v2.files.schema import (
    ASSET_URL_SCHEMA,
    BASE64_METADATA_SCHEMA,
    URL_METADATA_SCHEMA,
    USER_URL_SCHEMA,
)
from kpi.schema_extensions.v2.files.serializers import CreateFilePayload, FilesResponse
from kpi.serializers.v2.asset_file import AssetFileSerializer
from kpi.utils.schema_extensions.examples import generate_example_from_schema
from kpi.utils.schema_extensions.markdown import read_md
from kpi.utils.schema_extensions.response import (
    open_api_200_ok_response,
    open_api_201_created_response,
    open_api_204_empty_response,
)
from kpi.utils.viewset_mixins import AssetNestedObjectViewsetMixin
<<<<<<< HEAD
from kpi.schema_extensions.v2.files.schema import (
    BASE64_METADATA_SCHEMA,
    URL_METADATA_SCHEMA,
)
from kpi.schema_extensions.v2.generic.schema import (
    ASSET_URL_SCHEMA,
    USER_URL_SCHEMA,
)
=======
>>>>>>> ec301a00


@extend_schema(
    tags=['Files'],
    parameters=[
        OpenApiParameter(
            name='parent_lookup_asset',
            type=str,
            location=OpenApiParameter.PATH,
            required=True,
            description='UID of the parent asset',
        ),
    ],
)
@extend_schema_view(
    create=extend_schema(
        description=read_md('kpi', 'files/create.md'),
        request={'application/json': CreateFilePayload},
        responses=open_api_201_created_response(
            FilesResponse,
            require_auth=False,
            raise_access_forbidden=False,
        ),
        examples=[
            OpenApiExample(
                name='Creating a file with binary content',
                value={
                    'user': generate_example_from_schema(USER_URL_SCHEMA),
                    'asset': generate_example_from_schema(ASSET_URL_SCHEMA),
                    'description': 'Description of the file',
                    'file_type': 'image/png',
                    'content': '<binary>',
                },
                request_only=True,
            ),
            OpenApiExample(
                name='Creating a file with Base64 content',
                value={
                    'user': generate_example_from_schema(USER_URL_SCHEMA),
                    'asset': generate_example_from_schema(ASSET_URL_SCHEMA),
                    'description': 'Description of the file',
                    'file_type': 'image/png',
                    'base64Encoded': 'SGVsbG8sIFdvcmxkIQ',
                    'metadata': generate_example_from_schema(BASE64_METADATA_SCHEMA),
                },
                request_only=True,
            ),
            OpenApiExample(
                name='Creating a file with a remote url',
                value={
                    'user': generate_example_from_schema(USER_URL_SCHEMA),
                    'asset': generate_example_from_schema(ASSET_URL_SCHEMA),
                    'description': 'Description of the file',
                    'file_type': 'image/png',
                    'metadata': generate_example_from_schema(URL_METADATA_SCHEMA),
                },
                request_only=True,
            ),
        ],
    ),
    content=extend_schema(
        description=read_md('kpi', 'files/content.md'),
        responses=open_api_200_ok_response(
            description='Will return a content type with the type of the attachment as well as the attachment itself.',  # noqa
            require_auth=False,
            raise_access_forbidden=False,
            validate_payload=False,
        ),
    ),
    destroy=extend_schema(
        description=read_md('kpi', 'files/delete.md'),
        responses=open_api_204_empty_response(
            validate_payload=False,
            require_auth=False,
            raise_access_forbidden=False,
        ),
    ),
    list=extend_schema(
        description=read_md('kpi', 'files/list.md'),
        responses=open_api_200_ok_response(
            FilesResponse,
            validate_payload=False,
            require_auth=False,
            raise_access_forbidden=False,
        ),
    ),
    partial_update=extend_schema(
        exclude=True,
    ),
    retrieve=extend_schema(
        description=read_md('kpi', 'files/retrieve.md'),
        responses=open_api_200_ok_response(
            FilesResponse,
            validate_payload=False,
            require_auth=False,
            raise_access_forbidden=False,
        ),
    ),
    update=extend_schema(
        exclude=True,
    ),
)
class AssetFileViewSet(
    AssetNestedObjectViewsetMixin, NestedViewSetMixin, AuditLoggedNoUpdateModelViewSet
):
    """
    ViewSet for managing the current user's assets

    Available actions:
    - list           → GET /api/v2/assets/{parent_lookup_asset}/files/
    - create         → POST /api/v2/assets/{parent_lookup_asset}/files/
    - retrieve       → GET /api/v2/assets/{parent_lookup_asset}/files/{uid}/
    - delete         → DELETE /api/v2/assets/{parent_lookup_asset}/files/{uid}/
    - content        → GET /api/v2/assets/{parent_lookup_asset}/files/{uid}/content/

    Documentation:
    - docs/api/v2/files/list.md
    - docs/api/v2/files/create.md
    - docs/api/v2/files/retrieve.md
    - docs/api/v2/files/delete.md
    - docs/api/v2/files/content.md
    """

    model = AssetFile
    lookup_field = 'uid'
    filter_backends = (RelatedAssetPermissionsFilter,)
    serializer_class = AssetFileSerializer
    permission_classes = (AssetEditorPermission,)
    log_type = AuditType.PROJECT_HISTORY
    logged_fields = [
        'uid',
        'filename',
        'md5_hash',
        'download_url',
        ('object_id', 'asset.id'),
        'asset.owner.username',
    ]
    renderer_classes = [
        JSONRenderer,
    ]

    def get_queryset(self):
        _queryset = self.model.objects.filter(asset__uid=self.asset_uid)
        file_type = self.request.GET.get('file_type')
        if file_type is not None:
            _queryset = _queryset.filter(file_type=file_type)
        _queryset = _queryset.filter(date_deleted__isnull=True).exclude(
            file_type=AssetFile.PAIRED_DATA
        )
        return _queryset

    def perform_create_override(self, serializer):
        serializer.save(
            asset=self.asset,
            user=self.request.user
        )

    class PrivateContentView(PrivateStorageDetailView):
        model = AssetFile
        model_file_field = 'content'

        # Help mitigate the risk from things like inline JavaScript inside SVGs
        # by forcing the browser to download the file instead of display it.
        # File content can still be embedded e.g. via an `<img>` tag, but that
        # is not a concern because browsers refuse to execute scripts inside
        # these embeds. From
        # https://html.spec.whatwg.org/multipage/embedded-content.html#the-img-element:
        #   The src attribute must be present, and must contain a valid
        #   non-empty URL potentially surrounded by spaces referencing a
        #   non-interactive, optionally animated, image resource that is neither
        #   paged nor scripted.
        #
        # Setting `ENABLE_CSP=True` will also thwart inline JS inside SVGs, so
        # long as `unsafe-inline` is not allowed by the policy.
        content_disposition = 'attachment'

        # ToDo Evaluate this check, may be redundant.
        # `AssetNestedObjectPermission` is already in charge to check
        # permissions
        def can_access_file(self, private_file):
            return private_file.request.user.has_perm(
                PERM_VIEW_ASSET, private_file.parent_object.asset
            )

    @action(detail=True, methods=['GET'])
    def content(self, *args, **kwargs):

        asset_file = self.get_object()

        if asset_file.metadata.get('redirect_url'):
            return HttpResponseRedirect(asset_file.metadata.get('redirect_url'))

        view = self.PrivateContentView.as_view(
            model=AssetFile,
            slug_url_kwarg='uid',
            slug_field='uid',
            model_file_field='content'
        )

        # TODO: simply redirect if external storage with expiring tokens (e.g.
        # Amazon S3) is used?
        #   return HttpResponseRedirect(asset_file.content.url)
        return view(self.request, uid=asset_file.uid)<|MERGE_RESOLUTION|>--- conflicted
+++ resolved
@@ -17,12 +17,6 @@
 from kpi.filters import RelatedAssetPermissionsFilter
 from kpi.models import AssetFile
 from kpi.permissions import AssetEditorPermission
-from kpi.schema_extensions.v2.files.schema import (
-    ASSET_URL_SCHEMA,
-    BASE64_METADATA_SCHEMA,
-    URL_METADATA_SCHEMA,
-    USER_URL_SCHEMA,
-)
 from kpi.schema_extensions.v2.files.serializers import CreateFilePayload, FilesResponse
 from kpi.serializers.v2.asset_file import AssetFileSerializer
 from kpi.utils.schema_extensions.examples import generate_example_from_schema
@@ -33,7 +27,6 @@
     open_api_204_empty_response,
 )
 from kpi.utils.viewset_mixins import AssetNestedObjectViewsetMixin
-<<<<<<< HEAD
 from kpi.schema_extensions.v2.files.schema import (
     BASE64_METADATA_SCHEMA,
     URL_METADATA_SCHEMA,
@@ -42,8 +35,6 @@
     ASSET_URL_SCHEMA,
     USER_URL_SCHEMA,
 )
-=======
->>>>>>> ec301a00
 
 
 @extend_schema(
