import copy
import json
import re
from typing import Union

import requests
import jsonschema
from django.conf import settings
from django.http import Http404, HttpResponseRedirect
from django.utils.translation import gettext_lazy as t
from drf_spectacular.utils import OpenApiParameter, extend_schema, extend_schema_view
from pymongo.errors import OperationFailure
from rest_framework import renderers, serializers, status
from rest_framework.decorators import action
from rest_framework.pagination import _positive_int as positive_int
from rest_framework.request import Request
from rest_framework.response import Response
from rest_framework.reverse import reverse
from rest_framework_extensions.mixins import NestedViewSetMixin

from kobo.apps.audit_log.base_views import AuditLoggedViewSet
from kobo.apps.audit_log.models import AuditType
from kobo.apps.audit_log.utils import SubmissionUpdate
from kobo.apps.openrosa.apps.logger.xform_instance_parser import (
    add_uuid_prefix,
    remove_uuid_prefix,
)
from kobo.apps.openrosa.libs.utils.logger_tools import http_open_rosa_error_handler
from kobo.apps.subsequences.models import SubmissionSupplement
from kpi.authentication import EnketoSessionAuthentication
from kpi.constants import (
    PERM_CHANGE_SUBMISSIONS,
    PERM_DELETE_SUBMISSIONS,
    PERM_VALIDATE_SUBMISSIONS,
    PERM_VIEW_SUBMISSIONS,
    SUBMISSION_FORMAT_TYPE_JSON,
    SUBMISSION_FORMAT_TYPE_XML,
)
from kpi.exceptions import (
    InvalidXFormException,
    MissingXFormException,
    ObjectDeploymentDoesNotExist,
)
from kpi.models import Asset
from kpi.paginators import DataPagination
from kpi.permissions import (
    AdvancedSubmissionPermission,
    DuplicateSubmissionPermission,
    EditLinkSubmissionPermission,
    SubmissionPermission,
    SubmissionValidationStatusPermission,
    ViewSubmissionPermission,
)
from kobo.apps.subsequences.exceptions import (
    InvalidAction,
    InvalidXPath,
    TranscriptionNotFound,
)
from kpi.renderers import SubmissionGeoJsonRenderer, SubmissionXMLRenderer
from kpi.schema_extensions.v2.data.serializers import (
    DataBulkDelete,
    DataBulkUpdate,
    DataBulkUpdateResponse,
    DataResponse,
    DataStatusesUpdate,
    DataSupplementPayload,
    DataSupplementResponse,
    DataValidationStatusesUpdatePayload,
    DataValidationStatusUpdatePayload,
    DataValidationStatusUpdateResponse,
    EnketoEditResponse,
    EnketoViewResponse,
)
from kpi.serializers.v2.data import DataBulkActionsValidator
from kpi.utils.log import logging
from kpi.utils.schema_extensions.markdown import read_md
from kpi.utils.schema_extensions.response import (
    open_api_200_ok_response,
    open_api_204_empty_response,
)
from kpi.utils.viewset_mixins import AssetNestedObjectViewsetMixin
from kpi.utils.xml import (
    fromstring_preserve_root_xmlns,
    get_or_create_element,
    xml_tostring,
)


@extend_schema(
    tags=['Data'],
    parameters=[
        OpenApiParameter(
            name='parent_lookup_asset',
            type=str,
            location=OpenApiParameter.PATH,
            required=True,
            description='Asset identifier',
        ),
    ],
)
@extend_schema_view(
    destroy=extend_schema(
        description=read_md('kpi', 'data/delete.md'),
        request=None,
        responses=open_api_204_empty_response(
            validate_payload=False, require_auth=False, raise_access_forbidden=False
        ),
        parameters=[
            OpenApiParameter(
                name='submission_id_or_root_uuid',
                type=str,
                location=OpenApiParameter.PATH,
                required=True,
                description='Submission identifier',
            ),
        ],
    ),
    duplicate=extend_schema(
        description=read_md('kpi', 'data/duplicate.md'),
        request={'application/json': DataBulkDelete},
        responses=open_api_200_ok_response(
            DataResponse,
            validate_payload=False,
            require_auth=False,
            raise_access_forbidden=False,
        ),
        parameters=[
            OpenApiParameter(
                name='submission_id_or_root_uuid',
                type=str,
                location=OpenApiParameter.PATH,
                required=True,
                description='Submission identifier',
            ),
        ],
    ),
    list=extend_schema(
        description=read_md('kpi', 'data/list.md'),
        request=None,
        responses=open_api_200_ok_response(
            DataResponse,
            validate_payload=False,
            require_auth=False,
            raise_access_forbidden=False,
        ),
    ),
    retrieve=extend_schema(
        description=read_md('kpi', 'data/retrieve.md'),
        request=None,
        responses=open_api_200_ok_response(
            DataResponse,
            validate_payload=False,
            require_auth=False,
            raise_access_forbidden=False,
        ),
        parameters=[
            OpenApiParameter(
                name='submission_id_or_root_uuid',
                type=str,
                location=OpenApiParameter.PATH,
                required=True,
                description='Submission identifier',
            ),
        ],
    ),
)
class DataViewSet(
    AssetNestedObjectViewsetMixin, NestedViewSetMixin, AuditLoggedViewSet
):
    """
    Viewset for managing the current user's data

    Available actions:
    - bulk                  → DELETE /api/v2/assets/
    - bulk                  → PATCH /api/v2/asset_usage/
    - delete                → DELETE /api/v2/asset_usage/{parent_lookup_asset}/data/{submission_id_or_root_uuid}/
    - duplicate             → POST /api/v2/asset_usage/{parent_lookup_asset}/data/duplicate/  # noqa
    - list                  → GET /api/v2/asset_usage/{parent_lookup_asset}/data/
    - retrieve              → GET /api/v2/asset_usage/{parent_lookup_asset}/data/{submission_id_or_root_uuid}/
    - validation_status     → GET /api/v2/asset_usage/{parent_lookup_asset}/data/{submission_id_or_root_uuid}/validation_status/  # noqa
    - validation_status     → DELETE /api/v2/asset_usage/{parent_lookup_asset}/data/{submission_id_or_root_uuid}/validation_status/  # noqa
    - validation_status     → PATCH /api/v2/asset_usage/{parent_lookup_asset}/data/{submission_id_or_root_uuid}/validation_status/  # noqa
    - validation_statuses   → DELETE /api/v2/asset_usage/{parent_lookup_asset}/data/{submission_id_or_root_uuid}/validation_statuses/  # noqa
    - validation_statuses   → PATCH /api/v2/asset_usage/{parent_lookup_asset}/data/{submission_id_or_root_uuid}/validation_statuses/  # noqa
    - enketo_edit           → GET /api/v2/assets/{parent_lookup_asset}/data/{submission_id_or_root_uuid}/edit/
    - enketo_edit           → GET /api/v2/assets/{parent_lookup_asset}/data/{submission_id_or_root_uuid}/enketo/edit/
    - enketo_edit           → GET /api/v2/assets/{parent_lookup_asset}/data/{submission_id_or_root_uuid}/enketo/redirect/edit/
    - enketo_view           → GET /api/v2/assets/{parent_lookup_asset}/data/{submission_id_or_root_uuid}/enketo/view/
    - enketo_view           → GET /api/v2/assets/{parent_lookup_asset}/data/{submission_id_or_root_uuid}/enketo/redirect/view/
    - supplement            → GET /api/v2/assets/{parent_lookup_asset}/data/{submission_id_or_root_uuid}/supplement/
    - supplement            → PATCH /api/v2/assets/{parent_lookup_asset}/data/{submission_id_or_root_uuid}/supplement/

    Documentation:
    - docs/api/v2/data/bulk_delete.md
    - docs/api/v2/data/bulk_update.md
    - docs/api/v2/data/delete.md
    - docs/api/v2/data/duplicate.md
    - docs/api/v2/data/list.md
    - docs/api/v2/data/retrieve.md
    - docs/api/v2/data/validation_status_delete.md
    - docs/api/v2/data/validation_status_retrieve.md
    - docs/api/v2/data/validation_status_update.md
    - docs/api/v2/data/validation_statuses_delete.md
    - docs/api/v2/data/validation_statuses_update.md
    - docs/api/v2/data/enketo_view.md
    - docs/api/v2/data/enketo_edit.md
    - docs/api/v2/data/supplement_retrieve.md
    - docs/api/v2/data/supplement_update.md
    """

    parent_model = Asset
    renderer_classes = (
        renderers.JSONRenderer,
        SubmissionGeoJsonRenderer,
        SubmissionXMLRenderer,
    )
    permission_classes = (SubmissionPermission,)
    pagination_class = DataPagination
    log_type = AuditType.PROJECT_HISTORY
    logged_fields = []
    lookup_field = 'submission_id_or_root_uuid'

    @extend_schema(
        methods=['PATCH'],
        description=read_md('kpi', 'data/bulk_update.md'),
        request={'application/json': DataBulkUpdate},
        responses=open_api_200_ok_response(
            DataBulkUpdateResponse,
            validate_payload=False,
            require_auth=False,
            raise_access_forbidden=False,
        ),
    )
    @extend_schema(
        methods=['DELETE'],
        description=read_md('kpi', 'data/bulk_delete.md'),
        request={'application/json': DataBulkDelete},
        responses=open_api_200_ok_response(
            validate_payload=False, require_auth=False, raise_access_forbidden=False
        ),
    )
    @action(
        detail=False,
        methods=['PATCH', 'DELETE'],
        renderer_classes=[renderers.JSONRenderer],
    )
    def bulk(self, request, *args, **kwargs):
        if request.method == 'DELETE':
            response = self._bulk_delete(request)
        elif request.method == 'PATCH':
            response = self._bulk_update(request)

        return Response(**response)

    def destroy(self, request, submission_id_or_root_uuid: int, *args, **kwargs):
        deployment = self._get_deployment()
        # Coerce to int because the back-end only finds matches with the same type
        submission_id = positive_int(submission_id_or_root_uuid)

        if deployment.delete_submission(submission_id, user=request.user):
            response = {
                'content_type': 'application/json',
                'status': status.HTTP_204_NO_CONTENT,
            }
        else:
            response = {
                'data': {'detail': 'Submission not found'},
                'content_type': 'application/json',
                'status': status.HTTP_404_NOT_FOUND,
            }
        return Response(**response)

    @action(
        detail=True,
        methods=['POST'],
        permission_classes=[DuplicateSubmissionPermission],
        renderer_classes=[renderers.JSONRenderer],
    )
    def duplicate(self, request, submission_id_or_root_uuid: int, *args, **kwargs):
        """
        Creates a duplicate of the submission with a given `submission_id_or_root_uuid`
        """
        deployment = self._get_deployment()
        # Coerce to int because the back-end only finds matches with the same type
        submission_id = positive_int(submission_id_or_root_uuid)
        original_submission = deployment.get_submission(
            submission_id=submission_id, user=request.user, fields=['_id', '_uuid']
        )

        with http_open_rosa_error_handler(
            lambda: deployment.duplicate_submission(
                submission_id=submission_id, request=request
            ),
            request,
        ) as handler:
            if handler.http_error_response:
                response = {
                    'data': handler.error,
                    'content_type': 'application/json',
                    'status': handler.status_code,
                }
            else:
                duplicate_submission = handler.func_return
                deployment.copy_submission_extras(
                    original_submission['_uuid'], duplicate_submission['_uuid']
                )
                response = {
                    'data': duplicate_submission,
                    'content_type': 'application/json',
                    'status': status.HTTP_201_CREATED,
                }
            return Response(**response)

    @extend_schema(
        description=read_md('kpi', 'data/enketo_edit.md'),
        responses=open_api_200_ok_response(
            EnketoEditResponse,
            require_auth=False,
            validate_payload=False,
        ),
        parameters=[
            OpenApiParameter(
                name='submission_id_or_root_uuid',
                type=str,
                location=OpenApiParameter.PATH,
                required=True,
                description='Submission identifier',
            ),
        ],
    )
    @action(
        detail=True,
        methods=['GET'],
        permission_classes=[EditLinkSubmissionPermission],
        url_path='enketo/edit',
        renderer_classes=[renderers.JSONRenderer],
    )
    def enketo_edit(self, request, submission_id_or_root_uuid: int, *args, **kwargs):
        submission_id = positive_int(submission_id_or_root_uuid)
        enketo_response = self._get_enketo_link(request, submission_id, 'edit')
        if enketo_response.status_code in (
            status.HTTP_201_CREATED, status.HTTP_200_OK
        ):
            # See https://github.com/enketo/enketo-express/issues/187
            EnketoSessionAuthentication.prepare_response_with_csrf_cookie(
                request, enketo_response
            )
        return self._handle_enketo_redirect(request, enketo_response, *args, **kwargs)

    @extend_schema(
        description=read_md('kpi', 'data/enketo_view.md'),
        responses=open_api_200_ok_response(
            EnketoViewResponse,
            require_auth=False,
            validate_payload=False,
        ),
        parameters=[
            OpenApiParameter(
                name='submission_id_or_root_uuid',
                type=str,
                location=OpenApiParameter.PATH,
                required=True,
                description='Submission `id` or `rootUuid`',
            ),
        ],
    )
    @action(
        detail=True,
        methods=['GET'],
        permission_classes=[ViewSubmissionPermission],
        url_path='enketo/view',
        renderer_classes=[renderers.JSONRenderer],
    )
    def enketo_view(self, request, submission_id_or_root_uuid: int, *args, **kwargs):
        submission_id = positive_int(submission_id_or_root_uuid)
        enketo_response = self._get_enketo_link(request, submission_id, 'view')
        return self._handle_enketo_redirect(request, enketo_response, *args, **kwargs)

    def get_queryset(self):
        # This method is needed when pagination is activated and renderer is
        # `BrowsableAPIRenderer`. Because data comes from Mongo, `list()` and
        # `retrieve()` don't need Django Queryset, we only need return `None`.
        return None

    def get_renderers(self):
        if self.action == 'destroy':
            return [
                renderers.JSONRenderer(),
            ]
        return super().get_renderers()

    def list(self, request, *args, **kwargs):
        format_type = kwargs.get('format', request.GET.get('format', 'json'))
        deployment = self._get_deployment()
        filters = self._filter_mongo_query(request)

        if format_type == 'geojson':
            # For GeoJSON, get the submissions as JSON and let
            # `SubmissionGeoJsonRenderer` handle the rest
            return Response(
                deployment.get_submissions(
                    user=request.user,
                    format_type=SUBMISSION_FORMAT_TYPE_JSON,
                    request=request,
                    **filters
                )
            )

        try:
            submissions = deployment.get_submissions(
                request.user, format_type=format_type, request=request, **filters
            )
        except OperationFailure as err:
            message = str(err)
            # Don't show just any raw exception message out of fear of data leaking
            if message == '$all needs an array':
                raise serializers.ValidationError(message)
            logging.warning(message, exc_info=True)
            raise serializers.ValidationError('Unsupported query')
        # Create a dummy list to let the Paginator do all the calculation
        # for pagination because it does not need the list of real objects.
        # It avoids retrieving all the objects from MongoDB
        dummy_submissions_list = [None] * deployment.current_submission_count
        page = self.paginate_queryset(dummy_submissions_list)
        if page is not None:
            return self.get_paginated_response(submissions)

        return Response(list(submissions))

    def retrieve(
        self, request, submission_id_or_root_uuid: Union[int, str], *args, **kwargs
    ):
        """
        Retrieve a submission by its primary key or its UUID.

        Warning when using the UUID. Submissions can have the same uuid because
        there is no unique constraint on this field. The first occurrence
        will be returned.
        """
        format_type = kwargs.get('format', request.GET.get('format', 'json'))
        deployment = self._get_deployment()
        params = {
            'user': request.user,
            'format_type': format_type,
            'request': request,
        }
        filters = self._filter_mongo_query(request)

        try:
            submission_id_or_root_uuid = positive_int(submission_id_or_root_uuid)
        except ValueError:
            if not re.match(
                r'[a-z\d]{8}-([a-z\d]{4}-){3}[a-z\d]{12}', submission_id_or_root_uuid
            ):
                raise Http404

            try:
                query = json.loads(filters.pop('query', '{}'))
            except json.JSONDecodeError:
                raise serializers.ValidationError(
                    {'query': t('Value must be valid JSON.')}
                )
            query['_uuid'] = submission_id_or_root_uuid
            filters['query'] = query
        else:
            params['submission_ids'] = [submission_id_or_root_uuid]

        # Join all parameters to be passed to `deployment.get_submissions()`
        params.update(filters)

        submissions = deployment.get_submissions(**params)
        if not submissions:
            raise Http404

        submission = list(submissions)[0]
        return Response(submission)

    @extend_schema(
        methods=['GET'],
        description=read_md('kpi', 'data/supplement_retrieve.md'),
        responses=open_api_200_ok_response(DataSupplementResponse),  # TODO CHANGEME
        parameters=[
            OpenApiParameter(
                name='submission_id_or_root_uuid',
                type=str,
                location=OpenApiParameter.PATH,
                required=True,
                description='Submission identifier',
            ),
        ],
    )
    @extend_schema(
        methods=['PATCH'],
        description=read_md('kpi', 'data/supplement_update.md'),
        request={'application/json': DataSupplementPayload},
        responses=open_api_200_ok_response(DataSupplementResponse),
        parameters=[
            OpenApiParameter(
                name='submission_id_or_root_uuid',
                type=str,
                location=OpenApiParameter.PATH,
                required=True,
                description='Submission identifier',
            ),
        ],
    )
    @action(
        detail=True,
        methods=['GET', 'PATCH'],
        renderer_classes=[renderers.JSONRenderer],
        permission_classes=[AdvancedSubmissionPermission],
    )
    def supplement(self, request, submission_id_or_root_uuid: str, *args, **kwargs):

        # make it clear, a root uuid is expected here
        submission_root_uuid = submission_id_or_root_uuid

        deployment = self._get_deployment()
        try:
            submission = list(
                deployment.get_submissions(
                    user=request.user,
                    query={'meta/rootUuid': add_uuid_prefix(submission_root_uuid)},
                )
            )[0]
        except IndexError:
            raise Http404

        submission_root_uuid = submission[deployment.SUBMISSION_ROOT_UUID_XPATH]

        if request.method == 'GET':
            return Response(
                SubmissionSupplement.retrieve_data(self.asset, submission_root_uuid)
            )

        post_data = request.data

        try:
            supplemental_data = SubmissionSupplement.revise_data(
                self.asset, submission, post_data
            )
        except InvalidAction:
            raise serializers.ValidationError({'detail': 'Invalid action'})
        except InvalidXPath:
            raise serializers.ValidationError({'detail': 'Invalid question name'})
        except jsonschema.exceptions.ValidationError:
            raise serializers.ValidationError({'detail': 'Invalid payload'})
        except TranscriptionNotFound:
            raise serializers.ValidationError(
                {'detail': 'Cannot translate without transcription'}
            )

        return Response(supplemental_data)

    @extend_schema(
        methods=['PATCH'],
        description=read_md('kpi', 'data/validation_status_update.md'),
        request={'application/json': DataValidationStatusUpdatePayload},
        responses=open_api_200_ok_response(
            DataValidationStatusUpdateResponse,
            validate_payload=False,
            require_auth=False,
            raise_access_forbidden=False,
        ),
        parameters=[
            OpenApiParameter(
                name='submission_id_or_root_uuid',
                type=str,
                location=OpenApiParameter.PATH,
                required=True,
                description='Submission identifier',
            ),
        ],
    )
    @extend_schema(
        methods=['DELETE'],
        description=read_md('kpi', 'data/validation_status_delete.md'),
        request=None,
        responses=open_api_204_empty_response(
            validate_payload=False, require_auth=False, raise_access_forbidden=False
        ),
        parameters=[
            OpenApiParameter(
                name='submission_id_or_root_uuid',
                type=str,
                location=OpenApiParameter.PATH,
                required=True,
                description='Submission identifier',
            ),
        ],
    )
    @extend_schema(
        methods=['GET'],
        description=read_md('kpi', 'data/validation_status_retrieve.md'),
        request=None,
        responses=open_api_200_ok_response(
            DataValidationStatusUpdateResponse,
            validate_payload=False,
            require_auth=False,
            raise_access_forbidden=False,
        ),
        parameters=[
            OpenApiParameter(
                name='submission_id_or_root_uuid',
                type=str,
                location=OpenApiParameter.PATH,
                required=True,
                description='Submission identifier',
            ),
        ],
    )
    @action(
        detail=True,
        methods=['GET', 'PATCH', 'DELETE'],
        permission_classes=[SubmissionValidationStatusPermission],
<<<<<<< HEAD
    )
    def validation_status(
        self, request, submission_id_or_root_uuid: int, *args, **kwargs
    ):
=======
        renderer_classes=[renderers.JSONRenderer],
    )
    def validation_status(self, request, pk, *args, **kwargs):
>>>>>>> 853ae862
        deployment = self._get_deployment()
        # Coerce to int because the back-end only finds matches with the same type
        submission_id = positive_int(submission_id_or_root_uuid)
        if request.method == 'GET':
            json_response = deployment.get_validation_status(
                submission_id=submission_id,
                user=request.user,
            )
        else:
            json_response = deployment.set_validation_status(
                submission_id=submission_id,
                user=request.user,
                data=request.data,
                method=request.method,
            )

        return Response(**json_response)

    @extend_schema(
        methods=['DELETE'],
        description=read_md('kpi', 'data/validation_statuses_delete.md'),
        request=None,
        responses=open_api_204_empty_response(
            validate_payload=False, require_auth=False, raise_access_forbidden=False
        ),
    )
    @extend_schema(
        methods=['PATCH'],
        description=read_md('kpi', 'data/validation_statuses_update.md'),
        request={'application/json': DataValidationStatusesUpdatePayload},
        responses=open_api_200_ok_response(
            DataStatusesUpdate,
            validate_payload=False,
            require_auth=False,
            raise_access_forbidden=False,
        ),
    )
    @action(
        detail=False,
        methods=['PATCH', 'DELETE'],
        permission_classes=[SubmissionValidationStatusPermission],
        renderer_classes=[renderers.JSONRenderer],
    )
    def validation_statuses(self, request, *args, **kwargs):
        deployment = self._get_deployment()
        bulk_actions_validator = DataBulkActionsValidator(
            data=request.data,
            context=self.get_serializer_context(),
            perm=PERM_VALIDATE_SUBMISSIONS
        )
        bulk_actions_validator.is_valid(raise_exception=True)
        json_response = deployment.set_validation_statuses(
            request.user, bulk_actions_validator.data)

        return Response(**json_response)

    def _bulk_delete(self, request: Request) -> dict:
        deployment = self._get_deployment()
        serializer_params = {
            'data': request.data,
            'context': self.get_serializer_context(),
            'perm': PERM_DELETE_SUBMISSIONS,
        }
        bulk_actions_validator = DataBulkActionsValidator(**serializer_params)
        bulk_actions_validator.is_valid(raise_exception=True)

        # Prepare audit logs
        data = copy.deepcopy(bulk_actions_validator.data)
        # Retrieve all submissions matching `submission_ids` or `query`.

        submissions = deployment.get_submissions(
            user=request.user,
            submission_ids=data['submission_ids'],
            query=data['query'],
            fields=['_id', '_uuid', '_submitted_by', 'meta/rootUuid'],
        )

        # Prepare logs before deleting all submissions.
        request._request.instances = {
            sub['_id']: SubmissionUpdate(
                id=sub['_id'],
                username=sub['_submitted_by'],
                action='delete',
                root_uuid=sub['meta/rootUuid'],
            )
            for sub in submissions
        }

        try:
            deleted = deployment.delete_submissions(
                bulk_actions_validator.data, request.user, request=request
            )
        except (MissingXFormException, InvalidXFormException):
            return {
                'data': {'detail': 'Could not delete submissions'},
                'content_type': 'application/json',
                'status': status.HTTP_400_BAD_REQUEST,
            }

        return {
            'data': {'detail': f'{deleted} submissions have been deleted'},
            'content_type': 'application/json',
            'status': status.HTTP_200_OK,
        }

    def _bulk_update(self, request: Request) -> dict:
        deployment = self._get_deployment()
        serializer_params = {
            'data': request.data,
            'context': self.get_serializer_context(),
            'perm': PERM_CHANGE_SUBMISSIONS,
        }
        bulk_actions_validator = DataBulkActionsValidator(**serializer_params)
        bulk_actions_validator.is_valid(raise_exception=True)

        try:
            return deployment.bulk_update_submissions(
                bulk_actions_validator.data, request.user, request=request
            )
        except (MissingXFormException, InvalidXFormException):
            return {
                'data': {'detail': 'Could not updated submissions'},
                'content_type': 'application/json',
                'status': status.HTTP_400_BAD_REQUEST,
            }

    def _filter_mongo_query(self, request):
        """
        Build filters to pass to Mongo query.
        Acts like Django `filter_backends`

        :param request:
        :return: dict
        """
        filters = {}

        if request.method == 'GET':
            filters = request.GET.dict()

        # Remove `format` from filters. No need to use it
        filters.pop('format', None)
        # Do not allow requests to retrieve more than `SUBMISSION_LIST_LIMIT`
        # submissions at one time
        limit = filters.get('limit', settings.SUBMISSION_LIST_LIMIT)
        try:
            filters['limit'] = positive_int(
                limit, strict=True, cutoff=settings.SUBMISSION_LIST_LIMIT
            )
        except ValueError:
            raise serializers.ValidationError(
                {'limit': t('A positive integer is required')}
            )

        return filters

    def _get_deployment(self):
        """
        Returns the deployment for the asset specified by the request
        """
        if not self.asset.has_deployment:
            raise ObjectDeploymentDoesNotExist(
                t('The specified asset has not been deployed')
            )

        return self.asset.deployment

    def _get_enketo_link(
        self, request: Request, submission_id: int, action_: str
    ) -> Response:

        deployment = self._get_deployment()
        user = request.user

        if action_ == 'edit':
            enketo_endpoint = settings.ENKETO_EDIT_INSTANCE_ENDPOINT
            partial_perm = PERM_CHANGE_SUBMISSIONS
        elif action_ == 'view':
            enketo_endpoint = settings.ENKETO_VIEW_INSTANCE_ENDPOINT
            partial_perm = PERM_VIEW_SUBMISSIONS

        # User's permissions are validated by the permission class. This extra step
        # is needed to validate at a row level for users with partial permissions.
        # A `PermissionDenied` error will be raised if it is not the case.
        # `validate_access_with_partial_perms()` is called no matter what are the
        # user's permissions. The first check inside the method is the user's
        # permissions. `submission_ids` should be equal to `None` if user has
        # regular permissions.
        deployment.validate_access_with_partial_perms(
            user=user,
            perm=partial_perm,
            submission_ids=[submission_id],
        )

        # The XML version is needed for Enketo
        submission_xml = deployment.get_submission(
            submission_id, user, SUBMISSION_FORMAT_TYPE_XML
        )
        if isinstance(submission_xml, str):
            # Workaround for "Unicode strings with encoding declaration are not
            # supported. Please use bytes input or XML fragments without
            # declaration."
            # TODO: handle this in a unified way instead of haphazardly. See,
            # e.g., `kpi.utils.xml.strip_nodes()`
            submission_xml = submission_xml.encode()
        submission_xml_root = fromstring_preserve_root_xmlns(submission_xml)
        # The JSON version is needed to detect its version
        submission_json = deployment.get_submission(
            submission_id, user, request=request
        )

        # Add mandatory XML elements if they are missing from the original
        # submission. They could be overwritten unconditionally, but be
        # conservative for now and don't modify anything unless they're missing
        # entirely
        el = get_or_create_element(
            submission_xml_root, deployment.FORM_UUID_XPATH
        )
        if not el or not el.text.strip():
            form_uuid = deployment.backend_response['uuid']
            el.text = form_uuid

        el = get_or_create_element(
            submission_xml_root, deployment.SUBMISSION_CURRENT_UUID_XPATH
        )
        if not el or not el.text.strip():
            el.text = 'uuid:' + submission_json['_uuid']

        # Do not use version_uid from the submission until UI gives users the
        # possibility to choose which version they want to use

        # # TODO: un-nest `_infer_version_id()` from `build_formpack()` and move
        # # it into some utility file
        # _, submissions_stream = build_formpack(
        #     self.asset,
        #     submission_stream=[submission_json],
        #     use_all_form_versions=True
        # )
        # version_uid = list(submissions_stream)[0][INFERRED_VERSION_ID_KEY]

        # Let's use the latest **deployed** version uid temporarily
        version_uid = self.asset.latest_deployed_version.uid

        # Retrieve the XML root node name from the submission. The instance's
        # root node name specified in the form XML (i.e. the first child of
        # `<instance>`) must match the root node name of the submission XML,
        # otherwise Enketo will refuse to open the submission.
        xml_root_node_name = submission_xml_root.tag

        # This will raise `AssetVersion.DoesNotExist` if the inferred version
        # of the submission disappears between the call to `build_formpack()`
        # and here, but allow a 500 error in that case because there's nothing
        # the client can do about it
        snapshot = self.asset.snapshot(
            regenerate=True,
            root_node_name=xml_root_node_name,
            version_uid=version_uid,
            submission_uuid=remove_uuid_prefix(submission_json['meta/rootUuid']),
        )

        data = {
            'server_url': reverse(
                viewname='assetsnapshot-detail',
                kwargs={'uid': snapshot.uid},
                request=request,
            ),
            'instance': xml_tostring(submission_xml_root),
            'instance_id': submission_json['_uuid'],
            'form_id': snapshot.uid,
            'return_url': 'false'  # String to be parsed by EE as a boolean
        }

        # Add attachments if any.
        attachments = deployment.get_attachment_objects_from_dict(submission_json)
        for attachment in attachments:
            key_ = f'instance_attachments[{attachment.media_file_basename}]'
            data[key_] = reverse(
                'attachment-detail',
                args=(self.asset.uid, submission_id, attachment.uid),
                request=request,
            )

        response = requests.post(
            f'{settings.ENKETO_URL}/{enketo_endpoint}',
            # bare tuple implies basic auth
            auth=(settings.ENKETO_API_KEY, ''),
            data=data
        )
        if response.status_code != status.HTTP_201_CREATED:
            # Some Enketo errors are useful to the client. Attempt to pass them
            # along if possible
            try:
                parsed_resp = response.json()
            except ValueError:
                parsed_resp = None
            if parsed_resp and 'message' in parsed_resp:
                message = parsed_resp['message']
            else:
                message = response.reason
            return Response(
                # This doesn't seem worth translating
                {'detail': 'Enketo error: ' + message},
                status=response.status_code,
            )

        json_response = response.json()
        enketo_url = json_response.get(f'{action_}_url')

        return Response(
            {
                'url': enketo_url,
                'version_uid': version_uid,
            }
        )

    def _handle_enketo_redirect(self, request, enketo_response, *args, **kwargs):
        if request.path.strip('/').split('/')[-2] == 'redirect':
            try:
                enketo_url = enketo_response.data['url']
            except KeyError:
                pass
            else:
                return HttpResponseRedirect(enketo_url)
        return enketo_response<|MERGE_RESOLUTION|>--- conflicted
+++ resolved
@@ -613,16 +613,11 @@
         detail=True,
         methods=['GET', 'PATCH', 'DELETE'],
         permission_classes=[SubmissionValidationStatusPermission],
-<<<<<<< HEAD
+        renderer_classes=[renderers.JSONRenderer],
     )
     def validation_status(
         self, request, submission_id_or_root_uuid: int, *args, **kwargs
     ):
-=======
-        renderer_classes=[renderers.JSONRenderer],
-    )
-    def validation_status(self, request, pk, *args, **kwargs):
->>>>>>> 853ae862
         deployment = self._get_deployment()
         # Coerce to int because the back-end only finds matches with the same type
         submission_id = positive_int(submission_id_or_root_uuid)
