# coding: utf-8
import json

from django.conf import settings
from django.http import Http404
from django.utils.translation import ugettext_lazy as _
from rest_framework import (
    renderers,
    serializers,
    status,
    viewsets,
)
from rest_framework.decorators import action
from rest_framework.pagination import _positive_int as positive_int
from rest_framework.response import Response
from rest_framework_extensions.mixins import NestedViewSetMixin

from kpi.constants import (
    INSTANCE_FORMAT_TYPE_JSON,
    PERM_CHANGE_SUBMISSIONS,
    PERM_DELETE_SUBMISSIONS,
    PERM_VALIDATE_SUBMISSIONS,
)
from kpi.exceptions import ObjectDeploymentDoesNotExist
from kpi.models import Asset
from kpi.paginators import DataPagination
from kpi.permissions import (
    DuplicateSubmissionPermission,
    EditSubmissionPermission,
    SubmissionPermission,
    SubmissionValidationStatusPermission,
)
from kpi.renderers import SubmissionGeoJsonRenderer, SubmissionXMLRenderer
from kpi.utils.viewset_mixins import AssetNestedObjectViewsetMixin
from kpi.serializers.v2.data import DataBulkActionsValidator


class DataViewSet(AssetNestedObjectViewsetMixin, NestedViewSetMixin,
                  viewsets.GenericViewSet):
    """
    ## List of submissions for a specific asset

    <pre class="prettyprint">
    <b>GET</b> /api/v2/assets/<code>{asset_uid}</code>/data/
    </pre>

    By default, JSON format is used, but XML and GeoJSON are also available:

    <pre class="prettyprint">
    <b>GET</b> /api/v2/assets/<code>{asset_uid}</code>/data.xml
    <b>GET</b> /api/v2/assets/<code>{asset_uid}</code>/data.geojson
    <b>GET</b> /api/v2/assets/<code>{asset_uid}</code>/data.json
    </pre>

    or

    <pre class="prettyprint">
    <b>GET</b> /api/v2/assets/<code>{asset_uid}</code>/data/?format=xml
    <b>GET</b> /api/v2/assets/<code>{asset_uid}</code>/data/?format=geojson
    <b>GET</b> /api/v2/assets/<code>{asset_uid}</code>/data/?format=json
    </pre>

    > Example
    >
    >       curl -X GET https://[kpi]/api/v2/assets/aSAvYreNzVEkrWg5Gdcvg/data/

    ## Pagination
    Two parameters can be used to control pagination.

    * `start`: Index (zero-based) from which the results start
    * `limit`: Number of results per page <span class='label label-warning'>Maximum results per page is **30000**</span>

    > Example: The first ten results
    >
    >       curl -X GET https://[kpi]/api/v2/assets/aSAvYreNzVEkrWg5Gdcvg/data/?start=0&limit=10

    ## Query submitted data
    Provides a list of submitted data for a specific form. Use `query`
    parameter to apply form data specific, see
    <a href="http://docs.mongodb.org/manual/reference/operator/query/">
    http://docs.mongodb.org/manual/reference/operator/query/</a>.

    For more details see
    <a href="https://github.com/SEL-Columbia/formhub/wiki/Formhub-Access-Points-(API)#api-parameters">API Parameters</a>.
    <span class='label label-warning'>API parameter `count` is not implemented</span>


    <pre class="prettyprint">
    <b>GET</b> /api/v2/assets/<code>{asset_uid}</code>/data/?query={"field":"value"}</b>
    <b>GET</b> /api/v2/assets/<code>{asset_uid}</code>/data/?query={"field":{"op": "value"}}"</b>
    </pre>
    > Example
    >
    >       curl -X GET 'https://[kpi]/api/v2/assets/aSAvYreNzVEkrWg5Gdcvg/data/?query={"__version__": "vWvkKzNE8xCtfApJvabfjG"}'
    >       curl -X GET 'https://[kpi]/api/v2/assets/aSAvYreNzVEkrWg5Gdcvg/data/?query={"_submission_time": {"$gt": "2019-09-01T01:02:03"}}'

    ## About the GeoJSON format

    Requesting the `geojson` format returns a `FeatureCollection` where each
    submission is a `Feature`. If your form has multiple geographic questions,
    use the `geo_question_name` query parameter to determine which question's
    responses populate the `geometry` for each `Feature`; otherwise, the first
    geographic question is used.  All question/response pairs are included in
    the `properties` of each `Feature`, but _repeating groups are omitted_.

    Question types are mapped to GeoJSON geometry types as follows:

    * `geopoint` to `Point`;
    * `geotrace` to `LineString`;
    * `geoshape` to `Polygon`.

    ## CRUD

    * `uid` - is the unique identifier of a specific asset
    * `id` - is the unique identifier of a specific submission

    **It is not allowed to create submissions with `kpi`'s API as this is handled by `kobocat`'s `/submissions` endpoint**

    Retrieves a specific submission
    <pre class="prettyprint">
    <b>GET</b> /api/v2/assets/<code>{uid}</code>/data/<code>{id}</code>/
    </pre>

    It is also possible to specify the format.

    <pre class="prettyprint">
    <b>GET</b> /api/v2/assets/<code>{uid}</code>/data/<code>{id}</code>.xml
    <b>GET</b> /api/v2/assets/<code>{uid}</code>/data/<code>{id}</code>.json
    </pre>

    or

    <pre class="prettyprint">
    <b>GET</b> /api/v2/assets/<code>{asset_uid}</code>/data/<code>{id}</code>/?format=xml
    <b>GET</b> /api/v2/assets/<code>{asset_uid}</code>/data/<code>{id}</code>/?format=json
    </pre>

    > Example
    >
    >       curl -X GET https://[kpi]/api/v2/assets/aSAvYreNzVEkrWg5Gdcvg/data/234/

    Deletes current submission
    <pre class="prettyprint">
    <b>DELETE</b> /api/v2/assets/<code>{uid}</code>/data/<code>{id}</code>/
    </pre>


    > Example
    >
    >       curl -X DELETE https://[kpi]/api/v2/assets/aSAvYreNzVEkrWg5Gdcvg/data/234/


    Update current submission

    _It is not possible to update a submission directly with `kpi`'s API as this is handled by `kobocat`'s `/submissions` endpoint. 
    Instead, it returns the URL where the instance can be opened in Enketo for editing in the UI._

    <pre class="prettyprint">
    <b>GET</b> /api/v2/assets/<code>{uid}</code>/data/<code>{id}</code>/edit/?return_url=false
    </pre>

    > Example
    >
    >       curl -X GET https://[kpi]/api/v2/assets/aSAvYreNzVEkrWg5Gdcvg/data/234/edit/?return_url=false


    ### Duplicate submission

    Duplicates the data of a submission
    <pre class="prettyprint">
    <b>POST</b> /api/v2/assets/<code>{uid}</code>/data/<code>{id}</code>/duplicate/
    </pre>

    > Example
    >
    >       curl -X POST https://[kpi]/api/v2/assets/aSAvYreNzVEkrWg5Gdcvg/data/234/duplicate/


    ### Validation statuses

    Retrieves the validation status of a submission.
    <pre class="prettyprint">
    <b>GET</b> /api/v2/assets/<code>{uid}</code>/data/<code>{id}</code>/validation_status/
    </pre>

    > Example
    >
    >       curl -X GET https://[kpi]/api/v2/assets/aSAvYreNzVEkrWg5Gdcvg/data/234/validation_status/

    Update the validation of a submission
    <pre class="prettyprint">
    <b>PATCH</b> /api/v2/assets/<code>{uid}</code>/data/<code>{id}</code>/validation_status/
    </pre>

    > Example
    >
    >       curl -X PATCH https://[kpi]/api/v2/assets/aSAvYreNzVEkrWg5Gdcvg/data/234/validation_status/

    > **Payload**
    >
    >        {
    >           "validation_status.uid": <validation_status>
    >        }

    where `<validation_status>` is a string and can be one of these values:

    * `validation_status_approved`
    * `validation_status_not_approved`
    * `validation_status_on_hold`

    Bulk update
    <pre class="prettyprint">
    <b>PATCH</b> /api/v2/assets/<code>{uid}</code>/data/validation_statuses/
    </pre>

    > Example
    >
    >       curl -X PATCH https://[kpi]/api/v2/assets/aSAvYreNzVEkrWg5Gdcvg/data/validation_statuses/

    > **Payload**
    >
    >        {
    >           "submission_ids": [{integer}],
    >           "validation_status.uid": <validation_status>
    >        }


    ### Bulk updating of submissions

    <pre class="prettyprint">
    <b>PATCH</b> /api/v2/assets/<code>{uid}</code>/data/bulk/
    </pre>

    > Example
    >
    >       curl -X PATCH https://[kpi]/api/v2/assets/aSAvYreNzVEkrWg5Gdcvg/data/bulk/

    > **Payload**
    >
    >        {
    >           "submission_ids": [{integer}],
    >           "data": {
    >               <field_to_update_1>: <value_1>,
    >               <field_to_update_2>: <value_2>,
    >               <field_to_update_n>: <value_n>
    >           }
    >        }

    where `<field_to_update_n>` is a string and should be an existing XML field value of the submissions.
    If `<field_to_update_n>` is part of a group or nested group, the field must follow the group hierarchy
    structure, i.e.:

    If the field is within a group called `group_1`, the field name is `question_1` and the new value is `new value`,
    the payload should contain an item with the following structure:

    <pre class="prettyprint">
    "group_1/question_1": "new value"
    </pre>

    Similarly, if there are `N` nested groups, the structure will be:

    <pre class="prettyprint">
    "group_1/sub_group_1/.../sub_group_n/question_1": "new value"
    </pre>


    ### CURRENT ENDPOINT
    """

    parent_model = Asset
    renderer_classes = (renderers.BrowsableAPIRenderer,
                        renderers.JSONRenderer,
                        SubmissionGeoJsonRenderer,
                        SubmissionXMLRenderer,
                        )
    permission_classes = (SubmissionPermission,)
    pagination_class = DataPagination

    def _get_deployment(self):
        """
        Returns the deployment for the asset specified by the request
        """
        if not self.asset.has_deployment:
            raise ObjectDeploymentDoesNotExist(
                _('The specified asset has not been deployed')
            )

        return self.asset.deployment

    @action(detail=False, methods=['PATCH', 'DELETE'],
            renderer_classes=[renderers.JSONRenderer])
    def bulk(self, request, *args, **kwargs):
        deployment = self._get_deployment()
        kwargs = {
            "data": request.data,
            "context": self.get_serializer_context(),
        }
        if request.method == 'DELETE':
            action_ = deployment.delete_submissions
            kwargs['perm'] = PERM_DELETE_SUBMISSIONS
        elif request.method == 'PATCH':
<<<<<<< HEAD
            json_response = deployment.bulk_update_submissions(
                dict(request.data), request.user
            )
=======
            action_ = deployment.bulk_update_submissions
            kwargs['perm'] = PERM_CHANGE_SUBMISSIONS

        bulk_actions_validator = DataBulkActionsValidator(**kwargs)
        bulk_actions_validator.is_valid(raise_exception=True)
        json_response = action_(bulk_actions_validator.data, request.user)

>>>>>>> 3115-allowed-write-actions-with-partial-perm
        return Response(**json_response)

    def destroy(self, request, *args, **kwargs):
        deployment = self._get_deployment()
        pk = kwargs.get('pk')
        json_response = deployment.delete_submission(pk, user=request.user)
        return Response(**json_response)

    @action(detail=True, methods=['GET'],
            renderer_classes=[renderers.JSONRenderer],
            permission_classes=[EditSubmissionPermission])
    def edit(self, request, pk, *args, **kwargs):
        deployment = self._get_deployment()
        json_response = deployment.get_submission_edit_url(
            pk, user=request.user, params=request.GET
        )
        return Response(**json_response)

    def get_queryset(self):
        # This method is needed when pagination is activated and renderer is
        # `BrowsableAPIRenderer`. Because data comes from Mongo, `list()` and
        # `retrieve()` don't need Django Queryset, we only need return `None`.
        return None

    def list(self, request, *args, **kwargs):
        format_type = kwargs.get('format', request.GET.get('format', 'json'))
        deployment = self._get_deployment()
        filters = self._filter_mongo_query(request)

        if format_type == 'geojson':
            # For GeoJSON, get the submissions as JSON and let
            # `SubmissionGeoJsonRenderer` handle the rest
            return Response(
                deployment.get_submissions(
                    user=request.user,
                    format_type=INSTANCE_FORMAT_TYPE_JSON,
                    **filters
                )
            )

        submissions = deployment.get_submissions(request.user,
                                                 format_type=format_type,
                                                 **filters)
        # Create a dummy list to let the Paginator do all the calculation
        # for pagination because it does not need the list of real objects.
        # It avoids retrieving all the objects from MongoDB
        dummy_submissions_list = [None] * deployment.current_submissions_count
        page = self.paginate_queryset(dummy_submissions_list)
        if page is not None:
            return self.get_paginated_response(submissions)

        return Response(list(submissions))

    def retrieve(self, request, pk, *args, **kwargs):
        format_type = kwargs.get('format', request.GET.get('format', 'json'))
        deployment = self._get_deployment()
        filters = self._filter_mongo_query(request)
        try:
            submission = deployment.get_submission(
                positive_int(pk),
                user=request.user,
                format_type=format_type,
                **filters,
            )
        except ValueError:
            raise Http404
        else:
            if not submission:
                raise Http404
        return Response(submission)

    @action(detail=True, methods=['POST'],
            renderer_classes=[renderers.JSONRenderer],
            permission_classes=[DuplicateSubmissionPermission])
    def duplicate(self, request, pk, *args, **kwargs):
        """
        Creates a duplicate of the submission with a given `pk`
        """
        deployment = self._get_deployment()
        duplicate_response = deployment.duplicate_submission(
            user=request.user, instance_id=positive_int(pk)
        )
        return Response(duplicate_response, status=status.HTTP_201_CREATED)

    @action(detail=True, methods=['GET', 'PATCH', 'DELETE'],
            renderer_classes=[renderers.JSONRenderer],
            permission_classes=[SubmissionValidationStatusPermission])
    def validation_status(self, request, pk, *args, **kwargs):
        deployment = self._get_deployment()
        if request.method == 'GET':
            json_response = deployment.get_validation_status(pk,
                                                             request.GET,
                                                             request.user)
        else:
            json_response = deployment.set_validation_status(pk,
                                                             request.data,
                                                             request.user,
                                                             request.method)

        return Response(**json_response)

    @action(detail=False, methods=['PATCH', 'DELETE'],
            renderer_classes=[renderers.JSONRenderer],
            permission_classes=[SubmissionValidationStatusPermission])
    def validation_statuses(self, request, *args, **kwargs):
        deployment = self._get_deployment()
        bulk_actions_validator = DataBulkActionsValidator(
            data=request.data,
            context=self.get_serializer_context(),
            perm=PERM_VALIDATE_SUBMISSIONS
        )
        bulk_actions_validator.is_valid(raise_exception=True)
        json_response = deployment.set_validation_statuses(
            bulk_actions_validator.data, request.user)

        return Response(**json_response)

    def _filter_mongo_query(self, request):
        """
        Build filters to pass to Mongo query.
        Acts like Django `filter_backends`

        :param request:
        :return: dict
        """
        filters = {}

        if request.method == "GET":
            filters = request.GET.dict()

        # Remove `format` from filters. No need to use it
        filters.pop('format', None)
        # Do not allow requests to retrieve more than `SUBMISSION_LIST_LIMIT`
        # submissions at one time
        limit = filters.get('limit', settings.SUBMISSION_LIST_LIMIT)
        try:
            filters['limit'] = positive_int(
                limit, strict=True, cutoff=settings.SUBMISSION_LIST_LIMIT
            )
        except ValueError:
            raise serializers.ValidationError(
                {'limit': _('A positive integer is required')}
            )

        return filters<|MERGE_RESOLUTION|>--- conflicted
+++ resolved
@@ -299,11 +299,6 @@
             action_ = deployment.delete_submissions
             kwargs['perm'] = PERM_DELETE_SUBMISSIONS
         elif request.method == 'PATCH':
-<<<<<<< HEAD
-            json_response = deployment.bulk_update_submissions(
-                dict(request.data), request.user
-            )
-=======
             action_ = deployment.bulk_update_submissions
             kwargs['perm'] = PERM_CHANGE_SUBMISSIONS
 
@@ -311,7 +306,6 @@
         bulk_actions_validator.is_valid(raise_exception=True)
         json_response = action_(bulk_actions_validator.data, request.user)
 
->>>>>>> 3115-allowed-write-actions-with-partial-perm
         return Response(**json_response)
 
     def destroy(self, request, *args, **kwargs):
