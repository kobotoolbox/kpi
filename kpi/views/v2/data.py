import copy
import json
import re

import requests
from django.conf import settings
from django.http import Http404, HttpResponseRedirect
from django.utils.translation import gettext_lazy as t
from drf_spectacular.utils import OpenApiParameter, extend_schema, extend_schema_view
from pymongo.errors import OperationFailure
from rest_framework import renderers, serializers, status
from rest_framework.decorators import action
from rest_framework.pagination import _positive_int as positive_int
from rest_framework.request import Request
from rest_framework.response import Response
from rest_framework.reverse import reverse
from rest_framework_extensions.mixins import NestedViewSetMixin

from kobo.apps.audit_log.base_views import AuditLoggedViewSet
from kobo.apps.audit_log.models import AuditType
from kobo.apps.audit_log.utils import SubmissionUpdate
from kobo.apps.openrosa.apps.logger.xform_instance_parser import remove_uuid_prefix
from kobo.apps.openrosa.libs.utils.logger_tools import http_open_rosa_error_handler
from kpi.authentication import EnketoSessionAuthentication
from kpi.constants import (
    PERM_CHANGE_SUBMISSIONS,
    PERM_DELETE_SUBMISSIONS,
    PERM_VALIDATE_SUBMISSIONS,
    PERM_VIEW_SUBMISSIONS,
    SUBMISSION_FORMAT_TYPE_JSON,
    SUBMISSION_FORMAT_TYPE_XML,
)
from kpi.exceptions import (
    InvalidXFormException,
    MissingXFormException,
    ObjectDeploymentDoesNotExist,
)
from kpi.models import Asset
from kpi.paginators import DataPagination
from kpi.permissions import (
    DuplicateSubmissionPermission,
    EditLinkSubmissionPermission,
    SubmissionPermission,
    SubmissionValidationStatusPermission,
    ViewSubmissionPermission,
)
from kpi.renderers import SubmissionGeoJsonRenderer, SubmissionXMLRenderer
from kpi.schema_extensions.v2.data.serializers import (
    DataBulkDelete,
    DataBulkUpdate,
    DataBulkUpdateResponse,
    DataResponse,
    DataStatusesUpdate,
    DataValidationStatusesUpdatePayload,
    DataValidationStatusUpdatePayload,
    DataValidationStatusUpdateResponse, EnketoEditResponse, EnketoViewResponse,
)
from kpi.serializers.v2.data import DataBulkActionsValidator
from kpi.utils.log import logging
from kpi.utils.schema_extensions.markdown import read_md
from kpi.utils.schema_extensions.response import (
    open_api_200_ok_response,
    open_api_204_empty_response,
)
from kpi.utils.viewset_mixins import AssetNestedObjectViewsetMixin
from kpi.utils.xml import (
    fromstring_preserve_root_xmlns,
    get_or_create_element,
    xml_tostring,
)


@extend_schema(
    tags=['Data'],
    parameters=[
        OpenApiParameter(
            name='parent_lookup_asset',
            type=str,
            location=OpenApiParameter.PATH,
            required=True,
            description='UID of the parent asset',
        ),
    ],
)
@extend_schema_view(
    destroy=extend_schema(
        description=read_md('kpi', 'data/delete.md'),
        request=None,
        responses=open_api_204_empty_response(
            validate_payload=False, require_auth=False, raise_access_forbidden=False
        ),
        parameters=[
            OpenApiParameter(
                name='id',
                type=int,
                location=OpenApiParameter.PATH,
                required=True,
                description='ID of the data',
            ),
        ],
    ),
    duplicate=extend_schema(
        description=read_md('kpi', 'data/duplicate.md'),
        request={'application/json': DataBulkDelete},
        responses=open_api_200_ok_response(
            DataResponse,
            validate_payload=False,
            require_auth=False,
            raise_access_forbidden=False,
        ),
        parameters=[
            OpenApiParameter(
                name='id',
                type=int,
                location=OpenApiParameter.PATH,
                required=True,
                description='ID of the data',
            ),
        ],
    ),
    list=extend_schema(
        description=read_md('kpi', 'data/list.md'),
        request=None,
        responses=open_api_200_ok_response(
            DataResponse,
            validate_payload=False,
            require_auth=False,
            raise_access_forbidden=False,
        ),
    ),
    retrieve=extend_schema(
        description=read_md('kpi', 'data/retrieve.md'),
        request=None,
        responses=open_api_200_ok_response(
            DataResponse,
            validate_payload=False,
            require_auth=False,
            raise_access_forbidden=False,
        ),
        parameters=[
            OpenApiParameter(
                name='id',
                type=int,
                location=OpenApiParameter.PATH,
                required=True,
                description='ID of the data',
            ),
        ],
    ),
)
class DataViewSet(
    AssetNestedObjectViewsetMixin, NestedViewSetMixin, AuditLoggedViewSet
):
    """
    Viewset for managing the current user's data

    Available actions:
    - bulk                  → DELETE /api/v2/assets/
    - bulk                  → PATCH /api/v2/asset_usage/
    - delete                → DELETE /api/v2/asset_usage/{parent_lookup_asset}/data/{id}
    - duplicate             → POST /api/v2/asset_usage/{parent_lookup_asset}/data/duplicate  # noqa
    - list                  → GET /api/v2/asset_usage/{parent_lookup_asset}/data
    - retrieve              → GET /api/v2/asset_usage/{parent_lookup_asset}/data/{id}
    - validation_status     → GET /api/v2/asset_usage/{parent_lookup_asset}/data/{id}/validation_status  # noqa
    - validation_status     → DELETE /api/v2/asset_usage/{parent_lookup_asset}/data/{id}/validation_status  # noqa
    - validation_status     → PATCH /api/v2/asset_usage/{parent_lookup_asset}/data/{id}/validation_status  # noqa
    - validation_statuses   → DELETE /api/v2/asset_usage/{parent_lookup_asset}/data/{id}/validation_statuses  # noqa
    - validation_statuses   → PATCH /api/v2/asset_usage/{parent_lookup_asset}/data/{id}/validation_statuses  # noqa
    - enketo_edit           → GET /api/v2/assets/{parent_lookup_asset}/data/{id}/edit/
    - enketo_edit           → GET /api/v2/assets/{parent_lookup_asset}/data/{id}/enketo/edit/
    - enketo_edit           → GET /api/v2/assets/{parent_lookup_asset}/data/{id}/enketo/redirect/edit/
    - enketo_view           → GET /api/v2/assets/{parent_lookup_asset}/data/{id}/enketo/view/
    - enketo_view           → GET /api/v2/assets/{parent_lookup_asset}/data/{id}/enketo/redirect/view/

    Documentation:
    - docs/api/v2/data/bulk_delete.md
    - docs/api/v2/data/bulk_update.md
    - docs/api/v2/data/delete.md
    - docs/api/v2/data/duplicate.md
    - docs/api/v2/data/list.md
    - docs/api/v2/data/retrieve.md
    - docs/api/v2/data/validation_status_delete.md
    - docs/api/v2/data/validation_status_retrieve.md
    - docs/api/v2/data/validation_status_update.md
    - docs/api/v2/data/validation_statuses_delete.md
    - docs/api/v2/data/validation_statuses_update.md
    - docs/api/v2/data/enketo_view.md
    - docs/api/v2/data/enketo_edit.md
    """

    parent_model = Asset
    renderer_classes = (
        renderers.JSONRenderer,
        SubmissionGeoJsonRenderer,
        SubmissionXMLRenderer,
    )
    permission_classes = (SubmissionPermission,)
    pagination_class = DataPagination
    log_type = AuditType.PROJECT_HISTORY
    logged_fields = []

    @extend_schema(
        methods=['PATCH'],
        description=read_md('kpi', 'data/bulk_update.md'),
        request={'application/json': DataBulkUpdate},
        responses=open_api_200_ok_response(
            DataBulkUpdateResponse,
            validate_payload=False,
            require_auth=False,
            raise_access_forbidden=False,
        ),
    )
    @extend_schema(
        methods=['DELETE'],
        description=read_md('kpi', 'data/bulk_delete.md'),
        request={'application/json': DataBulkDelete},
        responses=open_api_200_ok_response(
            validate_payload=False, require_auth=False, raise_access_forbidden=False
        ),
    )
    @action(detail=False, methods=['PATCH', 'DELETE'],
            renderer_classes=[renderers.JSONRenderer])
    def bulk(self, request, *args, **kwargs):
        if request.method == 'DELETE':
            response = self._bulk_delete(request)
        elif request.method == 'PATCH':
            response = self._bulk_update(request)

        return Response(**response)

    def destroy(self, request, pk, *args, **kwargs):
        deployment = self._get_deployment()
        # Coerce to int because back end only finds matches with same type
        submission_id = positive_int(pk)

        if deployment.delete_submission(submission_id, user=request.user):
            response = {
                'content_type': 'application/json',
                'status': status.HTTP_204_NO_CONTENT,
            }
        else:
            response = {
                'data': {'detail': 'Submission not found'},
                'content_type': 'application/json',
                'status': status.HTTP_404_NOT_FOUND,
            }
        return Response(**response)

    @action(
        detail=True,
        methods=['POST'],
        renderer_classes=[renderers.JSONRenderer],
        permission_classes=[DuplicateSubmissionPermission],
    )
    def duplicate(self, request, pk, *args, **kwargs):
        """
        Creates a duplicate of the submission with a given `pk`
        """
        deployment = self._get_deployment()
        # Coerce to int because the back end only finds matches with the same type
        submission_id = positive_int(pk)
        original_submission = deployment.get_submission(
            submission_id=submission_id, user=request.user, fields=['_id', '_uuid']
        )

        with http_open_rosa_error_handler(
            lambda: deployment.duplicate_submission(
                submission_id=submission_id, request=request
            ),
            request,
        ) as handler:
            if handler.http_error_response:
                response = {
                    'data': handler.error,
                    'content_type': 'application/json',
                    'status': handler.status_code,
                }
            else:
                duplicate_submission = handler.func_return
                deployment.copy_submission_extras(
                    original_submission['_uuid'], duplicate_submission['_uuid']
                )
                response = {
                    'data': duplicate_submission,
                    'content_type': 'application/json',
                    'status': status.HTTP_201_CREATED,
                }
            return Response(**response)

    @extend_schema(
<<<<<<< HEAD
        exclude=True,
=======
        description=read_md('kpi', 'data/enketo_edit.md'),
        responses=open_api_200_ok_response(
            EnketoEditResponse,
            require_auth=False,
            validate_payload=False,
        ),
        parameters=[
            OpenApiParameter(
                name='id',
                type=int,
                location=OpenApiParameter.PATH,
                required=True,
                description='ID of the data',
            ),
        ],
>>>>>>> 3b52626d
    )
    @action(
        detail=True,
        methods=['GET'],
        renderer_classes=[renderers.JSONRenderer],
        permission_classes=[EditLinkSubmissionPermission],
        url_path='enketo/edit',
    )
    def enketo_edit(self, request, pk, *args, **kwargs):
        submission_id = positive_int(pk)
        enketo_response = self._get_enketo_link(request, submission_id, 'edit')
        if enketo_response.status_code in (
            status.HTTP_201_CREATED, status.HTTP_200_OK
        ):
            # See https://github.com/enketo/enketo-express/issues/187
            EnketoSessionAuthentication.prepare_response_with_csrf_cookie(
                request, enketo_response
            )
        return self._handle_enketo_redirect(request, enketo_response, *args, **kwargs)

<<<<<<< HEAD
    @extend_schema(exclude=True)
=======
    @extend_schema(
        description=read_md('kpi', 'data/enketo_view.md'),
        responses=open_api_200_ok_response(
            EnketoViewResponse,
            require_auth=False,
            validate_payload=False,
        ),
        parameters=[
            OpenApiParameter(
                name='id',
                type=int,
                location=OpenApiParameter.PATH,
                required=True,
                description='ID of the data',
            ),
        ],
    )
>>>>>>> 3b52626d
    @action(
        detail=True,
        methods=['GET'],
        renderer_classes=[renderers.JSONRenderer],
        permission_classes=[ViewSubmissionPermission],
        url_path='enketo/view',
    )
    def enketo_view(self, request, pk, *args, **kwargs):
        submission_id = positive_int(pk)
        enketo_response = self._get_enketo_link(request, submission_id, 'view')
        return self._handle_enketo_redirect(request, enketo_response, *args, **kwargs)

    def get_queryset(self):
        # This method is needed when pagination is activated and renderer is
        # `BrowsableAPIRenderer`. Because data comes from Mongo, `list()` and
        # `retrieve()` don't need Django Queryset, we only need return `None`.
        return None

    def get_renderers(self):
        if self.action == 'destroy':
            return [
                renderers.JSONRenderer(),
            ]
        return super().get_renderers()

    def list(self, request, *args, **kwargs):
        format_type = kwargs.get('format', request.GET.get('format', 'json'))
        deployment = self._get_deployment()
        filters = self._filter_mongo_query(request)

        if format_type == 'geojson':
            # For GeoJSON, get the submissions as JSON and let
            # `SubmissionGeoJsonRenderer` handle the rest
            return Response(
                deployment.get_submissions(
                    user=request.user,
                    format_type=SUBMISSION_FORMAT_TYPE_JSON,
                    request=request,
                    **filters
                )
            )

        try:
            submissions = deployment.get_submissions(
                request.user, format_type=format_type, request=request, **filters
            )
        except OperationFailure as err:
            message = str(err)
            # Don't show just any raw exception message out of fear of data leaking
            if message == '$all needs an array':
                raise serializers.ValidationError(message)
            logging.warning(message, exc_info=True)
            raise serializers.ValidationError('Unsupported query')
        # Create a dummy list to let the Paginator do all the calculation
        # for pagination because it does not need the list of real objects.
        # It avoids retrieving all the objects from MongoDB
        dummy_submissions_list = [None] * deployment.current_submission_count
        page = self.paginate_queryset(dummy_submissions_list)
        if page is not None:
            return self.get_paginated_response(submissions)

        return Response(list(submissions))

    def retrieve(self, request, pk, *args, **kwargs):
        """
        Retrieve a submission by its primary key or its UUID.

        Warning when using the UUID. Submissions can have the same uuid because
        there is no unique constraint on this field. The first occurrence
        will be returned.
        """
        format_type = kwargs.get('format', request.GET.get('format', 'json'))
        deployment = self._get_deployment()
        params = {
            'user': request.user,
            'format_type': format_type,
            'request': request,
        }
        filters = self._filter_mongo_query(request)

        # Unfortunately, Django expects that the URL parameter is `pk`,
        # its name cannot be changed (easily).
        submission_id_or_uuid = pk
        try:
            submission_id_or_uuid = positive_int(submission_id_or_uuid)
        except ValueError:
            if not re.match(
                r'[a-z\d]{8}-([a-z\d]{4}-){3}[a-z\d]{12}', submission_id_or_uuid
            ):
                raise Http404

            try:
                query = json.loads(filters.pop('query', '{}'))
            except json.JSONDecodeError:
                raise serializers.ValidationError(
                    {'query': t('Value must be valid JSON.')}
                )
            query['_uuid'] = submission_id_or_uuid
            filters['query'] = query
        else:
            params['submission_ids'] = [submission_id_or_uuid]

        # Join all parameters to be passed to `deployment.get_submissions()`
        params.update(filters)

        submissions = deployment.get_submissions(**params)
        if not submissions:
            raise Http404

        submission = list(submissions)[0]
        return Response(submission)

    @extend_schema(
        methods=['PATCH'],
        description=read_md('kpi', 'data/validation_status_update.md'),
        request={'application/json': DataValidationStatusUpdatePayload},
        responses=open_api_200_ok_response(
            DataValidationStatusUpdateResponse,
            validate_payload=False,
            require_auth=False,
            raise_access_forbidden=False,
        ),
        parameters=[
            OpenApiParameter(
                name='id',
                type=int,
                location=OpenApiParameter.PATH,
                required=True,
                description='ID of the data',
            ),
        ],
    )
    @extend_schema(
        methods=['DELETE'],
        description=read_md('kpi', 'data/validation_status_delete.md'),
        request=None,
        responses=open_api_204_empty_response(
            validate_payload=False, require_auth=False, raise_access_forbidden=False
        ),
        parameters=[
            OpenApiParameter(
                name='id',
                type=int,
                location=OpenApiParameter.PATH,
                required=True,
                description='ID of the data',
            ),
        ],
    )
    @extend_schema(
        methods=['GET'],
        description=read_md('kpi', 'data/validation_status_retrieve.md'),
        request=None,
        responses=open_api_200_ok_response(
            DataValidationStatusUpdateResponse,
            validate_payload=False,
            require_auth=False,
            raise_access_forbidden=False,
        ),
        parameters=[
            OpenApiParameter(
                name='id',
                type=int,
                location=OpenApiParameter.PATH,
                required=True,
                description='ID of the data',
            ),
        ],
    )
    @action(detail=True, methods=['GET', 'PATCH', 'DELETE'],
            renderer_classes=[renderers.JSONRenderer],
            permission_classes=[SubmissionValidationStatusPermission])
    def validation_status(self, request, pk, *args, **kwargs):
        deployment = self._get_deployment()
        # Coerce to int because back end only finds matches with same type
        submission_id = positive_int(pk)
        if request.method == 'GET':
            json_response = deployment.get_validation_status(
                submission_id=submission_id,
                user=request.user,
            )
        else:
            json_response = deployment.set_validation_status(
                submission_id=submission_id,
                user=request.user,
                data=request.data,
                method=request.method,
            )

        return Response(**json_response)

    @extend_schema(
        methods=['DELETE'],
        description=read_md('kpi', 'data/validation_statuses_delete.md'),
        request=None,
        responses=open_api_204_empty_response(
            validate_payload=False, require_auth=False, raise_access_forbidden=False
        ),
    )
    @extend_schema(
        methods=['PATCH'],
        description=read_md('kpi', 'data/validation_statuses_update.md'),
        request={'application/json': DataValidationStatusesUpdatePayload},
        responses=open_api_200_ok_response(
            DataStatusesUpdate,
            validate_payload=False,
            require_auth=False,
            raise_access_forbidden=False,
        ),
    )
    @action(detail=False, methods=['PATCH', 'DELETE'],
            renderer_classes=[renderers.JSONRenderer],
            permission_classes=[SubmissionValidationStatusPermission])
    def validation_statuses(self, request, *args, **kwargs):
        deployment = self._get_deployment()
        bulk_actions_validator = DataBulkActionsValidator(
            data=request.data,
            context=self.get_serializer_context(),
            perm=PERM_VALIDATE_SUBMISSIONS
        )
        bulk_actions_validator.is_valid(raise_exception=True)
        json_response = deployment.set_validation_statuses(
            request.user, bulk_actions_validator.data)

        return Response(**json_response)

    def _bulk_delete(self, request: Request) -> dict:
        deployment = self._get_deployment()
        serializer_params = {
            'data': request.data,
            'context': self.get_serializer_context(),
            'perm': PERM_DELETE_SUBMISSIONS,
        }
        bulk_actions_validator = DataBulkActionsValidator(**serializer_params)
        bulk_actions_validator.is_valid(raise_exception=True)

        # Prepare audit logs
        data = copy.deepcopy(bulk_actions_validator.data)
        # Retrieve all submissions matching `submission_ids` or `query`.

        submissions = deployment.get_submissions(
            user=request.user,
            submission_ids=data['submission_ids'],
            query=data['query'],
            fields=['_id', '_uuid', '_submitted_by', 'meta/rootUuid'],
        )

        # Prepare logs before deleting all submissions.
        request._request.instances = {
            sub['_id']: SubmissionUpdate(
                id=sub['_id'],
                username=sub['_submitted_by'],
                action='delete',
                root_uuid=sub['meta/rootUuid'],
            )
            for sub in submissions
        }

        try:
            deleted = deployment.delete_submissions(
                bulk_actions_validator.data, request.user, request=request
            )
        except (MissingXFormException, InvalidXFormException):
            return {
                'data': {'detail': 'Could not delete submissions'},
                'content_type': 'application/json',
                'status': status.HTTP_400_BAD_REQUEST,
            }

        return {
            'data': {'detail': f'{deleted} submissions have been deleted'},
            'content_type': 'application/json',
            'status': status.HTTP_200_OK,
        }

    def _bulk_update(self, request: Request) -> dict:
        deployment = self._get_deployment()
        serializer_params = {
            'data': request.data,
            'context': self.get_serializer_context(),
            'perm': PERM_CHANGE_SUBMISSIONS,
        }
        bulk_actions_validator = DataBulkActionsValidator(**serializer_params)
        bulk_actions_validator.is_valid(raise_exception=True)

        try:
            return deployment.bulk_update_submissions(
                bulk_actions_validator.data, request.user, request=request
            )
        except (MissingXFormException, InvalidXFormException):
            return {
                'data': {'detail': 'Could not updated submissions'},
                'content_type': 'application/json',
                'status': status.HTTP_400_BAD_REQUEST,
            }

    def _filter_mongo_query(self, request):
        """
        Build filters to pass to Mongo query.
        Acts like Django `filter_backends`

        :param request:
        :return: dict
        """
        filters = {}

        if request.method == 'GET':
            filters = request.GET.dict()

        # Remove `format` from filters. No need to use it
        filters.pop('format', None)
        # Do not allow requests to retrieve more than `SUBMISSION_LIST_LIMIT`
        # submissions at one time
        limit = filters.get('limit', settings.SUBMISSION_LIST_LIMIT)
        try:
            filters['limit'] = positive_int(
                limit, strict=True, cutoff=settings.SUBMISSION_LIST_LIMIT
            )
        except ValueError:
            raise serializers.ValidationError(
                {'limit': t('A positive integer is required')}
            )

        return filters

    def _get_deployment(self):
        """
        Returns the deployment for the asset specified by the request
        """
        if not self.asset.has_deployment:
            raise ObjectDeploymentDoesNotExist(
                t('The specified asset has not been deployed')
            )

        return self.asset.deployment

    def _get_enketo_link(
        self, request: Request, submission_id: int, action_: str
    ) -> Response:

        deployment = self._get_deployment()
        user = request.user

        if action_ == 'edit':
            enketo_endpoint = settings.ENKETO_EDIT_INSTANCE_ENDPOINT
            partial_perm = PERM_CHANGE_SUBMISSIONS
        elif action_ == 'view':
            enketo_endpoint = settings.ENKETO_VIEW_INSTANCE_ENDPOINT
            partial_perm = PERM_VIEW_SUBMISSIONS

        # User's permissions are validated by the permission class. This extra step
        # is needed to validate at a row level for users with partial permissions.
        # A `PermissionDenied` error will be raised if it is not the case.
        # `validate_access_with_partial_perms()` is called no matter what are the
        # user's permissions. The first check inside the method is the user's
        # permissions. `submission_ids` should be equal to `None` if user has
        # regular permissions.
        deployment.validate_access_with_partial_perms(
            user=user,
            perm=partial_perm,
            submission_ids=[submission_id],
        )

        # The XML version is needed for Enketo
        submission_xml = deployment.get_submission(
            submission_id, user, SUBMISSION_FORMAT_TYPE_XML
        )
        if isinstance(submission_xml, str):
            # Workaround for "Unicode strings with encoding declaration are not
            # supported. Please use bytes input or XML fragments without
            # declaration."
            # TODO: handle this in a unified way instead of haphazardly. See,
            # e.g., `kpi.utils.xml.strip_nodes()`
            submission_xml = submission_xml.encode()
        submission_xml_root = fromstring_preserve_root_xmlns(submission_xml)
        # The JSON version is needed to detect its version
        submission_json = deployment.get_submission(
            submission_id, user, request=request
        )

        # Add mandatory XML elements if they are missing from the original
        # submission. They could be overwritten unconditionally, but be
        # conservative for now and don't modify anything unless they're missing
        # entirely
        el = get_or_create_element(
            submission_xml_root, deployment.FORM_UUID_XPATH
        )
        if not el or not el.text.strip():
            form_uuid = deployment.backend_response['uuid']
            el.text = form_uuid

        el = get_or_create_element(
            submission_xml_root, deployment.SUBMISSION_CURRENT_UUID_XPATH
        )
        if not el or not el.text.strip():
            el.text = 'uuid:' + submission_json['_uuid']

        # Do not use version_uid from the submission until UI gives users the
        # possibility to choose which version they want to use

        # # TODO: un-nest `_infer_version_id()` from `build_formpack()` and move
        # # it into some utility file
        # _, submissions_stream = build_formpack(
        #     self.asset,
        #     submission_stream=[submission_json],
        #     use_all_form_versions=True
        # )
        # version_uid = list(submissions_stream)[0][INFERRED_VERSION_ID_KEY]

        # Let's use the latest **deployed** version uid temporarily
        version_uid = self.asset.latest_deployed_version.uid

        # Retrieve the XML root node name from the submission. The instance's
        # root node name specified in the form XML (i.e. the first child of
        # `<instance>`) must match the root node name of the submission XML,
        # otherwise Enketo will refuse to open the submission.
        xml_root_node_name = submission_xml_root.tag

        # This will raise `AssetVersion.DoesNotExist` if the inferred version
        # of the submission disappears between the call to `build_formpack()`
        # and here, but allow a 500 error in that case because there's nothing
        # the client can do about it
        snapshot = self.asset.snapshot(
            regenerate=True,
            root_node_name=xml_root_node_name,
            version_uid=version_uid,
            submission_uuid=remove_uuid_prefix(submission_json['meta/rootUuid']),
        )

        data = {
            'server_url': reverse(
                viewname='assetsnapshot-detail',
                kwargs={'uid': snapshot.uid},
                request=request,
            ),
            'instance': xml_tostring(submission_xml_root),
            'instance_id': submission_json['_uuid'],
            'form_id': snapshot.uid,
            'return_url': 'false'  # String to be parsed by EE as a boolean
        }

        # Add attachments if any.
        attachments = deployment.get_attachment_objects_from_dict(submission_json)
        for attachment in attachments:
            key_ = f'instance_attachments[{attachment.media_file_basename}]'
            data[key_] = reverse(
                'attachment-detail',
                args=(self.asset.uid, submission_id, attachment.uid),
                request=request,
            )

        response = requests.post(
            f'{settings.ENKETO_URL}/{enketo_endpoint}',
            # bare tuple implies basic auth
            auth=(settings.ENKETO_API_KEY, ''),
            data=data
        )
        if response.status_code != status.HTTP_201_CREATED:
            # Some Enketo errors are useful to the client. Attempt to pass them
            # along if possible
            try:
                parsed_resp = response.json()
            except ValueError:
                parsed_resp = None
            if parsed_resp and 'message' in parsed_resp:
                message = parsed_resp['message']
            else:
                message = response.reason
            return Response(
                # This doesn't seem worth translating
                {'detail': 'Enketo error: ' + message},
                status=response.status_code,
            )

        json_response = response.json()
        enketo_url = json_response.get(f'{action_}_url')

        return Response(
            {
                'url': enketo_url,
                'version_uid': version_uid,
            }
        )

    def _handle_enketo_redirect(self, request, enketo_response, *args, **kwargs):
        if request.path.strip('/').split('/')[-2] == 'redirect':
            try:
                enketo_url = enketo_response.data['url']
            except KeyError:
                pass
            else:
                return HttpResponseRedirect(enketo_url)
        return enketo_response<|MERGE_RESOLUTION|>--- conflicted
+++ resolved
@@ -288,9 +288,6 @@
             return Response(**response)
 
     @extend_schema(
-<<<<<<< HEAD
-        exclude=True,
-=======
         description=read_md('kpi', 'data/enketo_edit.md'),
         responses=open_api_200_ok_response(
             EnketoEditResponse,
@@ -306,7 +303,6 @@
                 description='ID of the data',
             ),
         ],
->>>>>>> 3b52626d
     )
     @action(
         detail=True,
@@ -327,9 +323,6 @@
             )
         return self._handle_enketo_redirect(request, enketo_response, *args, **kwargs)
 
-<<<<<<< HEAD
-    @extend_schema(exclude=True)
-=======
     @extend_schema(
         description=read_md('kpi', 'data/enketo_view.md'),
         responses=open_api_200_ok_response(
@@ -347,7 +340,6 @@
             ),
         ],
     )
->>>>>>> 3b52626d
     @action(
         detail=True,
         methods=['GET'],
