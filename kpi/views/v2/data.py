--- conflicted
+++ resolved
@@ -222,8 +222,10 @@
             validate_payload=False, require_auth=False, raise_access_forbidden=False
         ),
     )
-    @action(detail=False, methods=['PATCH', 'DELETE'],
-            renderer_classes=[renderers.JSONRenderer])
+    @action(
+        detail=False, methods=['PATCH', 'DELETE'],
+        renderer_classes=[renderers.JSONRenderer]
+    )
     def bulk(self, request, *args, **kwargs):
         if request.method == 'DELETE':
             response = self._bulk_delete(request)
@@ -456,11 +458,12 @@
         submission = list(submissions)[0]
         return Response(submission)
 
-<<<<<<< HEAD
     @action(
         detail=True,
         methods=['PATCH'],
-        permission_classes=[AdvancedSubmissionPermission]
+        permission_classes=[AdvancedSubmissionPermission],
+        lookup_field='submission_uuid',
+        lookup_url_kwarg='submission_uuid',
     )
     def supplemental(self, request, submission_uuid, *args, **kwargs):
 
@@ -499,7 +502,8 @@
             ))
         except StopIteration:
             raise Http404
-         submission_root_uuid = submission[deployment.SUBMISSION_ROOT_UUID_XPATH]
+
+        submission_root_uuid = submission[deployment.SUBMISSION_ROOT_UUID_XPATH]
 
         post_data = request.data
         try:
@@ -511,7 +515,6 @@
 
         return Response(retrieve_supplemental_data(self.asset, submission_root_uuid))
 
-=======
     @extend_schema(
         methods=['PATCH'],
         description=read_md('kpi', 'data/validation_status_update.md'),
@@ -569,10 +572,10 @@
             ),
         ],
     )
->>>>>>> c4ea7dc2
-    @action(detail=True, methods=['GET', 'PATCH', 'DELETE'],
-            renderer_classes=[renderers.JSONRenderer],
-            permission_classes=[SubmissionValidationStatusPermission])
+    @action(
+        detail=True, methods=['GET', 'PATCH', 'DELETE'],
+        permission_classes=[SubmissionValidationStatusPermission]
+    )
     def validation_status(self, request, pk, *args, **kwargs):
         deployment = self._get_deployment()
         # Coerce to int because back end only finds matches with same type
