# coding: utf-8
import copy
import json
import re

import requests
from django.conf import settings
from django.http import Http404, HttpResponseRedirect
from django.utils.translation import gettext_lazy as t
from pymongo.errors import OperationFailure
from rest_framework import renderers, serializers, status
from rest_framework.decorators import action
from rest_framework.pagination import _positive_int as positive_int
from rest_framework.request import Request
from rest_framework.response import Response
from rest_framework.reverse import reverse
from rest_framework_extensions.mixins import NestedViewSetMixin

from kobo.apps.audit_log.base_views import AuditLoggedViewSet
from kobo.apps.audit_log.models import AuditType
from kobo.apps.audit_log.utils import SubmissionUpdate
from kobo.apps.openrosa.libs.utils.logger_tools import http_open_rosa_error_handler
from kpi.authentication import EnketoSessionAuthentication
from kpi.constants import (
    PERM_CHANGE_SUBMISSIONS,
    PERM_DELETE_SUBMISSIONS,
    PERM_VALIDATE_SUBMISSIONS,
    PERM_VIEW_SUBMISSIONS,
    SUBMISSION_FORMAT_TYPE_JSON,
    SUBMISSION_FORMAT_TYPE_XML,
)
from kpi.exceptions import (
    InvalidXFormException,
    MissingXFormException,
    ObjectDeploymentDoesNotExist,
)
from kpi.models import Asset
from kpi.paginators import DataPagination
from kpi.permissions import (
    DuplicateSubmissionPermission,
    EditLinkSubmissionPermission,
    SubmissionPermission,
    SubmissionValidationStatusPermission,
    ViewSubmissionPermission,
)
from kpi.renderers import SubmissionGeoJsonRenderer, SubmissionXMLRenderer
from kpi.serializers.v2.data import DataBulkActionsValidator
from kpi.utils.log import logging
from kpi.utils.viewset_mixins import AssetNestedObjectViewsetMixin
from kpi.utils.xml import (
    fromstring_preserve_root_xmlns,
    get_or_create_element,
    xml_tostring,
)


class DataViewSet(
    AssetNestedObjectViewsetMixin, NestedViewSetMixin, AuditLoggedViewSet
):
    """
    ## List of submissions for a specific asset

    <pre class="prettyprint">
    <b>GET</b> /api/v2/assets/<code>{asset_uid}</code>/data/
    </pre>

    By default, JSON format is used, but XML and GeoJSON are also available:

    <pre class="prettyprint">
    <b>GET</b> /api/v2/assets/<code>{asset_uid}</code>/data.xml
    <b>GET</b> /api/v2/assets/<code>{asset_uid}</code>/data.geojson
    <b>GET</b> /api/v2/assets/<code>{asset_uid}</code>/data.json
    </pre>

    or

    <pre class="prettyprint">
    <b>GET</b> /api/v2/assets/<code>{asset_uid}</code>/data/?format=xml
    <b>GET</b> /api/v2/assets/<code>{asset_uid}</code>/data/?format=geojson
    <b>GET</b> /api/v2/assets/<code>{asset_uid}</code>/data/?format=json
    </pre>

    > Example
    >
    >       curl -X GET https://[kpi]/api/v2/assets/aSAvYreNzVEkrWg5Gdcvg/data/

    ## Pagination
    Two parameters can be used to control pagination.

    * `start`: Index (zero-based) from which the results start
    * `limit`: Number of results per page <span class='label label-warning'>Maximum results per page is **30000**</span>

    > Example: The first ten results
    >
    >       curl -X GET https://[kpi]/api/v2/assets/aSAvYreNzVEkrWg5Gdcvg/data/?start=0&limit=10

    ## Query submitted data
    Provides a list of submitted data for a specific form. Use `query`
    parameter to apply form data specific, see
    <a href="http://docs.mongodb.org/manual/reference/operator/query/">
    http://docs.mongodb.org/manual/reference/operator/query/</a>.

    For more details see
    <a href="https://github.com/SEL-Columbia/formhub/wiki/Formhub-Access-Points-(API)#api-parameters">API Parameters</a>.
    <span class='label label-warning'>API parameter `count` is not implemented</span>


    <pre class="prettyprint">
    <b>GET</b> /api/v2/assets/<code>{asset_uid}</code>/data/?query={"field":"value"}</b>
    <b>GET</b> /api/v2/assets/<code>{asset_uid}</code>/data/?query={"field":{"op": "value"}}"</b>
    </pre>
    > Example
    >
    >       curl -X GET 'https://[kpi]/api/v2/assets/aSAvYreNzVEkrWg5Gdcvg/data/?query={"__version__": "vWvkKzNE8xCtfApJvabfjG"}'
    >       curl -X GET 'https://[kpi]/api/v2/assets/aSAvYreNzVEkrWg5Gdcvg/data/?query={"_submission_time": {"$gt": "2019-09-01T01:02:03"}}'

    ## About the GeoJSON format

    Requesting the `geojson` format returns a `FeatureCollection` where each
    submission is a `Feature`. If your form has multiple geographic questions,
    use the `geo_question_name` query parameter to determine which question's
    responses populate the `geometry` for each `Feature`; otherwise, the first
    geographic question is used.  All question/response pairs are included in
    the `properties` of each `Feature`, but _repeating groups are omitted_.

    Question types are mapped to GeoJSON geometry types as follows:

    * `geopoint` to `Point`;
    * `geotrace` to `LineString`;
    * `geoshape` to `Polygon`.

    ## CRUD

    * `uid` - is the unique identifier of a specific asset
    * `id` - is the unique identifier of a specific submission

    **It is not allowed to create submissions with `kpi`'s API as this is handled by `kobocat`'s `/submission` endpoint**

    Retrieves a specific submission
    <pre class="prettyprint">
    <b>GET</b> /api/v2/assets/<code>{uid}</code>/data/<code>{id}</code>/
    </pre>

    It is also possible to specify the format.

    <sup>*</sup>`id` can be the primary key of the submission or its `uuid`.
    Please note that using the `uuid` may match **several** submissions, only
    the first match will be returned.

    <pre class="prettyprint">
    <b>GET</b> /api/v2/assets/<code>{uid}</code>/data/<code>{id}</code>.xml
    <b>GET</b> /api/v2/assets/<code>{uid}</code>/data/<code>{id}</code>.json
    </pre>

    or

    <pre class="prettyprint">
    <b>GET</b> /api/v2/assets/<code>{asset_uid}</code>/data/<code>{id}</code>/?format=xml
    <b>GET</b> /api/v2/assets/<code>{asset_uid}</code>/data/<code>{id}</code>/?format=json
    </pre>

    > Example
    >
    >       curl -X GET https://[kpi]/api/v2/assets/aSAvYreNzVEkrWg5Gdcvg/data/234/

    Deletes current submission
    <pre class="prettyprint">
    <b>DELETE</b> /api/v2/assets/<code>{uid}</code>/data/<code>{id}</code>/
    </pre>


    > Example
    >
    >       curl -X DELETE https://[kpi]/api/v2/assets/aSAvYreNzVEkrWg5Gdcvg/data/234/


    Update current submission

    _It is not possible to update a submission directly with `kpi`'s API as this is handled by `kobocat`'s `/submission` endpoint.
    Instead, it returns the URL where the instance can be opened in Enketo for editing in the UI._

    <pre class="prettyprint">
    <b>GET</b> /api/v2/assets/<code>{uid}</code>/data/<code>{id}</code>/enketo/edit/?return_url=false
    </pre>

    > Example
    >
    >       curl -X GET https://[kpi]/api/v2/assets/aSAvYreNzVEkrWg5Gdcvg/data/234/enketo/edit/?return_url=false

    To redirect (HTTP 302) to the Enketo editing URL, use the `…/enketo/redirect/edit/` endpoint:

    <pre class="prettyprint">
    <b>GET</b> /api/v2/assets/<code>{uid}</code>/data/<code>{id}</code>/enketo/redirect/edit/?return_url=false
    </pre>

    > Example
    >
    >       curl -X GET https://[kpi]/api/v2/assets/aSAvYreNzVEkrWg5Gdcvg/data/234/enketo/redirect/edit/?return_url=false

    View-only version of current submission

    Return a URL to display the filled submission in view-only mode in the Enketo UI.

    <pre class="prettyprint">
    <b>GET</b> /api/v2/assets/<code>{uid}</code>/data/<code>{id}</code>/enketo/view/
    </pre>

    > Example
    >
    >       curl -X GET https://[kpi]/api/v2/assets/aSAvYreNzVEkrWg5Gdcvg/data/234/enketo/view/

    To redirect (HTTP 302) to the Enketo viewing URL, use the `…/enketo/redirect/view/` endpoint:

    <pre class="prettyprint">
    <b>GET</b> /api/v2/assets/<code>{uid}</code>/data/<code>{id}</code>/enketo/redirect/view/?return_url=false
    </pre>

    > Example
    >
    >       curl -X GET https://[kpi]/api/v2/assets/aSAvYreNzVEkrWg5Gdcvg/data/234/enketo/redirect/view/?return_url=false

    ### Duplicate submission

    Duplicates the data of a submission
    <pre class="prettyprint">
    <b>POST</b> /api/v2/assets/<code>{uid}</code>/data/<code>{id}</code>/duplicate/
    </pre>

    > Example
    >
    >       curl -X POST https://[kpi]/api/v2/assets/aSAvYreNzVEkrWg5Gdcvg/data/234/duplicate/


    ### Validation statuses

    Retrieves the validation status of a submission.
    <pre class="prettyprint">
    <b>GET</b> /api/v2/assets/<code>{uid}</code>/data/<code>{id}</code>/validation_status/
    </pre>

    > Example
    >
    >       curl -X GET https://[kpi]/api/v2/assets/aSAvYreNzVEkrWg5Gdcvg/data/234/validation_status/

    Update the validation of a submission
    <pre class="prettyprint">
    <b>PATCH</b> /api/v2/assets/<code>{uid}</code>/data/<code>{id}</code>/validation_status/
    </pre>

    > Example
    >
    >       curl -X PATCH https://[kpi]/api/v2/assets/aSAvYreNzVEkrWg5Gdcvg/data/234/validation_status/

    > **Payload**
    >
    >        {
    >           "validation_status.uid": <validation_status>
    >        }

    where `<validation_status>` is a string and can be one of these values:

    * `validation_status_approved`
    * `validation_status_not_approved`
    * `validation_status_on_hold`

    Bulk update
    <pre class="prettyprint">
    <b>PATCH</b> /api/v2/assets/<code>{uid}</code>/data/validation_statuses/
    </pre>

    > Example
    >
    >       curl -X PATCH https://[kpi]/api/v2/assets/aSAvYreNzVEkrWg5Gdcvg/data/validation_statuses/

    > **Payload**
    >
    >        {
    >           "submission_ids": [{integer}],
    >           "validation_status.uid": <validation_status>
    >        }


    ### Bulk updating of submissions

    <pre class="prettyprint">
    <b>PATCH</b> /api/v2/assets/<code>{uid}</code>/data/bulk/
    </pre>

    > Example
    >
    >       curl -X PATCH https://[kpi]/api/v2/assets/aSAvYreNzVEkrWg5Gdcvg/data/bulk/

    > **Payload**
    >
    >        {
    >           "submission_ids": [{integer}],
    >           "data": {
    >               <field_to_update_1>: <value_1>,
    >               <field_to_update_2>: <value_2>,
    >               <field_to_update_n>: <value_n>
    >           }
    >        }

    where `<field_to_update_n>` is a string and should be an existing XML field value of the submissions.
    If `<field_to_update_n>` is part of a group or nested group, the field must follow the group hierarchy
    structure, i.e.:

    If the field is within a group called `group_1`, the field name is `question_1` and the new value is `new value`,
    the payload should contain an item with the following structure:

    <pre class="prettyprint">
    "group_1/question_1": "new value"
    </pre>

    Similarly, if there are `N` nested groups, the structure will be:

    <pre class="prettyprint">
    "group_1/sub_group_1/.../sub_group_n/question_1": "new value"
    </pre>


    ### CURRENT ENDPOINT
    """

    parent_model = Asset
    renderer_classes = (
        renderers.BrowsableAPIRenderer,
        renderers.JSONRenderer,
        SubmissionGeoJsonRenderer,
        SubmissionXMLRenderer,
    )
    permission_classes = (SubmissionPermission,)
    pagination_class = DataPagination
    log_type = AuditType.PROJECT_HISTORY
    logged_fields = []

    @action(detail=False, methods=['PATCH', 'DELETE'],
            renderer_classes=[renderers.JSONRenderer])
    def bulk(self, request, *args, **kwargs):
        if request.method == 'DELETE':
            response = self._bulk_delete(request)
        elif request.method == 'PATCH':
            response = self._bulk_update(request)

        return Response(**response)

    def destroy(self, request, pk, *args, **kwargs):
        deployment = self._get_deployment()
        # Coerce to int because back end only finds matches with same type
        submission_id = positive_int(pk)

<<<<<<< HEAD
=======
        # Need to get `uuid` before the data is gone
        submission = deployment.get_submission(
            submission_id=submission_id,
            user=request.user,
            fields=['_id', '_uuid', '_submitted_by'],
        )
        request._request.instances = {
            submission_id: SubmissionUpdate(
                username=submission['_submitted_by'],
                action='delete',
                id=submission_id,
            )
        }

>>>>>>> 2a0dfdd0
        if deployment.delete_submission(submission_id, user=request.user):
            response = {
                'content_type': 'application/json',
                'status': status.HTTP_204_NO_CONTENT,
            }
        else:
            response = {
                'data': {'detail': 'Submission not found'},
                'content_type': 'application/json',
                'status': status.HTTP_404_NOT_FOUND,
            }
        return Response(**response)

    @action(
        detail=True,
        methods=['POST'],
        renderer_classes=[renderers.JSONRenderer],
        permission_classes=[DuplicateSubmissionPermission],
    )
    def duplicate(self, request, pk, *args, **kwargs):
        """
        Creates a duplicate of the submission with a given `pk`
        """
        deployment = self._get_deployment()
        # Coerce to int because the back end only finds matches with the same type
        submission_id = positive_int(pk)
        original_submission = deployment.get_submission(
            submission_id=submission_id, user=request.user, fields=['_id', '_uuid']
        )

        with http_open_rosa_error_handler(
            lambda: deployment.duplicate_submission(
                submission_id=submission_id, request=request
            ),
            request,
        ) as handler:
            if handler.http_error_response:
                response = {
                    'data': handler.error,
                    'content_type': 'application/json',
                    'status': handler.status_code,
                }
            else:
                duplicate_submission = handler.func_return
                deployment.copy_submission_extras(
                    original_submission['_uuid'], duplicate_submission['_uuid']
                )
                response = {
                    'data': duplicate_submission,
                    'content_type': 'application/json',
                    'status': status.HTTP_201_CREATED,
                }
            return Response(**response)

    @action(
        detail=True,
        methods=['GET'],
        renderer_classes=[renderers.JSONRenderer],
        permission_classes=[EditLinkSubmissionPermission],
        url_path='((enketo/)|(enketo/redirect/))?edit',
    )
    def enketo_edit(self, request, pk, *args, **kwargs):
        submission_id = positive_int(pk)
        enketo_response = self._get_enketo_link(request, submission_id, 'edit')
        if enketo_response.status_code in (
            status.HTTP_201_CREATED, status.HTTP_200_OK
        ):
            # See https://github.com/enketo/enketo-express/issues/187
            EnketoSessionAuthentication.prepare_response_with_csrf_cookie(
                request, enketo_response
            )
        return self._handle_enketo_redirect(request, enketo_response, *args, **kwargs)

    @action(
        detail=True,
        methods=['GET'],
        renderer_classes=[renderers.JSONRenderer],
        permission_classes=[ViewSubmissionPermission],
        url_path='enketo/(redirect/)?view',
    )
    def enketo_view(self, request, pk, *args, **kwargs):
        submission_id = positive_int(pk)
        enketo_response = self._get_enketo_link(request, submission_id, 'view')
        return self._handle_enketo_redirect(request, enketo_response, *args, **kwargs)

    def get_queryset(self):
        # This method is needed when pagination is activated and renderer is
        # `BrowsableAPIRenderer`. Because data comes from Mongo, `list()` and
        # `retrieve()` don't need Django Queryset, we only need return `None`.
        return None

    def list(self, request, *args, **kwargs):
        format_type = kwargs.get('format', request.GET.get('format', 'json'))
        deployment = self._get_deployment()
        filters = self._filter_mongo_query(request)

        if format_type == 'geojson':
            # For GeoJSON, get the submissions as JSON and let
            # `SubmissionGeoJsonRenderer` handle the rest
            return Response(
                deployment.get_submissions(
                    user=request.user,
                    format_type=SUBMISSION_FORMAT_TYPE_JSON,
                    request=request,
                    **filters
                )
            )

        try:
            submissions = deployment.get_submissions(
                request.user, format_type=format_type, request=request, **filters
            )
        except OperationFailure as err:
            message = str(err)
            # Don't show just any raw exception message out of fear of data leaking
            if message == '$all needs an array':
                raise serializers.ValidationError(message)
            logging.warning(message, exc_info=True)
            raise serializers.ValidationError('Unsupported query')
        # Create a dummy list to let the Paginator do all the calculation
        # for pagination because it does not need the list of real objects.
        # It avoids retrieving all the objects from MongoDB
        dummy_submissions_list = [None] * deployment.current_submission_count
        page = self.paginate_queryset(dummy_submissions_list)
        if page is not None:
            return self.get_paginated_response(submissions)

        return Response(list(submissions))

    def retrieve(self, request, pk, *args, **kwargs):
        """
        Retrieve a submission by its primary key or its UUID.

        Warning when using the UUID. Submissions can have the same uuid because
        there is no unique constraint on this field. The first occurrence
        will be returned.
        """
        format_type = kwargs.get('format', request.GET.get('format', 'json'))
        deployment = self._get_deployment()
        params = {
            'user': request.user,
            'format_type': format_type,
            'request': request,
        }
        filters = self._filter_mongo_query(request)

        # Unfortunately, Django expects that the URL parameter is `pk`,
        # its name cannot be changed (easily).
        submission_id_or_uuid = pk
        try:
            submission_id_or_uuid = positive_int(submission_id_or_uuid)
        except ValueError:
            if not re.match(
                r'[a-z\d]{8}-([a-z\d]{4}-){3}[a-z\d]{12}', submission_id_or_uuid
            ):
                raise Http404

            try:
                query = json.loads(filters.pop('query', '{}'))
            except json.JSONDecodeError:
                raise serializers.ValidationError(
                    {'query': t('Value must be valid JSON.')}
                )
            query['_uuid'] = submission_id_or_uuid
            filters['query'] = query
        else:
            params['submission_ids'] = [submission_id_or_uuid]

        # Join all parameters to be passed to `deployment.get_submissions()`
        params.update(filters)

        submissions = deployment.get_submissions(**params)
        if not submissions:
            raise Http404

        submission = list(submissions)[0]
        return Response(submission)

    @action(detail=True, methods=['GET', 'PATCH', 'DELETE'],
            renderer_classes=[renderers.JSONRenderer],
            permission_classes=[SubmissionValidationStatusPermission])
    def validation_status(self, request, pk, *args, **kwargs):
        deployment = self._get_deployment()
        # Coerce to int because back end only finds matches with same type
        submission_id = positive_int(pk)
        if request.method == 'GET':
            json_response = deployment.get_validation_status(
                submission_id=submission_id,
                user=request.user,
            )
        else:
            json_response = deployment.set_validation_status(
                submission_id=submission_id,
                user=request.user,
                data=request.data,
                method=request.method,
            )

        return Response(**json_response)

    @action(detail=False, methods=['PATCH', 'DELETE'],
            renderer_classes=[renderers.JSONRenderer],
            permission_classes=[SubmissionValidationStatusPermission])
    def validation_statuses(self, request, *args, **kwargs):
        deployment = self._get_deployment()
        bulk_actions_validator = DataBulkActionsValidator(
            data=request.data,
            context=self.get_serializer_context(),
            perm=PERM_VALIDATE_SUBMISSIONS
        )
        bulk_actions_validator.is_valid(raise_exception=True)
        json_response = deployment.set_validation_statuses(
            request.user, bulk_actions_validator.data)

        return Response(**json_response)

    def _bulk_delete(self, request: Request) -> dict:
        deployment = self._get_deployment()
        serializer_params = {
            'data': request.data,
            'context': self.get_serializer_context(),
            'perm': PERM_DELETE_SUBMISSIONS,
        }
        bulk_actions_validator = DataBulkActionsValidator(**serializer_params)
        bulk_actions_validator.is_valid(raise_exception=True)

        # Prepare audit logs
        data = copy.deepcopy(bulk_actions_validator.data)
        # Retrieve all submissions matching `submission_ids` or `query`.

        submissions = deployment.get_submissions(
            user=request.user,
            submission_ids=data['submission_ids'],
            query=data['query'],
            fields=['_id', '_uuid', '_submitted_by'],
        )

        # Prepare logs before deleting all submissions.
        request._request.instances = {
            sub['_id']: SubmissionUpdate(
                id=sub['_id'], username=sub['_submitted_by'], action='delete'
            )
            for sub in submissions
        }

        try:
            deleted = deployment.delete_submissions(
                bulk_actions_validator.data, request.user, request=request
            )
        except (MissingXFormException, InvalidXFormException):
            return {
                'data': {'detail': 'Could not delete submissions'},
                'content_type': 'application/json',
                'status': status.HTTP_400_BAD_REQUEST,
            }

        return {
            'data': {'detail': f'{deleted} submissions have been deleted'},
            'content_type': 'application/json',
            'status': status.HTTP_200_OK,
        }

    def _bulk_update(self, request: Request) -> dict:
        deployment = self._get_deployment()
        serializer_params = {
            'data': request.data,
            'context': self.get_serializer_context(),
            'perm': PERM_CHANGE_SUBMISSIONS,
        }
        bulk_actions_validator = DataBulkActionsValidator(**serializer_params)
        bulk_actions_validator.is_valid(raise_exception=True)

        try:
            return deployment.bulk_update_submissions(
                bulk_actions_validator.data, request.user, request=request
            )
        except (MissingXFormException, InvalidXFormException):
            return {
                'data': {'detail': 'Could not updated submissions'},
                'content_type': 'application/json',
                'status': status.HTTP_400_BAD_REQUEST,
            }

    def _filter_mongo_query(self, request):
        """
        Build filters to pass to Mongo query.
        Acts like Django `filter_backends`

        :param request:
        :return: dict
        """
        filters = {}

        if request.method == 'GET':
            filters = request.GET.dict()

        # Remove `format` from filters. No need to use it
        filters.pop('format', None)
        # Do not allow requests to retrieve more than `SUBMISSION_LIST_LIMIT`
        # submissions at one time
        limit = filters.get('limit', settings.SUBMISSION_LIST_LIMIT)
        try:
            filters['limit'] = positive_int(
                limit, strict=True, cutoff=settings.SUBMISSION_LIST_LIMIT
            )
        except ValueError:
            raise serializers.ValidationError(
                {'limit': t('A positive integer is required')}
            )

        return filters

    def _get_deployment(self):
        """
        Returns the deployment for the asset specified by the request
        """
        if not self.asset.has_deployment:
            raise ObjectDeploymentDoesNotExist(
                t('The specified asset has not been deployed')
            )

        return self.asset.deployment

    def _get_enketo_link(
        self, request: Request, submission_id: int, action_: str
    ) -> Response:

        deployment = self._get_deployment()
        user = request.user

        if action_ == 'edit':
            enketo_endpoint = settings.ENKETO_EDIT_INSTANCE_ENDPOINT
            partial_perm = PERM_CHANGE_SUBMISSIONS
        elif action_ == 'view':
            enketo_endpoint = settings.ENKETO_VIEW_INSTANCE_ENDPOINT
            partial_perm = PERM_VIEW_SUBMISSIONS

        # User's permissions are validated by the permission class. This extra step
        # is needed to validate at a row level for users with partial permissions.
        # A `PermissionDenied` error will be raised if it is not the case.
        # `validate_access_with_partial_perms()` is called no matter what are the
        # user's permissions. The first check inside the method is the user's
        # permissions. `submission_ids` should be equal to `None` if user has
        # regular permissions.
        deployment.validate_access_with_partial_perms(
            user=user,
            perm=partial_perm,
            submission_ids=[submission_id],
        )

        # The XML version is needed for Enketo
        submission_xml = deployment.get_submission(
            submission_id, user, SUBMISSION_FORMAT_TYPE_XML
        )
        if isinstance(submission_xml, str):
            # Workaround for "Unicode strings with encoding declaration are not
            # supported. Please use bytes input or XML fragments without
            # declaration."
            # TODO: handle this in a unified way instead of haphazardly. See,
            # e.g., `kpi.utils.xml.strip_nodes()`
            submission_xml = submission_xml.encode()
        submission_xml_root = fromstring_preserve_root_xmlns(submission_xml)
        # The JSON version is needed to detect its version
        submission_json = deployment.get_submission(
            submission_id, user, request=request
        )
        if 'meta/rootUuid' in submission_json:
            # this submission has been edited at least one time
            original_submission_uuid = submission_json['meta/rootUuid']
        else:
            # never been edited

            # Note: KoboCAT will accept a submission whose XML lacks
            # `<meta><instanceID>`, even though that violates the OpenRosa
            # spec. KoboCAT then automatically generates a UUID for the
            # submission, but that UUID is added neither to the XML nor to
            # `meta/instanceID` in the JSON representation
            original_submission_uuid = 'uuid:' + submission_json['_uuid']

        # Add mandatory XML elements if they are missing from the original
        # submission. They could be overwritten unconditionally, but be
        # conservative for now and don't modify anything unless they're missing
        # entirely
        el = get_or_create_element(
            submission_xml_root, deployment.FORM_UUID_XPATH
        )
        if not el or not el.text.strip():
            form_uuid = deployment.backend_response['uuid']
            el.text = form_uuid

        el = get_or_create_element(
            submission_xml_root, deployment.SUBMISSION_CURRENT_UUID_XPATH
        )
        if not el or not el.text.strip():
            el.text = 'uuid:' + submission_json['_uuid']

        # Do not use version_uid from the submission until UI gives users the
        # possibility to choose which version they want to use

        # # TODO: un-nest `_infer_version_id()` from `build_formpack()` and move
        # # it into some utility file
        # _, submissions_stream = build_formpack(
        #     self.asset,
        #     submission_stream=[submission_json],
        #     use_all_form_versions=True
        # )
        # version_uid = list(submissions_stream)[0][INFERRED_VERSION_ID_KEY]

        # Let's use the latest **deployed** version uid temporarily
        version_uid = self.asset.latest_deployed_version.uid

        # Retrieve the XML root node name from the submission. The instance's
        # root node name specified in the form XML (i.e. the first child of
        # `<instance>`) must match the root node name of the submission XML,
        # otherwise Enketo will refuse to open the submission.
        xml_root_node_name = submission_xml_root.tag

        # This will raise `AssetVersion.DoesNotExist` if the inferred version
        # of the submission disappears between the call to `build_formpack()`
        # and here, but allow a 500 error in that case because there's nothing
        # the client can do about it
        snapshot = self.asset.snapshot(
            regenerate=True,
            root_node_name=xml_root_node_name,
            version_uid=version_uid,
            submission_uuid=original_submission_uuid,
        )

        data = {
            'server_url': reverse(
                viewname='assetsnapshot-detail',
                kwargs={'uid': snapshot.uid},
                request=request,
            ),
            'instance': xml_tostring(submission_xml_root),
            'instance_id': submission_json['_uuid'],
            'form_id': snapshot.uid,
            'return_url': 'false'  # String to be parsed by EE as a boolean
        }

        # Add attachments if any.
        attachments = deployment.get_attachment_objects_from_dict(submission_json)
        for attachment in attachments:
            key_ = f'instance_attachments[{attachment.media_file_basename}]'
            data[key_] = reverse(
                'attachment-detail',
                args=(self.asset.uid, submission_id, attachment.pk),
                request=request,
            )

        response = requests.post(
            f'{settings.ENKETO_URL}/{enketo_endpoint}',
            # bare tuple implies basic auth
            auth=(settings.ENKETO_API_KEY, ''),
            data=data
        )
        if response.status_code != status.HTTP_201_CREATED:
            # Some Enketo errors are useful to the client. Attempt to pass them
            # along if possible
            try:
                parsed_resp = response.json()
            except ValueError:
                parsed_resp = None
            if parsed_resp and 'message' in parsed_resp:
                message = parsed_resp['message']
            else:
                message = response.reason
            return Response(
                # This doesn't seem worth translating
                {'detail': 'Enketo error: ' + message},
                status=response.status_code,
            )

        json_response = response.json()
        enketo_url = json_response.get(f'{action_}_url')

        return Response(
            {
                'url': enketo_url,
                'version_uid': version_uid,
            }
        )

    def _handle_enketo_redirect(self, request, enketo_response, *args, **kwargs):
        if request.path.strip('/').split('/')[-2] == 'redirect':
            try:
                enketo_url = enketo_response.data['url']
            except KeyError:
                pass
            else:
                return HttpResponseRedirect(enketo_url)
        return enketo_response<|MERGE_RESOLUTION|>--- conflicted
+++ resolved
@@ -349,23 +349,7 @@
         # Coerce to int because back end only finds matches with same type
         submission_id = positive_int(pk)
 
-<<<<<<< HEAD
-=======
-        # Need to get `uuid` before the data is gone
-        submission = deployment.get_submission(
-            submission_id=submission_id,
-            user=request.user,
-            fields=['_id', '_uuid', '_submitted_by'],
-        )
-        request._request.instances = {
-            submission_id: SubmissionUpdate(
-                username=submission['_submitted_by'],
-                action='delete',
-                id=submission_id,
-            )
-        }
-
->>>>>>> 2a0dfdd0
+
         if deployment.delete_submission(submission_id, user=request.user):
             response = {
                 'content_type': 'application/json',
