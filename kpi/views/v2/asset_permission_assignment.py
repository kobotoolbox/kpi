# coding: utf-8
from django.db import transaction
from django.shortcuts import get_object_or_404
from django.utils.translation import ugettext as _
from rest_framework import exceptions, viewsets, status, renderers
from rest_framework.decorators import action
from rest_framework.mixins import CreateModelMixin, RetrieveModelMixin, \
    DestroyModelMixin, ListModelMixin
from rest_framework.response import Response
from rest_framework_extensions.mixins import NestedViewSetMixin

from kpi.constants import (
    CLONE_ARG_NAME,
    PERM_SHARE_ASSET,
    PERM_VIEW_ASSET,
)
from kpi.deployment_backends.kc_access.utils import \
    remove_applicable_kc_permissions
from kpi.models.asset import Asset
from kpi.models.object_permission import ObjectPermission
from kpi.permissions import AssetNestedObjectPermission
from kpi.serializers.v2.asset_permission_assignment import (
    AssetBulkInsertPermissionSerializer,
    AssetPermissionAssignmentSerializer,
)
from kpi.utils.object_permission_helper import ObjectPermissionHelper
from kpi.utils.viewset_mixins import AssetNestedObjectViewsetMixin


class AssetPermissionAssignmentViewSet(AssetNestedObjectViewsetMixin,
                                       NestedViewSetMixin,
                                       CreateModelMixin, RetrieveModelMixin,
                                       DestroyModelMixin, ListModelMixin,
                                       viewsets.GenericViewSet):
    """
    ## Permission assignments of an asset

    This endpoint shows assignments on an asset. An assignment implies:

    - a `Permission` object
    - a `User` object

    **Roles' permissions:**

    - Owner sees all permissions
    - Editors see all permissions
    - Viewers see owner's permissions and their permissions
    - Anonymous users see only owner's permissions


    `uid` - is the unique identifier of a specific asset

    **Retrieve assignments**
    <pre class="prettyprint">
    <b>GET</b> /api/v2/assets/<code>{uid}</code>/permission-assignments/
    </pre>

    > Example
    >
    >       curl -X GET https://[kpi]/assets/aSAvYreNzVEkrWg5Gdcvg/permission-assignments/


    **Assign a permission**
    <pre class="prettyprint">
    <b>POST</b> /api/v2/assets/<code>{uid}</code>/permission-assignments/
    </pre>

    > Example
    >
    >       curl -X POST https://[kpi]/api/v2/assets/aSAvYreNzVEkrWg5Gdcvg/permission-assignments/ \\
    >            -H 'Content-Type: application/json' \\
    >            -d '<payload>'  # Payload is sent as the string


    > _Payload to assign a permission_
    >
    >        {
    >           "user": "https://[kpi]/api/v2/users/{username}/",
    >           "permission": "https://[kpi]/api/v2/permissions/{codename}/",
    >        }

    > _Payload to assign partial permissions_
    >
    >        {
    >           "user": "https://[kpi]/api/v2/users/{username}/",
    >           "permission": "https://[kpi]/api/v2/permissions/{partial_permission_codename}/",
    >           "partial_permissions": [
    >               {
    >                   "url": "https://[kpi]/api/v2/permissions/{codename}/",
    >                   "filters": [
    >                       {"_submitted_by": {"$in": ["{username}", "{username}"]}}
    >                   ]
    >              },
    >           ]
    >        }

    N.B.:

    - Only submissions support partial (`view`) permissions so far.
    - Filters use Mongo Query Engine to narrow down results.
    - Implied permissions will be also assigned. (e.g. `change_asset` will add `view_asset` too)



    **Remove a permission assignment**

    <pre class="prettyprint">
    <b>DELETE</b> /api/v2/assets/<code>{uid}</code>/permission-assignments/{permission_uid}/
    </pre>

    > Example
    >
    >       curl -X DELETE https://[kpi]/api/v2/assets/aSAvYreNzVEkrWg5Gdcvg/permission-assignments/pG6AeSjCwNtpWazQAX76Ap/


    **Assign all permissions at once**

    <span class='label label-danger'>All permissions will erased (except the owner's) before new assignments</span>
    <pre class="prettyprint">
    <b>POST</b> /api/v2/assets/<code>{uid}</code>/permission-assignments/bulk/
    </pre>

    > Example
    >
    >       curl -X POST https://[kpi]/api/v2/assets/aSAvYreNzVEkrWg5Gdcvg/permission-assignments/bulk/

    > _Payload to assign all permissions at once_
    >
    >        [{
    >           "user": "https://[kpi]/api/v2/users/{username}/",
    >           "permission": "https://[kpi]/api/v2/permissions/{codename}/",
    >        },
    >        {
    >           "user": "https://[kpi]/api/v2/users/{username}/",
    >           "permission": "https://[kpi]/api/v2/permissions/{codename}/",
    >        },...]


    **Clone permissions from another asset**

    <span class='label label-danger'>All permissions will erased (except the owner's) before new assignments</span>
    <pre class="prettyprint">
    <b>PATCH</b> /api/v2/assets/<code>{uid}</code>/permission-assignments/clone/
    </pre>

    > Example
    >
    >       curl -X PATCH https://[kpi]/api/v2/assets/aSAvYreNzVEkrWg5Gdcvg/permission-assignments/clone/

    > _Payload to clone permissions from another asset_
    >
    >        {
    >           "clone_from": "{source_asset_uid}"
    >        }

    ### CURRENT ENDPOINT
    """

    model = ObjectPermission
    lookup_field = "uid"
    serializer_class = AssetPermissionAssignmentSerializer
    permission_classes = (AssetNestedObjectPermission,)
    pagination_class = None

    @action(detail=False, methods=['POST'], renderer_classes=[renderers.JSONRenderer],
            url_path='bulk')
    def bulk_assignments(self, request, *args, **kwargs):
        """
        Assigns all permissions at once for the same asset.

        :param request:
        :return: JSON
        """

        assignments = request.data

        # We don't want to lock tables, only queries to rollback in case
        # one assignment fails.
        with transaction.atomic():

            # First delete all assignments before assigning new ones.
            # If something fails later, this query should rollback
<<<<<<< HEAD
            self.asset.permissions.exclude(
                user__username=self.asset.owner.username).delete()
=======
            perms_to_delete = self.asset.permissions.exclude(
                user__username=self.asset.owner.username)

            # Delete all related KoBoCat permissions as well
            for perm in perms_to_delete.all():
                remove_applicable_kc_permissions(self.asset,
                                                 perm.user,
                                                 perm.permission.codename)
            perms_to_delete.delete()
>>>>>>> 9db40948

            for assignment in assignments:
                context_ = dict(self.get_serializer_context())
                if 'partial_permissions' in assignment:
                    context_.update({
                        'partial_permissions': assignment['partial_permissions']
                    })
                serializer = AssetBulkInsertPermissionSerializer(
                    data=assignment,
                    context=context_
                )
                serializer.is_valid(raise_exception=True)
                serializer.save(asset=self.asset)

            # returns asset permissions. Users who can change permissions can
            # see all permissions.
            return self.list(request, *args, **kwargs)

    @action(detail=False, methods=['PATCH'],
            renderer_classes=[renderers.JSONRenderer])
    def clone(self, request, *args, **kwargs):

        source_asset_uid = self.request.data[CLONE_ARG_NAME]
        source_asset = get_object_or_404(Asset, uid=source_asset_uid)
        user = request.user

        if user.has_perm(PERM_SHARE_ASSET, self.asset) and \
                user.has_perm(PERM_VIEW_ASSET, source_asset):
            if not self.asset.copy_permissions_from(source_asset):
                http_status = status.HTTP_400_BAD_REQUEST
                response = {'detail': _("Source and destination objects don't "
                                        "seem to have the same type")}
                return Response(response, status=http_status)
        else:
            raise exceptions.PermissionDenied()

        # returns asset permissions. Users who can change permissions can
        # see all permissions.
        return self.list(request, *args, **kwargs)

    def destroy(self, request, *args, **kwargs):
        object_permission = self.get_object()
        user = object_permission.user
        if user.pk == self.asset.owner_id:
            return Response({
                'detail': _("Owner's permissions cannot be deleted")
            }, status=status.HTTP_409_CONFLICT)

        codename = object_permission.permission.codename
        self.asset.remove_perm(user, codename)
        return Response(status=status.HTTP_204_NO_CONTENT)

    def get_serializer_context(self):
        """
        Extra context provided to the serializer class.
        Inject asset_uid to avoid extra queries to DB inside the serializer.
        """

        context_ = super().get_serializer_context()
        context_.update({
            'asset_uid': self.asset.uid
        })
        return context_

    def get_queryset(self):
        return ObjectPermissionHelper. \
            get_user_permission_assignments_queryset(self.asset,
                                                     self.request.user)

    def perform_create(self, serializer):
        serializer.save(asset=self.asset)<|MERGE_RESOLUTION|>--- conflicted
+++ resolved
@@ -180,10 +180,6 @@
 
             # First delete all assignments before assigning new ones.
             # If something fails later, this query should rollback
-<<<<<<< HEAD
-            self.asset.permissions.exclude(
-                user__username=self.asset.owner.username).delete()
-=======
             perms_to_delete = self.asset.permissions.exclude(
                 user__username=self.asset.owner.username)
 
@@ -193,7 +189,6 @@
                                                  perm.user,
                                                  perm.permission.codename)
             perms_to_delete.delete()
->>>>>>> 9db40948
 
             for assignment in assignments:
                 context_ = dict(self.get_serializer_context())
