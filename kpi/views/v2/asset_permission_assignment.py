--- conflicted
+++ resolved
@@ -167,23 +167,13 @@
     Viewset for managing the assignment permission for current project
 
     Available actions:
-<<<<<<< HEAD
     - bulk            → DELETE /api/v2/assets/{uid_asset}/permission-assignments/bulk/  # noqa
+    - bulk            → POST /api/v2/assets/{uid_asset}/permission-assignments/bulk/  # noqa
     - clone           → PATCH /api/v2/assets/{uid_asset}/permission-assignments/clone/  # noqa
     - create          → DELETE /api/v2/assets/{uid_asset}/permission-assignments/  # noqa
     - delete          → POST /api/v2/assets/{uid_asset}/permission-assignments/{uid_permission_assignment}/  # noqa
-    - delete_all      → GET /api/v2/assets/{uid_asset}/permission-assignments/delete-all/  # noqa
     - list            → GET /api/v2/assets/{uid_asset}/permission-assignments/
     - retrieve        → GET /api/v2/assets/{uid_asset}/permission-assignments/{uid_permission_assignment}/  # noqa
-=======
-    - bulk            → DELETE /api/v2/assets/{parent_lookup_asset}/permission-assignments/bulk/  # noqa
-    - bulk            → POST /api/v2/assets/{parent_lookup_asset}/permission-assignments/bulk/  # noqa
-    - clone           → PATCH /api/v2/assets/{parent_lookup_asset}/permission-assignments/clone/  # noqa
-    - create          → DELETE /api/v2/assets/{parent_lookup_asset}/permission-assignments/  # noqa
-    - delete          → POST /api/v2/assets/{parent_lookup_asset}/permission-assignments/{uid}/  # noqa
-    - list            → GET /api/v2/assets/{parent_lookup_asset}/permission-assignments/
-    - retrieve        → GET /api/v2/assets/{parent_lookup_asset}/permission-assignments/{uid}/  # noqa
->>>>>>> ee488dcd
 
     Documentation:
     - docs/api/v2/asset_permission_assignments/bulk_delete.md
