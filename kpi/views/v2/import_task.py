# coding: utf-8
import base64

from drf_spectacular.utils import extend_schema
from rest_framework import exceptions, status, viewsets
from rest_framework.response import Response
from rest_framework.reverse import reverse

from kobo.apps.openrosa.libs.utils.viewer_tools import (
    get_client_ip,
    get_human_readable_client_user_agent,
)
from kpi.models import ImportTask
from kpi.serializers.v2.import_task import (
    ImportTaskListSerializer,
    ImportTaskSerializer,
)
from kpi.tasks import import_in_background
from kpi.utils.strings import to_str

<<<<<<< HEAD
=======

>>>>>>> dd959384
@extend_schema(
    tags=['imports'],
)
class ImportTaskViewSet(viewsets.ReadOnlyModelViewSet):
    """
    ## List of imported files

    Lists all files imported by the requesting user.
    An empty json response will be returned if the user anonymous.

    <pre class="prettyprint">
    <b>GET</b> /api/v2/imports/
    </pre>

    > Example
    >
    >       curl -X GET https://[kpi]/api/v2/imports/
    >       {
    >           "count": integer,
    >           "next": ...,
    >           "previous": ...,
    >           "results": [
    >               {
    >                   "url": "https:[kpi]/api/v2/imports/{import_uid}/",
    >                   "status": asset_uid,
    >                   "messages": {
    >                       "updated": [
    >                           {
    >                               "uid": "",
    >                               "kind": "",
    >                               "summary": {
    >                                       "geo": boolean,
    >                                       "labels": [],
    >                                       "columns": [],
    >                                       "languages": [],
    >                                       "row_count": integer,
    >                                       "default_translation": "",
    >                                   },
    >                                   "owner__username": "",
    >                            }
    >                       ]
    >                   },
    >                   "uid": import_uid,
    >                   "date_created": "",
    >               },
    >           ]
    >       }

    """
    queryset = ImportTask.objects.all()
    serializer_class = ImportTaskSerializer
    lookup_field = 'uid'

    def get_serializer_class(self):
        if self.action == 'list':
            return ImportTaskListSerializer
        else:
            return ImportTaskSerializer

    def get_queryset(self, *args, **kwargs):
        if self.request.user.is_anonymous:
            return ImportTask.objects.none()
        else:
            return ImportTask.objects.filter(
                        user=self.request.user).order_by('date_created')

    def create(self, request, *args, **kwargs):
        if self.request.user.is_anonymous:
            raise exceptions.NotAuthenticated()
        itask_data = {
            'library': request.POST.get('library') not in ['false', False],
            # NOTE: 'filename' here comes from 'name' (!) in the POST data
            'filename': request.POST.get('name', None),
            'destination': request.POST.get('destination', None),
            'desired_type': request.POST.get('desired_type', None),
            'ip_address': get_client_ip(request),
            'source': get_human_readable_client_user_agent(request),
        }
        if 'base64Encoded' in request.POST:
            encoded_str = request.POST['base64Encoded']
            encoded_substr = encoded_str[encoded_str.index('base64') + 7:]
            itask_data['base64Encoded'] = encoded_substr
        elif 'file' in request.data:
            encoded_xls = to_str(base64.b64encode(request.data['file'].read()))
            itask_data['base64Encoded'] = encoded_xls
            if 'filename' not in itask_data:
                itask_data['filename'] = request.data['file'].name
        elif 'url' in request.POST:
            itask_data['single_xls_url'] = request.POST['url']
        import_task = ImportTask.objects.create(user=request.user,
                                                data=itask_data)
        # Have Celery run the import in the background
        import_in_background.delay(import_task_uid=import_task.uid)
        return Response({
            'uid': import_task.uid,
            'url': reverse(
                'api_v2:importtask-detail',
                kwargs={'uid': import_task.uid},
                request=request),
            'status': ImportTask.PROCESSING,
        }, status.HTTP_201_CREATED)<|MERGE_RESOLUTION|>--- conflicted
+++ resolved
@@ -18,10 +18,7 @@
 from kpi.tasks import import_in_background
 from kpi.utils.strings import to_str
 
-<<<<<<< HEAD
-=======
 
->>>>>>> dd959384
 @extend_schema(
     tags=['imports'],
 )
