# coding: utf-8
from typing import Optional, Union

from django.conf import settings
from django.shortcuts import Http404
from django.utils.translation import gettext as t
<<<<<<< HEAD
from drf_spectacular.utils import extend_schema
from rest_framework import serializers, viewsets
=======
from rest_framework import serializers, status, viewsets
>>>>>>> ea249466
from rest_framework.decorators import action
from rest_framework.response import Response
from rest_framework_extensions.mixins import NestedViewSetMixin

from kobo.apps.openrosa.apps.logger.models.attachment import Attachment
from kpi.exceptions import (
    AttachmentNotFoundException,
    FFMpegException,
    InvalidXPathException,
    NotSupportedFormatException,
    SubmissionNotFoundException,
    XPathNotFoundException,
)
from kpi.permissions import AttachmentDeletionPermission, SubmissionPermission
from kpi.renderers import MediaFileRenderer, MP3ConversionRenderer
from kpi.serializers.v2.attachment_bulk_delete import AttachmentBulkDeleteSerializer
from kpi.utils.viewset_mixins import AssetNestedObjectViewsetMixin

thumbnail_suffixes_pattern = 'original|' + '|'.join(
    [suffix for suffix in settings.THUMB_CONF]
)


@extend_schema(
    tags=['attachments'],
)
class AttachmentViewSet(
    NestedViewSetMixin,
    AssetNestedObjectViewsetMixin,
    viewsets.ViewSet
):
    """
        ## GET an audio or video file

        <pre class="prettyprint">
        <b>GET</b>  /api/v2/assets/<code>{asset_uid}</code>/data/<code>{data_id}</code>/attachment/?xpath=<code>{xml_path_to_question}</code>
        </pre>

        <sup>*</sup>`data_id` can be the primary key of the submission or its `uuid`.
        Please note that using the `uuid` may match **several** submissions, only
        the first match will be returned.

        > Example
        >
        >       curl -X GET https://[kpi]/api/v2/assets/aSAvYreNzVEkrWg5Gdcvg/data/451/attachment/?xpath=Upload_a_file

        ## GET an MP3 file from an audio or video file
        Convert audio and video files. Only conversions to MP3 is supported for this feature

        <pre class="prettyprint">
        <b>GET</b> /api/v2/assets/<code>{asset_uid}</code>/data/<code>{data_id}</code>/attachment/?xpath=<code>{xml_path_to_question}</code>&format=mp3
        </pre>

        > Example
        >
        >       curl -X GET https://[kpi]/api/v2/assets/aSAvYreNzVEkrWg5Gdcvg/data/451/attachment/?xpath=Upload_a_file&format=mp3
    """
    renderer_classes = (
        MediaFileRenderer,
        MP3ConversionRenderer,
    )
    permission_classes = (SubmissionPermission,)

    def retrieve(self, request, pk, *args, **kwargs):
        # Since endpoint is needed for KobocatDeploymentBackend to overwrite
        # Mongo attachments URL with their primary keys or uid (instead of their XPath)
        submission_id_or_uuid = kwargs['parent_lookup_data']
        return self._get_response(
            request,
            submission_id_or_uuid,
            attachment_id_or_uid=pk,
            suffix=kwargs.get('suffix'),
        )

    @action(
        detail=True,
        methods=['GET'],
        url_path=f'(?P<suffix>({thumbnail_suffixes_pattern}))'
    )
    def thumb(self, request, pk, suffix, *args, **kwargs):
        if suffix != 'original':
            kwargs['suffix'] = suffix
        return self.retrieve(request, pk, *args, **kwargs)

    def list(self, request, *args, **kwargs):
        submission_id_or_uuid = kwargs['parent_lookup_data']
        try:
            xpath = request.query_params['xpath']
        except KeyError:
            raise serializers.ValidationError({
                'detail': t('`xpath` query parameter is required')
            }, 'xpath_missing')

        return self._get_response(request, submission_id_or_uuid, xpath=xpath)

    def _get_response(
        self,
        request,
        submission_id_or_uuid: Union[str, int],
        attachment_id_or_uid: Optional[Union[str, int]] = None,
        xpath: Optional[str] = None,
        suffix: Optional[str] = None,
    ) -> Response:

        try:
            attachment = self.asset.deployment.get_attachment(
                submission_id_or_uuid, request.user, attachment_id_or_uid, xpath
            )
        except (SubmissionNotFoundException, AttachmentNotFoundException):
            raise Http404
        except InvalidXPathException:
            raise serializers.ValidationError({
                'detail': t('Invalid XPath syntax')
            }, 'invalid_xpath')
        except XPathNotFoundException:
            raise serializers.ValidationError({
                'detail': t('The path could not be found in the submission')
            }, 'xpath_not_found')

        try:
            protected_path = attachment.protected_path(
                format_=request.accepted_renderer.format,
                suffix=suffix,
            )
        except FFMpegException:
            raise serializers.ValidationError({
                'detail': t('The error occurred during conversion')
            }, 'ffmpeg_error')
        except NotSupportedFormatException:
            raise serializers.ValidationError({
                'detail': t('Conversion is not supported for {}').format(
                    attachment.mimetype
                )
            }, 'not_supported_format')

        # If unit tests are running, pytest webserver does not support
        # `X-Accel-Redirect` header (or ignores it?). We need to pass
        # the content to the Response object
        if settings.TESTING:
            # setting the content type to `None` here allows the renderer to
            # specify the content type for the response.
            content_type = (
                attachment.mimetype
                if request.accepted_renderer.format != MP3ConversionRenderer.format
                else None
            )
            return Response(
                attachment.media_file,
                content_type=content_type,
            )

        # Otherwise, let NGINX determine the correct content type and serve
        # the file
        headers = {
            'Content-Disposition': f'inline; filename={attachment.media_file_basename}',
            'X-Accel-Redirect': protected_path
        }
        response = Response(content_type='', headers=headers)
        return response

    @action(
        detail=False,
        methods=['delete'],
        url_path='bulk',
        permission_classes=[AttachmentDeletionPermission],
    )
    def bulk_destroy(self, request, *args, **kwargs):
        submission_id_or_uuid = kwargs['parent_lookup_data']
        deployment = self.asset.deployment

        attachments = Attachment.objects.filter(
            xform_id=deployment.xform_id, instance_id=submission_id_or_uuid
        )

        attachment_uids = list(attachments.values_list('uid', flat=True))

        serializer = AttachmentBulkDeleteSerializer(
            data={'attachment_uids': attachment_uids},
            context={'asset': self.asset, 'request': request},
        )
        serializer.is_valid(raise_exception=True)
        result = serializer.save(request=request, asset=self.asset)

        return Response(result, status=status.HTTP_200_OK)<|MERGE_RESOLUTION|>--- conflicted
+++ resolved
@@ -4,12 +4,8 @@
 from django.conf import settings
 from django.shortcuts import Http404
 from django.utils.translation import gettext as t
-<<<<<<< HEAD
 from drf_spectacular.utils import extend_schema
-from rest_framework import serializers, viewsets
-=======
 from rest_framework import serializers, status, viewsets
->>>>>>> ea249466
 from rest_framework.decorators import action
 from rest_framework.response import Response
 from rest_framework_extensions.mixins import NestedViewSetMixin
@@ -31,7 +27,6 @@
 thumbnail_suffixes_pattern = 'original|' + '|'.join(
     [suffix for suffix in settings.THUMB_CONF]
 )
-
 
 @extend_schema(
     tags=['attachments'],
