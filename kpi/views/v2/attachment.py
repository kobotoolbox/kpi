--- conflicted
+++ resolved
@@ -1,11 +1,7 @@
 # coding: utf-8
-<<<<<<< HEAD
 from typing import Optional
 
-from django.http import Http404
-=======
 from django.shortcuts import Http404
->>>>>>> 2dc2a4c4
 from django.utils.translation import gettext as t
 from rest_framework import viewsets, serializers
 from rest_framework.response import Response
@@ -13,11 +9,9 @@
 
 from kpi.exceptions import (
     AttachmentNotFoundException,
-<<<<<<< HEAD
-=======
     InvalidXPathException,
->>>>>>> 2dc2a4c4
     SubmissionNotFoundException,
+    XPathNotFoundException,
 )
 from kpi.permissions import SubmissionPermission
 from kpi.renderers import MediaFileRenderer, MP3ConversionRenderer
@@ -68,18 +62,15 @@
         submission_id = kwargs['parent_lookup_data']
         return self._get_response(request, submission_id, attachment_id=pk)
 
-<<<<<<< HEAD
     def list(self, request, *args, **kwargs):
-=======
->>>>>>> 2dc2a4c4
         submission_id = kwargs['parent_lookup_data']
         try:
             xpath = request.query_params['xpath']
         except KeyError:
             raise serializers.ValidationError({
-<<<<<<< HEAD
-                'xpath': t('Please query the path to the file')
-            })
+                'detail': t('`xpath` query parameter is required')
+            }, 'xpath_missing')
+
         return self._get_response(request, submission_id, xpath=xpath)
 
     def _get_response(
@@ -100,23 +91,14 @@
             )
         except (SubmissionNotFoundException, AttachmentNotFoundException):
             raise Http404
-=======
-                'detail': t('xpath query parameter is required')
-            }, 'xpath_missing')
-
-        try:
-            filename, content, content_type = self.asset.deployment.get_attachment_content(
-                submission_id,
-                request.user,
-                xpath
-            )
-        except (AttachmentNotFoundException, SubmissionNotFoundException):
-            raise Http404
         except InvalidXPathException:
+            raise serializers.ValidationError({
+                'detail': t('Invalid XPath syntax')
+            }, 'invalid_xpath')
+        except XPathNotFoundException:
             raise serializers.ValidationError({
                 'detail': t('The path could not be found in the submission')
             }, 'xpath_not_found')
->>>>>>> 2dc2a4c4
 
         if request.accepted_renderer.format == MP3ConversionRenderer.format:
             if not content_type.startswith(self.SUPPORTED_CONVERTED_FORMAT):
