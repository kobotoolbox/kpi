--- conflicted
+++ resolved
@@ -6,11 +6,8 @@
 
 from kobo.apps.kobo_auth.shortcuts import User
 from kpi.filters import SearchFilter
-<<<<<<< HEAD
+from kpi.models.asset import Asset
 from kpi.paginators import LimitStartPagination
-=======
-from kpi.models.asset import Asset
->>>>>>> 103332ed
 from kpi.permissions import IsAuthenticated
 from kpi.schema_extensions.v2.users.serializers import (
     UserListResponse,
@@ -50,158 +47,6 @@
 )
 class UserViewSet(viewsets.GenericViewSet, mixins.RetrieveModelMixin):
     """
-<<<<<<< HEAD
-    This endpoint allows interaction with user profiles. It provides
-    read access to individual user details and, for superusers, a list of all
-    users.
-
-    ---
-
-    ### List Users
-
-    Only available to superusers.
-
-    <pre class="prettyprint">
-    <b>GET</b> /users/
-    </pre>
-
-    > Example
-    >
-    >       curl -X GET https://[kpi]/api/v2/users/
-
-    > Response 200
-
-    >       {
-    >           "count": int,
-    >           "next": string,
-    >           "previous": string,
-    >           "results": [
-    >               {
-    >                   "extra_details__uid": string,
-    >                   "username": string,
-    >                   "first_name": string,
-    >                   "last_name": string,
-    >                   "email": string,
-    >                   "is_superuser": boolean,
-    >                   "is_staff": boolean,
-    >                   "is_active": boolean,
-    >                   "date_joined": "YYYY-MM-DDTHH:MM:SSZ",
-    >                   "last_login": "YYYY-MM-DDTHH:MM:SSZ",
-    >                   "validated_email": boolean,
-    >                   "validated_password": boolean,
-    >                   "mfa_is_active": boolean,
-    >                   "sso_is_active": boolean,
-    >                   "accepted_tos": boolean,
-    >                   "social_accounts": [
-    >                       {
-    >                           "provider": string,
-    >                           "uid": string,
-    >                           "last_login": "YYYY-MM-DDTHH:MM:SSZ",
-    >                           "date_joined": "YYYY-MM-DDTHH:MM:SSZ",
-    >                           "email": string,
-    >                           "username": string
-    >                       }
-    >                   ],
-    >                   "organizations": {
-    >                       "organization_name": string,
-    >                       "organization_uid": string,
-    >                       "role": string
-    >                   },
-    >                   "metadata": {
-    >                       "bio": string,
-    >                       "city": string,
-    >                       "name": string,
-    >                       "gender": string,
-    >                       "sector": string,
-    >                       "country": string,
-    >                       "twitter": string,
-    >                       "linkedin": string,
-    >                       "instagram": string,
-    >                       "organization": string,
-    >                       "require_auth": string,
-    >                       "last_ui_language": string,
-    >                       "organization_type": string,
-    >                       "organization_website": string,
-    >                       "newsletter_subscription": string
-    >                   },
-    >                   "subscriptions": [],
-    >                   "current_service_usage": {
-    >                       "total_nlp_usage": {
-    >                           "asr_seconds_current_period": integer,
-    >                           "asr_seconds_all_time": integer,
-    >                           "mt_characters_current_period": integer,
-    >                           "mt_characters_all_time": integer,
-    >                       },
-    >                       "total_storage_bytes": integer,
-    >                       "total_submission_count": {
-    >                           "current_period": integer,
-    >                           "all_time": integer,
-    >                       },
-    >                       "balances": {
-    >                           "asr_seconds": {
-    >                               "effective_limit": integer,
-    >                               "balance_value": integer,
-    >                               "balance_percent": integer,
-    >                               "exceeded": boolean,
-    >                           },
-    >                           "mt_characters": {
-    >                               "effective_limit": integer,
-    >                               "balance_value": integer,
-    >                               "balance_percent": integer,
-    >                               "exceeded": boolean,
-    >                           },
-    >                           "storage_bytes": {
-    >                               "effective_limit": integer,
-    >                               "balance_value": integer,
-    >                               "balance_percent": integer,
-    >                               "exceeded": boolean,
-    >                           },
-    >                           "submission": {
-    >                               "effective_limit": integer,
-    >                               "balance_value": integer,
-    >                               "balance_percent": integer,
-    >                               "exceeded": boolean,
-    >                           }
-    >                       },
-    >                       "current_period_start": YYYY-MM-DDTHH:MM:SSZ,
-    >                       "current_period_end": YYYY-MM-DDTHH:MM:SSZ,
-    >                       "last_updated": YYYY-MM-DDTHH:MM:SSZ
-    >                   }
-    >                   "asset_count": integer,
-    >                   "deployed_asset_count": integer
-    >               }
-    >           ]
-    >       }
-
-    This endpoint is paginated and accepts these parameters:
-
-    - `start`: The initial index from which to return the users
-    - `limit`: Number of users to return per page
-
-    ---
-
-    ### Retrieve User Details
-
-    <pre class="prettyprint">
-    <b>GET</b> /users/{username}/
-    </pre>
-
-    > Example
-    >
-    >       curl -X GET https://[kpi]/api/v2/users/user1/
-
-    > Response 200
-
-    >       {
-    >           "url": "https://[kpi]/users/user1/",
-    >           "username": string,
-    >           "date_joined": YYYY-MM-DDTHH:MM:SSZ,
-    >           "public_collection_subscribers_count": int,
-    >           "public_collections_count": int
-    >       }
-
-    ### Current User Endpoint
-=======
     This viewset provides only the `detail` action; `list` is *not* provided to
     avoid disclosing every username in the database
 
@@ -214,7 +59,6 @@
     - docs/api/v2/users/list.md
     - docs/api/v2/organizations/retrieve.md
     - docs/api/v2/organizations/migrate.md
->>>>>>> 103332ed
     """
 
     queryset = User.objects.all()
