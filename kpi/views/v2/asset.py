--- conflicted
+++ resolved
@@ -380,14 +380,8 @@
         'uid__icontains',
     ]
 
-<<<<<<< HEAD
     logged_fields = ['has_deployment', 'id', 'name', 'settings', 'latest_version.uid']
-=======
-    logged_fields = [
-        'id',
-        'has_deployment',
-    ]
->>>>>>> 1e84b719
+
     log_type = AuditType.PROJECT_HISTORY
 
     def get_object_override(self):
