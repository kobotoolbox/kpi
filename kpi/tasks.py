--- conflicted
+++ resolved
@@ -18,24 +18,6 @@
 
 
 @shared_task
-<<<<<<< HEAD
-def sync_kobocat_xforms(username=None, quiet=True):
-    call_command('sync_kobocat_xforms', username=username, quiet=quiet)
-
-
-@shared_task
-def import_survey_drafts_from_dkobo(**kwargs):
-    call_command('import_survey_drafts_from_dkobo', **kwargs)
-
-
-@shared_task
-def sync_media_files(asset_uid):
-    asset = Asset.objects.get(uid=asset_uid)
-    asset.deployment.set_status(asset.deployment.STATUS_NOT_SYNCED)
-    asset.deployment.sync_media_files()
-    # If no exceptions have been raised, let's tag the deployment has sync'ed
-    asset.deployment.set_status(asset.deployment.STATUS_SYNCED)
-=======
 def sync_kobocat_xforms(
     username=None, quiet=True, populate_xform_kpi_asset_uid=False
 ):
@@ -44,5 +26,4 @@
         username=username,
         quiet=quiet,
         populate_xform_kpi_asset_uid=populate_xform_kpi_asset_uid,
-    )
->>>>>>> e9663115
+    )