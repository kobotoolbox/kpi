--- conflicted
+++ resolved
@@ -6,14 +6,10 @@
 import random
 
 from django.contrib.auth.models import User
-<<<<<<< HEAD
-from django.db.models import Q
+from django.db.models import Q, Count
 from django.forms import model_to_dict
 from django.http import Http404
 from django.shortcuts import get_object_or_404
-=======
-from django.db.models import Q, Count
->>>>>>> 4351a3ca
 from rest_framework import (
     viewsets,
     mixins,
@@ -266,13 +262,6 @@
 class XlsFormParser(MultiPartParser):
     pass
 
-<<<<<<< HEAD
-=======
-import random
-import base64
-from io import BytesIO
-from pyxform.xls2json_backends import xls_to_dict
->>>>>>> 4351a3ca
 
 class ImportTaskViewset(viewsets.ReadOnlyModelViewSet):
     queryset = ImportTask.objects.all()
