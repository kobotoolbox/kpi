--- conflicted
+++ resolved
@@ -81,14 +81,9 @@
     AssetJsonRenderer,
     SSJsonRenderer,
     XFormRenderer,
-<<<<<<< HEAD
-    AssetSnapshotXFormRenderer,
+    XMLRenderer,
     XlsRenderer,
     MediaFileRenderer)
-=======
-    XMLRenderer,
-    XlsRenderer,)
->>>>>>> e0842b5b
 from .serializers import (
     AssetSerializer, AssetListSerializer,
     AssetVersionListSerializer,
