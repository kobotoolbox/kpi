from drf_spectacular.plumbing import (
    build_array_type,
    build_basic_type,
    build_object_type,
)
from drf_spectacular.types import OpenApiTypes

from kpi.utils.schema_extensions.url_builder import build_url_type

"""
Generic schemas to avoid redundancy
"""

ASSET_URL_SCHEMA = build_url_type(
    'api_v2:asset-detail', uid_asset='a3C9wWefqZVkChNLKqqXVZ'
)

BALANCE_FIELDS_SCHEMA = build_object_type(
    properties={
        'effective_limit': build_basic_type(OpenApiTypes.INT),
        'balance_value': build_basic_type(OpenApiTypes.INT),
        'balance_percent': build_basic_type(OpenApiTypes.INT),
        'exceeded': build_basic_type(OpenApiTypes.BOOL),
    },
    required=[
        'effective_limit',
        'balance_value',
        'balance_percent',
        'exceeded',
    ],
)

LABEL_VALUE_OBJECT_SCHEMA = build_object_type(
    properties={
        'label': build_basic_type(OpenApiTypes.STR),
        'value': build_basic_type(OpenApiTypes.STR),
    }
)

GENERIC_ARRAY_SCHEMA = build_array_type(schema=build_basic_type(OpenApiTypes.STR))

GENERIC_NLP_OBJECT_SCHEMA = build_object_type(
    properties={
        'total_nlp_asr_seconds': build_basic_type(OpenApiTypes.INT),
        'total_nlp_mt_characters': build_basic_type(OpenApiTypes.INT),
<<<<<<< HEAD
        'total_nlp_llm_requests': build_basic_type(OpenApiTypes.INT),
    }
=======
    },
    required=[
        'total_nlp_asr_seconds',
        'total_nlp_mt_characters',
    ],
>>>>>>> 50e5d6a4
)

GENERIC_NLP_ALL_TIME_OBJECT_SCHEMA = build_object_type(
    properties={
        'asr_seconds_current_period': build_basic_type(OpenApiTypes.INT),
        'mt_characters_current_period': build_basic_type(OpenApiTypes.INT),
        'llm_requests_current_period': build_basic_type(OpenApiTypes.INT),
        'asr_seconds_all_time': build_basic_type(OpenApiTypes.INT),
        'mt_characters_all_time': build_basic_type(OpenApiTypes.INT),
<<<<<<< HEAD
        'llm_requests_all_time': build_basic_type(OpenApiTypes.INT),
    }
=======
    },
    required=[
        'asr_seconds_current_period',
        'mt_characters_current_period',
        'asr_seconds_all_time',
        'mt_characters_all_time',
    ],
>>>>>>> 50e5d6a4
)

GENERIC_STRING_SCHEMA = build_basic_type(OpenApiTypes.STR)

GENERIC_OBJECT_SCHEMA = build_object_type(properties={})

USER_URL_SCHEMA = build_url_type('api_v2:user-kpi-detail', username='bob')<|MERGE_RESOLUTION|>--- conflicted
+++ resolved
@@ -43,16 +43,13 @@
     properties={
         'total_nlp_asr_seconds': build_basic_type(OpenApiTypes.INT),
         'total_nlp_mt_characters': build_basic_type(OpenApiTypes.INT),
-<<<<<<< HEAD
         'total_nlp_llm_requests': build_basic_type(OpenApiTypes.INT),
     }
-=======
-    },
+
     required=[
         'total_nlp_asr_seconds',
         'total_nlp_mt_characters',
     ],
->>>>>>> 50e5d6a4
 )
 
 GENERIC_NLP_ALL_TIME_OBJECT_SCHEMA = build_object_type(
@@ -62,18 +59,14 @@
         'llm_requests_current_period': build_basic_type(OpenApiTypes.INT),
         'asr_seconds_all_time': build_basic_type(OpenApiTypes.INT),
         'mt_characters_all_time': build_basic_type(OpenApiTypes.INT),
-<<<<<<< HEAD
         'llm_requests_all_time': build_basic_type(OpenApiTypes.INT),
     }
-=======
-    },
     required=[
         'asr_seconds_current_period',
         'mt_characters_current_period',
         'asr_seconds_all_time',
         'mt_characters_all_time',
     ],
->>>>>>> 50e5d6a4
 )
 
 GENERIC_STRING_SCHEMA = build_basic_type(OpenApiTypes.STR)
