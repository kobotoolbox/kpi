from drf_spectacular.extensions import OpenApiSerializerFieldExtension
from drf_spectacular.plumbing import (
    build_basic_type,
    build_choice_field,
    build_object_type,
)
from drf_spectacular.types import OpenApiTypes
from rest_framework import serializers

from kpi.schema_extensions.v2.generic.schema import (
    GENERIC_NLP_ALL_TIME_OBJECT_SCHEMA,
    GENERIC_NLP_OBJECT_SCHEMA,
)
from kpi.schema_extensions.v2.service_usage.extensions import (
    get_service_usage_balances_ref,
)
from kpi.utils.schema_extensions.url_builder import build_url_type
from ..members.schema import ROLE_CHOICES_ENUM


class AssetFieldExtension(OpenApiSerializerFieldExtension):
    target_class = 'kpi.schema_extensions.v2.organizations.fields.AssetField'

    def map_serializer_field(self, auto_schema, direction):
        return build_url_type(
            'api_v2:organizations-assets',
            uid_organization='orgzeph7Ub8tVmJ82JBbH96n',
        )


class AssetUsageFieldExtension(OpenApiSerializerFieldExtension):
    target_class = 'kpi.schema_extensions.v2.organizations.fields.AssetUsageField'

    def map_serializer_field(self, auto_schema, direction):
        return build_url_type(
            'api_v2:organizations-asset-usage',
            uid_organization='orgzeph7Ub8tVmJ82JBbH96n',
        )


class BalanceFieldExtension(OpenApiSerializerFieldExtension):
    target_class = 'kpi.schema_extensions.v2.organizations.fields.BalanceField'

    def map_serializer_field(self, auto_schema, direction):
<<<<<<< HEAD
        return build_object_type(
            properties={
                'submission': get_balance_data_ref(auto_schema),
                'storage_bytes': get_balance_data_ref(auto_schema),
                'asr_seconds': get_balance_data_ref(auto_schema),
                'mt_characters': get_balance_data_ref(auto_schema),
                'llm_requests': get_balance_data_ref(auto_schema),
            }
        )
=======
        return get_service_usage_balances_ref(auto_schema)
>>>>>>> 50e5d6a4


class MembersFieldExtensions(OpenApiSerializerFieldExtension):
    target_class = 'kpi.schema_extensions.v2.organizations.fields.MembersField'

    def map_serializer_field(self, auto_schema, direction):
        return build_url_type(
            'api_v2:organization-members-list',
            uid_organization='orgzeph7Ub8tVmJ82JBbH96n',
        )


class NlpUsageAllTimeExtension(OpenApiSerializerFieldExtension):
    target_class = 'kpi.schema_extensions.v2.organizations.fields.NlpUsageAllTime'

    def map_serializer_field(self, auto_schema, direction):
        return GENERIC_NLP_OBJECT_SCHEMA


class NlpUsageCurrentPeriodExtension(OpenApiSerializerFieldExtension):
    target_class = 'kpi.schema_extensions.v2.organizations.fields.NlpUsageCurrentPeriod'

    def map_serializer_field(self, auto_schema, direction):
        return GENERIC_NLP_OBJECT_SCHEMA


class ServiceUsageFieldExtension(OpenApiSerializerFieldExtension):
    target_class = 'kpi.schema_extensions.v2.organizations.fields.ServiceUsageField'

    def map_serializer_field(self, auto_schema, direction):
        return build_url_type(
            'api_v2:organizations-service-usage',
            uid_organization='orgzeph7Ub8tVmJ82JBbH96n',
        )


class TotalNlpUsageFieldExtension(OpenApiSerializerFieldExtension):
    target_class = 'kpi.schema_extensions.v2.organizations.fields.TotalNlpUsageField'

    def map_serializer_field(self, auto_schema, direction):
        return GENERIC_NLP_ALL_TIME_OBJECT_SCHEMA


class TotalSubmissionCountFieldExtension(OpenApiSerializerFieldExtension):
    target_class = (
        'kpi.schema_extensions.v2.organizations.fields.TotalSubmissionCountField'
    )

    def map_serializer_field(self, auto_schema, direction):
        return build_object_type(
            properties={
                'all_time': build_basic_type(OpenApiTypes.INT),
                'current_period': build_basic_type(OpenApiTypes.INT),
            },
            required=[
                'all_time',
                'current_period',
            ],
        )


class UrlFieldExtension(OpenApiSerializerFieldExtension):
    target_class = 'kpi.schema_extensions.v2.organizations.fields.UrlField'

    def map_serializer_field(self, auto_schema, direction):
        return build_url_type(
            'api_v2:organizations-detail',
            uid_organization='orgzeph7Ub8tVmJ82JBbH96n',
        )


class UserRoleFieldExtension(OpenApiSerializerFieldExtension):
    target_class = 'kpi.schema_extensions.v2.organizations.fields.UserRoleField'

    def map_serializer_field(self, auto_schema, direction):
        return build_choice_field(
            field=serializers.ChoiceField(choices=ROLE_CHOICES_ENUM)
        )<|MERGE_RESOLUTION|>--- conflicted
+++ resolved
@@ -42,19 +42,7 @@
     target_class = 'kpi.schema_extensions.v2.organizations.fields.BalanceField'
 
     def map_serializer_field(self, auto_schema, direction):
-<<<<<<< HEAD
-        return build_object_type(
-            properties={
-                'submission': get_balance_data_ref(auto_schema),
-                'storage_bytes': get_balance_data_ref(auto_schema),
-                'asr_seconds': get_balance_data_ref(auto_schema),
-                'mt_characters': get_balance_data_ref(auto_schema),
-                'llm_requests': get_balance_data_ref(auto_schema),
-            }
-        )
-=======
         return get_service_usage_balances_ref(auto_schema)
->>>>>>> 50e5d6a4
 
 
 class MembersFieldExtensions(OpenApiSerializerFieldExtension):
