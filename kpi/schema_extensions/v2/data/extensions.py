--- conflicted
+++ resolved
@@ -134,14 +134,10 @@
         )
 
     @classmethod
-<<<<<<< HEAD
-    def _get_common_pair_schema(cls):
-=======
     def _get_manual_pair_schema(cls):
         """
         Used for Manual operations. Requires both language and value.
         """
->>>>>>> 72fac699
         return build_object_type(
             additionalProperties=False,
             properties={
@@ -152,14 +148,6 @@
         )
 
     @classmethod
-<<<<<<< HEAD
-    def _get_manual_transcription_schema(cls):
-        return cls._get_common_pair_schema()
-
-    @classmethod
-    def _get_auto_transcription_schema(cls):
-        return cls._get_common_pair_schema()
-=======
     def _get_auto_pair_schema(cls):
         """
         Used for Automated operations. Only requires language.
@@ -179,27 +167,18 @@
     @classmethod
     def _get_auto_transcription_schema(cls):
         return cls._get_auto_pair_schema()
->>>>>>> 72fac699
 
     @classmethod
     def _get_manual_translation_schema(cls):
         return build_array_type(
-<<<<<<< HEAD
-            schema=cls._get_common_pair_schema(),
-=======
             schema=cls._get_manual_pair_schema(),
->>>>>>> 72fac699
             min_length=1,
         )
 
     @classmethod
     def _get_auto_translation_schema(cls):
         return build_array_type(
-<<<<<<< HEAD
-            schema=cls._get_common_pair_schema(),
-=======
             schema=cls._get_auto_pair_schema(),
->>>>>>> 72fac699
             min_length=1,
         )
 
@@ -343,21 +322,11 @@
         )
 
     @classmethod
-<<<<<<< HEAD
-    def _get_base_version_props(cls, include_status=False):
-        """
-        Base properties for a version item.
+    def _get_data_content_schema(cls, include_status=False):
+        """
+        Common Schema for the nested `_data` object found in versions.
         """
         props = {
-            '_dateCreated': cls.DATETIME,
-            '_uuid': cls.UUID_STR,
-=======
-    def _get_data_content_schema(cls, include_status=False):
-        """
-        Common Schema for the nested `_data` object found in versions.
-        """
-        props = {
->>>>>>> 72fac699
             'language': GENERIC_STRING_SCHEMA,
             'value': GENERIC_STRING_SCHEMA,
         }
@@ -365,19 +334,11 @@
         if include_status:
             props['status'] = GENERIC_STRING_SCHEMA
 
-<<<<<<< HEAD
-        return props
-
-    @classmethod
-    def _get_base_version_required(cls):
-        return ['_dateCreated', '_uuid', 'language', 'value']
-=======
         return build_object_type(
             additionalProperties=False,
             properties=props,
             required=['language'],
         )
->>>>>>> 72fac699
 
     @classmethod
     def _get_dependency_schema(cls):
@@ -393,17 +354,6 @@
     @classmethod
     def _build_transcription_schema(cls, include_status=False):
         """
-<<<<<<< HEAD
-        Helper for both manual and automated transcription.
-        """
-        version_item = build_object_type(
-            additionalProperties=False,
-            properties={
-                **cls._get_base_version_props(include_status=include_status),
-                '_dateAccepted': cls.DATETIME,  # Optional
-            },
-            required=cls._get_base_version_required(),
-=======
         Transcription Schema:
         _versions list where each item has a nested `_data` object.
         _dateAccepted is required if Manual (include_status=False), optional otherwise.
@@ -423,7 +373,6 @@
                 '_data': cls._get_data_content_schema(include_status=include_status),
             },
             required=required_fields,
->>>>>>> 72fac699
         )
 
         return build_object_type(
@@ -441,17 +390,6 @@
         """
         Translation Schema:
         Map<LanguageCode, ActionObject>.
-<<<<<<< HEAD
-        The keys are dynamic strings (e.g., 'en', 'es').
-        """
-        version_item = build_object_type(
-            additionalProperties=False,
-            properties={
-                **cls._get_base_version_props(include_status),
-                '_dependency': cls._get_dependency_schema(),
-            },
-            required=[*cls._get_base_version_required(), '_dependency'],
-=======
         _dateAccepted is required if Manual (include_status=False), optional otherwise.
         """
         required_fields = ['_dateCreated', '_uuid', '_dependency', '_data']
@@ -470,7 +408,6 @@
                 '_data': cls._get_data_content_schema(include_status=include_status),
             },
             required=required_fields,
->>>>>>> 72fac699
         )
 
         inner_action_schema = build_object_type(
