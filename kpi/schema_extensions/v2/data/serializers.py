--- conflicted
+++ resolved
@@ -54,11 +54,7 @@
         '_attachments': DataAttachmentField(),
         '_status': serializers.CharField(),
         '_geolocation': EmptyListField(),
-<<<<<<< HEAD
-        '_submission_time': serializers.DateField(),
-=======
         '_submission_time': serializers.DateTimeField(),
->>>>>>> 3b52626d
         '_tags': EmptyListField(),
         'Notes': EmptyListField(),
         '_validation_status': EmptyObjectField(),
@@ -83,11 +79,7 @@
 DataValidationStatusUpdateResponse = inline_serializer_class(
     name='DataValidationStatusUpdateResponse',
     fields={
-<<<<<<< HEAD
-        'timestamp': serializers.DateField(),
-=======
         'timestamp': serializers.DateTimeField(),
->>>>>>> 3b52626d
         'uid': serializers.CharField(),
         'by_whom': serializers.CharField(),
         'label': serializers.CharField(),
