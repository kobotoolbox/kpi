from rest_framework import serializers


class AssetSnapshotCreateDetailsField(serializers.JSONField):
    pass


class AssetSnapshotDetailsField(serializers.JSONField):
    pass


class AssetSnapshotSourceField(serializers.JSONField):
    pass


class AssetSnapshotURLField(serializers.URLField):
    pass


<<<<<<< HEAD
class AssetURLField(serializers.URLField):
    pass


class AssetSnapshotURLUserField(serializers.URLField):
=======
class AssetSnapshotUserURLField(serializers.URLField):
>>>>>>> 0bed3cd4
    pass


class AssetSnapshotPreviewURLField(serializers.URLField):
    pass


class AssetSnapshotXMLURLField(serializers.URLField):
    pass<|MERGE_RESOLUTION|>--- conflicted
+++ resolved
@@ -17,15 +17,7 @@
     pass
 
 
-<<<<<<< HEAD
-class AssetURLField(serializers.URLField):
-    pass
-
-
-class AssetSnapshotURLUserField(serializers.URLField):
-=======
 class AssetSnapshotUserURLField(serializers.URLField):
->>>>>>> 0bed3cd4
     pass
 
 
