--- conflicted
+++ resolved
@@ -8,13 +8,6 @@
 
     @property
     def asset(self):
-<<<<<<< HEAD
-        # FIXME
-        #   Remove the return None and find why we cannot generate the api with
-        #   the below code
-        # return None
-=======
->>>>>>> dd959384
         if hasattr(self, 'swagger_fake_view'):
             return None
 
