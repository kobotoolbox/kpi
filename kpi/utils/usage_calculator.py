from json import dumps, loads

from django.apps import apps
from django.conf import settings
from django.db.models import Q, Sum
from django.db.models.functions import Coalesce
from django.utils import timezone

from kobo.apps.kobo_auth.shortcuts import User
from kobo.apps.openrosa.apps.logger.models import DailyXFormSubmissionCounter, XForm
<<<<<<< HEAD
from kobo.apps.organizations.utils import get_billing_dates
from kobo.apps.stripe.constants import ACTIVE_STRIPE_STATUSES
=======
from kobo.apps.organizations.utils import (
    get_monthly_billing_dates,
    get_yearly_billing_dates,
)
>>>>>>> f57d31b4
from kpi.utils.cache import CachedClass, cached_class_property


class ServiceUsageCalculator(CachedClass):
    CACHE_TTL = settings.ENDPOINT_CACHE_DURATION

    def __init__(
        self,
        user: User,
        disable_cache: bool = False,
    ):
        self.user = user
        self._cache_available = not disable_cache
        self._user_id = user.pk
        self.organization = user.organization
        if self.organization.is_mmo:
            self._user_id = self.organization.owner_user_object.pk

        now = timezone.now()
<<<<<<< HEAD
        self.current_period_start, self.current_period_end = get_billing_dates(
            organization
        )
        self.current_period_filter = Q(date__range=[self.current_period_start, now])
=======
        self.current_month_start, self.current_month_end = get_monthly_billing_dates(
            self.organization
        )
        self.current_year_start, self.current_year_end = get_yearly_billing_dates(
            self.organization
        )
        self.current_month_filter = Q(date__range=[self.current_month_start, now])
        self.current_year_filter = Q(date__range=[self.current_year_start, now])
>>>>>>> f57d31b4
        self._setup_cache()

    def get_nlp_usage_by_type(self, usage_key: str) -> int:
        """Returns the usage for a given organization and usage key. The usage key
        should be the value from the USAGE_LIMIT_MAP found in the stripe kobo app.
        """
        if self.organization is None:
            return None

        billing_details = self.organization.active_subscription_billing_details()
        if not billing_details:
            return None

        nlp_usage = self.get_nlp_usage_counters()

        cached_usage = {
            'asr_seconds': nlp_usage['asr_seconds_current_period'],
            'mt_characters': nlp_usage['mt_characters_current_period'],
        }

        return cached_usage[usage_key]

    def get_last_updated(self):
        return self._cache_last_updated()

    @cached_class_property(
        key='nlp_usage_counters', serializer=dumps, deserializer=loads
    )
    def get_nlp_usage_counters(self):
        NLPUsageCounter = apps.get_model('trackers', 'NLPUsageCounter')  # noqa

        nlp_tracking = (
            NLPUsageCounter.objects.only(
                'date', 'total_asr_seconds', 'total_mt_characters'
            )
            .filter(user_id=self._user_id)
            .aggregate(
                asr_seconds_current_period=Coalesce(
                    Sum('total_asr_seconds', filter=self.current_period_filter),
                    0,
                ),
                mt_characters_current_period=Coalesce(
                    Sum('total_mt_characters', filter=self.current_period_filter),
                    0,
                ),
                asr_seconds_all_time=Coalesce(Sum('total_asr_seconds'), 0),
                mt_characters_all_time=Coalesce(Sum('total_mt_characters'), 0),
            )
        )

        total_nlp_usage = {}
        for nlp_key, count in nlp_tracking.items():
            total_nlp_usage[nlp_key] = count if count is not None else 0

        return total_nlp_usage

    @cached_class_property(key='storage_usage', serializer=str, deserializer=int)
    def get_storage_usage(self):
        """
        Get the storage used by non-(soft-)deleted projects for all users

        Users are represented by their ids with `self._user_ids`
        """
        xforms = (
            XForm.objects.only('attachment_storage_bytes', 'id')
            .exclude(pending_delete=True)
            .filter(user_id=self._user_id)
        )

        total_storage_bytes = xforms.aggregate(
            bytes_sum=Coalesce(Sum('attachment_storage_bytes'), 0),
        )

        return total_storage_bytes['bytes_sum'] or 0

    @cached_class_property(
        key='submission_counters', serializer=dumps, deserializer=loads
    )
    def get_submission_counters(self):
        """
        Calculate submissions for all users' projects even their deleted ones

        Users are represented by their ids with `self._user_ids`
        """
        submission_count = (
            DailyXFormSubmissionCounter.objects.only('counter', 'user_id')
            .filter(user_id=self._user_id)
            .aggregate(
                all_time=Coalesce(Sum('counter'), 0),
                current_period=Coalesce(
                    Sum('counter', filter=self.current_period_filter), 0
                ),
            )
        )

        total_submission_count = {}
        for submission_key, count in submission_count.items():
            total_submission_count[submission_key] = count if count is not None else 0

        return total_submission_count

    def _get_cache_hash(self):
        if self.organization is None:
            return f'user-{self.user.id}'
        else:
            return f'organization-{self.organization.id}'<|MERGE_RESOLUTION|>--- conflicted
+++ resolved
@@ -8,15 +8,7 @@
 
 from kobo.apps.kobo_auth.shortcuts import User
 from kobo.apps.openrosa.apps.logger.models import DailyXFormSubmissionCounter, XForm
-<<<<<<< HEAD
 from kobo.apps.organizations.utils import get_billing_dates
-from kobo.apps.stripe.constants import ACTIVE_STRIPE_STATUSES
-=======
-from kobo.apps.organizations.utils import (
-    get_monthly_billing_dates,
-    get_yearly_billing_dates,
-)
->>>>>>> f57d31b4
 from kpi.utils.cache import CachedClass, cached_class_property
 
 
@@ -36,21 +28,11 @@
             self._user_id = self.organization.owner_user_object.pk
 
         now = timezone.now()
-<<<<<<< HEAD
+        print(self.organization.__dict__)
         self.current_period_start, self.current_period_end = get_billing_dates(
-            organization
+            self.organization
         )
         self.current_period_filter = Q(date__range=[self.current_period_start, now])
-=======
-        self.current_month_start, self.current_month_end = get_monthly_billing_dates(
-            self.organization
-        )
-        self.current_year_start, self.current_year_end = get_yearly_billing_dates(
-            self.organization
-        )
-        self.current_month_filter = Q(date__range=[self.current_month_start, now])
-        self.current_year_filter = Q(date__range=[self.current_year_start, now])
->>>>>>> f57d31b4
         self._setup_cache()
 
     def get_nlp_usage_by_type(self, usage_key: str) -> int:
