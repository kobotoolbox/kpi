from django.conf import settings


def build_url_type(viewname: str, **kwargs) -> dict:
    """
    Utility used to build API schema examples for drf-spectacular.

    In practice, we initially tried using `reverse_lazy` to generate realistic URLs,
    but since drf-spectacular parses all code at schema generation time — before Django
    has fully loaded all apps and URL patterns — this caused import issues and circular
    references.

    To avoid that, we hardcode the URL patterns via a `urls_pattern_mapping` to simulate
    the behavior of `reverse_lazy`, while ensuring the examples still match the actual
    API routes.

    This utility helps produce meaningful URLs in Swagger UI, instead of dummy or
    unrelated placeholders.
    """
    example_url = settings.KOBOFORM_URL + '/api/v2/' + viewname
    if ':' in viewname:
        _, viewname = viewname.split(':')

    urls_pattern_mapping = {
        'asset-detail': '/api/v2/assets/{uid}/',
        'asset-permission-assignment-detail': '/api/v2/assets/{parent_lookup_asset}/permission-assignments/{uid}/',  # noqa
        'permission-detail': '/api/v2/permissions/{codename}/',
        'user-kpi-detail': '/api/v2/users/{username}/',
        'assetsnapshot-detail': '/api/v2/asset_snapshots/{uid}/',
        'assetsnapshot-preview': '/api/v2/asset_snapshots/{uid}/preview/',
        'assetsnapshot-xml-with-disclaimer': '/api/v2/asset_snapshots/{uid}/xml_with_disclaimer.xml',  # noqa
        'assetsnapshot-manifest-openrosa': '/api/v2/asset_snapshots/{uid}/manifest.xml',
        'userassetsubscription-detail': '/api/v2/asset_subscription/{uid}/',
        'asset-version-detail': '/api/v2/assets/{parent_lookup_asset}/versions/{uid}/',
        'asset-xform': '/api/v2/assets/{uid}/xform/',
        'hook-list': '/api/v2/assets/{parent_lookup_asset}/hooks/',
        'asset-xls': '/api/v2/assets/{uid}/',
        'asset-export-list': '/api/v2/assets/{parent_lookup_asset}/exports/',
        'submission-list': '/api/v2/assets/{parent_lookup_asset}/submissions/',
        'paired-data-list': '/api/v2/assets/{parent_lookup_asset}/paired-data/',
        'attachment-detail': '/api/v2/assets/{parent_lookup_asset}/data/{parent_lookup_data}/attachments/{pk}',  # noqa
        'attachment-thumb': '/api/v2/assets/{parent_lookup_asset}/data/{parent_lookup_data}/attachments/{pk}/{suffix}/',  # noqa
        'paired-data-detail': '/api/v2/assets/{parent_lookup_asset}/paired-data/{paired_data_uid}',  # noqa
        'project-ownership-transfer-detail': '/api/v2/project-ownership/invites/{parent_lookup_invite_uid}/transfers/{uid}/',  # noqa
        'asset-reports': '/api/v2/assets/{uid}/reports/',
        'asset-export-settings-detail': '/api/v2/assets/{parent_lookup_asset}/export-settings/{uid}/',  # noqa
        'asset-export-settings-detail-format': '/api/v2/assets/{parent_lookup_asset}/export-settings/{uid}/data.{format}',  # noqa
        'asset-export-detail': '/api/v2/assets/{parent_lookup_asset}/exports/{uid}/',
        'serve_private_file': '/private-media/{username}/exports/assets-{username}-view_pvNNUan8EBhzfkrv6sCNuzR-2025-08-11T143443Z.csv',  # noqa
        'serve_asset_private_file': '{path}',
        'asset-file-detail': '/api/v2/assets/{parent_lookup_asset}/files/{uid}/',
        'asset-file-content': '/api/v2/assets/{parent_lookup_asset}/files/{uid}/content/',  # noqa
        'hook-log-list': '/api/v2/assets/{parent_lookup_asset}/hooks/{parent_lookup_hook}/logs/',  # noqa
        'hook-log-detail': '/api/v2/assets/{parent_lookup_asset}/hooks/{parent_lookup_hook}/logs/{uid}/',  # noqa
        'organization-members-list': '/api/v2/organizations/{id}/members/',
        'organizations-assets': '/api/v2/organizations/{id}/assets/',
        'organizations-service-usage': '/api/v2/organizations/{id}/service_usage/',
        'organizations-asset-usage': '/api/v2/organizations/{id}/assets_usage/',
        'organizations-detail': '/api/v2/organizations/{id}/',
        'language-detail': '/api/v2/language/{code}/',
        'user_profile': '/{username}',
        'organization-invites-detail': '/api/v2/organizations/{organization_id}/invites/{guid}/',  # noqa
        'tags-detail': '/api/v2/tags/{taguid__uid}/',
        'tags-list': '/api/v2/tags/',
        'terms-of-service-detail': '/api/v2/terms-of-service/{slug}/',
        'enketo_edit_link': '{path}',
        'enketo_view_link': '{path}',
<<<<<<< HEAD
        'download-url-openrosa': '/forms/{id}/form.xml',
        'manifest-openrosa': '/xformsManifest/{id}',
=======
        'importtask-detail': '/api/v2/imports/{uid}/',
        'organization-members-detail': '/api/v2/organizations/{organization_id}/members/{user__username}/',  # noqa
        'project-ownership-invite-detail': '/api/v2/project-ownership/invites/{uid}/',
        'projectview-detail': '/api/v2/project-views/{uid}/',
        'projectview-assets': '/api/v2/project-views/{uid}/assets/',
        'projectview-export': '/api/v2/project-views/{uid}/{obj_type}/export/',
        'projectview-users': '/api/v2/project-views/{uid}/users/',
        'user-kpi-migrate': '/api/v2/users/{username}/migrate/{task_id}/',
>>>>>>> fe927235
    }

    try:
        example_url = urls_pattern_mapping[viewname]
    except KeyError:
        example_url = f'/{viewname}/{str(kwargs)}'
    else:
        for key, value in kwargs.items():
            example_url = example_url.replace(f'{{{key}}}', value)

    return {
        'type': 'string',
        'format': 'uri',
        'example': settings.KOBOFORM_URL + example_url,
    }<|MERGE_RESOLUTION|>--- conflicted
+++ resolved
@@ -28,8 +28,8 @@
         'user-kpi-detail': '/api/v2/users/{username}/',
         'assetsnapshot-detail': '/api/v2/asset_snapshots/{uid}/',
         'assetsnapshot-preview': '/api/v2/asset_snapshots/{uid}/preview/',
-        'assetsnapshot-xml-with-disclaimer': '/api/v2/asset_snapshots/{uid}/xml_with_disclaimer.xml',  # noqa
-        'assetsnapshot-manifest-openrosa': '/api/v2/asset_snapshots/{uid}/manifest.xml',
+        'assetsnapshot-xml-with-disclaimer': '/api/v2/asset_snapshots/{uid}/xml_with_disclaimer/',  # noqa
+        'assetsnapshot-manifest-openrosa': '/api/v2/asset_snapshots/{uid}/manifest/',
         'userassetsubscription-detail': '/api/v2/asset_subscription/{uid}/',
         'asset-version-detail': '/api/v2/assets/{parent_lookup_asset}/versions/{uid}/',
         'asset-xform': '/api/v2/assets/{uid}/xform/',
@@ -65,10 +65,6 @@
         'terms-of-service-detail': '/api/v2/terms-of-service/{slug}/',
         'enketo_edit_link': '{path}',
         'enketo_view_link': '{path}',
-<<<<<<< HEAD
-        'download-url-openrosa': '/forms/{id}/form.xml',
-        'manifest-openrosa': '/xformsManifest/{id}',
-=======
         'importtask-detail': '/api/v2/imports/{uid}/',
         'organization-members-detail': '/api/v2/organizations/{organization_id}/members/{user__username}/',  # noqa
         'project-ownership-invite-detail': '/api/v2/project-ownership/invites/{uid}/',
@@ -77,7 +73,8 @@
         'projectview-export': '/api/v2/project-views/{uid}/{obj_type}/export/',
         'projectview-users': '/api/v2/project-views/{uid}/users/',
         'user-kpi-migrate': '/api/v2/users/{username}/migrate/{task_id}/',
->>>>>>> fe927235
+        'download-url-openrosa': '/forms/{id}/form.xml',
+        'manifest-openrosa': '/xformsManifest/{id}',
     }
 
     try:
