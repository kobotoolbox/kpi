--- conflicted
+++ resolved
@@ -201,13 +201,8 @@
         validation_errors = kwargs.get(
             'validations_errors', {'field_name': ['Error message']}
         )
-<<<<<<< HEAD
         response[(status.HTTP_400_BAD_REQUEST, error_media_type)] = OpenApiResponse(
-            response=ErrorDetailSerializer(),
-=======
-        response[status.HTTP_400_BAD_REQUEST] = OpenApiResponse(
             response=ErrorObjectSerializer(),
->>>>>>> a0a46120
             examples=[
                 OpenApiExample(
                     name='Bad request',
