--- conflicted
+++ resolved
@@ -255,15 +255,6 @@
     def _get_cursor_and_count(cls, mongo_userform_id, hide_deleted=True,
                               fields=None, query=None, instance_ids=None,
                               permission_filters=None):
-<<<<<<< HEAD
-        # check if query contains an _id and if its a valid ObjectID
-        if '_uuid' in query:
-            if ObjectId.is_valid(query.get('_uuid')):
-                query['_uuid'] = ObjectId(query.get('_uuid'))
-            else:
-                raise ValidationError({'q': _('Invalid `_uuid` specified')})
-=======
->>>>>>> 8d5bbab2
 
         if len(instance_ids) > 0:
             query.update({
