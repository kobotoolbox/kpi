--- conflicted
+++ resolved
@@ -326,8 +326,6 @@
             if key.startswith("{}.".format(reserved_attribute)):
                 return True
         return False
-<<<<<<< HEAD
-=======
 
     @classmethod
     def get_instances(cls, mongo_userform_id, hide_deleted=True, **kwargs):
@@ -445,5 +443,4 @@
             "fields": fields,
             "sort": sort,
             "instances_ids": instances_ids
-        }
->>>>>>> cc598a16
+        }