--- conflicted
+++ resolved
@@ -125,33 +125,21 @@
             )
             self.status = _refetched_self.status
             del _refetched_self
-<<<<<<< HEAD
-            if self.status == ImportExportStatusChoices.COMPLETE:
-                return
-            elif self.status != ImportExportStatusChoices.CREATED:
-                # possibly a concurrent task?
-                raise Exception(
-                    'only recently created {}s can be executed'.format(
-                        self._meta.model_name)
-                )
-            self.status = ImportExportStatusChoices.PROCESSING
-=======
-            if self.status == self.PROCESSING:
+            if self.status == ImportExportStatusChoices.PROCESSING:
                 raise ConcurrentExportException(
                     'only recently created {}s can be executed'.format(
                         self._meta.model_name)
                 )
-            elif self.status in (self.COMPLETE, self.ERROR):
+            elif self.status in (ImportExportStatusChoices.COMPLETE, ImportExportStatusChoices.ERROR):
                 # There is no action to take. To retry an `ERROR`ed export, the
                 # status must first be reset to `CREATED`
                 return
-            elif self.status != self.CREATED:
+            elif self.status != ImportExportStatusChoices.CREATED:
                 # Sanity check in case someone adds a new export status without
                 # updating this code
                 raise NotImplementedError
 
-            self.status = self.PROCESSING
->>>>>>> a7636bab
+            self.status = ImportExportStatusChoices.PROCESSING
             self.save(update_fields=['status'])
 
         msgs = defaultdict(list)
@@ -1195,36 +1183,16 @@
             with transaction.atomic():
                 export = cls.objects.select_for_update().get(**criteria)
                 export.data = data
-                export.status = cls.CREATED
+                export.status = ImportExportStatusChoices.CREATED
                 export.date_created = utcnow()
                 export.result.delete(save=False)
                 export.save()
-
-<<<<<<< HEAD
-        with transaction.atomic():
-            # Lock the object (and block until a lock can be obtained) to
-            # prevent the same export from running concurrently
-            export = cls.objects.select_for_update().get(**criteria)
-
-            if (
-                export.status == ImportExportStatusChoices.COMPLETE
-                and export.date_created >= age_cutoff
-            ):
-                return export
-
-            export.data = data
-            export.status = ImportExportStatusChoices.CREATED
-            export.date_created = utcnow()
-            export.result.delete(save=False)
-            export.save()
-=======
-        try:
->>>>>>> a7636bab
-            export.run()
-        except ConcurrentExportException:
-            # It's the caller's responsibility to interpret the `PENDING`
-            # status of the export appropriately
-            pass
+            try:
+                export.run()
+            except ConcurrentExportException:
+                # It's the caller's responsibility to interpret the `PENDING`
+                # status of the export appropriately
+                pass
 
         return export
 
