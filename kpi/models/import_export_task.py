import base64
import datetime
import os
import posixpath
import re
import tempfile
from collections import defaultdict
from io import BytesIO
from os.path import split, splitext
from typing import Dict, Generator, List, Optional, Tuple
from zoneinfo import ZoneInfo

import constance
import dateutil.parser
import formpack
import requests
from django.conf import settings
from django.contrib.postgres.indexes import BTreeIndex, HashIndex
from django.core.files.storage import FileSystemStorage
from django.db import models, transaction
from django.db.models import CharField, F, Value
from django.db.models.functions import Concat
from django.db.models.query import QuerySet
from django.utils import timezone
from django.utils.translation import gettext as t
from formpack.constants import KOBO_LOCK_SHEET
from formpack.schema.fields import (
    IdCopyField,
    NotesCopyField,
    SubmissionTimeCopyField,
    TagsCopyField,
    ValidationStatusCopyField,
)
from formpack.utils.kobo_locking import get_kobo_locking_profiles
from formpack.utils.string import ellipsize
from openpyxl.utils.exceptions import InvalidFileException
from private_storage.fields import PrivateFileField
from pyxform.xls2json_backends import xls_to_dict, xlsx_to_dict
from rest_framework import exceptions
from rest_framework.reverse import reverse
from werkzeug.http import parse_options_header

from kobo.apps.reports.report_data import build_formpack
<<<<<<< HEAD
from kobo.apps.subsequences.utils.supplement_data import stream_with_supplements
=======
>>>>>>> 91cfeb8d
from kpi.constants import (
    ASSET_TYPE_COLLECTION,
    ASSET_TYPE_EMPTY,
    ASSET_TYPE_SURVEY,
    ASSET_TYPE_TEMPLATE,
    PERM_CHANGE_ASSET,
    PERM_MANAGE_ASSET,
    PERM_PARTIAL_SUBMISSIONS,
    PERM_VIEW_SUBMISSIONS,
)
from kpi.exceptions import ConcurrentExportException, XlsFormatException
from kpi.fields import KpiUidField
from kpi.models import Asset
from kpi.utils.data_exports import (
    ACCESS_LOGS_EXPORT_FIELDS,
    ASSET_FIELDS,
    CONFIG,
    PROJECT_HISTORY_LOGS_EXPORT_FIELDS,
    SETTINGS,
    create_data_export,
    get_q,
)
from kpi.utils.log import logging
from kpi.utils.models import _load_library_content, create_assets, resolve_url_to_asset
from kpi.utils.project_views import get_region_for_view
from kpi.utils.rename_xls_sheet import (
    ConflictSheetError,
    NoFromSheetError,
    rename_xls_sheet,
    rename_xlsx_sheet,
)
from kpi.utils.strings import to_str
from kpi.zip_importer import HttpContentParse


def utcnow(*args, **kwargs):
    """
    Stupid, and exists only to facilitate mocking during unit testing.
    If you know of a better way, please remove this.
    """
    return datetime.datetime.now(tz=ZoneInfo('UTC'))


class ImportExportStatusChoices(models.TextChoices):

    CREATED = 'created', 'created'
    PROCESSING = 'processing', 'processing'
    COMPLETE = 'complete', 'complete'
    ERROR = 'error', 'error'


class ImportExportTask(models.Model):
    """
    A common base model for asynchronous import and exports. Must be
    subclassed to be useful. Subclasses must implement the `_run_task()` method
    """

    class Meta:
        abstract = True

    user = models.ForeignKey(settings.AUTH_USER_MODEL, on_delete=models.CASCADE)
    data = models.JSONField()
    messages = models.JSONField(default=dict)
    status = models.CharField(
        choices=ImportExportStatusChoices.choices,
        max_length=32,
        default=ImportExportStatusChoices.CREATED,
    )
    date_created = models.DateTimeField(auto_now_add=True)
    # date_expired = models.DateTimeField(null=True)

    def run(self):
        """
        Starts the import/export job by calling the subclass' `_run_task()`
        method. Catches all exceptions!  Suitable to be called by an
        asynchronous task runner (Celery)
        """
        with transaction.atomic():
            _refetched_self = self._meta.model.objects.select_for_update().get(
                pk=self.pk
            )
            self.status = _refetched_self.status
            del _refetched_self
            if self.status == ImportExportStatusChoices.PROCESSING:
                raise ConcurrentExportException(
                    'only recently created {}s can be executed'.format(
                        self._meta.model_name)
                )
            elif self.status in (
                ImportExportStatusChoices.COMPLETE,
                ImportExportStatusChoices.ERROR,
            ):
                # There is no action to take. To retry an `ERROR`ed export, the
                # status must first be reset to `CREATED`
                return
            elif self.status != ImportExportStatusChoices.CREATED:
                # Sanity check in case someone adds a new export status without
                # updating this code
                raise NotImplementedError

            self.status = ImportExportStatusChoices.PROCESSING
            self.save(update_fields=['status'])

        msgs = defaultdict(list)
        try:
            # This method must be implemented by a subclass
            self._run_task(msgs)
            self.status = ImportExportStatusChoices.COMPLETE
        except SubmissionExportTaskBase.InaccessibleData as e:
            msgs['error_type'] = t('Cannot access data')
            msgs['error'] = str(e)
            self.status = ImportExportStatusChoices.ERROR
        # TODO: continue to make more specific exceptions as above until this
        # catch-all can be removed entirely
        except Exception as err:
            msgs['error_type'] = type(err).__name__
            msgs['error'] = str(err)
            self.status = ImportExportStatusChoices.ERROR
            logging.error(
                'Failed to run %s: %s' % (self._meta.model_name, repr(err)),
                exc_info=True
            )

        self.messages.update(msgs)
        # Record the processing time for diagnostic purposes
        self.data['processing_time_seconds'] = (
            datetime.datetime.now(self.date_created.tzinfo) - self.date_created
        ).total_seconds()
        try:
            self.save(update_fields=['status', 'messages', 'data'])
        except TypeError as e:
            self.status = ImportExportStatusChoices.ERROR
            logging.error('Failed to save %s: %s' % (self._meta.model_name,
                                                     repr(e)),
                          exc_info=True)
            self.save(update_fields=['status'])

        return self

    def get_absolute_filepath(self, filename: str) -> str:
        """
        Get absolute filepath related to storage root.
        """

        storage_class = self.result.storage
        filename = self.result.field.generate_filename(
            self, storage_class.get_valid_name(filename)
        )
        # We cannot call `self.result.save()` before reopening the file
        # in write mode (i.e. open(filename, 'wb')). because it does not work
        # with AzureStorage.
        # Unfortunately, `self.result.save()` does few things that we need to
        # reimplement here:
        # - Create parent folders (if they do not exist) for local storage
        # - Get a unique filename if filename already exists on storage

        # Copied from `FileSystemStorage._save()` 😢
        # TODO avoid duplicating Django FileSystemStorage class code and find
        #   a way to use `self.result.save()`
        if isinstance(storage_class, FileSystemStorage):
            full_path = storage_class.path(filename)

            # Create any intermediate directories that do not exist.
            directory = os.path.dirname(full_path)
            if not os.path.exists(directory):
                try:
                    if storage_class.directory_permissions_mode is not None:
                        # os.makedirs applies the global umask, so we reset it,
                        # for consistency with file_permissions_mode behavior.
                        old_umask = os.umask(0)
                        try:
                            os.makedirs(
                                directory, storage_class.directory_permissions_mode
                            )
                        finally:
                            os.umask(old_umask)
                    else:
                        os.makedirs(directory)
                except FileExistsError:
                    # There's a race between os.path.exists() and os.makedirs().
                    # If os.makedirs() fails with FileExistsError, the directory
                    # was created concurrently.
                    pass
            if not os.path.isdir(directory):
                raise IOError('%s exists and is not a directory.' % directory)

            # Store filenames with forward slashes, even on Windows.
            filename = filename.replace('\\', '/')

        return storage_class.get_available_name(filename)


class ImportTask(ImportExportTask):
    uid = KpiUidField(uid_prefix='i')
    """
    Something that would be done after the file has uploaded
    ...although we probably would need to store the file in a blob
    """

    class Meta(ImportExportTask.Meta):
        indexes = [
            BTreeIndex(
                F('data__destination'), name='data__destination_idx'
            ),
            HashIndex(
                F('data__destination'), name='data__destination_hash_idx'
            ),
        ]

    def _run_task(self, messages):
        self.status = ImportExportStatusChoices.PROCESSING
        self.save(update_fields=['status'])
        dest_item = has_necessary_perm = False

        if 'destination' in self.data and self.data['destination']:
            _d = self.data.get('destination')
            dest_item = resolve_url_to_asset(_d)
            if not dest_item.has_perm(self.user, PERM_CHANGE_ASSET):
                raise exceptions.PermissionDenied('user cannot update asset')
            else:
                has_necessary_perm = True

        if 'url' in self.data:
            # Retrieve file name from URL
            self._load_assets_from_url(
                messages=messages,
                url=self.data.get('url'),
                destination=dest_item,
                has_necessary_perm=has_necessary_perm,
            )
            return

        # Get filename
        try:
            filename = self.data['filename']
        except KeyError:
            filename = None

        if 'single_xls_url' in self.data:
            # Retrieve file name from URL
            # TODO: merge with `url` handling above; currently kept separate
            # because `_load_assets_from_url()` uses complex logic to deal with
            # multiple XLS files in a directory structure within a ZIP archive
            response = requests.get(self.data['single_xls_url'])
            response.raise_for_status()
            encoded_xls = to_str(base64.b64encode(response.content))

            # if filename is empty or None, try to retrieve
            # file name from the response headers
            if not filename:
                filename_from_header = parse_options_header(
                    response.headers['Content-Disposition']
                )

                try:
                    filename = filename_from_header[1]['filename']
                except (TypeError, IndexError, KeyError):
                    pass

            self.data['base64Encoded'] = encoded_xls

        if 'base64Encoded' in self.data:
            # When a file is uploaded as base64,
            # no name is provided in the encoded string
            # We should rely on self.data.get(:filename:)
            self._parse_b64_upload(
                base64_encoded_upload=self.data['base64Encoded'],
                filename=filename,
                messages=messages,
                library=self.data.get('library', False),
                desired_type=self.data.get('desired_type', None),
                destination=dest_item,
                has_necessary_perm=has_necessary_perm,
            )
            return

        raise Exception(
            'ImportTask data must contain `base64Encoded`, `url`, or '
            '`single_xls_url`'
        )

    def _load_assets_from_url(self, url, messages, **kwargs):
        destination = kwargs.get('destination', False)
        has_necessary_perm = kwargs.get('has_necessary_perm', False)
        req = requests.get(url, allow_redirects=True)
        fif = HttpContentParse(request=req).parse()
        fif.remove_invalid_assets()
        fif.remove_empty_collections()

        destination_collection = destination \
            if destination.asset_type == ASSET_TYPE_COLLECTION else False

        if destination_collection and not has_necessary_perm:
            # redundant check
            raise exceptions.PermissionDenied(
                'user cannot load assets into this collection'
            )

        collections_to_assign = []
        for item in fif._parsed:
            extra_args = {
                'owner': self.user,
                'name': item._name_base,
            }

            if item.get_type() == 'collection':
                # FIXME: seems to allow importing nested collections, even
                # though uploading from a file does not (`_parse_b64_upload()`
                # raises `NotImplementedError`)
                item._orm = create_assets(item.get_type(), extra_args)
            elif item.get_type() == 'asset':
                try:
                    kontent = xlsx_to_dict(item.readable)
                except InvalidFileException:
                    kontent = xls_to_dict(item.readable)

                if not destination:
                    extra_args['content'] = _strip_header_keys(kontent)
                    item._orm = create_assets(item.get_type(), extra_args)
                else:
                    # The below is copied from `_parse_b64_upload` pretty much as is
                    # TODO: review and test carefully
                    asset = destination
                    asset.content = kontent
                    asset.save()
                    messages['updated'].append({
                            'uid': asset.uid,
                            'kind': 'asset',
                            'owner__username': self.user.username,
                        }
                    )

            if item.parent:
                collections_to_assign.append([
                    item._orm,
                    item.parent._orm,
                ])
            elif destination_collection:
                collections_to_assign.append([
                    item._orm,
                    destination_collection,
                ])

        for (orm_obj, parent_item) in collections_to_assign:
            orm_obj.parent = parent_item
            orm_obj.save()

    def _parse_b64_upload(self, base64_encoded_upload, messages, **kwargs):
        filename = kwargs.get('filename', False)
        desired_type = kwargs.get('desired_type')
        # don't try to splitext() on None, False, etc.
        if filename:
            filename = splitext(filename)[0]
        else:
            filename = ''
        library = kwargs.get('library')
        survey_dict = _b64_xls_to_dict(base64_encoded_upload)
        survey_dict_keys = survey_dict.keys()

        destination = kwargs.get('destination', False)
        has_necessary_perm = kwargs.get('has_necessary_perm', False)

        if destination and not has_necessary_perm:
            # redundant check
            raise exceptions.PermissionDenied('user cannot update item')

        if destination and destination.asset_type == ASSET_TYPE_COLLECTION:
            raise NotImplementedError('cannot import into a collection at this'
                                      ' time')

        if 'library' in survey_dict_keys:
            if not library:
                raise ValueError('a library cannot be imported into the'
                                 ' form list')
            if destination:
                raise SyntaxError('libraries cannot be imported into assets')
            collection = _load_library_content({
                'content': survey_dict,
                'owner': self.user,
                'name': filename
            })
            messages['created'].append({
                'uid': collection.uid,
                'kind': 'collection',
                'owner__username': self.user.username,
            })
        elif 'survey' in survey_dict_keys:

            if not destination:
                if desired_type:
                    asset_type = desired_type
                elif library and len(survey_dict.get('survey')) > 1:
                    asset_type = 'block'
                elif library:
                    asset_type = 'question'
                else:
                    asset_type = 'survey'

                if asset_type in [ASSET_TYPE_SURVEY, ASSET_TYPE_TEMPLATE]:
                    _append_kobo_locking_profiles(
                        base64_encoded_upload, survey_dict
                    )
                asset = Asset.objects.create(
                    owner=self.user,
                    content=survey_dict,
                    asset_type=asset_type,
                    summary={'filename': filename},
                )
                msg_key = 'created'
            else:
                asset = destination
                if not asset.name:
                    asset.name = filename
                if asset.asset_type == ASSET_TYPE_EMPTY:
                    asset.asset_type = ASSET_TYPE_SURVEY
                if asset.asset_type in [ASSET_TYPE_SURVEY, ASSET_TYPE_TEMPLATE]:
                    _append_kobo_locking_profiles(
                        base64_encoded_upload, survey_dict
                    )
                asset.content = survey_dict
                old_name = asset.name
                # saving sometimes changes the name
                asset.save()
                msg_key = 'updated'
                messages['audit_logs'].append(
                    {
                        'asset_uid': asset.uid,
                        'asset_id': asset.id,
                        'latest_version_uid': asset.latest_version.uid,
                        'ip_address': self.data.get('ip_address', None),
                        'source': self.data.get('source', None),
                        'old_name': old_name,
                        'new_name': asset.name,
                        'project_owner': asset.owner.username,
                    }
                )

            messages[msg_key].append({
                'uid': asset.uid,
                'summary': asset.summary,
                'kind': 'asset',
                'owner__username': self.user.username,
            })
        else:
            raise SyntaxError('xls upload must have one of these sheets: {}'
                              .format('survey, library'))


def export_upload_to(self, filename):
    """
    Please note that due to Python 2 limitations, you cannot serialize unbound
    method functions (e.g. a method declared and used in the same class body).
    Please move the function into the main module body to use migrations. For
    more information, see
    https://docs.djangoproject.com/en/1.8/topics/migrations/#serializing-values
    """

    if hasattr(self, 'asset'):
        return posixpath.join(self.user.username, 'exports', self.asset.uid, filename)

    if getattr(self, 'asset_uid', None):
        return posixpath.join(self.user.username, 'exports', self.asset_uid, filename)

    return posixpath.join(self.user.username, 'exports', filename)


class ExportTaskMixin:

    @property
    def default_email_subject(self) -> str:
        return 'Report Complete'

    def _get_export_details(self) -> tuple:
        return self.data.get('type'), self.data.get('view', None)

    def _build_export_filename(
        self, export_type: str, username: str, view: str = None
    ) -> str:
        time = timezone.now().strftime('%Y-%m-%dT%H:%M:%SZ')
        if view:
            return f'{export_type}-{username}-view_{view}-{time}.csv'
        return f'{export_type}-{username}-{time}.csv'

    def _export_data_to_file(self, messages: list, buff) -> None:
        export_type, view = self._get_export_details()
        filename = self._build_export_filename(export_type, self.user.username, view)
        absolute_filepath = self.get_absolute_filepath(filename)

        with self.result.storage.open(absolute_filepath, 'wb') as output_file:
            output_file.write(buff.read().encode())

        self.result = absolute_filepath
        self.save()

    def delete(self, *args, **kwargs) -> None:
        # removing exported file from storage
        self.result.delete(save=False)
        super().delete(*args, **kwargs)


class AuditLogExportTaskMixin:
    @staticmethod
    def filter_remaining_metadata(row, accessed_fields):
        metadata = row['other_details']
        if metadata is not None:
            return {
                key: value
                for key, value in metadata.items()
                if key not in accessed_fields
            }

    @staticmethod
    def user_url():
        return Concat(
            Value(f'{settings.KOBOFORM_URL}/api/v2/users/'),
            F('user__username'),
            output_field=CharField(),
        )

    common_fields = {
        'user_url': user_url(),
        'username': F('user__username'),
        'source': F('metadata__source'),
        'ip_address': F('metadata__ip_address'),
        'other_details': F('metadata'),
    }


class AccessLogExportTask(ExportTaskMixin, AuditLogExportTaskMixin, ImportExportTask):
    uid = KpiUidField(uid_prefix='ale')
    get_all_logs = models.BooleanField(default=False)
    result = PrivateFileField(upload_to=export_upload_to, max_length=380)

    @property
    def default_email_subject(self) -> str:
        return 'Access Log Report Complete'

    def get_data(self, filtered_queryset: QuerySet) -> QuerySet:
        return filtered_queryset.annotate(
            **self.common_fields,
            auth_type=F('metadata__auth_type'),
            initial_superusername=F('metadata__initial_user_username'),
            initial_superuseruid=F('metadata__initial_user_uid'),
            authorized_application=F('metadata__authorized_app_name'),
        ).values(*ACCESS_LOGS_EXPORT_FIELDS)

    def _run_task(self, messages: list) -> None:
        if self.get_all_logs and not self.user.is_superuser:
            raise PermissionError('Only superusers can export all access logs.')

        export_type, view = self._get_export_details()
        config = CONFIG[export_type]

        queryset = config['queryset']()
        if not self.get_all_logs:
            queryset = queryset.filter(user__username=self.user.username)
        data = self.get_data(queryset)
        accessed_metadata_fields = [
            'auth_type',
            'source',
            'ip_address',
            'initial_user_username',
            'initial_user_uid',
            'authorized_app_name',
        ]
        for row in data:
            row['other_details'] = self.filter_remaining_metadata(
                row, accessed_metadata_fields
            )
        buff = create_data_export(export_type, data)
        self._export_data_to_file(messages, buff)


class ProjectHistoryLogExportTask(
    ExportTaskMixin, AuditLogExportTaskMixin, ImportExportTask
):
    uid = KpiUidField(uid_prefix='phe')
    result = PrivateFileField(upload_to=export_upload_to, max_length=380)
    asset_uid = models.CharField(null=True)

    @property
    def default_email_subject(self) -> str:
        return 'Project activity log export complete'

    def get_data(self, filtered_queryset: QuerySet) -> QuerySet:
        return filtered_queryset.annotate(
            **self.common_fields,
            asset_uid=F('metadata__asset_uid'),
        ).values(*PROJECT_HISTORY_LOGS_EXPORT_FIELDS)

    def _run_task(self, messages: list) -> None:
        if self.asset_uid is None and not self.user.is_superuser:
            raise PermissionError(
                'Only superusers can export all project history logs.'
            )
        elif self.asset_uid is not None:
            survey = Asset.objects.get(uid=self.asset_uid)
            if not survey.has_perm(user_obj=self.user, perm=PERM_MANAGE_ASSET):
                raise PermissionError(
                    'User does not have permission to export logs for this asset.'
                )

        export_type, view = self._get_export_details()
        config = CONFIG[export_type]

        queryset = config['queryset']()
        if self.asset_uid is not None:
            queryset = queryset.filter(metadata__asset_uid=self.asset_uid)
        data = self.get_data(queryset)
        accessed_metadata_fields = [
            'source',
            'ip_address',
            'asset_uid',
        ]
        for row in data:
            row['other_details'] = self.filter_remaining_metadata(
                row, accessed_metadata_fields
            )
        buff = create_data_export(export_type, data)
        self._export_data_to_file(messages, buff)


class ProjectViewExportTask(ExportTaskMixin, ImportExportTask):
    uid = KpiUidField(uid_prefix='pve')
    result = PrivateFileField(upload_to=export_upload_to, max_length=380)

    @property
    def default_email_subject(self) -> str:
        return 'Project View Report Complete'

    def get_data(self, filtered_queryset: QuerySet) -> QuerySet:
        vals = ASSET_FIELDS + (SETTINGS,)
        return (
            filtered_queryset.annotate(
                owner__name=F('owner__extra_details__data__name'),
                owner__organization=F('owner__extra_details__data__organization'),
                form_id=F('_deployment_data__backend_response__formid'),
            )
            .values(*vals)
            .order_by('id')
        )

    def _run_task(self, messages: list) -> None:
        export_type, view = self._get_export_details()
        config = CONFIG[export_type]

        region_for_view = get_region_for_view(view)
        q = get_q(region_for_view, export_type)
        queryset = config['queryset'].filter(q)

        data = self.get_data(queryset)
        buff = create_data_export(export_type, data)
        self._export_data_to_file(messages, buff)


class SubmissionExportTaskBase(ImportExportTask):
    """
    An (asynchronous) submission data export job. The instantiator must set the
    `data` attribute to a dictionary with the following keys:
    * `type`: required; `xls`, `csv`, or `spss_labels`
    * `source`: required; URL of a deployed `Asset`
    * `lang`: optional; the name of the translation to be used for headers and
              response values. Specify `_xml` to use question and choice names
              instead of labels. Leave unset, or use `_default` for labels in
              the default language
    * `hierarchy_in_labels`: optional; when `true`, include the labels for all
                             ancestor groups in each field label, separated by
                             `group_sep`. Defaults to `False`
    * `group_sep`: optional; separator to use when labels contain group
                   hierarchy. Defaults to `/`
    * `fields_from_all_versions`: optional; defaults to `True`. When `False`,
                                  only fields from the latest deployed version
                                  are included
    * `tag_cols_for_header`: optional; a list of tag columns in the form
        definition to include as header rows in the export. For example, given
        the following form definition:

             | type    | name      | label                   | hxl       |
             |---------|-----------|-------------------------|-----------|
             | integer | displaced | How many are displaced? | #affected |

        an export with `tag_cols_for_header = ['hxl']` might look like:

             | How many persons are displaced? |
             | #affected                       |
             |---------------------------------|
             | 123                             |

        The default is `['hxl']`
    """

    uid = KpiUidField(uid_prefix='e')
    last_submission_time = models.DateTimeField(null=True)
    result = PrivateFileField(upload_to=export_upload_to, max_length=380)

    COPY_FIELDS = (
        IdCopyField,
        '_uuid',
        SubmissionTimeCopyField,
        ValidationStatusCopyField,
        NotesCopyField,
        # '_status' is always 'submitted_via_web' unless the submission was
        # made via KoBoCAT's bulk-submission-form; in that case, it's 'zip':
        # https://github.com/kobotoolbox/kobocat/blob/78133d519f7b7674636c871e3ba5670cd64a7227/onadata/apps/logger/import_tools.py#L67
        '_status',
        '_submitted_by',
        '__version__',
        TagsCopyField,
    )

    # It's not very nice to ask our API users to submit `null` or `false`,
    # so replace friendlier language strings with the constants that formpack
    # expects
    API_LANGUAGE_TO_FORMPACK_LANGUAGE = {
        '_default': formpack.constants.UNTRANSLATED,
        '_xml': formpack.constants.UNSPECIFIED_TRANSLATION,
    }

    TIMESTAMP_KEY = '_submission_time'
    # Above 244 seems to cause 'Download error' in Chrome 64/Linux and above
    # 207 causes a 'Filename too long' error in Excel
    MAXIMUM_FILENAME_LENGTH = 207

    class InaccessibleData(Exception):
        def __str__(self):
            return t('This data does not exist or you do not have access to it')

    class Meta:
        abstract = True
        ordering = ['-date_created']
        indexes = [
            BTreeIndex(
                F('data__source'), name='data__source_idx'
            ),
            HashIndex(
                F('data__source'), name='data__source_hash_idx'
            ),
        ]

    def _build_export_filename(self, export, export_type):
        """
        Internal method to build the export filename based on the export title
        (which should be set when calling the `FormPack()` constructor),
        whether the latest or all versions are included, the label language,
        the current date and time, and the appropriate extension for the given
        `export_type`
        """

        if export_type == 'xls':
            extension = 'xlsx'
        elif export_type == 'spss_labels':
            extension = 'zip'
        else:
            extension = export_type

        if export_type == 'spss_labels':
            lang = 'SPSS Labels'
        elif export.lang == formpack.constants.UNTRANSLATED:
            lang = 'labels'
        else:
            lang = export.lang

        # TODO: translate this? Would we have to delegate to the front end?
        if self._fields_from_all_versions:
            version = 'all versions'
        else:
            version = 'latest version'

        filename_template = (
            '{{title}} - {version} - {{lang}} - {date:%Y-%m-%d-%H-%M-%S}'
            '.{ext}'.format(
                version=version,
                date=utcnow(),
                ext=extension
            )
        )
        title = export.title
        filename = filename_template.format(title=title, lang=lang)
        overrun = len(filename) - self.MAXIMUM_FILENAME_LENGTH
        if overrun <= 0:
            return filename
        # TODO: trim the title in a right-to-left-friendly way
        # TODO: deal with excessively long language names
        title = ellipsize(title, len(title) - overrun)
        filename = filename_template.format(title=title, lang=lang)
        return filename

    def _build_export_options(self, pack: formpack.FormPack) -> Dict:
        """
        Internal method to build formpack `Export` constructor arguments based
        on the options set in `self.data`
        """
        group_sep = self.data.get('group_sep', '/')
        multiple_select = self.data.get('multiple_select', 'both')
        translations = pack.available_translations
        lang = self.data.get('lang', None) or next(iter(translations), None)
        fields = self.data.get('fields', [])
        xls_types_as_text = self.data.get('xls_types_as_text', True)
        include_media_url = self.data.get('include_media_url', False)
        force_index = True if not fields or '_index' in fields else False
        try:
            # If applicable, substitute the constants that formpack expects for
            # friendlier language strings used by the API
            lang = self.API_LANGUAGE_TO_FORMPACK_LANGUAGE[lang]
        except KeyError:
            pass
        tag_cols_for_header = self.data.get('tag_cols_for_header', ['hxl'])

        return {
            'versions': pack.versions.keys(),
            'group_sep': group_sep,
            'multiple_select': multiple_select,
            'lang': lang,
            'hierarchy_in_labels': self._hierarchy_in_labels,
            'copy_fields': self.COPY_FIELDS,
            'force_index': force_index,
            'tag_cols_for_header': tag_cols_for_header,
            'filter_fields': fields,
            'xls_types_as_text': xls_types_as_text,
            'include_media_url': include_media_url,
        }

    @property
    def _fields_from_all_versions(self) -> bool:
        fields_from_versions = self.data.get('fields_from_all_versions', True)
        # v1 exports expects a string
        if isinstance(fields_from_versions, str):
            return fields_from_versions.lower() == 'true'
        return fields_from_versions

    @staticmethod
    def _get_fields_and_groups(fields: List[str]) -> List[str]:
        """
        Ensure repeat groups are included when filtering for specific fields by
        appending the path items. For example, a field with path of
        `group1/group2/field` will be added to the list as:
        ['group1/group2/field', 'group1/group2', 'group1']
        """
        if not fields:
            return []

        # Some fields are attached to the submission and must be included in
        # addition to the user-selected fields
        additional_fields = ['_attachments', '_supplementalDetails']

        field_groups = set()
        for field in fields:
            if '/' not in field:
                continue
            items = []
            while field:
                _path = split(field)[0]
                if _path:
                    items.append(_path)
                field = _path
            field_groups.update(items)
        fields += list(field_groups) + additional_fields
        return fields

    @property
    def _hierarchy_in_labels(self) -> bool:
        hierarchy_in_labels = self.data.get('hierarchy_in_labels', False)
        # v1 exports expects a string
        if isinstance(hierarchy_in_labels, str):
            return hierarchy_in_labels.lower() == 'true'
        return hierarchy_in_labels

    def _record_last_submission_time(self, submission_stream):
        """
        Internal generator that yields each submission in the given
        `submission_stream` while recording the most recent submission
        timestamp in `self.last_submission_time`
        """
        # FIXME: Mongo has only per-second resolution. Brutal.
        for submission in submission_stream:
            try:
                timestamp = submission[self.TIMESTAMP_KEY]
            except KeyError:
                pass
            else:
                timestamp = dateutil.parser.parse(timestamp)
                # Mongo timestamps are UTC, but their string representation
                # does not indicate that
                timestamp = timestamp.replace(tzinfo=ZoneInfo('UTC'))
                if (
                        self.last_submission_time is None or
                        timestamp > self.last_submission_time
                ):
                    self.last_submission_time = timestamp
            yield submission

    def _run_task(self, messages):
        """
        Generate the export and store the result in the `self.result`
        `PrivateFileField`. Should be called by the `run()` method of the
        superclass. The `submission_stream` method is provided for testing
        """
        flatten = self.data.get('flatten', True)
        export_type = self.data.get('type', '').lower()
        if export_type == 'xlsx':
            # Excel exports are always returned in XLSX format, but they're
            # referred to internally as `xls`
            export_type = 'xls'
        if export_type not in ('xls', 'csv', 'geojson', 'spss_labels'):
            raise NotImplementedError(
                'only `xls`, `csv`, `geojson`, and `spss_labels` '
                'are valid export types'
            )

        export, submission_stream = self.get_export_object()
        filename = self._build_export_filename(export, export_type)
        absolute_filepath = self.get_absolute_filepath(filename)

        with self.result.storage.open(absolute_filepath, 'wb') as output_file:
            if export_type == 'csv':
                for line in export.to_csv(submission_stream):
                    output_file.write((line + '\r\n').encode('utf-8'))
            elif export_type == 'geojson':
                for line in export.to_geojson(
                    submission_stream, flatten=flatten
                ):
                    output_file.write(line.encode('utf-8'))
            elif export_type == 'xls':
                # XLSX export actually requires a filename (limitation of
                # pyexcelerate?)
                with tempfile.NamedTemporaryFile(
                        prefix='export_xlsx', mode='rb'
                ) as xlsx_output_file:
                    export.to_xlsx(xlsx_output_file.name, submission_stream)
                    # TODO: chunk again once
                    # https://github.com/jschneier/django-storages/issues/449
                    # is fixed
                    # TODO: Check if monkey-patch (line 57) can restore writing
                    # by chunk
                    """
                    while True:
                        chunk = xlsx_output_file.read(5 * 1024 * 1024)
                        if chunk:
                            output_file.write(chunk)
                        else:
                            break
                    """
                    output_file.write(xlsx_output_file.read())
            elif export_type == 'spss_labels':
                export.to_spss_labels(output_file)

        self.result = absolute_filepath

        if not self.pk:
            # In tests, exports are not saved into the DB before calling this
            # method, thus we cannot update only specific fields.
            self.save()
        else:
            self.save(update_fields=['result', 'last_submission_time'])

    @property
    def asset(self):
        source_url = self.data.get('source', False)
        if not source_url:
            raise Exception('no source specified for the export')
        try:
            return resolve_url_to_asset(source_url)
        except Asset.DoesNotExist:
            raise self.InaccessibleData

    def delete(self, *args, **kwargs):
        # removing exported file from storage
        self.result.delete(save=False)
        super().delete(*args, **kwargs)

    def get_export_object(
        self, source: Optional[Asset] = None
    ) -> Tuple[formpack.reporting.Export, Generator]:
        """
        Get the formpack Export object and submission stream for processing.
        """

        fields = self.data.get('fields', [])
        query = self.data.get('query', {})
        submission_ids = self.data.get('submission_ids', [])

        if source is None:
            source = self.asset

        source_perms = source.get_perms(self.user)
        if (
            PERM_VIEW_SUBMISSIONS not in source_perms
            and PERM_PARTIAL_SUBMISSIONS not in source_perms
        ):
            raise self.InaccessibleData

        if not source.has_deployment:
            raise Exception('the source must be deployed prior to export')

        # Include the group name in `fields` for Mongo to correctly filter
        # for repeat groups
        fields = self._get_fields_and_groups(fields)
        submission_stream = source.deployment.get_submissions(
            user=self.user,
            fields=fields,
            submission_ids=submission_ids,
            query=query,
        )

<<<<<<< HEAD
        if source.has_advanced_features:
            submission_stream = stream_with_supplements(source, submission_stream, for_output=True)

=======
>>>>>>> 91cfeb8d
        pack, submission_stream = build_formpack(
            source, submission_stream, self._fields_from_all_versions
        )

        if source.has_advanced_features:
            pack.extend_survey(source.supplemental_output_fields)
            # FIXME: (when rebuilding support for qual) omit_question_types=['qual_note']

        # Wrap the submission stream in a generator that records the most
        # recent timestamp
        submission_stream = self._record_last_submission_time(
            submission_stream
        )

        options = self._build_export_options(pack)
        return pack.export(**options), submission_stream

    @classmethod
    @transaction.atomic
    def log_and_mark_stuck_as_errored(cls, user, source):
        """
        Set the status to ERROR and log a warning for any export that's been in
        an incomplete state for too long.

        `source` is the source URL as included in the `data` attribute.
        """
        # How long can an export possibly run, not including time spent waiting
        # in the Celery queue?
        max_export_run_time = getattr(
            settings, 'CELERY_TASK_TIME_LIMIT', 2100)
        # Allow a generous grace period
        max_allowed_export_age = datetime.timedelta(
            seconds=max_export_run_time * 4)
        this_moment = datetime.datetime.now(tz=ZoneInfo('UTC'))
        oldest_allowed_timestamp = this_moment - max_allowed_export_age
        stuck_exports = cls.objects.filter(
            user=user,
            date_created__lt=oldest_allowed_timestamp,
            data__source=source,
        ).exclude(
            status__in=(
                ImportExportStatusChoices.COMPLETE,
                ImportExportStatusChoices.ERROR,
            )
        )
        for stuck_export in stuck_exports:
            logging.warning(
                'Stuck export {}: type {}, username {}, source {}, '
                'age {}'.format(
                    stuck_export.uid,
                    stuck_export.data.get('type'),
                    stuck_export.user.username,
                    stuck_export.data.get('source'),
                    this_moment - stuck_export.date_created,
                )
            )
            # FIXME: use `select_for_update`
            stuck_export.status = ImportExportStatusChoices.ERROR
            stuck_export.save()

    @classmethod
    @transaction.atomic
    def remove_excess(cls, user, source):
        """
        Remove a user's oldest exports if they have more than
        settings.MAXIMUM_EXPORTS_PER_USER_PER_FORM exports for a particular
        form. Returns the number of exports removed.

        `source` is the source URL as included in the `data` attribute.
        """
        user_source_exports = cls.objects.filter(
            user=user, data__source=source
        ).order_by('-date_created')
        # FIXME: use `select_for_update`
        excess_exports = user_source_exports[
            settings.MAXIMUM_EXPORTS_PER_USER_PER_FORM:
        ]
        for export in excess_exports:
            export.delete()


class SubmissionExportTask(SubmissionExportTaskBase):
    """
    An asynchronous export task, to be run with Celery
    """

    def _run_task(self, messages):
        try:
            source_url = self.data['source']
        except KeyError:
            raise Exception('no source specified for the export')

        # Take this opportunity to do some housekeeping
        self.log_and_mark_stuck_as_errored(self.user, source_url)

        super()._run_task(messages)

        # Now that a new export has completed successfully, remove any old
        # exports in excess of the per-user, per-form limit
        self.remove_excess(self.user, source_url)


class SubmissionSynchronousExport(SubmissionExportTaskBase):
    """
    A synchronous export, with significant limitations on processing time, but
    offered for user convenience
    """
    FORMAT_TYPE_CHOICES = (('csv', 'csv'), ('xlsx', 'xlsx'))
    # these fields duplicate information already in `data`, but a
    # `unique_together` cannot reference things inside a json object
    asset_export_settings = models.ForeignKey(
        'kpi.AssetExportSettings', on_delete=models.CASCADE
    )
    format_type = models.CharField(choices=FORMAT_TYPE_CHOICES, max_length=32)

    class Meta:
        unique_together = (('user', 'asset_export_settings', 'format_type'),)

    @classmethod
    def generate_or_return_existing(cls, user, asset_export_settings, request=None):
        age_cutoff = utcnow() - datetime.timedelta(
            seconds=constance.config.SYNCHRONOUS_EXPORT_CACHE_MAX_AGE
        )
        format_type = asset_export_settings.export_settings['type']
        data = asset_export_settings.export_settings.copy()
        asset_url = reverse(
            'asset-detail', args=[asset_export_settings.asset.uid], request=request
        )
        # Keep only the relative URL, do not hardcode the domain name
        data['source'] = asset_url.replace(settings.KOBOFORM_URL, '')
        criteria = {
            'user': user,
            'asset_export_settings': asset_export_settings,
            'format_type': format_type,
        }

        export, _ = cls.objects.get_or_create(**criteria, defaults={'data': data})
        if export.date_created < age_cutoff:
            # The existing export is too old; reset its state so it can be
            # reborn
            with transaction.atomic():
                export = cls.objects.select_for_update().get(**criteria)
                export.data = data
                export.status = ImportExportStatusChoices.CREATED
                export.date_created = utcnow()
                export.result.delete(save=False)
                export.save()

        try:
            export.run()
        except ConcurrentExportException:
            # It's the caller's responsibility to interpret the `PENDING`
            # status of the export appropriately
            pass

        return export


def _get_xls_format(decoded_str):
    first_bytes = decoded_str[:2]
    if first_bytes == b'PK':
        return 'xlsx'
    elif first_bytes == b'\xd0\xcf':
        return 'xls'
    else:
        raise XlsFormatException('Unsupported format, or corrupt file')


def _get_xls_sheet_renamer(decoded_str):
    return (
        rename_xlsx_sheet
        if _get_xls_format(decoded_str) == 'xlsx'
        else rename_xls_sheet
    )


def _get_xls_to_dict(decoded_str):
    return (
        xlsx_to_dict if _get_xls_format(decoded_str) == 'xlsx' else xls_to_dict
    )


def _b64_xls_to_dict(base64_encoded_upload):
    decoded_str = base64.b64decode(base64_encoded_upload)
    _xls_sheet_renamer = _get_xls_sheet_renamer(decoded_str)
    _xls_to_dict = _get_xls_to_dict(decoded_str)
    try:
        xls_with_renamed_sheet = _xls_sheet_renamer(
            BytesIO(decoded_str), from_sheet='library', to_sheet='survey'
        )
    except ConflictSheetError:
        raise ValueError(
            'An import cannot have both "survey" and' ' "library" sheets.'
        )
    except NoFromSheetError:
        # library did not exist in the xls file
        survey_dict = _xls_to_dict(BytesIO(decoded_str))
    else:
        survey_dict = _xls_to_dict(xls_with_renamed_sheet)
        survey_dict['library'] = survey_dict.pop('survey')

    return _strip_header_keys(survey_dict)


def _append_kobo_locking_profiles(
    base64_encoded_upload: BytesIO, survey_dict: dict
) -> None:
    decoded_bytes = base64.b64decode(base64_encoded_upload)
    kobo_locks = get_kobo_locking_profiles(BytesIO(decoded_bytes))
    if kobo_locks:
        survey_dict[KOBO_LOCK_SHEET] = kobo_locks


def _strip_header_keys(survey_dict):
    survey_dict_copy = dict(survey_dict)
    for sheet_name, sheet in survey_dict_copy.items():
        if re.search(r'_header$', sheet_name):
            del survey_dict[sheet_name]
    return survey_dict<|MERGE_RESOLUTION|>--- conflicted
+++ resolved
@@ -41,10 +41,7 @@
 from werkzeug.http import parse_options_header
 
 from kobo.apps.reports.report_data import build_formpack
-<<<<<<< HEAD
 from kobo.apps.subsequences.utils.supplement_data import stream_with_supplements
-=======
->>>>>>> 91cfeb8d
 from kpi.constants import (
     ASSET_TYPE_COLLECTION,
     ASSET_TYPE_EMPTY,
@@ -1049,19 +1046,13 @@
             query=query,
         )
 
-<<<<<<< HEAD
         if source.has_advanced_features:
             submission_stream = stream_with_supplements(source, submission_stream, for_output=True)
 
-=======
->>>>>>> 91cfeb8d
         pack, submission_stream = build_formpack(
             source, submission_stream, self._fields_from_all_versions
         )
 
-        if source.has_advanced_features:
-            pack.extend_survey(source.supplemental_output_fields)
-            # FIXME: (when rebuilding support for qual) omit_question_types=['qual_note']
 
         # Wrap the submission stream in a generator that records the most
         # recent timestamp
