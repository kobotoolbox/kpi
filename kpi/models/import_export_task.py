import base64
import datetime
import os
import posixpath
import re
import tempfile
from collections import defaultdict
from io import BytesIO
from os.path import split, splitext
from typing import Dict, Generator, List, Optional, Tuple
from zoneinfo import ZoneInfo

import constance
import dateutil.parser
import formpack
import requests
from django.conf import settings
from django.contrib.postgres.indexes import BTreeIndex, HashIndex
from django.core.files.storage import FileSystemStorage
from django.db import models, transaction
from django.db.models import CharField, F, Value
from django.db.models.functions import Concat
from django.db.models.query import QuerySet
from django.urls import reverse
from django.utils import timezone
from django.utils.translation import gettext as t
from formpack.constants import KOBO_LOCK_SHEET
from formpack.schema.fields import (
    IdCopyField,
    NotesCopyField,
    SubmissionTimeCopyField,
    TagsCopyField,
    ValidationStatusCopyField,
)
from formpack.utils.kobo_locking import get_kobo_locking_profiles
from formpack.utils.string import ellipsize
from openpyxl.utils.exceptions import InvalidFileException
from private_storage.fields import PrivateFileField
from pyxform.xls2json_backends import xls_to_dict, xlsx_to_dict
from rest_framework import exceptions
from werkzeug.http import parse_options_header

from kobo.apps.reports.report_data import build_formpack
from kobo.apps.subsequences.utils import stream_with_extras
from kpi.constants import (
    ASSET_TYPE_COLLECTION,
    ASSET_TYPE_EMPTY,
    ASSET_TYPE_SURVEY,
    ASSET_TYPE_TEMPLATE,
    PERM_CHANGE_ASSET,
    PERM_PARTIAL_SUBMISSIONS,
    PERM_VIEW_SUBMISSIONS,
)
from kpi.exceptions import XlsFormatException
from kpi.fields import KpiUidField
from kpi.models import Asset
from kpi.utils.data_exports import (
    ACCESS_LOGS_EXPORT_FIELDS,
    ASSET_FIELDS,
    CONFIG,
    SETTINGS,
    create_data_export,
    filter_remaining_metadata,
    get_q,
)
from kpi.utils.log import logging
from kpi.utils.models import _load_library_content, create_assets, resolve_url_to_asset
from kpi.utils.project_views import get_region_for_view
from kpi.utils.rename_xls_sheet import (
    ConflictSheetError,
    NoFromSheetError,
    rename_xls_sheet,
    rename_xlsx_sheet,
)
from kpi.utils.strings import to_str
from kpi.zip_importer import HttpContentParse


def utcnow(*args, **kwargs):
    """
    Stupid, and exists only to facilitate mocking during unit testing.
    If you know of a better way, please remove this.
    """
    return datetime.datetime.now(tz=ZoneInfo('UTC'))


class ImportExportTask(models.Model):
    """
    A common base model for asynchronous import and exports. Must be
    subclassed to be useful. Subclasses must implement the `_run_task()` method
    """

    class Meta:
        abstract = True

    CREATED = 'created'
    PROCESSING = 'processing'
    COMPLETE = 'complete'
    ERROR = 'error'

    STATUS_CHOICES = (
        (CREATED, CREATED),
        (PROCESSING, PROCESSING),
        (ERROR, ERROR),
        (COMPLETE, COMPLETE),
    )

    user = models.ForeignKey(settings.AUTH_USER_MODEL, on_delete=models.CASCADE)
    data = models.JSONField()
    messages = models.JSONField(default=dict)
    status = models.CharField(choices=STATUS_CHOICES, max_length=32,
                              default=CREATED)
    date_created = models.DateTimeField(auto_now_add=True)
    # date_expired = models.DateTimeField(null=True)

    def run(self):
        """
        Starts the import/export job by calling the subclass' `_run_task()`
        method. Catches all exceptions!  Suitable to be called by an
        asynchronous task runner (Celery)
        """
        with transaction.atomic():
            # FIXME: use `select_for_update`
            _refetched_self = self._meta.model.objects.get(pk=self.pk)
            self.status = _refetched_self.status
            del _refetched_self
            if self.status == self.COMPLETE:
                return
            elif self.status != self.CREATED:
                # possibly a concurrent task?
                raise Exception(
                    'only recently created {}s can be executed'.format(
                        self._meta.model_name)
                )
            self.status = self.PROCESSING
            self.save(update_fields=['status'])

        msgs = defaultdict(list)
        try:
            # This method must be implemented by a subclass
            self._run_task(msgs)
            self.status = self.COMPLETE
        except SubmissionExportTaskBase.InaccessibleData as e:
            msgs['error_type'] = t('Cannot access data')
            msgs['error'] = str(e)
            self.status = self.ERROR
        # TODO: continue to make more specific exceptions as above until this
        # catch-all can be removed entirely
        except Exception as err:
            msgs['error_type'] = type(err).__name__
            msgs['error'] = str(err)
            self.status = self.ERROR
            logging.error(
                'Failed to run %s: %s' % (self._meta.model_name, repr(err)),
                exc_info=True
            )

        self.messages.update(msgs)
        # Record the processing time for diagnostic purposes
        self.data['processing_time_seconds'] = (
            datetime.datetime.now(self.date_created.tzinfo) - self.date_created
        ).total_seconds()
        try:
            self.save(update_fields=['status', 'messages', 'data'])
        except TypeError as e:
            self.status = self.ERROR
            logging.error('Failed to save %s: %s' % (self._meta.model_name,
                                                     repr(e)),
                          exc_info=True)
            self.save(update_fields=['status'])

        return self

    def get_absolute_filepath(self, filename: str) -> str:
        """
        Get absolute filepath related to storage root.
        """

        storage_class = self.result.storage
        filename = self.result.field.generate_filename(
            self, storage_class.get_valid_name(filename)
        )
        # We cannot call `self.result.save()` before reopening the file
        # in write mode (i.e. open(filename, 'wb')). because it does not work
        # with AzureStorage.
        # Unfortunately, `self.result.save()` does few things that we need to
        # reimplement here:
        # - Create parent folders (if they do not exist) for local storage
        # - Get a unique filename if filename already exists on storage

        # Copied from `FileSystemStorage._save()` 😢
        # TODO avoid duplicating Django FileSystemStorage class code and find
        #   a way to use `self.result.save()`
        if isinstance(storage_class, FileSystemStorage):
            full_path = storage_class.path(filename)

            # Create any intermediate directories that do not exist.
            directory = os.path.dirname(full_path)
            if not os.path.exists(directory):
                try:
                    if storage_class.directory_permissions_mode is not None:
                        # os.makedirs applies the global umask, so we reset it,
                        # for consistency with file_permissions_mode behavior.
                        old_umask = os.umask(0)
                        try:
                            os.makedirs(
                                directory, storage_class.directory_permissions_mode
                            )
                        finally:
                            os.umask(old_umask)
                    else:
                        os.makedirs(directory)
                except FileExistsError:
                    # There's a race between os.path.exists() and os.makedirs().
                    # If os.makedirs() fails with FileExistsError, the directory
                    # was created concurrently.
                    pass
            if not os.path.isdir(directory):
                raise IOError('%s exists and is not a directory.' % directory)

            # Store filenames with forward slashes, even on Windows.
            filename = filename.replace('\\', '/')

        return storage_class.get_available_name(filename)


class ImportTask(ImportExportTask):
    uid = KpiUidField(uid_prefix='i')
    """
    Something that would be done after the file has uploaded
    ...although we probably would need to store the file in a blob
    """

    class Meta(ImportExportTask.Meta):
        indexes = [
            BTreeIndex(
                F('data__destination'), name='data__destination_idx'
            ),
            HashIndex(
                F('data__destination'), name='data__destination_hash_idx'
            ),
        ]

    def _run_task(self, messages):
        self.status = self.PROCESSING
        self.save(update_fields=['status'])
        dest_item = has_necessary_perm = False

        if 'destination' in self.data and self.data['destination']:
            _d = self.data.get('destination')
            dest_item = resolve_url_to_asset(_d)
            if not dest_item.has_perm(self.user, PERM_CHANGE_ASSET):
                raise exceptions.PermissionDenied('user cannot update asset')
            else:
                has_necessary_perm = True

        if 'url' in self.data:
            # Retrieve file name from URL
            self._load_assets_from_url(
                messages=messages,
                url=self.data.get('url'),
                destination=dest_item,
                has_necessary_perm=has_necessary_perm,
            )
            return

        # Get filename
        try:
            filename = self.data['filename']
        except KeyError:
            filename = None

        if 'single_xls_url' in self.data:
            # Retrieve file name from URL
            # TODO: merge with `url` handling above; currently kept separate
            # because `_load_assets_from_url()` uses complex logic to deal with
            # multiple XLS files in a directory structure within a ZIP archive
            response = requests.get(self.data['single_xls_url'])
            response.raise_for_status()
            encoded_xls = to_str(base64.b64encode(response.content))

            # if filename is empty or None, try to retrieve
            # file name from the response headers
            if not filename:
                filename_from_header = parse_options_header(
                    response.headers['Content-Disposition']
                )

                try:
                    filename = filename_from_header[1]['filename']
                except (TypeError, IndexError, KeyError):
                    pass

            self.data['base64Encoded'] = encoded_xls

        if 'base64Encoded' in self.data:
            # When a file is uploaded as base64,
            # no name is provided in the encoded string
            # We should rely on self.data.get(:filename:)
            self._parse_b64_upload(
                base64_encoded_upload=self.data['base64Encoded'],
                filename=filename,
                messages=messages,
                library=self.data.get('library', False),
                desired_type=self.data.get('desired_type', None),
                destination=dest_item,
                has_necessary_perm=has_necessary_perm,
            )
            return

        raise Exception(
            'ImportTask data must contain `base64Encoded`, `url`, or '
            '`single_xls_url`'
        )

    def _load_assets_from_url(self, url, messages, **kwargs):
        destination = kwargs.get('destination', False)
        has_necessary_perm = kwargs.get('has_necessary_perm', False)
        req = requests.get(url, allow_redirects=True)
        fif = HttpContentParse(request=req).parse()
        fif.remove_invalid_assets()
        fif.remove_empty_collections()

        destination_collection = destination \
            if destination.asset_type == ASSET_TYPE_COLLECTION else False

        if destination_collection and not has_necessary_perm:
            # redundant check
            raise exceptions.PermissionDenied('user cannot load assets into this collection')

        collections_to_assign = []
        for item in fif._parsed:
            extra_args = {
                'owner': self.user,
                'name': item._name_base,
            }

            if item.get_type() == 'collection':
                # FIXME: seems to allow importing nested collections, even
                # though uploading from a file does not (`_parse_b64_upload()`
                # raises `NotImplementedError`)
                item._orm = create_assets(item.get_type(), extra_args)
            elif item.get_type() == 'asset':
                try:
                    kontent = xlsx_to_dict(item.readable)
                except InvalidFileException:
                    kontent = xls_to_dict(item.readable)

                if not destination:
                    extra_args['content'] = _strip_header_keys(kontent)
                    item._orm = create_assets(item.get_type(), extra_args)
                else:
                    # The below is copied from `_parse_b64_upload` pretty much as is
                    # TODO: review and test carefully
                    asset = destination
                    asset.content = kontent
                    asset.save()
                    messages['updated'].append({
                            'uid': asset.uid,
                            'kind': 'asset',
                            'owner__username': self.user.username,
                        }
                    )

            if item.parent:
                collections_to_assign.append([
                    item._orm,
                    item.parent._orm,
                ])
            elif destination_collection:
                collections_to_assign.append([
                    item._orm,
                    destination_collection,
                ])

        for (orm_obj, parent_item) in collections_to_assign:
            orm_obj.parent = parent_item
            orm_obj.save()

    def _parse_b64_upload(self, base64_encoded_upload, messages, **kwargs):
        filename = kwargs.get('filename', False)
        desired_type = kwargs.get('desired_type')
        # don't try to splitext() on None, False, etc.
        if filename:
            filename = splitext(filename)[0]
        else:
            filename = ''
        library = kwargs.get('library')
        survey_dict = _b64_xls_to_dict(base64_encoded_upload)
        survey_dict_keys = survey_dict.keys()

        destination = kwargs.get('destination', False)
        has_necessary_perm = kwargs.get('has_necessary_perm', False)

        if destination and not has_necessary_perm:
            # redundant check
            raise exceptions.PermissionDenied('user cannot update item')

        if destination and destination.asset_type == ASSET_TYPE_COLLECTION:
            raise NotImplementedError('cannot import into a collection at this'
                                      ' time')

        if 'library' in survey_dict_keys:
            if not library:
                raise ValueError('a library cannot be imported into the'
                                 ' form list')
            if destination:
                raise SyntaxError('libraries cannot be imported into assets')
            collection = _load_library_content({
                'content': survey_dict,
                'owner': self.user,
                'name': filename
            })
            messages['created'].append({
                'uid': collection.uid,
                'kind': 'collection',
                'owner__username': self.user.username,
            })
        elif 'survey' in survey_dict_keys:

            if not destination:
                if desired_type:
                    asset_type = desired_type
                elif library and len(survey_dict.get('survey')) > 1:
                    asset_type = 'block'
                elif library:
                    asset_type = 'question'
                else:
                    asset_type = 'survey'

                if asset_type in [ASSET_TYPE_SURVEY, ASSET_TYPE_TEMPLATE]:
                    _append_kobo_locking_profiles(
                        base64_encoded_upload, survey_dict
                    )
                asset = Asset.objects.create(
                    owner=self.user,
                    content=survey_dict,
                    asset_type=asset_type,
                    summary={'filename': filename},
                )
                msg_key = 'created'
            else:
                asset = destination
                if not asset.name:
                    asset.name = filename
                if asset.asset_type == ASSET_TYPE_EMPTY:
                    asset.asset_type = ASSET_TYPE_SURVEY
                if asset.asset_type in [ASSET_TYPE_SURVEY, ASSET_TYPE_TEMPLATE]:
                    _append_kobo_locking_profiles(
                        base64_encoded_upload, survey_dict
                    )
                asset.content = survey_dict
                old_name = asset.name
                # saving sometimes changes the name
                asset.save()
                msg_key = 'updated'
                messages['audit_logs'].append(
                    {
                        'asset_uid': asset.uid,
                        'asset_id': asset.id,
                        'latest_version_uid': asset.latest_version.uid,
                        'ip_address': self.data.get('ip_address', None),
                        'source': self.data.get('source', None),
                        'old_name': old_name,
                        'new_name': asset.name,
                    }
                )

            messages[msg_key].append({
                'uid': asset.uid,
                'summary': asset.summary,
                'kind': 'asset',
                'owner__username': self.user.username,
            })
        else:
            raise SyntaxError('xls upload must have one of these sheets: {}'
                              .format('survey, library'))


def export_upload_to(self, filename):
    """
    Please note that due to Python 2 limitations, you cannot serialize unbound
    method functions (e.g. a method declared and used in the same class body).
    Please move the function into the main module body to use migrations. For
    more information, see
    https://docs.djangoproject.com/en/1.8/topics/migrations/#serializing-values
    """
    return posixpath.join(self.user.username, 'exports', filename)


class ExportTaskMixin:

    @property
    def default_email_subject(self) -> str:
        return 'Report Complete'

<<<<<<< HEAD
    def _get_export_details(self) -> tuple:
        return self.data['type'], self.data['view']

    def _build_export_filename(self, export_type: str, username: str, view: str) -> str:
        time = datetime.datetime.now().strftime('%Y-%m-%dT%H:%M:%SZ')
=======
    def _build_export_filename(
        self, export_type: str, username: str, view: str
    ) -> str:
        time = timezone.now().strftime('%Y-%m-%dT%H:%M:%SZ')
>>>>>>> 0474aedf
        return f'{export_type}-{username}-view_{view}-{time}.csv'

    def _run_task_base(self, messages: list, buff) -> None:
        export_type, view = self._get_export_details()
        filename = self._build_export_filename(export_type, self.user.username, view)
        absolute_filepath = self.get_absolute_filepath(filename)

        with self.result.storage.open(absolute_filepath, 'wb') as output_file:
            output_file.write(buff.read().encode())

        self.result = absolute_filepath
        self.save()

    def delete(self, *args, **kwargs) -> None:
        # removing exported file from storage
        self.result.delete(save=False)
        super().delete(*args, **kwargs)


class AccessLogExportTask(ExportTaskMixin, ImportExportTask):
    uid = KpiUidField(uid_prefix='ale')
    get_all_logs = models.BooleanField(default=False)
    result = PrivateFileField(upload_to=export_upload_to, max_length=380)

    @property
    def default_email_subject(self) -> str:
        return 'Access Log Report Complete'

    def get_data(self, filtered_queryset: QuerySet) -> QuerySet:
        user_url = Concat(
            Value(f'{settings.KOBOFORM_URL}/api/v2/users/'),
            F('user__username'),
            output_field=CharField(),
        )

        return filtered_queryset.annotate(
            user_url=user_url,
            username=F('user__username'),
            auth_type=F('metadata__auth_type'),
            source=F('metadata__source'),
            ip_address=F('metadata__ip_address'),
            initial_superusername=F('metadata__initial_user_username'),
            initial_superuseruid=F('metadata__initial_user_uid'),
            authorized_application=F('metadata__authorized_app_name'),
            other_details=F('metadata'),
        ).values(*ACCESS_LOGS_EXPORT_FIELDS)

    def _run_task(self, messages: list) -> None:
        if self.get_all_logs and not self.user.is_superuser:
            raise PermissionError('Only superusers can export all access logs.')

        export_type, view = self._get_export_details()
        config = CONFIG[export_type]

        queryset = config['queryset']()
        if not self.get_all_logs:
            queryset = queryset.filter(user__username=self.user.username)
        data = self.get_data(queryset)
        accessed_metadata_fields = [
            'auth_type',
            'source',
            'ip_address',
            'initial_user_username',
            'initial_user_uid',
            'auth_app_name',
        ]
        for row in data:
            row['other_details'] = filter_remaining_metadata(
                row, accessed_metadata_fields
            )
        buff = create_data_export(export_type, data)
        self._run_task_base(messages, buff)


class ProjectViewExportTask(ExportTaskMixin, ImportExportTask):
    uid = KpiUidField(uid_prefix='pve')
    result = PrivateFileField(upload_to=export_upload_to, max_length=380)

    @property
    def default_email_subject(self) -> str:
        return 'Project View Report Complete'

    def get_data(self, filtered_queryset: QuerySet) -> QuerySet:
        vals = ASSET_FIELDS + (SETTINGS,)
        return (
            filtered_queryset.annotate(
                owner__name=F('owner__extra_details__data__name'),
                owner__organization=F('owner__extra_details__data__organization'),
                form_id=F('_deployment_data__backend_response__formid'),
            )
            .values(*vals)
            .order_by('id')
        )

    def _run_task(self, messages: list) -> None:
        export_type, view = self._get_export_details()
        config = CONFIG[export_type]

        region_for_view = get_region_for_view(view)
        q = get_q(region_for_view, export_type)
        queryset = config['queryset'].filter(q)

        data = self.get_data(queryset)
        buff = create_data_export(export_type, data)
        self._run_task_base(messages, buff)


class SubmissionExportTaskBase(ImportExportTask):
    """
    An (asynchronous) submission data export job. The instantiator must set the
    `data` attribute to a dictionary with the following keys:
    * `type`: required; `xls`, `csv`, or `spss_labels`
    * `source`: required; URL of a deployed `Asset`
    * `lang`: optional; the name of the translation to be used for headers and
              response values. Specify `_xml` to use question and choice names
              instead of labels. Leave unset, or use `_default` for labels in
              the default language
    * `hierarchy_in_labels`: optional; when `true`, include the labels for all
                             ancestor groups in each field label, separated by
                             `group_sep`. Defaults to `False`
    * `group_sep`: optional; separator to use when labels contain group
                   hierarchy. Defaults to `/`
    * `fields_from_all_versions`: optional; defaults to `True`. When `False`,
                                  only fields from the latest deployed version
                                  are included
    * `tag_cols_for_header`: optional; a list of tag columns in the form
        definition to include as header rows in the export. For example, given
        the following form definition:

             | type    | name      | label                   | hxl       |
             |---------|-----------|-------------------------|-----------|
             | integer | displaced | How many are displaced? | #affected |

        an export with `tag_cols_for_header = ['hxl']` might look like:

             | How many persons are displaced? |
             | #affected                       |
             |---------------------------------|
             | 123                             |

        The default is `['hxl']`
    """

    uid = KpiUidField(uid_prefix='e')
    last_submission_time = models.DateTimeField(null=True)
    result = PrivateFileField(upload_to=export_upload_to, max_length=380)

    COPY_FIELDS = (
        IdCopyField,
        '_uuid',
        SubmissionTimeCopyField,
        ValidationStatusCopyField,
        NotesCopyField,
        # '_status' is always 'submitted_via_web' unless the submission was
        # made via KoBoCAT's bulk-submission-form; in that case, it's 'zip':
        # https://github.com/kobotoolbox/kobocat/blob/78133d519f7b7674636c871e3ba5670cd64a7227/onadata/apps/logger/import_tools.py#L67
        '_status',
        '_submitted_by',
        '__version__',
        TagsCopyField,
    )

    # It's not very nice to ask our API users to submit `null` or `false`,
    # so replace friendlier language strings with the constants that formpack
    # expects
    API_LANGUAGE_TO_FORMPACK_LANGUAGE = {
        '_default': formpack.constants.UNTRANSLATED,
        '_xml': formpack.constants.UNSPECIFIED_TRANSLATION,
    }

    TIMESTAMP_KEY = '_submission_time'
    # Above 244 seems to cause 'Download error' in Chrome 64/Linux and above
    # 207 causes a 'Filename too long' error in Excel
    MAXIMUM_FILENAME_LENGTH = 207

    class InaccessibleData(Exception):
        def __str__(self):
            return t('This data does not exist or you do not have access to it')

    class Meta:
        abstract = True
        ordering = ['-date_created']
        indexes = [
            BTreeIndex(
                F('data__source'), name='data__source_idx'
            ),
            HashIndex(
                F('data__source'), name='data__source_hash_idx'
            ),
        ]

    def _build_export_filename(self, export, export_type):
        """
        Internal method to build the export filename based on the export title
        (which should be set when calling the `FormPack()` constructor),
        whether the latest or all versions are included, the label language,
        the current date and time, and the appropriate extension for the given
        `export_type`
        """

        if export_type == 'xls':
            extension = 'xlsx'
        elif export_type == 'spss_labels':
            extension = 'zip'
        else:
            extension = export_type

        if export_type == 'spss_labels':
            lang = 'SPSS Labels'
        elif export.lang == formpack.constants.UNTRANSLATED:
            lang = 'labels'
        else:
            lang = export.lang

        # TODO: translate this? Would we have to delegate to the front end?
        if self._fields_from_all_versions:
            version = 'all versions'
        else:
            version = 'latest version'

        filename_template = (
            '{{title}} - {version} - {{lang}} - {date:%Y-%m-%d-%H-%M-%S}'
            '.{ext}'.format(
                version=version,
                date=utcnow(),
                ext=extension
            )
        )
        title = export.title
        filename = filename_template.format(title=title, lang=lang)
        overrun = len(filename) - self.MAXIMUM_FILENAME_LENGTH
        if overrun <= 0:
            return filename
        # TODO: trim the title in a right-to-left-friendly way
        # TODO: deal with excessively long language names
        title = ellipsize(title, len(title) - overrun)
        filename = filename_template.format(title=title, lang=lang)
        return filename

    def _build_export_options(self, pack: formpack.FormPack) -> Dict:
        """
        Internal method to build formpack `Export` constructor arguments based
        on the options set in `self.data`
        """
        group_sep = self.data.get('group_sep', '/')
        multiple_select = self.data.get('multiple_select', 'both')
        translations = pack.available_translations
        lang = self.data.get('lang', None) or next(iter(translations), None)
        fields = self.data.get('fields', [])
        xls_types_as_text = self.data.get('xls_types_as_text', True)
        include_media_url = self.data.get('include_media_url', False)
        force_index = True if not fields or '_index' in fields else False
        try:
            # If applicable, substitute the constants that formpack expects for
            # friendlier language strings used by the API
            lang = self.API_LANGUAGE_TO_FORMPACK_LANGUAGE[lang]
        except KeyError:
            pass
        tag_cols_for_header = self.data.get('tag_cols_for_header', ['hxl'])

        return {
            'versions': pack.versions.keys(),
            'group_sep': group_sep,
            'multiple_select': multiple_select,
            'lang': lang,
            'hierarchy_in_labels': self._hierarchy_in_labels,
            'copy_fields': self.COPY_FIELDS,
            'force_index': force_index,
            'tag_cols_for_header': tag_cols_for_header,
            'filter_fields': fields,
            'xls_types_as_text': xls_types_as_text,
            'include_media_url': include_media_url,
        }

    @property
    def _fields_from_all_versions(self) -> bool:
        fields_from_versions = self.data.get('fields_from_all_versions', True)
        # v1 exports expects a string
        if isinstance(fields_from_versions, str):
            return fields_from_versions.lower() == 'true'
        return fields_from_versions

    @staticmethod
    def _get_fields_and_groups(fields: List[str]) -> List[str]:
        """
        Ensure repeat groups are included when filtering for specific fields by
        appending the path items. For example, a field with path of
        `group1/group2/field` will be added to the list as:
        ['group1/group2/field', 'group1/group2', 'group1']
        """
        if not fields:
            return []

        # Some fields are attached to the submission and must be included in
        # addition to the user-selected fields
        additional_fields = ['_attachments', '_supplementalDetails']

        field_groups = set()
        for field in fields:
            if '/' not in field:
                continue
            items = []
            while field:
                _path = split(field)[0]
                if _path:
                    items.append(_path)
                field = _path
            field_groups.update(items)
        fields += list(field_groups) + additional_fields
        return fields

    @property
    def _hierarchy_in_labels(self) -> bool:
        hierarchy_in_labels = self.data.get('hierarchy_in_labels', False)
        # v1 exports expects a string
        if isinstance(hierarchy_in_labels, str):
            return hierarchy_in_labels.lower() == 'true'
        return hierarchy_in_labels

    def _record_last_submission_time(self, submission_stream):
        """
        Internal generator that yields each submission in the given
        `submission_stream` while recording the most recent submission
        timestamp in `self.last_submission_time`
        """
        # FIXME: Mongo has only per-second resolution. Brutal.
        for submission in submission_stream:
            try:
                timestamp = submission[self.TIMESTAMP_KEY]
            except KeyError:
                pass
            else:
                timestamp = dateutil.parser.parse(timestamp)
                # Mongo timestamps are UTC, but their string representation
                # does not indicate that
                timestamp = timestamp.replace(tzinfo=ZoneInfo('UTC'))
                if (
                        self.last_submission_time is None or
                        timestamp > self.last_submission_time
                ):
                    self.last_submission_time = timestamp
            yield submission

    def _run_task(self, messages):
        """
        Generate the export and store the result in the `self.result`
        `PrivateFileField`. Should be called by the `run()` method of the
        superclass. The `submission_stream` method is provided for testing
        """
        source_url = self.data.get('source', False)
        flatten = self.data.get('flatten', True)
        export_type = self.data.get('type', '').lower()
        if export_type == 'xlsx':
            # Excel exports are always returned in XLSX format, but they're
            # referred to internally as `xls`
            export_type = 'xls'
        if export_type not in ('xls', 'csv', 'geojson', 'spss_labels'):
            raise NotImplementedError(
                'only `xls`, `csv`, `geojson`, and `spss_labels` '
                'are valid export types'
            )

        export, submission_stream = self.get_export_object()
        filename = self._build_export_filename(export, export_type)
        absolute_filepath = self.get_absolute_filepath(filename)

        with self.result.storage.open(absolute_filepath, 'wb') as output_file:
            if export_type == 'csv':
                for line in export.to_csv(submission_stream):
                    output_file.write((line + '\r\n').encode('utf-8'))
            elif export_type == 'geojson':
                for line in export.to_geojson(
                    submission_stream, flatten=flatten
                ):
                    output_file.write(line.encode('utf-8'))
            elif export_type == 'xls':
                # XLSX export actually requires a filename (limitation of
                # pyexcelerate?)
                with tempfile.NamedTemporaryFile(
                        prefix='export_xlsx', mode='rb'
                ) as xlsx_output_file:
                    export.to_xlsx(xlsx_output_file.name, submission_stream)
                    # TODO: chunk again once
                    # https://github.com/jschneier/django-storages/issues/449
                    # is fixed
                    # TODO: Check if monkey-patch (line 57) can restore writing
                    # by chunk
                    """
                    while True:
                        chunk = xlsx_output_file.read(5 * 1024 * 1024)
                        if chunk:
                            output_file.write(chunk)
                        else:
                            break
                    """
                    output_file.write(xlsx_output_file.read())
            elif export_type == 'spss_labels':
                export.to_spss_labels(output_file)

        self.result = absolute_filepath

        if not self.pk:
            # In tests, exports are not saved into the DB before calling this
            # method, thus we cannot update only specific fields.
            self.save()
        else:
            self.save(update_fields=['result', 'last_submission_time'])

    @property
    def asset(self):
        source_url = self.data.get('source', False)
        if not source_url:
            raise Exception('no source specified for the export')
        try:
            return resolve_url_to_asset(source_url)
        except Asset.DoesNotExist:
            raise self.InaccessibleData

    def delete(self, *args, **kwargs):
        # removing exported file from storage
        self.result.delete(save=False)
        super().delete(*args, **kwargs)

    def get_export_object(
        self, source: Optional[Asset] = None
    ) -> Tuple[formpack.reporting.Export, Generator]:
        """
        Get the formpack Export object and submission stream for processing.
        """

        fields = self.data.get('fields', [])
        query = self.data.get('query', {})
        submission_ids = self.data.get('submission_ids', [])

        if source is None:
            source = self.asset

        source_perms = source.get_perms(self.user)
        if (
            PERM_VIEW_SUBMISSIONS not in source_perms
            and PERM_PARTIAL_SUBMISSIONS not in source_perms
        ):
            raise self.InaccessibleData

        if not source.has_deployment:
            raise Exception('the source must be deployed prior to export')

        # Include the group name in `fields` for Mongo to correctly filter
        # for repeat groups
        fields = self._get_fields_and_groups(fields)
        submission_stream = source.deployment.get_submissions(
            user=self.user,
            fields=fields,
            submission_ids=submission_ids,
            query=query,
        )

        if source.has_advanced_features:
            submission_stream = stream_with_extras(submission_stream, source)

        pack, submission_stream = build_formpack(
            source, submission_stream, self._fields_from_all_versions
        )

        if source.has_advanced_features:
            pack.extend_survey(
                source.analysis_form_json(omit_question_types=['qual_note'])
            )

        # Wrap the submission stream in a generator that records the most
        # recent timestamp
        submission_stream = self._record_last_submission_time(
            submission_stream
        )

        options = self._build_export_options(pack)
        return pack.export(**options), submission_stream

    @classmethod
    @transaction.atomic
    def log_and_mark_stuck_as_errored(cls, user, source):
        """
        Set the status to ERROR and log a warning for any export that's been in
        an incomplete state for too long.

        `source` is the source URL as included in the `data` attribute.
        """
        # How long can an export possibly run, not including time spent waiting
        # in the Celery queue?
        max_export_run_time = getattr(
            settings, 'CELERY_TASK_TIME_LIMIT', 2100)
        # Allow a generous grace period
        max_allowed_export_age = datetime.timedelta(
            seconds=max_export_run_time * 4)
        this_moment = datetime.datetime.now(tz=ZoneInfo('UTC'))
        oldest_allowed_timestamp = this_moment - max_allowed_export_age
        stuck_exports = cls.objects.filter(
            user=user,
            date_created__lt=oldest_allowed_timestamp,
            data__source=source,
        ).exclude(status__in=(cls.COMPLETE, cls.ERROR))
        for stuck_export in stuck_exports:
            logging.warning(
                'Stuck export {}: type {}, username {}, source {}, '
                'age {}'.format(
                    stuck_export.uid,
                    stuck_export.data.get('type'),
                    stuck_export.user.username,
                    stuck_export.data.get('source'),
                    this_moment - stuck_export.date_created,
                )
            )
            # FIXME: use `select_for_update`
            stuck_export.status = cls.ERROR
            stuck_export.save()

    @classmethod
    @transaction.atomic
    def remove_excess(cls, user, source):
        """
        Remove a user's oldest exports if they have more than
        settings.MAXIMUM_EXPORTS_PER_USER_PER_FORM exports for a particular
        form. Returns the number of exports removed.

        `source` is the source URL as included in the `data` attribute.
        """
        user_source_exports = cls.objects.filter(
            user=user, data__source=source
        ).order_by('-date_created')
        # FIXME: use `select_for_update`
        excess_exports = user_source_exports[
            settings.MAXIMUM_EXPORTS_PER_USER_PER_FORM:
        ]
        for export in excess_exports:
            export.delete()


class SubmissionExportTask(SubmissionExportTaskBase):
    """
    An asynchronous export task, to be run with Celery
    """

    def _run_task(self, messages):
        try:
            source_url = self.data['source']
        except KeyError:
            raise Exception('no source specified for the export')

        # Take this opportunity to do some housekeeping
        self.log_and_mark_stuck_as_errored(self.user, source_url)

        super()._run_task(messages)

        # Now that a new export has completed successfully, remove any old
        # exports in excess of the per-user, per-form limit
        self.remove_excess(self.user, source_url)


class SubmissionSynchronousExport(SubmissionExportTaskBase):
    """
    A synchronous export, with significant limitations on processing time, but
    offered for user convenience
    """
    FORMAT_TYPE_CHOICES = (('csv', 'csv'), ('xlsx', 'xlsx'))
    # these fields duplicate information already in `data`, but a
    # `unique_together` cannot reference things inside a json object
    asset_export_settings = models.ForeignKey(
        'kpi.AssetExportSettings', on_delete=models.CASCADE
    )
    format_type = models.CharField(choices=FORMAT_TYPE_CHOICES, max_length=32)

    class Meta:
        unique_together = (('user', 'asset_export_settings', 'format_type'),)

    @classmethod
    def generate_or_return_existing(cls, user, asset_export_settings):
        age_cutoff = utcnow() - datetime.timedelta(
            seconds=constance.config.SYNCHRONOUS_EXPORT_CACHE_MAX_AGE
        )
        format_type = asset_export_settings.export_settings['type']
        data = asset_export_settings.export_settings.copy()
        data['source'] = reverse(
            'asset-detail', args=[asset_export_settings.asset.uid]
        )
        criteria = {
            'user': user,
            'asset_export_settings': asset_export_settings,
            'format_type': format_type,
        }

        # An object (a row) must be created (inserted) before it can be locked
        cls.objects.get_or_create(**criteria, defaults={'data': data})

        with transaction.atomic():
            # Lock the object (and block until a lock can be obtained) to
            # prevent the same export from running concurrently
            export = cls.objects.select_for_update().get(**criteria)

            if (
                export.status == cls.COMPLETE
                and export.date_created >= age_cutoff
            ):
                return export

            export.data = data
            export.status = cls.CREATED
            export.date_created = utcnow()
            export.result.delete(save=False)
            export.save()
            export.run()
            return export


def _get_xls_format(decoded_str):
    first_bytes = decoded_str[:2]
    if first_bytes == b'PK':
        return 'xlsx'
    elif first_bytes == b'\xd0\xcf':
        return 'xls'
    else:
        raise XlsFormatException('Unsupported format, or corrupt file')


def _get_xls_sheet_renamer(decoded_str):
    return (
        rename_xlsx_sheet
        if _get_xls_format(decoded_str) == 'xlsx'
        else rename_xls_sheet
    )


def _get_xls_to_dict(decoded_str):
    return (
        xlsx_to_dict if _get_xls_format(decoded_str) == 'xlsx' else xls_to_dict
    )


def _b64_xls_to_dict(base64_encoded_upload):
    decoded_str = base64.b64decode(base64_encoded_upload)
    _xls_sheet_renamer = _get_xls_sheet_renamer(decoded_str)
    _xls_to_dict = _get_xls_to_dict(decoded_str)
    try:
        xls_with_renamed_sheet = _xls_sheet_renamer(
            BytesIO(decoded_str), from_sheet='library', to_sheet='survey'
        )
    except ConflictSheetError:
        raise ValueError(
            'An import cannot have both "survey" and' ' "library" sheets.'
        )
    except NoFromSheetError:
        # library did not exist in the xls file
        survey_dict = _xls_to_dict(BytesIO(decoded_str))
    else:
        survey_dict = _xls_to_dict(xls_with_renamed_sheet)
        survey_dict['library'] = survey_dict.pop('survey')

    return _strip_header_keys(survey_dict)


def _append_kobo_locking_profiles(
    base64_encoded_upload: BytesIO, survey_dict: dict
) -> None:
    decoded_bytes = base64.b64decode(base64_encoded_upload)
    kobo_locks = get_kobo_locking_profiles(BytesIO(decoded_bytes))
    if kobo_locks:
        survey_dict[KOBO_LOCK_SHEET] = kobo_locks


def _strip_header_keys(survey_dict):
    survey_dict_copy = dict(survey_dict)
    for sheet_name, sheet in survey_dict_copy.items():
        if re.search(r'_header$', sheet_name):
            del survey_dict[sheet_name]
    return survey_dict<|MERGE_RESOLUTION|>--- conflicted
+++ resolved
@@ -494,18 +494,13 @@
     def default_email_subject(self) -> str:
         return 'Report Complete'
 
-<<<<<<< HEAD
     def _get_export_details(self) -> tuple:
         return self.data['type'], self.data['view']
 
-    def _build_export_filename(self, export_type: str, username: str, view: str) -> str:
-        time = datetime.datetime.now().strftime('%Y-%m-%dT%H:%M:%SZ')
-=======
     def _build_export_filename(
         self, export_type: str, username: str, view: str
     ) -> str:
         time = timezone.now().strftime('%Y-%m-%dT%H:%M:%SZ')
->>>>>>> 0474aedf
         return f'{export_type}-{username}-view_{view}-{time}.csv'
 
     def _run_task_base(self, messages: list, buff) -> None:
