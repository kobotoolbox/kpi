--- conflicted
+++ resolved
@@ -19,7 +19,6 @@
 import requests
 from django.conf import settings
 from django.core.files.storage import FileSystemStorage
-from django.core.files.base import ContentFile
 from django.db import models, transaction
 from django.urls import reverse
 from django.utils.translation import gettext as t
@@ -70,11 +69,7 @@
     ConflictSheetError,
 )
 from kpi.utils.strings import to_str
-<<<<<<< HEAD
-from kpi.utils.custom_project_exports import create_custom_project_export
-=======
 from kpi.utils.project_view_exports import create_project_view_export
->>>>>>> 2a86da10
 from kpi.zip_importer import HttpContentParse
 
 
@@ -173,16 +168,6 @@
 
         return self
 
-<<<<<<< HEAD
-    def get_absolute_filename(self, filename: str) -> str:
-        """
-        Get absolute filename related to storage root.
-        """
-
-        storage_class = self.result.storage
-        filename = self.result.field.generate_filename(self, filename)
-
-=======
     def get_absolute_filepath(self, filename: str) -> str:
         """
         Get absolute filepath related to storage root.
@@ -192,7 +177,6 @@
         filename = self.result.field.generate_filename(
             self, storage_class.get_valid_name(filename)
         )
->>>>>>> 2a86da10
         # We cannot call `self.result.save()` before reopening the file
         # in write mode (i.e. open(filename, 'wb')). because it does not work
         # with AzureStorage.
@@ -478,17 +462,6 @@
     return posixpath.join(self.user.username, 'exports', filename)
 
 
-<<<<<<< HEAD
-class CustomProjectExportTask(ImportExportTask):
-    uid = KpiUidField(uid_prefix='cpe')
-    result = PrivateFileField(upload_to=export_upload_to, max_length=380)
-
-    def _build_export_filename(self, export_type, username, view):
-        time = datetime.datetime.now().strftime('%Y-%m-%dT%H:%M:%SZ')
-        return f'{export_type}-{username}-view_{view}-{time}.csv'
-
-    def _run_task(self, messages):
-=======
 class ProjectViewExportTask(ImportExportTask):
     uid = KpiUidField(uid_prefix='pve')
     result = PrivateFileField(upload_to=export_upload_to, max_length=380)
@@ -500,26 +473,12 @@
         return f'{export_type}-{username}-view_{view}-{time}.csv'
 
     def _run_task(self, messages: list) -> None:
->>>>>>> 2a86da10
         export_type = self.data.get('type')
         view = self.data.get('view')
 
         filename = self._build_export_filename(
             export_type, self.user.username, view
         )
-<<<<<<< HEAD
-        absolute_filename = self.get_absolute_filename(filename)
-
-        buff = create_custom_project_export(export_type, self.user.username, view)
-
-        with self.result.storage.open(absolute_filename, 'wb') as output_file:
-            output_file.write(buff.read().encode())
-
-        self.result = absolute_filename
-        self.save()
-
-    def delete(self, *args, **kwargs):
-=======
         absolute_filepath = self.get_absolute_filepath(filename)
 
         buff = create_project_view_export(export_type, self.user.username, view)
@@ -531,7 +490,6 @@
         self.save()
 
     def delete(self, *args, **kwargs) -> None:
->>>>>>> 2a86da10
         # removing exported file from storage
         self.result.delete(save=False)
         super().delete(*args, **kwargs)
