# coding: utf-8
import base64
import datetime
import os
import posixpath
import re
import tempfile
from collections import defaultdict
from io import BytesIO
from os.path import split, splitext
from typing import Dict, Generator, List, Optional, Tuple

import dateutil.parser

try:
    from zoneinfo import ZoneInfo
except ImportError:
    from backports.zoneinfo import ZoneInfo

import constance
import formpack
import requests
from django.conf import settings
from django.contrib.postgres.indexes import BTreeIndex, HashIndex
from django.core.files.storage import FileSystemStorage
from django.db import models, transaction
from django.db.models import F
from django.urls import reverse
from django.utils.translation import gettext as t
<<<<<<< HEAD
from formpack.constants import (
    KOBO_LOCK_SHEET,
)
=======
from openpyxl.utils.exceptions import InvalidFileException
from private_storage.fields import PrivateFileField
from pyxform.xls2json_backends import xls_to_dict, xlsx_to_dict
from rest_framework import exceptions
from werkzeug.http import parse_options_header

import formpack
from formpack.constants import KOBO_LOCK_SHEET
>>>>>>> 6e4e3c22
from formpack.schema.fields import (
    IdCopyField,
    NotesCopyField,
    SubmissionTimeCopyField,
    TagsCopyField,
    ValidationStatusCopyField,
)
from formpack.utils.kobo_locking import get_kobo_locking_profiles
from formpack.utils.string import ellipsize
from kobo.apps.reports.report_data import build_formpack
from kobo.apps.subsequences.utils import stream_with_extras
from kpi.constants import (
    ASSET_TYPE_COLLECTION,
    ASSET_TYPE_EMPTY,
    ASSET_TYPE_SURVEY,
    ASSET_TYPE_TEMPLATE,
    PERM_CHANGE_ASSET,
    PERM_PARTIAL_SUBMISSIONS,
    PERM_VIEW_SUBMISSIONS,
)
from kpi.exceptions import XlsFormatException
from kpi.fields import KpiUidField
from kpi.models import Asset
from kpi.utils.log import logging
from kpi.utils.models import _load_library_content, create_assets, resolve_url_to_asset
from kpi.utils.project_view_exports import create_project_view_export
from kpi.utils.rename_xls_sheet import (
    ConflictSheetError,
    NoFromSheetError,
    rename_xls_sheet,
    rename_xlsx_sheet,
)
from kpi.utils.strings import to_str
from kpi.zip_importer import HttpContentParse


def utcnow(*args, **kwargs):
    """
    Stupid, and exists only to facilitate mocking during unit testing.
    If you know of a better way, please remove this.
    """
    return datetime.datetime.now(tz=ZoneInfo('UTC'))


class ImportExportTask(models.Model):
    """
    A common base model for asynchronous import and exports. Must be
    subclassed to be useful. Subclasses must implement the `_run_task()` method
    """

    class Meta:
        abstract = True

    CREATED = 'created'
    PROCESSING = 'processing'
    COMPLETE = 'complete'
    ERROR = 'error'

    STATUS_CHOICES = (
        (CREATED, CREATED),
        (PROCESSING, PROCESSING),
        (ERROR, ERROR),
        (COMPLETE, COMPLETE),
    )

    user = models.ForeignKey(settings.AUTH_USER_MODEL, on_delete=models.CASCADE)
    data = models.JSONField()
    messages = models.JSONField(default=dict)
    status = models.CharField(choices=STATUS_CHOICES, max_length=32,
                              default=CREATED)
    date_created = models.DateTimeField(auto_now_add=True)
    # date_expired = models.DateTimeField(null=True)

    def run(self):
        """
        Starts the import/export job by calling the subclass' `_run_task()`
        method. Catches all exceptions!  Suitable to be called by an
        asynchronous task runner (Celery)
        """
        with transaction.atomic():
            # FIXME: use `select_for_update`
            _refetched_self = self._meta.model.objects.get(pk=self.pk)
            self.status = _refetched_self.status
            del _refetched_self
            if self.status == self.COMPLETE:
                return
            elif self.status != self.CREATED:
                # possibly a concurrent task?
                raise Exception(
                    'only recently created {}s can be executed'.format(
                        self._meta.model_name)
                )
            self.status = self.PROCESSING
            self.save(update_fields=['status'])

        msgs = defaultdict(list)
        try:
            # This method must be implemented by a subclass
            self._run_task(msgs)
            self.status = self.COMPLETE
        except ExportTaskBase.InaccessibleData as e:
            msgs['error_type'] = t('Cannot access data')
            msgs['error'] = str(e)
            self.status = self.ERROR
        # TODO: continue to make more specific exceptions as above until this
        # catch-all can be removed entirely
        except Exception as err:
            msgs['error_type'] = type(err).__name__
            msgs['error'] = str(err)
            self.status = self.ERROR
            logging.error(
                'Failed to run %s: %s' % (self._meta.model_name, repr(err)),
                exc_info=True
            )

        self.messages.update(msgs)
        # Record the processing time for diagnostic purposes
        self.data['processing_time_seconds'] = (
            datetime.datetime.now(self.date_created.tzinfo) - self.date_created
        ).total_seconds()
        try:
            self.save(update_fields=['status', 'messages', 'data'])
        except TypeError as e:
            self.status = self.ERROR
            logging.error('Failed to save %s: %s' % (self._meta.model_name,
                                                     repr(e)),
                          exc_info=True)
            self.save(update_fields=['status'])

        return self

    def get_absolute_filepath(self, filename: str) -> str:
        """
        Get absolute filepath related to storage root.
        """

        storage_class = self.result.storage
        filename = self.result.field.generate_filename(
            self, storage_class.get_valid_name(filename)
        )
        # We cannot call `self.result.save()` before reopening the file
        # in write mode (i.e. open(filename, 'wb')). because it does not work
        # with AzureStorage.
        # Unfortunately, `self.result.save()` does few things that we need to
        # reimplement here:
        # - Create parent folders (if they do not exist) for local storage
        # - Get a unique filename if filename already exists on storage

        # Copied from `FileSystemStorage._save()` 😢
        # TODO avoid duplicating Django FileSystemStorage class code and find
        #   a way to use `self.result.save()`
        if isinstance(storage_class, FileSystemStorage):
            full_path = storage_class.path(filename)

            # Create any intermediate directories that do not exist.
            directory = os.path.dirname(full_path)
            if not os.path.exists(directory):
                try:
                    if storage_class.directory_permissions_mode is not None:
                        # os.makedirs applies the global umask, so we reset it,
                        # for consistency with file_permissions_mode behavior.
                        old_umask = os.umask(0)
                        try:
                            os.makedirs(
                                directory, storage_class.directory_permissions_mode
                            )
                        finally:
                            os.umask(old_umask)
                    else:
                        os.makedirs(directory)
                except FileExistsError:
                    # There's a race between os.path.exists() and os.makedirs().
                    # If os.makedirs() fails with FileExistsError, the directory
                    # was created concurrently.
                    pass
            if not os.path.isdir(directory):
                raise IOError('%s exists and is not a directory.' % directory)

            # Store filenames with forward slashes, even on Windows.
            filename = filename.replace('\\', '/')

        return storage_class.get_available_name(filename)


class ImportTask(ImportExportTask):
    uid = KpiUidField(uid_prefix='i')
    """
    Something that would be done after the file has uploaded
    ...although we probably would need to store the file in a blob
    """

    class Meta(ImportExportTask.Meta):
        indexes = [
            BTreeIndex(
                F('data__destination'), name='data__destination_idx'
            ),
            HashIndex(
                F('data__destination'), name='data__destination_hash_idx'
            ),
        ]

    def _run_task(self, messages):
        self.status = self.PROCESSING
        self.save(update_fields=['status'])
        dest_item = has_necessary_perm = False

        if 'destination' in self.data and self.data['destination']:
            _d = self.data.get('destination')
            dest_item = resolve_url_to_asset(_d)
            if not dest_item.has_perm(self.user, PERM_CHANGE_ASSET):
                raise exceptions.PermissionDenied('user cannot update asset')
            else:
                has_necessary_perm = True

        if 'url' in self.data:
            # Retrieve file name from URL
            self._load_assets_from_url(
                messages=messages,
                url=self.data.get('url'),
                destination=dest_item,
                has_necessary_perm=has_necessary_perm,
            )
            return

        # Get filename
        try:
            filename = self.data['filename']
        except KeyError:
            filename = None

        if 'single_xls_url' in self.data:
            # Retrieve file name from URL
            # TODO: merge with `url` handling above; currently kept separate
            # because `_load_assets_from_url()` uses complex logic to deal with
            # multiple XLS files in a directory structure within a ZIP archive
            response = requests.get(self.data['single_xls_url'])
            response.raise_for_status()
            encoded_xls = to_str(base64.b64encode(response.content))

            # if filename is empty or None, try to retrieve
            # file name from the response headers
            if not filename:
                filename_from_header = parse_options_header(
                    response.headers['Content-Disposition']
                )

                try:
                    filename = filename_from_header[1]['filename']
                except (TypeError, IndexError, KeyError):
                    pass

            self.data['base64Encoded'] = encoded_xls

        if 'base64Encoded' in self.data:
            # When a file is uploaded as base64,
            # no name is provided in the encoded string
            # We should rely on self.data.get(:filename:)

            self._parse_b64_upload(
                base64_encoded_upload=self.data['base64Encoded'],
                filename=filename,
                messages=messages,
                library=self.data.get('library', False),
                desired_type=self.data.get('desired_type', None),
                destination=dest_item,
                has_necessary_perm=has_necessary_perm,
            )
            return

        raise Exception(
            'ImportTask data must contain `base64Encoded`, `url`, or '
            '`single_xls_url`'
        )

    def _load_assets_from_url(self, url, messages, **kwargs):
        destination = kwargs.get('destination', False)
        has_necessary_perm = kwargs.get('has_necessary_perm', False)
        req = requests.get(url, allow_redirects=True)
        fif = HttpContentParse(request=req).parse()
        fif.remove_invalid_assets()
        fif.remove_empty_collections()

        destination_collection = destination \
            if destination.asset_type == ASSET_TYPE_COLLECTION else False

        if destination_collection and not has_necessary_perm:
            # redundant check
            raise exceptions.PermissionDenied('user cannot load assets into this collection')

        collections_to_assign = []
        for item in fif._parsed:
            extra_args = {
                'owner': self.user,
                'name': item._name_base,
            }

            if item.get_type() == 'collection':
                # FIXME: seems to allow importing nested collections, even
                # though uploading from a file does not (`_parse_b64_upload()`
                # raises `NotImplementedError`)
                item._orm = create_assets(item.get_type(), extra_args)
            elif item.get_type() == 'asset':
                try:
                    kontent = xlsx_to_dict(item.readable)
                except InvalidFileException:
                    kontent = xls_to_dict(item.readable)

                if not destination:
                    extra_args['content'] = _strip_header_keys(kontent)
                    item._orm = create_assets(item.get_type(), extra_args)
                else:
                    # The below is copied from `_parse_b64_upload` pretty much as is
                    # TODO: review and test carefully
                    asset = destination
                    asset.content = kontent
                    asset.save()
                    messages['updated'].append({
                            'uid': asset.uid,
                            'kind': 'asset',
                            'owner__username': self.user.username,
                        })

            if item.parent:
                collections_to_assign.append([
                    item._orm,
                    item.parent._orm,
                ])
            elif destination_collection:
                collections_to_assign.append([
                    item._orm,
                    destination_collection,
                ])

        for (orm_obj, parent_item) in collections_to_assign:
            orm_obj.parent = parent_item
            orm_obj.save()

    def _parse_b64_upload(self, base64_encoded_upload, messages, **kwargs):
        filename = kwargs.get('filename', False)
        desired_type = kwargs.get('desired_type')
        # don't try to splitext() on None, False, etc.
        if filename:
            filename = splitext(filename)[0]
        else:
            filename = ''
        library = kwargs.get('library')
        survey_dict = _b64_xls_to_dict(base64_encoded_upload)
        survey_dict_keys = survey_dict.keys()

        destination = kwargs.get('destination', False)
        has_necessary_perm = kwargs.get('has_necessary_perm', False)

        if destination and not has_necessary_perm:
            # redundant check
            raise exceptions.PermissionDenied('user cannot update item')

        if destination and destination.asset_type == ASSET_TYPE_COLLECTION:
            raise NotImplementedError('cannot import into a collection at this'
                                      ' time')

        if 'library' in survey_dict_keys:
            if not library:
                raise ValueError('a library cannot be imported into the'
                                 ' form list')
            if destination:
                raise SyntaxError('libraries cannot be imported into assets')
            collection = _load_library_content({
                'content': survey_dict,
                'owner': self.user,
                'name': filename
            })
            messages['created'].append({
                'uid': collection.uid,
                'kind': 'collection',
                'owner__username': self.user.username,
            })
        elif 'survey' in survey_dict_keys:

            if not destination:
                if desired_type:
                    asset_type = desired_type
                elif library and len(survey_dict.get('survey')) > 1:
                    asset_type = 'block'
                elif library:
                    asset_type = 'question'
                else:
                    asset_type = 'survey'

                if asset_type in [ASSET_TYPE_SURVEY, ASSET_TYPE_TEMPLATE]:
                    _append_kobo_locking_profiles(
                        base64_encoded_upload, survey_dict
                    )
                asset = Asset.objects.create(
                    owner=self.user,
                    content=survey_dict,
                    asset_type=asset_type,
                    summary={'filename': filename},
                )
                msg_key = 'created'
            else:
                asset = destination
                if not asset.name:
                    asset.name = filename
                if asset.asset_type == ASSET_TYPE_EMPTY:
                    asset.asset_type = ASSET_TYPE_SURVEY
                if asset.asset_type in [ASSET_TYPE_SURVEY, ASSET_TYPE_TEMPLATE]:
                    _append_kobo_locking_profiles(
                        base64_encoded_upload, survey_dict
                    )
                asset.content = survey_dict
                asset.save()
                msg_key = 'updated'

            messages[msg_key].append({
                'uid': asset.uid,
                'summary': asset.summary,
                'kind': 'asset',
                'owner__username': self.user.username,
            })
        else:
            raise SyntaxError('xls upload must have one of these sheets: {}'
                              .format('survey, library'))


def export_upload_to(self, filename):
    """
    Please note that due to Python 2 limitations, you cannot serialize unbound
    method functions (e.g. a method declared and used in the same class body).
    Please move the function into the main module body to use migrations. For
    more information, see
    https://docs.djangoproject.com/en/1.8/topics/migrations/#serializing-values
    """
    return posixpath.join(self.user.username, 'exports', filename)


class ProjectViewExportTask(ImportExportTask):
    uid = KpiUidField(uid_prefix='pve')
    result = PrivateFileField(upload_to=export_upload_to, max_length=380)

    def _build_export_filename(
        self, export_type: str, username: str, view: str
    ) -> str:
        time = datetime.datetime.now().strftime('%Y-%m-%dT%H:%M:%SZ')
        return f'{export_type}-{username}-view_{view}-{time}.csv'

    def _run_task(self, messages: list) -> None:
        export_type = self.data['type']
        view = self.data['view']

        filename = self._build_export_filename(
            export_type, self.user.username, view
        )
        absolute_filepath = self.get_absolute_filepath(filename)

        buff = create_project_view_export(export_type, self.user.username, view)

        with self.result.storage.open(absolute_filepath, 'wb') as output_file:
            output_file.write(buff.read().encode())

        self.result = absolute_filepath
        self.save()

    def delete(self, *args, **kwargs) -> None:
        # removing exported file from storage
        self.result.delete(save=False)
        super().delete(*args, **kwargs)


class ExportTaskBase(ImportExportTask):
    """
    An (asynchronous) submission data export job. The instantiator must set the
    `data` attribute to a dictionary with the following keys:
    * `type`: required; `xls`, `csv`, or `spss_labels`
    * `source`: required; URL of a deployed `Asset`
    * `lang`: optional; the name of the translation to be used for headers and
              response values. Specify `_xml` to use question and choice names
              instead of labels. Leave unset, or use `_default` for labels in
              the default language
    * `hierarchy_in_labels`: optional; when `true`, include the labels for all
                             ancestor groups in each field label, separated by
                             `group_sep`. Defaults to `False`
    * `group_sep`: optional; separator to use when labels contain group
                   hierarchy. Defaults to `/`
    * `fields_from_all_versions`: optional; defaults to `True`. When `False`,
                                  only fields from the latest deployed version
                                  are included
    * `tag_cols_for_header`: optional; a list of tag columns in the form
        definition to include as header rows in the export. For example, given
        the following form definition:

             | type    | name      | label                   | hxl       |
             |---------|-----------|-------------------------|-----------|
             | integer | displaced | How many are displaced? | #affected |

        an export with `tag_cols_for_header = ['hxl']` might look like:

             | How many persons are displaced? |
             | #affected                       |
             |---------------------------------|
             | 123                             |

        The default is `['hxl']`
    """

    uid = KpiUidField(uid_prefix='e')
    last_submission_time = models.DateTimeField(null=True)
    result = PrivateFileField(upload_to=export_upload_to, max_length=380)

    COPY_FIELDS = (
        IdCopyField,
        '_uuid',
        SubmissionTimeCopyField,
        ValidationStatusCopyField,
        NotesCopyField,
        # '_status' is always 'submitted_via_web' unless the submission was
        # made via KoBoCAT's bulk-submission-form; in that case, it's 'zip':
        # https://github.com/kobotoolbox/kobocat/blob/78133d519f7b7674636c871e3ba5670cd64a7227/onadata/apps/logger/import_tools.py#L67
        '_status',
        '_submitted_by',
        '__version__',
        TagsCopyField,
    )

    # It's not very nice to ask our API users to submit `null` or `false`,
    # so replace friendlier language strings with the constants that formpack
    # expects
    API_LANGUAGE_TO_FORMPACK_LANGUAGE = {
        '_default': formpack.constants.UNTRANSLATED,
        '_xml': formpack.constants.UNSPECIFIED_TRANSLATION,
    }

    TIMESTAMP_KEY = '_submission_time'
    # Above 244 seems to cause 'Download error' in Chrome 64/Linux and above
    # 207 causes a 'Filename too long' error in Excel
    MAXIMUM_FILENAME_LENGTH = 207

    class InaccessibleData(Exception):
        def __str__(self):
            return t('This data does not exist or you do not have access to it')

    class Meta:
        abstract = True
        ordering = ['-date_created']
        indexes = [
            BTreeIndex(
                F('data__source'), name='data__source_idx'
            ),
            HashIndex(
                F('data__source'), name='data__source_hash_idx'
            ),
        ]

    def _build_export_filename(self, export, export_type):
        """
        Internal method to build the export filename based on the export title
        (which should be set when calling the `FormPack()` constructor),
        whether the latest or all versions are included, the label language,
        the current date and time, and the appropriate extension for the given
        `export_type`
        """

        if export_type == 'xls':
            extension = 'xlsx'
        elif export_type == 'spss_labels':
            extension = 'zip'
        else:
            extension = export_type

        if export_type == 'spss_labels':
            lang = 'SPSS Labels'
        elif export.lang == formpack.constants.UNTRANSLATED:
            lang = 'labels'
        else:
            lang = export.lang

        # TODO: translate this? Would we have to delegate to the front end?
        if self._fields_from_all_versions:
            version = 'all versions'
        else:
            version = 'latest version'

        filename_template = (
            '{{title}} - {version} - {{lang}} - {date:%Y-%m-%d-%H-%M-%S}'
            '.{ext}'.format(
                version=version,
                date=utcnow(),
                ext=extension
            )
        )
        title = export.title
        filename = filename_template.format(title=title, lang=lang)
        overrun = len(filename) - self.MAXIMUM_FILENAME_LENGTH
        if overrun <= 0:
            return filename
        # TODO: trim the title in a right-to-left-friendly way
        # TODO: deal with excessively long language names
        title = ellipsize(title, len(title) - overrun)
        filename = filename_template.format(title=title, lang=lang)
        return filename

    def _build_export_options(self, pack: formpack.FormPack) -> Dict:
        """
        Internal method to build formpack `Export` constructor arguments based
        on the options set in `self.data`
        """
        group_sep = self.data.get('group_sep', '/')
        multiple_select = self.data.get('multiple_select', 'both')
        translations = pack.available_translations
        lang = self.data.get('lang', None) or next(iter(translations), None)
        fields = self.data.get('fields', [])
        xls_types_as_text = self.data.get('xls_types_as_text', True)
        include_media_url = self.data.get('include_media_url', False)
        force_index = True if not fields or '_index' in fields else False
        try:
            # If applicable, substitute the constants that formpack expects for
            # friendlier language strings used by the API
            lang = self.API_LANGUAGE_TO_FORMPACK_LANGUAGE[lang]
        except KeyError:
            pass
        tag_cols_for_header = self.data.get('tag_cols_for_header', ['hxl'])

        return {
            'versions': pack.versions.keys(),
            'group_sep': group_sep,
            'multiple_select': multiple_select,
            'lang': lang,
            'hierarchy_in_labels': self._hierarchy_in_labels,
            'copy_fields': self.COPY_FIELDS,
            'force_index': force_index,
            'tag_cols_for_header': tag_cols_for_header,
            'filter_fields': fields,
            'xls_types_as_text': xls_types_as_text,
            'include_media_url': include_media_url,
        }

    @property
    def _fields_from_all_versions(self) -> bool:
        fields_from_versions = self.data.get('fields_from_all_versions', True)
        # v1 exports expects a string
        if isinstance(fields_from_versions, str):
            return fields_from_versions.lower() == 'true'
        return fields_from_versions

    @staticmethod
    def _get_fields_and_groups(fields: List[str]) -> List[str]:
        """
        Ensure repeat groups are included when filtering for specific fields by
        appending the path items. For example, a field with path of
        `group1/group2/field` will be added to the list as:
        ['group1/group2/field', 'group1/group2', 'group1']
        """
        if not fields:
            return []

        # Some fields are attached to the submission and must be included in
        # addition to the user-selected fields
        additional_fields = ['_attachments', '_supplementalDetails']

        field_groups = set()
        for field in fields:
            if '/' not in field:
                continue
            items = []
            while field:
                _path = split(field)[0]
                if _path:
                    items.append(_path)
                field = _path
            field_groups.update(items)
        fields += list(field_groups) + additional_fields
        return fields

    @property
    def _hierarchy_in_labels(self) -> bool:
        hierarchy_in_labels = self.data.get('hierarchy_in_labels', False)
        # v1 exports expects a string
        if isinstance(hierarchy_in_labels, str):
            return hierarchy_in_labels.lower() == 'true'
        return hierarchy_in_labels

    def _record_last_submission_time(self, submission_stream):
        """
        Internal generator that yields each submission in the given
        `submission_stream` while recording the most recent submission
        timestamp in `self.last_submission_time`
        """
        # FIXME: Mongo has only per-second resolution. Brutal.
        for submission in submission_stream:
            try:
                timestamp = submission[self.TIMESTAMP_KEY]
            except KeyError:
                pass
            else:
                timestamp = dateutil.parser.parse(timestamp)
                # Mongo timestamps are UTC, but their string representation
                # does not indicate that
                timestamp = timestamp.replace(tzinfo=ZoneInfo('UTC'))
                if (
                        self.last_submission_time is None or
                        timestamp > self.last_submission_time
                ):
                    self.last_submission_time = timestamp
            yield submission

    def _run_task(self, messages):
        """
        Generate the export and store the result in the `self.result`
        `PrivateFileField`. Should be called by the `run()` method of the
        superclass. The `submission_stream` method is provided for testing
        """
        source_url = self.data.get('source', False)
        flatten = self.data.get('flatten', True)
        export_type = self.data.get('type', '').lower()
        if export_type == 'xlsx':
            # Excel exports are always returned in XLSX format, but they're
            # referred to internally as `xls`
            export_type = 'xls'
        if export_type not in ('xls', 'csv', 'geojson', 'spss_labels'):
            raise NotImplementedError(
                'only `xls`, `csv`, `geojson`, and `spss_labels` '
                'are valid export types'
            )

        export, submission_stream = self.get_export_object()
        filename = self._build_export_filename(export, export_type)
        absolute_filepath = self.get_absolute_filepath(filename)

        with self.result.storage.open(absolute_filepath, 'wb') as output_file:
            if export_type == 'csv':
                for line in export.to_csv(submission_stream):
                    output_file.write((line + '\r\n').encode('utf-8'))
            elif export_type == 'geojson':
                for line in export.to_geojson(
                    submission_stream, flatten=flatten
                ):
                    output_file.write(line.encode('utf-8'))
            elif export_type == 'xls':
                # XLSX export actually requires a filename (limitation of
                # pyexcelerate?)
                with tempfile.NamedTemporaryFile(
                        prefix='export_xlsx', mode='rb'
                ) as xlsx_output_file:
                    export.to_xlsx(xlsx_output_file.name, submission_stream)
                    # TODO: chunk again once
                    # https://github.com/jschneier/django-storages/issues/449
                    # is fixed
                    # TODO: Check if monkey-patch (line 57) can restore writing
                    # by chunk
                    """
                    while True:
                        chunk = xlsx_output_file.read(5 * 1024 * 1024)
                        if chunk:
                            output_file.write(chunk)
                        else:
                            break
                    """
                    output_file.write(xlsx_output_file.read())
            elif export_type == 'spss_labels':
                export.to_spss_labels(output_file)

        self.result = absolute_filepath

        if not self.pk:
            # In tests, exports are not saved into the DB before calling this
            # method, thus we cannot update only specific fields.
            self.save()
        else:
            self.save(update_fields=['result', 'last_submission_time'])

    def delete(self, *args, **kwargs):
        # removing exported file from storage
        self.result.delete(save=False)
        super().delete(*args, **kwargs)

    def get_export_object(
        self, source: Optional[Asset] = None
    ) -> Tuple[formpack.reporting.Export, Generator]:
        """
        Get the formpack Export object and submission stream for processing.
        """

        fields = self.data.get('fields', [])
        query = self.data.get('query', {})
        submission_ids = self.data.get('submission_ids', [])

        if source is None:
            source_url = self.data.get('source', False)
            if not source_url:
                raise Exception('no source specified for the export')
            try:
                source = resolve_url_to_asset(source_url)
            except Asset.DoesNotExist:
                raise self.InaccessibleData

        source_perms = source.get_perms(self.user)
        if (
            PERM_VIEW_SUBMISSIONS not in source_perms
            and PERM_PARTIAL_SUBMISSIONS not in source_perms
        ):
            raise self.InaccessibleData

        if not source.has_deployment:
            raise Exception('the source must be deployed prior to export')

        # Include the group name in `fields` for Mongo to correctly filter
        # for repeat groups
        fields = self._get_fields_and_groups(fields)
        submission_stream = source.deployment.get_submissions(
            user=self.user,
            fields=fields,
            submission_ids=submission_ids,
            query=query,
        )

        if source.has_advanced_features:
            submission_stream = stream_with_extras(submission_stream, source)

        pack, submission_stream = build_formpack(
            source, submission_stream, self._fields_from_all_versions
        )

        if source.has_advanced_features:
            pack.extend_survey(
                source.analysis_form_json(omit_question_types=['qual_note'])
            )

        # Wrap the submission stream in a generator that records the most
        # recent timestamp
        submission_stream = self._record_last_submission_time(
            submission_stream
        )

        options = self._build_export_options(pack)
        return pack.export(**options), submission_stream

    @classmethod
    @transaction.atomic
    def log_and_mark_stuck_as_errored(cls, user, source):
        """
        Set the status to ERROR and log a warning for any export that's been in
        an incomplete state for too long.

        `source` is the source URL as included in the `data` attribute.
        """
        # How long can an export possibly run, not including time spent waiting
        # in the Celery queue?
        max_export_run_time = getattr(
            settings, 'CELERY_TASK_TIME_LIMIT', 2100)
        # Allow a generous grace period
        max_allowed_export_age = datetime.timedelta(
            seconds=max_export_run_time * 4)
        this_moment = datetime.datetime.now(tz=ZoneInfo('UTC'))
        oldest_allowed_timestamp = this_moment - max_allowed_export_age
        stuck_exports = cls.objects.filter(
            user=user,
            date_created__lt=oldest_allowed_timestamp,
            data__source=source,
        ).exclude(status__in=(cls.COMPLETE, cls.ERROR))
        for stuck_export in stuck_exports:
            logging.warning(
                'Stuck export {}: type {}, username {}, source {}, '
                'age {}'.format(
                    stuck_export.uid,
                    stuck_export.data.get('type'),
                    stuck_export.user.username,
                    stuck_export.data.get('source'),
                    this_moment - stuck_export.date_created,
                )
            )
            # FIXME: use `select_for_update`
            stuck_export.status = cls.ERROR
            stuck_export.save()

    @classmethod
    @transaction.atomic
    def remove_excess(cls, user, source):
        """
        Remove a user's oldest exports if they have more than
        settings.MAXIMUM_EXPORTS_PER_USER_PER_FORM exports for a particular
        form. Returns the number of exports removed.

        `source` is the source URL as included in the `data` attribute.
        """
        user_source_exports = cls.objects.filter(
            user=user, data__source=source
        ).order_by('-date_created')
        # FIXME: use `select_for_update`
        excess_exports = user_source_exports[
            settings.MAXIMUM_EXPORTS_PER_USER_PER_FORM:
        ]
        for export in excess_exports:
            export.delete()


class ExportTask(ExportTaskBase):
    """
    An asynchronous export task, to be run with Celery
    """

    def _run_task(self, messages):
        try:
            source_url = self.data['source']
        except KeyError:
            raise Exception('no source specified for the export')

        # Take this opportunity to do some housekeeping
        self.log_and_mark_stuck_as_errored(self.user, source_url)

        super()._run_task(messages)

        # Now that a new export has completed successfully, remove any old
        # exports in excess of the per-user, per-form limit
        self.remove_excess(self.user, source_url)


class SynchronousExport(ExportTaskBase):
    """
    A synchronous export, with significant limitations on processing time, but
    offered for user convenience
    """
    FORMAT_TYPE_CHOICES = (('csv', 'csv'), ('xlsx', 'xlsx'))
    # these fields duplicate information already in `data`, but a
    # `unique_together` cannot reference things inside a json object
    asset_export_settings = models.ForeignKey(
        'kpi.AssetExportSettings', on_delete=models.CASCADE
    )
    format_type = models.CharField(choices=FORMAT_TYPE_CHOICES, max_length=32)

    class Meta:
        unique_together = (('user', 'asset_export_settings', 'format_type'),)

    @classmethod
    def generate_or_return_existing(cls, user, asset_export_settings):
        age_cutoff = utcnow() - datetime.timedelta(
            seconds=constance.config.SYNCHRONOUS_EXPORT_CACHE_MAX_AGE
        )
        format_type = asset_export_settings.export_settings['type']
        data = asset_export_settings.export_settings.copy()
        data['source'] = reverse(
            'asset-detail', args=[asset_export_settings.asset.uid]
        )
        criteria = {
            'user': user,
            'asset_export_settings': asset_export_settings,
            'format_type': format_type,
        }

        # An object (a row) must be created (inserted) before it can be locked
        cls.objects.get_or_create(**criteria, defaults={'data': data})

        with transaction.atomic():
            # Lock the object (and block until a lock can be obtained) to
            # prevent the same export from running concurrently
            export = cls.objects.select_for_update().get(**criteria)

            if (
                export.status == cls.COMPLETE
                and export.date_created >= age_cutoff
            ):
                return export

            export.data = data
            export.status = cls.CREATED
            export.date_created = utcnow()
            export.result.delete(save=False)
            export.save()
            export.run()
            return export


def _get_xls_format(decoded_str):
    first_bytes = decoded_str[:2]
    if first_bytes == b'PK':
        return 'xlsx'
    elif first_bytes == b'\xd0\xcf':
        return 'xls'
    else:
        raise XlsFormatException('Unsupported format, or corrupt file')


def _get_xls_sheet_renamer(decoded_str):
    return (
        rename_xlsx_sheet
        if _get_xls_format(decoded_str) == 'xlsx'
        else rename_xls_sheet
    )


def _get_xls_to_dict(decoded_str):
    return (
        xlsx_to_dict if _get_xls_format(decoded_str) == 'xlsx' else xls_to_dict
    )


def _b64_xls_to_dict(base64_encoded_upload):
    decoded_str = base64.b64decode(base64_encoded_upload)
    _xls_sheet_renamer = _get_xls_sheet_renamer(decoded_str)
    _xls_to_dict = _get_xls_to_dict(decoded_str)
    try:
        xls_with_renamed_sheet = _xls_sheet_renamer(
            BytesIO(decoded_str), from_sheet='library', to_sheet='survey'
        )
    except ConflictSheetError:
        raise ValueError(
            'An import cannot have both "survey" and' ' "library" sheets.'
        )
    except NoFromSheetError:
        # library did not exist in the xls file
        survey_dict = _xls_to_dict(BytesIO(decoded_str))
    else:
        survey_dict = _xls_to_dict(xls_with_renamed_sheet)
        survey_dict['library'] = survey_dict.pop('survey')

    return _strip_header_keys(survey_dict)


def _append_kobo_locking_profiles(
    base64_encoded_upload: BytesIO, survey_dict: dict
) -> None:
    decoded_bytes = base64.b64decode(base64_encoded_upload)
    kobo_locks = get_kobo_locking_profiles(BytesIO(decoded_bytes))
    if kobo_locks:
        survey_dict[KOBO_LOCK_SHEET] = kobo_locks


def _strip_header_keys(survey_dict):
    survey_dict_copy = dict(survey_dict)
    for sheet_name, sheet in survey_dict_copy.items():
        if re.search(r'_header$', sheet_name):
            del survey_dict[sheet_name]
    return survey_dict<|MERGE_RESOLUTION|>--- conflicted
+++ resolved
@@ -18,7 +18,6 @@
     from backports.zoneinfo import ZoneInfo
 
 import constance
-import formpack
 import requests
 from django.conf import settings
 from django.contrib.postgres.indexes import BTreeIndex, HashIndex
@@ -27,11 +26,6 @@
 from django.db.models import F
 from django.urls import reverse
 from django.utils.translation import gettext as t
-<<<<<<< HEAD
-from formpack.constants import (
-    KOBO_LOCK_SHEET,
-)
-=======
 from openpyxl.utils.exceptions import InvalidFileException
 from private_storage.fields import PrivateFileField
 from pyxform.xls2json_backends import xls_to_dict, xlsx_to_dict
@@ -40,7 +34,6 @@
 
 import formpack
 from formpack.constants import KOBO_LOCK_SHEET
->>>>>>> 6e4e3c22
 from formpack.schema.fields import (
     IdCopyField,
     NotesCopyField,
