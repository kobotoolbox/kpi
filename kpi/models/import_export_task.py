# coding: utf-8
import base64
import datetime
import dateutil.parser
import os
import posixpath
import re
import tempfile
from collections import defaultdict
from io import BytesIO
from os.path import split, splitext
from typing import List, Dict, Optional, Tuple, Generator
try:
    from zoneinfo import ZoneInfo
except ImportError:
    from backports.zoneinfo import ZoneInfo

import constance
import requests
from django.conf import settings
from django.core.files.storage import FileSystemStorage
from django.db import models, transaction
from django.urls import reverse
from django.utils.translation import gettext as t
import formpack
from formpack.constants import (
    KOBO_LOCK_SHEET,
)
from formpack.schema.fields import (
    IdCopyField,
    NotesCopyField,
    SubmissionTimeCopyField,
    TagsCopyField,
    ValidationStatusCopyField,
)
from formpack.utils.kobo_locking import get_kobo_locking_profiles
from formpack.utils.string import ellipsize
from private_storage.fields import PrivateFileField
from pyxform import xls2json_backends
from rest_framework import exceptions
from werkzeug.http import parse_options_header
from openpyxl.utils.exceptions import InvalidFileException
from pyxform.xls2json_backends import xls_to_dict, xlsx_to_dict

from kobo.apps.reports.report_data import build_formpack
from kobo.apps.subsequences.utils import stream_with_extras
from kpi.constants import (
    ASSET_TYPE_COLLECTION,
    ASSET_TYPE_EMPTY,
    ASSET_TYPE_SURVEY,
    ASSET_TYPE_TEMPLATE,
    PERM_CHANGE_ASSET,
    PERM_PARTIAL_SUBMISSIONS,
    PERM_VIEW_SUBMISSIONS,
)
from kpi.exceptions import XlsFormatException
from kpi.fields import KpiUidField
from kpi.models import Asset
from kpi.utils.log import logging
from kpi.utils.models import (
    _load_library_content,
    create_assets,
    resolve_url_to_asset,
)
from kpi.utils.rename_xls_sheet import (
    rename_xls_sheet,
    rename_xlsx_sheet,
    NoFromSheetError,
    ConflictSheetError,
)
from kpi.utils.project_view_exports import create_project_view_export
from kpi.utils.strings import to_str
from kpi.utils.project_view_exports import create_project_view_export
from kpi.zip_importer import HttpContentParse


def utcnow(*args, **kwargs):
    """
    Stupid, and exists only to facilitate mocking during unit testing.
    If you know of a better way, please remove this.
    """
    return datetime.datetime.now(tz=ZoneInfo('UTC'))


class ImportExportTask(models.Model):
    """
    A common base model for asynchronous import and exports. Must be
    subclassed to be useful. Subclasses must implement the `_run_task()` method
    """

    class Meta:
        abstract = True

    CREATED = 'created'
    PROCESSING = 'processing'
    COMPLETE = 'complete'
    ERROR = 'error'

    STATUS_CHOICES = (
        (CREATED, CREATED),
        (PROCESSING, PROCESSING),
        (ERROR, ERROR),
        (COMPLETE, COMPLETE),
    )

    user = models.ForeignKey('auth.User', on_delete=models.CASCADE)
    data = models.JSONField()
    messages = models.JSONField(default=dict)
    status = models.CharField(choices=STATUS_CHOICES, max_length=32,
                              default=CREATED)
    date_created = models.DateTimeField(auto_now_add=True)
    # date_expired = models.DateTimeField(null=True)

    def run(self):
        """
        Starts the import/export job by calling the subclass' `_run_task()`
        method. Catches all exceptions!  Suitable to be called by an
        asynchronous task runner (Celery)
        """
        with transaction.atomic():
            # FIXME: use `select_for_update`
            _refetched_self = self._meta.model.objects.get(pk=self.pk)
            self.status = _refetched_self.status
            del _refetched_self
            if self.status == self.COMPLETE:
                return
            elif self.status != self.CREATED:
                # possibly a concurrent task?
                raise Exception(
                    'only recently created {}s can be executed'.format(
                        self._meta.model_name)
                )
            self.status = self.PROCESSING
            self.save(update_fields=['status'])

        msgs = defaultdict(list)
        try:
            # This method must be implemented by a subclass
            self._run_task(msgs)
            self.status = self.COMPLETE
        except ExportTaskBase.InaccessibleData as e:
            msgs['error_type'] = t('Cannot access data')
            msgs['error'] = str(e)
            self.status = self.ERROR
        # TODO: continue to make more specific exceptions as above until this
        # catch-all can be removed entirely
        except Exception as err:
            msgs['error_type'] = type(err).__name__
            msgs['error'] = str(err)
            self.status = self.ERROR
            logging.error(
                'Failed to run %s: %s' % (self._meta.model_name, repr(err)),
                exc_info=True
            )

        self.messages.update(msgs)
        # Record the processing time for diagnostic purposes
        self.data['processing_time_seconds'] = (
            datetime.datetime.now(self.date_created.tzinfo) - self.date_created
        ).total_seconds()
        try:
            self.save(update_fields=['status', 'messages', 'data'])
        except TypeError as e:
            self.status = self.ERROR
            logging.error('Failed to save %s: %s' % (self._meta.model_name,
                                                     repr(e)),
                          exc_info=True)
            self.save(update_fields=['status'])

        return self

    def get_absolute_filepath(self, filename: str) -> str:
        """
        Get absolute filepath related to storage root.
        """

        storage_class = self.result.storage
        filename = self.result.field.generate_filename(
            self, storage_class.get_valid_name(filename)
        )
        # We cannot call `self.result.save()` before reopening the file
        # in write mode (i.e. open(filename, 'wb')). because it does not work
        # with AzureStorage.
        # Unfortunately, `self.result.save()` does few things that we need to
        # reimplement here:
        # - Create parent folders (if they do not exist) for local storage
        # - Get a unique filename if filename already exists on storage

        # Copied from `FileSystemStorage._save()` 😢
        # TODO avoid duplicating Django FileSystemStorage class code and find
        #   a way to use `self.result.save()`
        if isinstance(storage_class, FileSystemStorage):
            full_path = storage_class.path(filename)

            # Create any intermediate directories that do not exist.
            directory = os.path.dirname(full_path)
            if not os.path.exists(directory):
                try:
                    if storage_class.directory_permissions_mode is not None:
                        # os.makedirs applies the global umask, so we reset it,
                        # for consistency with file_permissions_mode behavior.
                        old_umask = os.umask(0)
                        try:
                            os.makedirs(
                                directory, storage_class.directory_permissions_mode
                            )
                        finally:
                            os.umask(old_umask)
                    else:
                        os.makedirs(directory)
                except FileExistsError:
                    # There's a race between os.path.exists() and os.makedirs().
                    # If os.makedirs() fails with FileExistsError, the directory
                    # was created concurrently.
                    pass
            if not os.path.isdir(directory):
                raise IOError("%s exists and is not a directory." % directory)

            # Store filenames with forward slashes, even on Windows.
            filename = filename.replace('\\', '/')

        return storage_class.get_available_name(filename)


class ImportTask(ImportExportTask):
    uid = KpiUidField(uid_prefix='i')
    """
    Something that would be done after the file has uploaded
    ...although we probably would need to store the file in a blob
    """

    def _run_task(self, messages):
        self.status = self.PROCESSING
        self.save(update_fields=['status'])
        dest_item = has_necessary_perm = False

        if 'destination' in self.data and self.data['destination']:
            _d = self.data.get('destination')
            dest_item = resolve_url_to_asset(_d)
            if not dest_item.has_perm(self.user, PERM_CHANGE_ASSET):
                raise exceptions.PermissionDenied('user cannot update asset')
            else:
                has_necessary_perm = True

        if 'url' in self.data:
            # Retrieve file name from URL
            self._load_assets_from_url(
                messages=messages,
                url=self.data.get('url'),
                destination=dest_item,
                has_necessary_perm=has_necessary_perm,
            )
            return

        # Get filename
        try:
            filename = self.data['filename']
        except KeyError:
            filename = None

        if 'single_xls_url' in self.data:
            # Retrieve file name from URL
            # TODO: merge with `url` handling above; currently kept separate
            # because `_load_assets_from_url()` uses complex logic to deal with
            # multiple XLS files in a directory structure within a ZIP archive
            response = requests.get(self.data['single_xls_url'])
            response.raise_for_status()
            encoded_xls = to_str(base64.b64encode(response.content))

            # if filename is empty or None, try to retrieve
            # file name from the response headers
            if not filename:
                filename_from_header = parse_options_header(
                    response.headers['Content-Disposition']
                )

                try:
                    filename = filename_from_header[1]['filename']
                except (TypeError, IndexError, KeyError):
                    pass

            self.data['base64Encoded'] = encoded_xls

        if 'base64Encoded' in self.data:
            # When a file is uploaded as base64,
            # no name is provided in the encoded string
            # We should rely on self.data.get(:filename:)

            self._parse_b64_upload(
                base64_encoded_upload=self.data['base64Encoded'],
                filename=filename,
                messages=messages,
                library=self.data.get('library', False),
                desired_type=self.data.get('desired_type', None),
                destination=dest_item,
                has_necessary_perm=has_necessary_perm,
            )
            return

        raise Exception(
            'ImportTask data must contain `base64Encoded`, `url`, or '
            '`single_xls_url`'
        )

    def _load_assets_from_url(self, url, messages, **kwargs):
        destination = kwargs.get('destination', False)
        has_necessary_perm = kwargs.get('has_necessary_perm', False)
        req = requests.get(url, allow_redirects=True)
        fif = HttpContentParse(request=req).parse()
        fif.remove_invalid_assets()
        fif.remove_empty_collections()

        destination_collection = destination \
            if destination.asset_type == ASSET_TYPE_COLLECTION else False

        if destination_collection and not has_necessary_perm:
            # redundant check
            raise exceptions.PermissionDenied('user cannot load assets into this collection')

        collections_to_assign = []
        for item in fif._parsed:
            extra_args = {
                'owner': self.user,
                'name': item._name_base,
            }

            if item.get_type() == 'collection':
                # FIXME: seems to allow importing nested collections, even
                # though uploading from a file does not (`_parse_b64_upload()`
                # raises `NotImplementedError`)
                item._orm = create_assets(item.get_type(), extra_args)
            elif item.get_type() == 'asset':
                try:
                    kontent = xlsx_to_dict(item.readable)
                except InvalidFileException:
                    kontent = xls_to_dict(item.readable)

                if not destination:
                    extra_args['content'] = _strip_header_keys(kontent)
                    item._orm = create_assets(item.get_type(), extra_args)
                else:
                    # The below is copied from `_parse_b64_upload` pretty much as is
                    # TODO: review and test carefully
                    asset = destination
                    asset.content = kontent
                    asset.save()
                    messages['updated'].append({
                            'uid': asset.uid,
                            'kind': 'asset',
                            'owner__username': self.user.username,
                        })

            if item.parent:
                collections_to_assign.append([
                    item._orm,
                    item.parent._orm,
                ])
            elif destination_collection:
                collections_to_assign.append([
                    item._orm,
                    destination_collection,
                ])

        for (orm_obj, parent_item) in collections_to_assign:
            orm_obj.parent = parent_item
            orm_obj.save()

    def _parse_b64_upload(self, base64_encoded_upload, messages, **kwargs):
        filename = kwargs.get('filename', False)
        desired_type = kwargs.get('desired_type')
        # don't try to splitext() on None, False, etc.
        if filename:
            filename = splitext(filename)[0]
        else:
            filename = ''
        library = kwargs.get('library')
        survey_dict = _b64_xls_to_dict(base64_encoded_upload)
        survey_dict_keys = survey_dict.keys()

        destination = kwargs.get('destination', False)
        has_necessary_perm = kwargs.get('has_necessary_perm', False)

        if destination and not has_necessary_perm:
            # redundant check
            raise exceptions.PermissionDenied('user cannot update item')

        if destination and destination.asset_type == ASSET_TYPE_COLLECTION:
            raise NotImplementedError('cannot import into a collection at this'
                                      ' time')

        if 'library' in survey_dict_keys:
            if not library:
                raise ValueError('a library cannot be imported into the'
                                 ' form list')
            if destination:
                raise SyntaxError('libraries cannot be imported into assets')
            collection = _load_library_content({
                'content': survey_dict,
                'owner': self.user,
                'name': filename
            })
            messages['created'].append({
                'uid': collection.uid,
                'kind': 'collection',
                'owner__username': self.user.username,
            })
        elif 'survey' in survey_dict_keys:

            if not destination:
                if desired_type:
                    asset_type = desired_type
                elif library and len(survey_dict.get('survey')) > 1:
                    asset_type = 'block'
                elif library:
                    asset_type = 'question'
                else:
                    asset_type = 'survey'

                if asset_type in [ASSET_TYPE_SURVEY, ASSET_TYPE_TEMPLATE]:
                    _append_kobo_locking_profiles(
                        base64_encoded_upload, survey_dict
                    )
                asset = Asset.objects.create(
                    owner=self.user,
                    content=survey_dict,
                    asset_type=asset_type,
                    summary={'filename': filename},
                )
                msg_key = 'created'
            else:
                asset = destination
                if not asset.name:
                    asset.name = filename
                if asset.asset_type == ASSET_TYPE_EMPTY:
                    asset.asset_type = ASSET_TYPE_SURVEY
                if asset.asset_type in [ASSET_TYPE_SURVEY, ASSET_TYPE_TEMPLATE]:
                    _append_kobo_locking_profiles(
                        base64_encoded_upload, survey_dict
                    )
                asset.content = survey_dict
                asset.save()
                msg_key = 'updated'

            messages[msg_key].append({
                'uid': asset.uid,
                'summary': asset.summary,
                'kind': 'asset',
                'owner__username': self.user.username,
            })
        else:
            raise SyntaxError('xls upload must have one of these sheets: {}'
                              .format('survey, library'))


def export_upload_to(self, filename):
    """
    Please note that due to Python 2 limitations, you cannot serialize unbound
    method functions (e.g. a method declared and used in the same class body).
    Please move the function into the main module body to use migrations. For
    more information, see
    https://docs.djangoproject.com/en/1.8/topics/migrations/#serializing-values
    """
    return posixpath.join(self.user.username, 'exports', filename)


class ProjectViewExportTask(ImportExportTask):
    uid = KpiUidField(uid_prefix='pve')
    result = PrivateFileField(upload_to=export_upload_to, max_length=380)

    def _build_export_filename(
        self, export_type: str, username: str, view: str
    ) -> str:
        time = datetime.datetime.now().strftime('%Y-%m-%dT%H:%M:%SZ')
        return f'{export_type}-{username}-view_{view}-{time}.csv'

    def _run_task(self, messages: list) -> None:
<<<<<<< HEAD
        export_type = self.data.get('type')
        view = self.data.get('view')
=======
        export_type = self.data['type']
        view = self.data['view']
>>>>>>> 9734a620

        filename = self._build_export_filename(
            export_type, self.user.username, view
        )
        absolute_filepath = self.get_absolute_filepath(filename)

        buff = create_project_view_export(export_type, self.user.username, view)

        with self.result.storage.open(absolute_filepath, 'wb') as output_file:
            output_file.write(buff.read().encode())

        self.result = absolute_filepath
        self.save()

    def delete(self, *args, **kwargs) -> None:
        # removing exported file from storage
        self.result.delete(save=False)
        super().delete(*args, **kwargs)


class ExportTaskBase(ImportExportTask):
    """
    An (asynchronous) submission data export job. The instantiator must set the
    `data` attribute to a dictionary with the following keys:
    * `type`: required; `xls`, `csv`, or `spss_labels`
    * `source`: required; URL of a deployed `Asset`
    * `lang`: optional; the name of the translation to be used for headers and
              response values. Specify `_xml` to use question and choice names
              instead of labels. Leave unset, or use `_default` for labels in
              the default language
    * `hierarchy_in_labels`: optional; when `true`, include the labels for all
                             ancestor groups in each field label, separated by
                             `group_sep`. Defaults to `False`
    * `group_sep`: optional; separator to use when labels contain group
                   hierarchy. Defaults to `/`
    * `fields_from_all_versions`: optional; defaults to `True`. When `False`,
                                  only fields from the latest deployed version
                                  are included
    * `tag_cols_for_header`: optional; a list of tag columns in the form
        definition to include as header rows in the export. For example, given
        the following form definition:

             | type    | name      | label                   | hxl       |
             |---------|-----------|-------------------------|-----------|
             | integer | displaced | How many are displaced? | #affected |

        an export with `tag_cols_for_header = ['hxl']` might look like:

             | How many persons are displaced? |
             | #affected                       |
             |---------------------------------|
             | 123                             |

        The default is `['hxl']`
    """

    uid = KpiUidField(uid_prefix='e')
    last_submission_time = models.DateTimeField(null=True)
    result = PrivateFileField(upload_to=export_upload_to, max_length=380)

    COPY_FIELDS = (
        IdCopyField,
        '_uuid',
        SubmissionTimeCopyField,
        ValidationStatusCopyField,
        NotesCopyField,
        # '_status' is always 'submitted_via_web' unless the submission was
        # made via KoBoCAT's bulk-submission-form; in that case, it's 'zip':
        # https://github.com/kobotoolbox/kobocat/blob/78133d519f7b7674636c871e3ba5670cd64a7227/onadata/apps/logger/import_tools.py#L67
        '_status',
        '_submitted_by',
        TagsCopyField,
    )

    # It's not very nice to ask our API users to submit `null` or `false`,
    # so replace friendlier language strings with the constants that formpack
    # expects
    API_LANGUAGE_TO_FORMPACK_LANGUAGE = {
        '_default': formpack.constants.UNTRANSLATED,
        '_xml': formpack.constants.UNSPECIFIED_TRANSLATION,
    }

    TIMESTAMP_KEY = '_submission_time'
    # Above 244 seems to cause 'Download error' in Chrome 64/Linux
    MAXIMUM_FILENAME_LENGTH = 240

    class InaccessibleData(Exception):
        def __str__(self):
            return t('This data does not exist or you do not have access to it')

    class Meta:
        abstract = True
        ordering = ['-date_created']

    def _build_export_filename(self, export, export_type):
        """
        Internal method to build the export filename based on the export title
        (which should be set when calling the `FormPack()` constructor),
        whether the latest or all versions are included, the label language,
        the current date and time, and the appropriate extension for the given
        `export_type`
        """

        if export_type == 'xls':
            extension = 'xlsx'
        elif export_type == 'spss_labels':
            extension = 'zip'
        else:
            extension = export_type

        if export_type == 'spss_labels':
            lang = 'SPSS Labels'
        elif export.lang == formpack.constants.UNTRANSLATED:
            lang = 'labels'
        else:
            lang = export.lang

        # TODO: translate this? Would we have to delegate to the front end?
        if self._fields_from_all_versions:
            version = 'all versions'
        else:
            version = 'latest version'

        filename_template = (
            '{{title}} - {version} - {{lang}} - {date:%Y-%m-%d-%H-%M-%S}'
            '.{ext}'.format(
                version=version,
                date=utcnow(),
                ext=extension
            )
        )
        title = export.title
        filename = filename_template.format(title=title, lang=lang)
        overrun = len(filename) - self.MAXIMUM_FILENAME_LENGTH
        if overrun <= 0:
            return filename
        # TODO: trim the title in a right-to-left-friendly way
        # TODO: deal with excessively long language names
        title = ellipsize(title, len(title) - overrun)
        filename = filename_template.format(title=title, lang=lang)
        return filename

    def _build_export_options(self, pack: formpack.FormPack) -> Dict:
        """
        Internal method to build formpack `Export` constructor arguments based
        on the options set in `self.data`
        """
        group_sep = self.data.get('group_sep', '/')
        multiple_select = self.data.get('multiple_select', 'both')
        translations = pack.available_translations
        lang = self.data.get('lang', None) or next(iter(translations), None)
        fields = self.data.get('fields', [])
        xls_types_as_text = self.data.get('xls_types_as_text', True)
        include_media_url = self.data.get('include_media_url', False)
        force_index = True if not fields or '_index' in fields else False
        try:
            # If applicable, substitute the constants that formpack expects for
            # friendlier language strings used by the API
            lang = self.API_LANGUAGE_TO_FORMPACK_LANGUAGE[lang]
        except KeyError:
            pass
        tag_cols_for_header = self.data.get('tag_cols_for_header', ['hxl'])

        return {
            'versions': pack.versions.keys(),
            'group_sep': group_sep,
            'multiple_select': multiple_select,
            'lang': lang,
            'hierarchy_in_labels': self._hierarchy_in_labels,
            'copy_fields': self.COPY_FIELDS,
            'force_index': force_index,
            'tag_cols_for_header': tag_cols_for_header,
            'filter_fields': fields,
            'xls_types_as_text': xls_types_as_text,
            'include_media_url': include_media_url,
        }

    @property
    def _fields_from_all_versions(self) -> bool:
        fields_from_versions = self.data.get('fields_from_all_versions', True)
        # v1 exports expects a string
        if isinstance(fields_from_versions, str):
            return fields_from_versions.lower() == 'true'
        return fields_from_versions

    @staticmethod
    def _get_fields_and_groups(fields: List[str]) -> List[str]:
        """
        Ensure repeat groups are included when filtering for specific fields by
        appending the path items. For example, a field with path of
        `group1/group2/field` will be added to the list as:
        ['group1/group2/field', 'group1/group2', 'group1']
        """
        if not fields:
            return []

        # Some fields are attached to the submission and must be included in
        # addition to the user-selected fields
        additional_fields = ['_attachments', '_supplementalDetails']

        field_groups = set()
        for field in fields:
            if '/' not in field:
                continue
            items = []
            while field:
                _path = split(field)[0]
                if _path:
                    items.append(_path)
                field = _path
            field_groups.update(items)
        fields += list(field_groups) + additional_fields
        return fields

    @property
    def _hierarchy_in_labels(self) -> bool:
        hierarchy_in_labels = self.data.get('hierarchy_in_labels', False)
        # v1 exports expects a string
        if isinstance(hierarchy_in_labels, str):
            return hierarchy_in_labels.lower() == 'true'
        return hierarchy_in_labels

    def _record_last_submission_time(self, submission_stream):
        """
        Internal generator that yields each submission in the given
        `submission_stream` while recording the most recent submission
        timestamp in `self.last_submission_time`
        """
        # FIXME: Mongo has only per-second resolution. Brutal.
        for submission in submission_stream:
            try:
                timestamp = submission[self.TIMESTAMP_KEY]
            except KeyError:
                pass
            else:
                timestamp = dateutil.parser.parse(timestamp)
                # Mongo timestamps are UTC, but their string representation
                # does not indicate that
                timestamp = timestamp.replace(tzinfo=ZoneInfo('UTC'))
                if (
                        self.last_submission_time is None or
                        timestamp > self.last_submission_time
                ):
                    self.last_submission_time = timestamp
            yield submission

    def _run_task(self, messages):
        """
        Generate the export and store the result in the `self.result`
        `PrivateFileField`. Should be called by the `run()` method of the
        superclass. The `submission_stream` method is provided for testing
        """
        source_url = self.data.get('source', False)
        flatten = self.data.get('flatten', True)
        export_type = self.data.get('type', '').lower()
        if export_type == 'xlsx':
            # Excel exports are always returned in XLSX format, but they're
            # referred to internally as `xls`
            export_type = 'xls'
        if export_type not in ('xls', 'csv', 'geojson', 'spss_labels'):
            raise NotImplementedError(
                'only `xls`, `csv`, `geojson`, and `spss_labels` '
                'are valid export types'
            )

        export, submission_stream = self.get_export_object()
        filename = self._build_export_filename(export, export_type)
        absolute_filepath = self.get_absolute_filepath(filename)

        with self.result.storage.open(absolute_filepath, 'wb') as output_file:
            if export_type == 'csv':
                for line in export.to_csv(submission_stream):
                    output_file.write((line + "\r\n").encode('utf-8'))
            elif export_type == 'geojson':
                for line in export.to_geojson(
                    submission_stream, flatten=flatten
                ):
                    output_file.write(line.encode('utf-8'))
            elif export_type == 'xls':
                # XLSX export actually requires a filename (limitation of
                # pyexcelerate?)
                with tempfile.NamedTemporaryFile(
                        prefix='export_xlsx', mode='rb'
                ) as xlsx_output_file:
                    export.to_xlsx(xlsx_output_file.name, submission_stream)
                    # TODO: chunk again once
                    # https://github.com/jschneier/django-storages/issues/449
                    # is fixed
                    # TODO: Check if monkey-patch (line 57) can restore writing
                    # by chunk
                    """
                    while True:
                        chunk = xlsx_output_file.read(5 * 1024 * 1024)
                        if chunk:
                            output_file.write(chunk)
                        else:
                            break
                    """
                    output_file.write(xlsx_output_file.read())
            elif export_type == 'spss_labels':
                export.to_spss_labels(output_file)

        self.result = absolute_filepath

        if not self.pk:
            # In tests, exports are not saved into the DB before calling this
            # method, thus we cannot update only specific fields.
            self.save()
        else:
            self.save(update_fields=['result', 'last_submission_time'])

    def delete(self, *args, **kwargs):
        # removing exported file from storage
        self.result.delete(save=False)
        super().delete(*args, **kwargs)

    def get_export_object(
        self, source: Optional[Asset] = None
    ) -> Tuple[formpack.reporting.Export, Generator]:
        """
        Get the formpack Export object and submission stream for processing.
        """

        fields = self.data.get('fields', [])
        query = self.data.get('query', {})
        submission_ids = self.data.get('submission_ids', [])

        if source is None:
            source_url = self.data.get('source', False)
            if not source_url:
                raise Exception('no source specified for the export')
            try:
                source = resolve_url_to_asset(source_url)
            except Asset.DoesNotExist:
                raise self.InaccessibleData

        source_perms = source.get_perms(self.user)
        if (
            PERM_VIEW_SUBMISSIONS not in source_perms
            and PERM_PARTIAL_SUBMISSIONS not in source_perms
        ):
            raise self.InaccessibleData

        if not source.has_deployment:
            raise Exception('the source must be deployed prior to export')

        # Include the group name in `fields` for Mongo to correctly filter
        # for repeat groups
        fields = self._get_fields_and_groups(fields)
        submission_stream = source.deployment.get_submissions(
            user=self.user,
            fields=fields,
            submission_ids=submission_ids,
            query=query,
        )

        if source.has_advanced_features:
            extr = dict(
                source.submission_extras.values_list(
                    'submission_uuid', 'content'
                )
            )
            submission_stream = stream_with_extras(submission_stream, extr)

        pack, submission_stream = build_formpack(
            source, submission_stream, self._fields_from_all_versions
        )

        if source.has_advanced_features:
            pack.extend_survey(source.analysis_form_json())

        # Wrap the submission stream in a generator that records the most
        # recent timestamp
        submission_stream = self._record_last_submission_time(
            submission_stream
        )

        options = self._build_export_options(pack)
        return pack.export(**options), submission_stream

    @classmethod
    @transaction.atomic
    def log_and_mark_stuck_as_errored(cls, user, source):
        """
        Set the status to ERROR and log a warning for any export that's been in
        an incomplete state for too long.

        `source` is the source URL as included in the `data` attribute.
        """
        # How long can an export possibly run, not including time spent waiting
        # in the Celery queue?
        max_export_run_time = getattr(
            settings, 'CELERY_TASK_TIME_LIMIT', 2100)
        # Allow a generous grace period
        max_allowed_export_age = datetime.timedelta(
            seconds=max_export_run_time * 4)
        this_moment = datetime.datetime.now(tz=ZoneInfo('UTC'))
        oldest_allowed_timestamp = this_moment - max_allowed_export_age
        stuck_exports = cls.objects.filter(
            user=user,
            date_created__lt=oldest_allowed_timestamp,
            data__source=source,
        ).exclude(status__in=(cls.COMPLETE, cls.ERROR))
        for stuck_export in stuck_exports:
            logging.warning(
                'Stuck export {}: type {}, username {}, source {}, '
                'age {}'.format(
                    stuck_export.uid,
                    stuck_export.data.get('type'),
                    stuck_export.user.username,
                    stuck_export.data.get('source'),
                    this_moment - stuck_export.date_created,
                )
            )
            # FIXME: use `select_for_update`
            stuck_export.status = cls.ERROR
            stuck_export.save()

    @classmethod
    @transaction.atomic
    def remove_excess(cls, user, source):
        """
        Remove a user's oldest exports if they have more than
        settings.MAXIMUM_EXPORTS_PER_USER_PER_FORM exports for a particular
        form. Returns the number of exports removed.

        `source` is the source URL as included in the `data` attribute.
        """
        user_source_exports = cls.objects.filter(
            user=user, data__source=source
        ).order_by('-date_created')
        # FIXME: use `select_for_update`
        excess_exports = user_source_exports[
            settings.MAXIMUM_EXPORTS_PER_USER_PER_FORM:
        ]
        for export in excess_exports:
            export.delete()


class ExportTask(ExportTaskBase):
    """
    An asynchronous export task, to be run with Celery
    """
    def _run_task(self, messages):
        try:
            source_url = self.data['source']
        except KeyError:
            raise Exception('no source specified for the export')

        # Take this opportunity to do some housekeeping
        self.log_and_mark_stuck_as_errored(self.user, source_url)

        super()._run_task(messages)

        # Now that a new export has completed successfully, remove any old
        # exports in excess of the per-user, per-form limit
        self.remove_excess(self.user, source_url)


class SynchronousExport(ExportTaskBase):
    """
    A synchronous export, with significant limitations on processing time, but
    offered for user convenience
    """
    FORMAT_TYPE_CHOICES = (('csv', 'csv'), ('xlsx', 'xlsx'))
    # these fields duplicate information already in `data`, but a
    # `unique_together` cannot reference things inside a json object
    asset_export_settings = models.ForeignKey(
        'kpi.AssetExportSettings', on_delete=models.CASCADE
    )
    format_type = models.CharField(choices=FORMAT_TYPE_CHOICES, max_length=32)

    class Meta:
        unique_together = (('user', 'asset_export_settings', 'format_type'),)

    @classmethod
    def generate_or_return_existing(cls, user, asset_export_settings):
        age_cutoff = utcnow() - datetime.timedelta(
            seconds=constance.config.SYNCHRONOUS_EXPORT_CACHE_MAX_AGE
        )
        format_type = asset_export_settings.export_settings['type']
        data = asset_export_settings.export_settings.copy()
        data['source'] = reverse(
            'asset-detail', args=[asset_export_settings.asset.uid]
        )
        criteria = {
            'user': user,
            'asset_export_settings': asset_export_settings,
            'format_type': format_type,
        }

        # An object (a row) must be created (inserted) before it can be locked
        cls.objects.get_or_create(**criteria, defaults={'data': data})

        with transaction.atomic():
            # Lock the object (and block until a lock can be obtained) to
            # prevent the same export from running concurrently
            export = cls.objects.select_for_update().get(**criteria)

            if (
                export.status == cls.COMPLETE
                and export.date_created >= age_cutoff
            ):
                return export

            export.data = data
            export.status = cls.CREATED
            export.date_created = utcnow()
            export.result.delete(save=False)
            export.save()
            export.run()
            return export


def _get_xls_format(decoded_str):
    first_bytes = decoded_str[:2]
    if first_bytes == b'PK':
        return 'xlsx'
    elif first_bytes == b'\xd0\xcf':
        return 'xls'
    else:
        raise XlsFormatException('Unsupported format, or corrupt file')


def _get_xls_sheet_renamer(decoded_str):
    return (
        rename_xlsx_sheet
        if _get_xls_format(decoded_str) == 'xlsx'
        else rename_xls_sheet
    )


def _get_xls_to_dict(decoded_str):
    return (
        xlsx_to_dict if _get_xls_format(decoded_str) == 'xlsx' else xls_to_dict
    )


def _b64_xls_to_dict(base64_encoded_upload):
    decoded_str = base64.b64decode(base64_encoded_upload)
    _xls_sheet_renamer = _get_xls_sheet_renamer(decoded_str)
    _xls_to_dict = _get_xls_to_dict(decoded_str)
    try:
        xls_with_renamed_sheet = _xls_sheet_renamer(
            BytesIO(decoded_str), from_sheet='library', to_sheet='survey'
        )
    except ConflictSheetError:
        raise ValueError(
            'An import cannot have both "survey" and' ' "library" sheets.'
        )
    except NoFromSheetError:
        # library did not exist in the xls file
        survey_dict = _xls_to_dict(BytesIO(decoded_str))
    else:
        survey_dict = _xls_to_dict(xls_with_renamed_sheet)
        survey_dict['library'] = survey_dict.pop('survey')

    return _strip_header_keys(survey_dict)


def _append_kobo_locking_profiles(
    base64_encoded_upload: BytesIO, survey_dict: dict
) -> None:
    decoded_bytes = base64.b64decode(base64_encoded_upload)
    kobo_locks = get_kobo_locking_profiles(BytesIO(decoded_bytes))
    if kobo_locks:
        survey_dict[KOBO_LOCK_SHEET] = kobo_locks


def _strip_header_keys(survey_dict):
    survey_dict_copy = dict(survey_dict)
    for sheet_name, sheet in survey_dict_copy.items():
        if re.search(r'_header$', sheet_name):
            del survey_dict[sheet_name]
    return survey_dict<|MERGE_RESOLUTION|>--- conflicted
+++ resolved
@@ -70,7 +70,6 @@
 )
 from kpi.utils.project_view_exports import create_project_view_export
 from kpi.utils.strings import to_str
-from kpi.utils.project_view_exports import create_project_view_export
 from kpi.zip_importer import HttpContentParse
 
 
@@ -474,13 +473,8 @@
         return f'{export_type}-{username}-view_{view}-{time}.csv'
 
     def _run_task(self, messages: list) -> None:
-<<<<<<< HEAD
-        export_type = self.data.get('type')
-        view = self.data.get('view')
-=======
         export_type = self.data['type']
         view = self.data['view']
->>>>>>> 9734a620
 
         filename = self._build_export_filename(
             export_type, self.user.username, view
