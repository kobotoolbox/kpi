--- conflicted
+++ resolved
@@ -14,13 +14,9 @@
 from formpack.utils.flatten_content import flatten_content
 from formpack.utils.json_hash import json_hash
 from formpack.utils.kobo_locking import strip_kobo_locking_profile
-<<<<<<< HEAD
-from kobo.apps.data_collectors.models import DataCollectorGroup
-=======
 from taggit.managers import TaggableManager, _TaggableManager
 from taggit.utils import require_instance_manager
 
->>>>>>> 9f4a3944
 from kobo.apps.reports.constants import DEFAULT_REPORTS_KEY, SPECIFIC_REPORTS_KEY
 from kobo.apps.subsequences.advanced_features_params_schema import (
     ADVANCED_FEATURES_PARAMS_SCHEMA,
@@ -229,13 +225,6 @@
     uid = KpiUidField(uid_prefix='a')
     tags = TaggableManager(manager=KpiTaggableManager)
     settings = models.JSONField(default=dict)
-    data_collector_group = models.ForeignKey(
-        DataCollectorGroup,
-        related_name='assets',
-        null=True,
-        blank=True,
-        on_delete=models.SET_NULL,
-    )
 
     # `_deployment_data` must **NOT** be touched directly by anything except
     # the `deployment` property provided by `DeployableMixin`.
