import copy
import re
from functools import reduce
from operator import add
from typing import Optional, Union

import jsonschema
from django.conf import settings
from django.contrib.auth.models import Permission
from django.contrib.postgres.indexes import BTreeIndex, GinIndex
from django.db import models, transaction
from django.db.models import F, Prefetch, Q
from django.utils.translation import gettext_lazy as t
from django_request_cache import cache_for_request
from taggit.managers import TaggableManager, _TaggableManager
from taggit.utils import require_instance_manager

from formpack.utils.flatten_content import flatten_content
from formpack.utils.json_hash import json_hash
from formpack.utils.kobo_locking import strip_kobo_locking_profile
from kobo.apps.reports.constants import DEFAULT_REPORTS_KEY, SPECIFIC_REPORTS_KEY
from kobo.apps.subsequences.advanced_features_params_schema import (
    ADVANCED_FEATURES_PARAMS_SCHEMA,
)
from kobo.apps.subsequences.utils import (
    advanced_feature_instances,
    advanced_submission_jsonschema,
)
from kobo.apps.subsequences.utils.deprecation import (
    get_sanitized_advanced_features,
    get_sanitized_dict_keys,
    get_sanitized_known_columns,
    qpath_to_xpath,
)
from kobo.apps.subsequences.utils.parse_known_cols import parse_known_cols
from kpi.constants import (
    ASSET_TYPE_BLOCK,
    ASSET_TYPE_COLLECTION,
    ASSET_TYPE_EMPTY,
    ASSET_TYPE_QUESTION,
    ASSET_TYPE_SURVEY,
    ASSET_TYPE_TEMPLATE,
    ASSET_TYPE_TEXT,
    ASSET_TYPES,
    ASSET_TYPES_WITH_CONTENT,
    ATTACHMENT_QUESTION_TYPES,
    PERM_ADD_SUBMISSIONS,
    PERM_CHANGE_ASSET,
    PERM_CHANGE_SUBMISSIONS,
    PERM_DELETE_ASSET,
    PERM_DELETE_SUBMISSIONS,
    PERM_DISCOVER_ASSET,
    PERM_FROM_KC_ONLY,
    PERM_MANAGE_ASSET,
    PERM_PARTIAL_SUBMISSIONS,
    PERM_VALIDATE_SUBMISSIONS,
    PERM_VIEW_ASSET,
    PERM_VIEW_SUBMISSIONS,
    SUFFIX_SUBMISSIONS_PERMS,
)
from kpi.deployment_backends.mixin import DeployableMixin
from kpi.exceptions import (
    AssetAdjustContentError,
    BadPermissionsException,
    DeploymentDataException,
)
from kpi.fields import KpiUidField, LazyDefaultJSONBField
from kpi.mixins import (
    FormpackXLSFormUtilsMixin,
    ObjectPermissionMixin,
    StandardizeSearchableFieldMixin,
    XlsExportableMixin,
)
from kpi.models.abstract_models import AbstractTimeStampedModel
from kpi.models.asset_file import AssetFile
from kpi.models.asset_snapshot import AssetSnapshot
from kpi.models.asset_user_partial_permission import AssetUserPartialPermission
from kpi.models.asset_version import AssetVersion
from kpi.utils.asset_content_analyzer import AssetContentAnalyzer
from kpi.utils.object_permission import (
    get_cached_code_names,
    post_assign_partial_perm,
    post_remove_partial_perms,
)
from kpi.utils.sluggify import sluggify_label

SEARCH_FIELD_SCHEMA = {
    'type': 'object',
    'properties': {
        'owner_username': {'type': 'string'},
        'organization_name': {'type': 'string'},
    },
    'required': ['owner_username', 'organization_name'],
}


class AssetDeploymentStatus(models.TextChoices):

    ARCHIVED = 'archived', 'Archived'
    DEPLOYED = 'deployed', 'Deployed'
    DRAFT = 'draft', 'Draft'


class AssetSetting:
    """
    Utility class for standardizing settings

    Used with calls to standardize_searchable_field

    Parameters:
      setting_type [type]: can be str, dict, or list
      default_val [object|Callable]: can be either a value or a callable on an asset
      force_default [boolean]: if true, always use the default value
    """
    def __init__(self, setting_type, default_val=None, force_default=False):
        standard_defaults = {
            list: [],
            dict: {},
            str: '',
        }
        self.setting_type = setting_type
        self.default_val = (
            default_val if default_val else standard_defaults[setting_type]
        )
        self.force_default = force_default


# TODO: Would prefer this to be a mixin that didn't derive from `Manager`.
class AssetWithoutPendingDeletedManager(models.Manager):
    def create(self, *args, children_to_create=None, tag_string=None, **kwargs):
        update_parent_languages = kwargs.pop('update_parent_languages', True)

        # 3 lines below are copied from django.db.models.query.QuerySet.create()
        # because we need to pass an argument to save()
        # (and the default Django create() does not allow that)
        created = self.model(**kwargs)
        self._for_write = True
        created.save(
            force_insert=True,
            using=self.db,
            update_parent_languages=update_parent_languages,
        )

        if tag_string:
            created.tag_string = tag_string
        if children_to_create:
            new_assets = []
            for asset in children_to_create:
                asset['parent'] = created
                new_assets.append(Asset.objects.create(
                    update_parent_languages=False, **asset))
            created.update_languages(new_assets)
        return created

    def deployed(self):
        """
        Filter for deployed assets (i.e. assets without a null value for `date_deployed`)
        """
        return self.exclude(date_deployed__isnull=True)

    def filter_by_tag_name(self, tag_name):
        return self.filter(tags__name=tag_name)

    def get_queryset(self):
        return super().get_queryset().exclude(pending_delete=True)


class AssetAllManager(AssetWithoutPendingDeletedManager):

    def get_queryset(self):
        return super(AssetWithoutPendingDeletedManager, self).get_queryset()


class KpiTaggableManager(_TaggableManager):
    @require_instance_manager
    def add(self, *tags, **kwargs):
        """ A wrapper that replaces spaces in tag names with dashes and also
        strips leading and trailng whitespace. Behavior should match the
        cleanupTags function in jsapp/js/utils.ts. """
        tags_out = []
        for tag in tags:
            # Modify strings only; the superclass' add() method will then
            # create Tags or use existing ones as appropriate.  We do not fix
            # existing Tag objects, which could also be passed into this
            # method, because a fixed name could collide with the name of
            # another Tag object already in the database.
            if isinstance(tag, str):
                tag = tag.strip().replace(' ', '-')
            tags_out.append(tag)
        super().add(*tags_out, **kwargs)


class Asset(
    ObjectPermissionMixin,
    DeployableMixin,
    XlsExportableMixin,
    FormpackXLSFormUtilsMixin,
    StandardizeSearchableFieldMixin,
    AbstractTimeStampedModel,
):
    name = models.CharField(max_length=255, blank=True, default='')
    date_deployed = models.DateTimeField(null=True)
    content = models.JSONField(default=dict)
    summary = models.JSONField(default=dict)
    report_styles = models.JSONField(default=dict)
    report_custom = models.JSONField(default=dict)
    map_styles = LazyDefaultJSONBField(default=dict)
    map_custom = LazyDefaultJSONBField(default=dict)
    advanced_features = LazyDefaultJSONBField(default=dict)
    known_cols = LazyDefaultJSONBField(default=list)
    asset_type = models.CharField(
        choices=ASSET_TYPES, max_length=20, default=ASSET_TYPE_SURVEY, db_index=True
    )
    parent = models.ForeignKey('Asset', related_name='children',
                               null=True, blank=True, on_delete=models.CASCADE)
    owner = models.ForeignKey(settings.AUTH_USER_MODEL, related_name='assets', null=True,
                              on_delete=models.CASCADE)
    uid = KpiUidField(uid_prefix='a')
    tags = TaggableManager(manager=KpiTaggableManager)
    settings = models.JSONField(default=dict)

    # `_deployment_data` must **NOT** be touched directly by anything except
    # the `deployment` property provided by `DeployableMixin`.
    # ToDo Move the field to another table with one-to-one relationship
    _deployment_data = models.JSONField(default=dict)

    # JSON with subset of fields to share
    # {
    #   'enable': True,
    #   'fields': []  # shares all when empty
    # }
    data_sharing = LazyDefaultJSONBField(default=dict)
    # JSON with source assets' information
    # {
    #   <source_uid>: {
    #       'fields': []  # includes all fields shared by source when empty
    #       'paired_data_uid': 'pdxxxxxxx'  # auto-generated read-only
    #       'filename: 'xxxxx.xml'
    #   },
    #   ...
    #   <source_uid>: {
    #       'fields': []
    #       'paired_data_uid': 'pdxxxxxxx'
    #       'filename: 'xxxxx.xml'
    #   }
    # }
    paired_data = LazyDefaultJSONBField(default=dict)
    pending_delete = models.BooleanField(default=False)
    # `_deployment_status` is calculated field, therefore should **NOT** be
    # set directly.
    _deployment_status = models.CharField(
        max_length=8,
        choices=AssetDeploymentStatus.choices,
        null=True,
        blank=True,
        db_index=True
    )
    created_by = models.CharField(max_length=150, null=True, blank=True, db_index=True)
    last_modified_by = models.CharField(max_length=150, null=True, blank=True, db_index=True)
<<<<<<< HEAD

    # Distinguish between projects created by the organization owner and those
    # created by other members by introducing a flag to manage project
    # visibility in the "My Projects" list. (#5451)
    is_excluded_from_projects_list = models.BooleanField(default=False)

    search_field = models.JSONField(default=dict)
=======
    is_excluded_from_projects_list = models.BooleanField(null=True)
    search_field = LazyDefaultJSONBField(default=dict)
>>>>>>> 6e8270ff

    objects = AssetWithoutPendingDeletedManager()
    all_objects = AssetAllManager()

    @property
    def kind(self):
        return 'asset'

    class Meta:

        indexes = [
            GinIndex(
                F('settings__country_codes'), name='settings__country_codes_idx'
            ),
            # ToDo remove this index. It is wrong. It should be
            #  `_deployment_data__backend_response__formid` but not used anymore.
            BTreeIndex(
                F('_deployment_data__formid'), name='deployment_data__formid_idx'
            ),
        ]

        # Example in Django documentation  represents `ordering` as a list
        # (even if it can be a list or a tuple). We enforce the type to `list`
        # because `rest_framework.filters.OrderingFilter` work with lists.
        # `AssetOrderingFilter` inherits from this class and it is used `
        # in `AssetViewSet to sort the result.
        # It avoids back and forth between types and/or coercing where
        # ordering is needed
        ordering = [
            '-date_modified',
        ]

        permissions = (
            # change_, add_, and delete_asset are provided automatically
            # by Django
            (PERM_VIEW_ASSET, t('Can view asset')),
            (PERM_DISCOVER_ASSET, t('Can discover asset in public lists')),
            (PERM_MANAGE_ASSET, t('Can manage all aspects of asset')),
            # Permissions for collected data, i.e. submissions
            (PERM_ADD_SUBMISSIONS, t('Can submit data to asset')),
            (PERM_VIEW_SUBMISSIONS, t('Can view submitted data for asset')),
            (PERM_PARTIAL_SUBMISSIONS, t('Can make partial actions on '
                                         'submitted data for asset '
                                         'for specific users')),
            (PERM_CHANGE_SUBMISSIONS, t('Can modify submitted data for asset')),
            (PERM_DELETE_SUBMISSIONS, t('Can delete submitted data for asset')),
            (PERM_VALIDATE_SUBMISSIONS, t('Can validate submitted data asset')),
            # TEMPORARY Issue #1161: A flag to indicate that permissions came
            # solely from `sync_kobocat_xforms` and not from any user
            # interaction with KPI
            (PERM_FROM_KC_ONLY, 'INTERNAL USE ONLY; DO NOT ASSIGN')
        )

        # Since Django 2.1, 4 permissions are added for each registered model:
        # - add
        # - change
        # - delete
        # - view
        # See https://docs.djangoproject.com/en/2.2/topics/auth/default/#default-permissions
        # for more detail.
        # `view_asset` clashes with newly built-in one.
        # The simplest way to fix this is to keep old behaviour
        default_permissions = ('add', 'change', 'delete')

    # Labels for each `asset_type` as they should be presented to users. Can be
    # strings or callables if special logic is needed. Callables receive the
    # codename of the permission for which a label is being created
    ASSET_TYPE_LABELS_FOR_PERMISSIONS = {
        ASSET_TYPE_SURVEY: (
            lambda p: t('project') if p == PERM_MANAGE_ASSET else t('form')
        ),
        ASSET_TYPE_TEMPLATE: t('template'),
        ASSET_TYPE_BLOCK: t('block'),
        ASSET_TYPE_QUESTION: t('question'),
        ASSET_TYPE_TEXT: t('text'),  # unused?
        ASSET_TYPE_EMPTY: t('empty'),  # unused?
        ASSET_TYPE_COLLECTION: t('collection'),
    }

    # Assignable permissions that are stored in the database.
    # The labels are templates used by `get_label_for_permission()`, which you
    # should call instead of accessing this dictionary directly
    ASSIGNABLE_PERMISSIONS_WITH_LABELS = {
        PERM_VIEW_ASSET: t('View ##asset_type_label##'),
        PERM_CHANGE_ASSET: t('Edit ##asset_type_label##'),
        PERM_DISCOVER_ASSET: t('Discover ##asset_type_label##'),
        PERM_MANAGE_ASSET: t('Manage ##asset_type_label##'),
        PERM_ADD_SUBMISSIONS: t('Add submissions'),
        PERM_VIEW_SUBMISSIONS: t('View submissions'),
        PERM_PARTIAL_SUBMISSIONS: {
            'default': t(
                'Act on submissions only from specific users'
            ),
            PERM_VIEW_SUBMISSIONS: t(
                'View submissions only from specific users'
            ),
            PERM_CHANGE_SUBMISSIONS: t(
                'Edit submissions only from specific users'
            ),
            PERM_DELETE_SUBMISSIONS: t(
                'Delete submissions only from specific users'
            ),
            PERM_VALIDATE_SUBMISSIONS: t(
                'Validate submissions only from specific users'
            ),
        },
        PERM_CHANGE_SUBMISSIONS: t('Edit submissions'),
        PERM_DELETE_SUBMISSIONS: t('Delete submissions'),
        PERM_VALIDATE_SUBMISSIONS: t('Validate submissions'),
    }
    ASSIGNABLE_PERMISSIONS = tuple(ASSIGNABLE_PERMISSIONS_WITH_LABELS.keys())
    # Depending on our `asset_type`, only some permissions might be applicable
    ASSIGNABLE_PERMISSIONS_BY_TYPE = {
        ASSET_TYPE_SURVEY: tuple(
            p for p in ASSIGNABLE_PERMISSIONS if p != PERM_DISCOVER_ASSET
        ),
        ASSET_TYPE_TEMPLATE: (
            PERM_VIEW_ASSET,
            PERM_CHANGE_ASSET,
            PERM_MANAGE_ASSET,
        ),
        ASSET_TYPE_BLOCK: (
            PERM_VIEW_ASSET,
            PERM_CHANGE_ASSET,
            PERM_MANAGE_ASSET,
        ),
        ASSET_TYPE_QUESTION: (
            PERM_VIEW_ASSET,
            PERM_CHANGE_ASSET,
            PERM_MANAGE_ASSET,
        ),
        ASSET_TYPE_TEXT: (),  # unused?
        ASSET_TYPE_EMPTY: (
            PERM_VIEW_ASSET,
            PERM_CHANGE_ASSET,
            PERM_MANAGE_ASSET,
        ),
        ASSET_TYPE_COLLECTION: (
            PERM_VIEW_ASSET,
            PERM_CHANGE_ASSET,
            PERM_DISCOVER_ASSET,
            PERM_MANAGE_ASSET,
        ),
    }

    # Calculated permissions that are neither directly assignable nor stored
    # in the database, but instead implied by assignable permissions
    CALCULATED_PERMISSIONS = (
        PERM_DELETE_ASSET,
    )
    # Only certain permissions can be inherited
    HERITABLE_PERMISSIONS = {
        # parent permission: child permission
        PERM_VIEW_ASSET: PERM_VIEW_ASSET,
        PERM_CHANGE_ASSET: PERM_CHANGE_ASSET
    }
    # Granting some permissions implies also granting other permissions
    IMPLIED_PERMISSIONS = {
        # Format: explicit: (implied, implied, ...)
        PERM_CHANGE_ASSET: (PERM_VIEW_ASSET,),
        PERM_DISCOVER_ASSET: (PERM_VIEW_ASSET,),
        PERM_MANAGE_ASSET: tuple(
            p
            for p in ASSIGNABLE_PERMISSIONS
            if p not in (PERM_MANAGE_ASSET, PERM_PARTIAL_SUBMISSIONS)
        ),
        PERM_VIEW_SUBMISSIONS: (PERM_VIEW_ASSET,),
        PERM_PARTIAL_SUBMISSIONS: (PERM_VIEW_ASSET,),
        PERM_CHANGE_SUBMISSIONS: (
            PERM_VIEW_SUBMISSIONS,
            PERM_ADD_SUBMISSIONS,
        ),
        PERM_DELETE_SUBMISSIONS: (PERM_VIEW_SUBMISSIONS,),
        PERM_VALIDATE_SUBMISSIONS: (PERM_VIEW_SUBMISSIONS,),
    }

    CONTRADICTORY_PERMISSIONS = {
        PERM_PARTIAL_SUBMISSIONS: (
            PERM_VIEW_SUBMISSIONS,
            PERM_CHANGE_SUBMISSIONS,
            PERM_DELETE_SUBMISSIONS,
            PERM_VALIDATE_SUBMISSIONS,
            PERM_MANAGE_ASSET,
        ),
        PERM_VIEW_SUBMISSIONS: (PERM_PARTIAL_SUBMISSIONS,),
        PERM_CHANGE_SUBMISSIONS: (PERM_PARTIAL_SUBMISSIONS,),
        PERM_DELETE_SUBMISSIONS: (PERM_PARTIAL_SUBMISSIONS,),
        PERM_VALIDATE_SUBMISSIONS: (PERM_PARTIAL_SUBMISSIONS,),
    }

    # Some permissions must be copied to KC
    KC_PERMISSIONS_MAP = {  # keys are KPI's codenames, values are KC's
        PERM_CHANGE_SUBMISSIONS: 'change_xform',  # "Can change XForm" in KC shell
        PERM_VIEW_SUBMISSIONS: 'view_xform',  # "Can view XForm" in KC shell
        PERM_ADD_SUBMISSIONS: 'report_xform',  # "Can make submissions to the form" in KC shell
        PERM_DELETE_SUBMISSIONS: 'delete_data_xform',  # "Can delete submissions" in KC shell
        PERM_VALIDATE_SUBMISSIONS: 'validate_xform',  # "Can validate submissions" in KC shell
        PERM_DELETE_ASSET: 'delete_xform',  # "Can delete XForm" in KC shell
    }
    KC_CONTENT_TYPE_KWARGS = {'app_label': 'logger', 'model': 'xform'}
    # KC records anonymous access as flags on the `XForm`
    KC_ANONYMOUS_PERMISSIONS_XFORM_FLAGS = {
        PERM_ADD_SUBMISSIONS: {'require_auth': False},
        PERM_VIEW_SUBMISSIONS: {'shared': True, 'shared_data': True}
    }

    STANDARDIZED_SETTINGS = {
        'country': AssetSetting(setting_type=list, default_val=[]),
        'sector': AssetSetting(setting_type=dict, default_val={}),
        'description': AssetSetting(setting_type=str, default_val=None),
        'organization': AssetSetting(setting_type=str, default_val=None),
        'country_codes': AssetSetting(
            setting_type=list,
            default_val=lambda asset: [c['value'] for c in asset.settings['country']],
            force_default=True,
        ),
    }

    def __init__(self, *args, **kwargs):
        super().__init__(*args, **kwargs)
        # The two fields below are needed to keep a trace of the object state
        # before any alteration. See `__self.__copy_hidden_fields()` for details
        # They must be set with an invalid value for their counterparts to
        # be the comparison is accurate.
        self.__parent_id_copy = -1
        self.__deployment_data_copy = None
        self.__copy_hidden_fields()

    def __str__(self):
        return '{} ({})'.format(self.name, self.uid)

    def adjust_content_on_save(self):
        """
        This is called on save by default if content exists.
        Can be disabled / skipped by calling with parameter:
        asset.save(adjust_content=False)
        """
        self._standardize(self.content)

        self._make_default_translation_first(self.content)
        self._strip_empty_rows(self.content)
        self._assign_kuids(self.content)
        self._autoname(self.content)
        self._insert_xpath(self.content)
        self._unlink_list_items(self.content)
        self._remove_empty_expressions(self.content)
        self._remove_version(self.content)

        settings = self.content['settings']
        _title = settings.pop('form_title', None)
        id_string = settings.get('id_string')
        filename = self.summary.pop('filename', None)
        if filename:
            # if we have filename available, set the id_string
            # and/or form_title from the filename.
            if not id_string:
                id_string = sluggify_label(filename)
                settings['id_string'] = id_string
            if not _title:
                _title = filename
        if self.asset_type not in [ASSET_TYPE_SURVEY, ASSET_TYPE_TEMPLATE]:
            # instead of deleting the settings, simply clear them out
            self.content['settings'] = {}
            strip_kobo_locking_profile(self.content)

        if _title is not None:
            # Remove newlines and tabs (they are stripped in front end anyway)
            self.name = re.sub(r'[\n\t]+', '', _title)

    def analysis_form_json(self, omit_question_types=None):
        if omit_question_types is None:
            omit_question_types = []

        additional_fields = list(self._get_additional_fields())
        engines = dict(self._get_engines())
        output = {'engines': engines, 'additional_fields': additional_fields}
        try:
            qual_survey = self.advanced_features['qual']['qual_survey']
        except KeyError:
            return output
        for qual_question in qual_survey:
            # Surely some of this stuff is not actually used…
            # (added to match extend_col_deets() from
            # kobo/apps/subsequences/utils/parse_known_cols)
            #
            # See also injectSupplementalRowsIntoListOfRows() in
            # assetUtils.ts
            try:
                xpath = qual_question['xpath']
            except KeyError:
                xpath = qpath_to_xpath(qual_question['qpath'], self)

            field = dict(
                label=qual_question['labels']['_default'],
                name=f"{xpath}/{qual_question['uuid']}",
                dtpath=f"{xpath}/{qual_question['uuid']}",
                type=qual_question['type'],
                # could say '_default' or the language of the transcript,
                # but really that would be meaningless and misleading
                language='??',
                source=xpath,
                xpath=f"{xpath}/{qual_question['uuid']}",
                # seems not applicable given the transx questions describe
                # manual vs. auto here and which engine was used
                settings='??',
                path=[xpath, qual_question['uuid']],
            )
            if field['type'] in omit_question_types:
                continue
            try:
                field['choices'] = qual_question['choices']
            except KeyError:
                pass
            additional_fields.append(field)

        return output

    def clone(self, version_uid=None):
        # not currently used, but this is how "to_clone_dict" should work
        return Asset.objects.create(**self.to_clone_dict(version=version_uid))

    def create_version(self) -> [AssetVersion, None]:
        """
        Create a version of current asset.
        Asset has to belong to `ASSET_TYPE_WITH_CONTENT` otherwise no version
        is created and `None` is returned.
        """
        if self.asset_type not in ASSET_TYPES_WITH_CONTENT:
            return

        return self.asset_versions.create(
            name=self.name,
            version_content=self.content,
            _deployment_data=self._deployment_data,
            # Any new version starts out as not-deployed,
            # even if the asset itself is already deployed.
            # Note: `asset_version.deployed` is set in the
            # serializer `DeploymentSerializer`
            deployed=False,
        )

    @property
    def deployed_versions(self):
        return self.asset_versions.filter(deployed=True).order_by(
            '-date_modified')

    @property
    def deployment_status(self):
        """
        Public property for `_deployment_status`
        """
        return self._deployment_status

    @property
    def discoverable_when_public(self):
        # This property is only needed when `self` is a collection.
        # We want to make a distinction between a collection which is not
        # discoverable and an asset which is not a collection
        # (which implies cannot be discoverable)
        if self.asset_type != ASSET_TYPE_COLLECTION:
            return None

        return self.permissions.filter(permission__codename=PERM_DISCOVER_ASSET,
                                       user_id=settings.ANONYMOUS_USER_ID).exists()

    def get_advanced_feature_instances(self):
        return advanced_feature_instances(self.content, self.advanced_features)

    def get_advanced_submission_schema(self, url=None, content=False):

        if len(self.advanced_features) == 0:
            NO_FEATURES_MSG = 'no advanced features activated for this form'
            return {'type': 'object', '$description': NO_FEATURES_MSG}

        if advanced_features := get_sanitized_advanced_features(self):
            self.advanced_features = advanced_features

        last_deployed_version = self.deployed_versions.first()
        if content:
            return advanced_submission_jsonschema(
                content, self.advanced_features, url=url
            )
        if last_deployed_version is None:
            NO_DEPLOYMENT_MSG = 'asset needs a deployment for this feature'
            return {'type': 'object', '$description': NO_DEPLOYMENT_MSG}
        content = last_deployed_version.version_content
        return advanced_submission_jsonschema(
            content, self.advanced_features, url=url
        )

    @cache_for_request
    def get_attachment_xpaths(self, deployed: bool = True) -> Optional[list]:
        version = (
            self.latest_deployed_version if deployed else self.latest_version
        )

        if version:
            content = version.to_formpack_schema()['content']
        else:
            content = self.content

        survey = content['survey']

        def _get_xpaths(survey_: dict) -> Optional[list]:
            """
            Returns an empty list if no questions that take attachments are
            present. Returns `None` if XPath are missing from the survey
            content
            """
            xpaths = []
            for question in survey_:
                if question['type'] not in ATTACHMENT_QUESTION_TYPES:
                    continue
                try:
                    xpath = question['$xpath']
                except KeyError:
                    return None
                xpaths.append(xpath)
            return xpaths

        if xpaths := _get_xpaths(survey):
            return xpaths

        self._insert_xpath(content)
        return _get_xpaths(survey)

    def get_filters_for_partial_perm(
        self, user_id: int, perm: str = PERM_VIEW_SUBMISSIONS
    ) -> Union[list, None]:
        """
        Returns the list of filters for a specific permission `perm`
        and this specific asset.

        `perm` can only one of the submission permissions.
        """
        if (
            not perm.endswith(SUFFIX_SUBMISSIONS_PERMS)
            or perm == PERM_PARTIAL_SUBMISSIONS
        ):
            raise BadPermissionsException(t('Only partial permissions for '
                                            'submissions are supported'))

        perms = self.get_partial_perms(user_id, with_filters=True)
        if perms:
            try:
                return perms[perm]
            except KeyError:
                # User has some partial permissions but not the good one.
                # Return a false condition to avoid showing any results.
                return [{'_id': -1}]

        return None

    def get_label_for_permission(
        self, permission_or_codename: Union[Permission, str]
    ) -> str:
        """
        Get the correct label for a permission (object or codename) based on
        the type of this asset
        """
        try:
            codename = permission_or_codename.codename
            permission = permission_or_codename
        except AttributeError:
            codename = permission_or_codename
            permission = None

        try:
            label = self.ASSIGNABLE_PERMISSIONS_WITH_LABELS[codename]
        except KeyError:
            if permission:
                label = permission.name
            else:
                cached_code_names = get_cached_code_names()
                label = cached_code_names[codename]['name']

        asset_type_label = self.ASSET_TYPE_LABELS_FOR_PERMISSIONS[
            self.asset_type
        ]
        try:
            # Some labels may be callables
            asset_type_label = asset_type_label(codename)
        except TypeError:
            # Others are just strings
            pass

        # For partial permissions, label is a dict.
        # There is no replacements to do in the nested labels, but these lines
        # are there to support in case we need it one day
        if isinstance(label, dict):
            labels = copy.deepcopy(label)
            for key_ in labels.keys():
                labels[key_] = labels[key_].replace(
                    '##asset_type_label##',
                    # Raises TypeError if not coerced explicitly due to
                    # ugettext_lazy()
                    str(asset_type_label)
                )
            return labels
        else:
            return label.replace(
                '##asset_type_label##',
                # Raises TypeError if not coerced explicitly due to
                # ugettext_lazy()
                str(asset_type_label)
            )

    def get_partial_perms(
        self, user_id: int, with_filters: bool = False
    ) -> Union[list, dict, None]:
        """
        Returns the list of permissions the user is restricted to,
        for this specific asset.
        If `with_filters` is `True`, it returns a dict of permissions (as keys)
        and the filters (as values) to apply on query to narrow down
        the results.

        For example:
        `get_partial_perms(user1_obj.id)` would return
        ```
        ['view_submissions',]
        ```

        `get_partial_perms(user1_obj.id, with_filters=True)` would return
        ```
        {
            'view_submissions: [
                {'_submitted_by': {'$in': ['user1', 'user2']}},
                {'_submitted_by': 'user3'}
            ],
        }
        ```

        If user doesn't have any partial permissions, it returns `None`.
        """

        perms = (
            self.asset_partial_permissions.filter(user_id=user_id)
            .values_list('permissions', flat=True)
            .first()
        )

        if perms:
            if with_filters:
                return perms
            else:
                return list(perms)

        return None

    @property
    def has_advanced_features(self):
        if self.advanced_features is None:
            return False
        return len(self.advanced_features) > 0

    def has_subscribed_user(self, user_id):
        # This property is only needed when `self` is a collection.
        # We want to make a distinction between a collection which does not have
        # the subscribed user and an asset which is not a collection
        # (which implies cannot have subscriptions)
        if self.asset_type != ASSET_TYPE_COLLECTION:
            return None

        # ToDo: See if using a loop can reduce the number of SQL queries.
        return self.userassetsubscription_set.filter(user_id=user_id).exists()

    @property
    def latest_deployed_version(self):
        return self.deployed_versions.first()

    @property
    def latest_deployed_version_uid(self) -> Optional[str]:
        """
        Use this property to only load the `uid` field (and avoid big contents
        like `AssetVersion.content`)
        """
        version = self.deployed_versions.only('uid', 'asset_id').first()
        if not version:
            return None
        return version.uid

    @property
    def latest_version(self):
        versions = None
        try:
            versions = self.prefetched_latest_versions
        except AttributeError:
            versions = self.asset_versions.order_by('-date_modified')
        try:
            return versions[0]
        except IndexError:
            return None

    @staticmethod
    def optimize_queryset_for_list(queryset):
        """ Used by serializers to improve performance when listing assets """
        queryset = queryset.defer(
            # Avoid pulling these from the database because they are often huge
            # and we don't need them for list views.
            'content', 'report_styles'
        ).select_related(
            # We only need `username`, but `select_related('owner__username')`
            # actually pulled in the entire `auth_user` table under Django 1.8.
            # In Django 1.9+, "select_related() prohibits non-relational fields
            # for nested relations."
            'owner',
        ).prefetch_related(
            'permissions__permission',
            'permissions__user',
            # `Prefetch(..., to_attr='prefetched_list')` stores the prefetched
            # related objects in a list (`prefetched_list`) that we can use in
            # other methods to avoid additional queries; see:
            # https://docs.djangoproject.com/en/1.8/ref/models/querysets/#prefetch-objects
            Prefetch('tags', to_attr='prefetched_tags'),
            Prefetch(
                'asset_versions',
                queryset=AssetVersion.objects.order_by(
                    '-date_modified'
                ).only('uid', 'asset', 'date_modified', 'deployed'),
                to_attr='prefetched_latest_versions',
            ),
        )
        return queryset

    def refresh_from_db(self, using=None, fields=None):
        super().refresh_from_db(using=using, fields=fields)
        # Refresh hidden fields too
        self.__copy_hidden_fields(fields)

    def rename_translation(self, _from, _to):
        if not self._has_translations(self.content, 2):
            raise ValueError('no translations available')
        self._rename_translation(self.content, _from, _to)

    # todo: test and implement this method
    # todo 2019-04-25: Still needed, `revert_to_version` does the same?
    # def restore_version(self, uid):
    #     _version_to_restore = self.asset_versions.get(uid=uid)
    #     self.content = _version_to_restore.version_content
    #     self.name = _version_to_restore.name

    def revert_to_version(self, version_uid):
        av = self.asset_versions.get(uid=version_uid)
        self.content = av.version_content
        self.save()

    def save(
        self,
        force_insert=False,
        force_update=False,
        update_fields=None,
        adjust_content=True,
        create_version=True,
        update_parent_languages=True,
        *args,
        **kwargs
    ):
        is_new = self.pk is None

        if is_new:
            self._populate_search_field()

        if self.asset_type not in ASSET_TYPES_WITH_CONTENT:
            # so long as all of the operations in this overridden `save()`
            # method pertain to content, bail out if it's impossible for this
            # asset to have content in the first place
            super().save(
                force_insert=force_insert,
                force_update=force_update,
                update_fields=update_fields,
                *args,
                **kwargs
            )
            return

        update_content_field = update_fields and 'content' in update_fields

        # Raise an exception if we want to adjust asset content
        # (i.e. `adjust_content` is True) but we are trying to update only
        # certain fields and `content` is not part of them, or if we
        # specifically ask to not adjust asset content, but trying to
        # update only certain fields and `content` is one of them.
        if (
            (adjust_content and update_fields and 'content' not in update_fields)
            or
            (not adjust_content and update_content_field)
        ):
            raise AssetAdjustContentError

        # If `content` is part of the updated fields, `summary` and
        # `report_styles` must be too.
        if update_content_field:
            update_fields += ['summary', 'report_styles']
            # Avoid duplicates
            update_fields = list(set(update_fields))

        # `self.content` must be the second condition. We do not want to get
        # the value of `self.content` if first condition is false.
        # The main purpose of this is avoid to load `self.content` when it is
        # deferred (see `AssetNestedObjectViewsetMixin.asset`) and does not need
        # to be updated.
        if (
            (not update_fields or update_content_field)
            and self.content is None
        ):
            self.content = {}

        # in certain circumstances, we don't want content to
        # be altered on save. (e.g. on asset.deploy())
        if adjust_content:
            self.adjust_content_on_save()

        if (
            not update_fields
            or update_fields and 'advanced_features' in update_fields
        ):
            self.validate_advanced_features()

        # standardize settings (only when required)
        if (
            (not update_fields or update_fields and 'settings' in update_fields)
            and self.asset_type in [ASSET_TYPE_COLLECTION, ASSET_TYPE_SURVEY]
        ):
            # TODO: add a settings jsonschema to validate these
            for setting_name, setting in self.STANDARDIZED_SETTINGS.items():
                self.standardize_json_field(
                    'settings',
                    setting_name,
                    setting.setting_type,
                    (
                        setting.default_val(self)
                        if callable(setting.default_val)
                        else setting.default_val
                    ),
                    setting.force_default,
                )

        # populate summary (only when required)
        if not update_fields or update_fields and 'summary' in update_fields:
            self._populate_summary()
            self.standardize_json_field('summary', 'languages', list)

        # infer asset_type only between question and block
        if self.asset_type in [ASSET_TYPE_QUESTION, ASSET_TYPE_BLOCK]:
            try:
                row_count = int(self.summary.get('row_count'))
            except TypeError:
                pass
            else:
                if row_count == 1:
                    self.asset_type = ASSET_TYPE_QUESTION
                elif row_count > 1:
                    self.asset_type = ASSET_TYPE_BLOCK

        # populate report styles (only when required)
        if (
            not update_fields
            or update_fields and 'report_styles' in update_fields
        ):
            self._populate_report_styles()

        # Ensure `_deployment_data` is not saved directly
        try:
            stored_data_key = self._deployment_data['_stored_data_key']
        except KeyError:
            if self._deployment_data != self.__deployment_data_copy:
                raise DeploymentDataException
        else:
            if stored_data_key != self.deployment.stored_data_key:
                raise DeploymentDataException
            else:
                self._deployment_data.pop('_stored_data_key', None)
                self.__copy_hidden_fields()

        self.set_deployment_status()

        super().save(
            force_insert=force_insert,
            force_update=force_update,
            update_fields=update_fields,
            *args,
            **kwargs
        )

        # Update languages for parent and previous parent.
        # e.g. if a survey has been moved from one collection to another,
        # we want both collections to be updated.
        if self.parent is not None and update_parent_languages:
            if (
                self.parent_id != self.__parent_id_copy
                and self.__parent_id_copy is not None
            ):
                try:
                    previous_parent = Asset.objects.get(
                        pk=self.__parent_id_copy)
                    previous_parent.update_languages()
                    self.__parent_id_copy = self.parent_id
                except Asset.DoesNotExist:
                    pass

            # If object is new, we can add its languages to its parent without
            # worrying about removing its old values. It avoids an extra query.
            if is_new:
                self.parent.update_languages([self])
            else:
                # Otherwise, because we cannot know which languages are from
                # this object, update will be performed with all parent's
                # children.
                self.parent.update_languages()

        if self.has_deployment:
            self.deployment.sync_media_files(AssetFile.PAIRED_DATA)

        if create_version:
            self.create_version()

    def set_deployment_status(self):
        if self.asset_type != ASSET_TYPE_SURVEY:
            return

        if self.has_deployment:
            if self.deployment.active:
                self._deployment_status = AssetDeploymentStatus.DEPLOYED
            else:
                self._deployment_status = AssetDeploymentStatus.ARCHIVED
        else:
            self._deployment_status = AssetDeploymentStatus.DRAFT

    @property
    def tag_string(self):
        try:
            tag_list = self.prefetched_tags
        except AttributeError:
            tag_names = self.tags.values_list('name', flat=True)
        else:
            tag_names = [tag.name for tag in tag_list]
        return ','.join(tag_names)

    @tag_string.setter
    def tag_string(self, value):
        intended_tags = value.split(',')
        # Backwards incompatible: TaggableManager.set now takes a list of tags
        # (instead of varargs) so that its API matches Django’s RelatedManager.set.
        # Example:
        # previously: item.tags.set("red", "blue")
        # now: item.tags.set(["red", "blue"])
        self.tags.set(intended_tags)

    def to_clone_dict(
            self,
            version: Union[str, AssetVersion] = None
    ) -> dict:
        """
        Returns a dictionary of the asset based on its version.

        :param version: Optional. It can be an object or its unique id
        :return dict
        """
        if not isinstance(version, AssetVersion):
            if version:
                version = self.asset_versions.get(uid=version)
            else:
                version = self.asset_versions.first()
                if not version:
                    version = self.create_version()

        return {
            'name': version.name,
            'content': version.version_content,
            'asset_type': self.asset_type,
            'tag_string': self.tag_string,
        }

    def to_ss_structure(self):
        return flatten_content(self.content, in_place=False)

    def update_search_field(self, **kwargs):
        if self.search_field is None:
            self.search_field = {}
        for key, value in kwargs.items():
            self.search_field[key] = value
        jsonschema.validate(instance=self.search_field, schema=SEARCH_FIELD_SCHEMA)

    def update_submission_extra(self, content, user=None):
        submission_uuid = content.get('submission')
        # the view had better have handled this
        assert submission_uuid is not None

        # `select_for_update()` can only lock things that exist; make sure
        # a `SubmissionExtras` exists for this submission before proceeding
        self.submission_extras.get_or_create(submission_uuid=submission_uuid)

        with transaction.atomic():
            sub = (
                self.submission_extras.filter(submission_uuid=submission_uuid)
                .select_for_update()
                .first()
            )
            instances = self.get_advanced_feature_instances()
            if sub_extra_content := get_sanitized_dict_keys(sub.content, self):
                sub.content = sub_extra_content

            compiled_content = {**sub.content}

            for instance in instances:
                compiled_content = instance.compile_revised_record(
                    compiled_content, edits=content
                )
            sub.content = compiled_content
            sub.save()

        return sub

    def update_languages(self, children=None):
        """
        Updates object's languages by aggregating all its children's languages

        Args:
            children (list<Asset>): Optional. When specified, `children`'s languages
            are merged with `self`'s languages. Otherwise, when it's `None`,
            DB is fetched to build the list according to `self.children`

        """
        # If object is not a collection, it should not have any children.
        # No need to go further.
        if self.asset_type != ASSET_TYPE_COLLECTION:
            return

        obj_languages = self.summary.get('languages', [])
        languages = set()

        if children:
            languages = set(obj_languages)
            children_languages = [
                child.summary.get('languages')
                for child in children
                if child.summary.get('languages')
            ]
        else:
            children_languages = list(
                self.children.values_list('summary__languages', flat=True)
                .exclude(Q(summary__languages=[]) | Q(summary__languages=[None]))
                .order_by()
            )

        if children_languages:
            # Flatten `children_languages` to 1-dimension list.
            languages.update(reduce(add, children_languages))

        languages.discard(None)
        # Object of type set is not JSON serializable
        languages = list(languages)

        # If languages are still the same, no needs to update the object
        if sorted(obj_languages) == sorted(languages):
            return

        self.summary['languages'] = languages
        self.save(update_fields=['summary'])

    def validate_advanced_features(self):
        if self.advanced_features is None:
            self.advanced_features = {}

        if advanced_features := get_sanitized_advanced_features(self):
            self.advanced_features = advanced_features

        jsonschema.validate(
            instance=self.advanced_features,
            schema=ADVANCED_FEATURES_PARAMS_SCHEMA,
        )

    @property
    def version__content_hash(self):
        # Avoid reading the property `self.latest_version` more than once, since
        # it may execute a database query each time it's read
        latest_version = self.latest_version
        if latest_version:
            return latest_version.content_hash

    @property
    def version_id(self):
        # Avoid reading the property `self.latest_version` more than once, since
        # it may execute a database query each time it's read
        latest_version = self.latest_version
        if latest_version:
            return latest_version.uid

    @property
    def version_number_and_date(self) -> str:
        # Returns the count of all deployed versions (plus one for the current
        # version if it is not deployed) and the date the asset was last
        # modified
        count = self.deployed_versions.count()

        if not self.latest_version.deployed:
            count = count + 1

        return f'{count} {self.date_modified:(%Y-%m-%d %H:%M:%S)}'

    def _get_additional_fields(self):

        # TODO Remove line below when when every asset is repopulated with `xpath`
        self.known_cols = get_sanitized_known_columns(self)

        return parse_known_cols(self.known_cols)

    def _get_engines(self):
        """
        engines are individual NLP services that can be used
        """
        for instance in self.get_advanced_feature_instances():
            if hasattr(instance, 'engines'):
                for key, val in instance.engines():
                    yield key, val

    def _populate_report_styles(self):
        default = self.report_styles.get(DEFAULT_REPORTS_KEY, {})
        specifieds = self.report_styles.get(SPECIFIC_REPORTS_KEY, {})
        kuids_to_variable_names = self.report_styles.get('kuid_names', {})
        for (index, row) in enumerate(self.content.get('survey', [])):
            if '$kuid' not in row:
                if 'name' in row:
                    row['$kuid'] = json_hash([self.uid, row['name']])
                else:
                    row['$kuid'] = json_hash([self.uid, index, row])
            _identifier = row.get('name', row['$kuid'])
            kuids_to_variable_names[_identifier] = row['$kuid']
            if _identifier not in specifieds:
                specifieds[_identifier] = {}
        self.report_styles = {
            DEFAULT_REPORTS_KEY: default,
            SPECIFIC_REPORTS_KEY: specifieds,
            'kuid_names': kuids_to_variable_names,
        }

    def _populate_search_field(self):
        if self.owner:
            self.update_search_field(
                owner_username=self.owner.username,
                organization_name=self.owner.organization.name,
            )

    def _populate_summary(self):
        if self.content is None:
            self.content = {}
            self.summary = {}
            return
        analyzer = AssetContentAnalyzer(**self.content)
        self.summary = analyzer.summary

    @transaction.atomic
    def snapshot(
        self,
        regenerate: bool = False,
        version_uid: Optional[str] = None,
        submission_uuid: Optional[str] = None,
        root_node_name: Optional[str] = None,
    ) -> AssetSnapshot:
        if version_uid:
            asset_version = self.asset_versions.get(uid=version_uid)
        else:
            asset_version = self.latest_version

        snap_params = {
            'asset': self,
            'asset_version': asset_version,
        }
        if submission_uuid:
            snap_params['submission_uuid'] = submission_uuid

        if regenerate:
            snapshot = False
        else:
            snapshot = AssetSnapshot.objects.filter(**snap_params).order_by(
                '-date_created'
            ).first()

        if not snapshot:
            try:
                form_title = asset_version.form_title
                content = asset_version.version_content
            except AttributeError:
                form_title = self.form_title
                content = self.content

            settings_ = {'form_title': form_title}

            if root_node_name:
                # `name` may not sound like the right setting to control the
                # XML root node name, but it is, according to the XLSForm
                # specification:
                # https://xlsform.org/en/#specify-xforms-root-node-name
                settings_['name'] = root_node_name
                settings_['id_string'] = root_node_name

            self._append(content, settings=settings_)

            snap_params['source'] = content
            snapshot = AssetSnapshot.objects.create(**snap_params)

        return snapshot

    def _update_partial_permissions(
        self,
        user: 'settings.AUTH_USER_MODEL',
        perm: str,
        remove: bool = False,
        partial_perms: Optional[dict] = None,
    ):
        """
        Stores, updates, and removes permissions that apply only to a subset of
        submissions in a project (also called row-level permissions or partial
        permissions).

        If `perm = PERM_PARTIAL_SUBMISSIONS`, it must be accompanied by
        `partial_perms`, which is a dictionary of permissions mapped to MongoDB
        filters. Each key of that dictionary is a permission string (codename),
        and each value is a list of MongoDB queries that specify which
        submissions the permission affects. A submission is affected if it
        matches *ANY* of the queries in the list.

        For example, to allow `user` to edit submissions made by 'alice' or
        'bob', and to allow `user` also to validate only submissions made by
        'bob', the following `partial_perms` could be used:
        ```
        {
            'change_submissions': [{
                '_submitted_by': {
                    '$in': [
                        'alice',
                        'bob'
                    ]
                }
            }],
            'validate_submissions': [{
                '_submitted_by': 'bob'
            }],
        }
        ```

        If `perm` is something other than `PERM_PARTIAL_SUBMISSIONS`, and that
        permission contradicts `PERM_PARTIAL_SUBMISSIONS`, *all* partial
        permission assignments for `user` on this asset are removed from the
        database. If the permission does not conflict, no action is taken.

        `remove = True` deletes all partial permissions assignments for `user`
        on this asset.
        """

        def clean_up_table():
            # Because of the unique constraint, there should be only
            # one record that matches this query.
            # We don't look for record existence to avoid extra query.
            deleted, _ = self.asset_partial_permissions.filter(user_id=user.pk).delete()
            if deleted > 0:
                post_remove_partial_perms.send(
                    sender=self.__class__,
                    instance=self,
                    user=user,
                )

        if perm == PERM_PARTIAL_SUBMISSIONS:

            if remove:
                clean_up_table()
                return

            if user.pk == self.owner.pk:
                raise BadPermissionsException(
                    t("Can not assign '{}' permission to owner".format(perm)))

            if not partial_perms:
                raise BadPermissionsException(
                    t("Can not assign '{}' permission. "
                      "Partial permissions are missing.".format(perm)))

            new_partial_perms = AssetUserPartialPermission\
                .update_partial_perms_to_include_implied(
                    self,
                    partial_perms
                )

            AssetUserPartialPermission.objects.update_or_create(
                asset_id=self.pk,
                user_id=user.pk,
                defaults={'permissions': new_partial_perms})
            post_assign_partial_perm.send(
                sender=self.__class__,
                perms=new_partial_perms,
                instance=self,
                user=user,
            )

            # There are no real partial permissions for 'add_submissions' but
            # 'change_submissions' implies it. So if 'add_submissions' is in the
            # partial permissions list, it must be assigned to the user to the
            # user as well to let them perform edit actions on their subset of
            # data. Otherwise, KC will reject some actions.
            if PERM_ADD_SUBMISSIONS in new_partial_perms:
                self.assign_perm(
                    user_obj=user, perm=PERM_ADD_SUBMISSIONS, defer_recalc=True
                )

        elif perm in self.CONTRADICTORY_PERMISSIONS.get(PERM_PARTIAL_SUBMISSIONS):
            clean_up_table()

    def __copy_hidden_fields(self, fields: Optional[list] = None):
        """
        Save a copy of `parent_id` and `_deployment_data` for these purposes
        `save()` respectively.

        - `self.__parent_id_copy` is used to detect whether asset is linked a
           different parent
        - `self.__deployment_data_copy` is used to detect whether
          `_deployment_data` has been altered directly
        """

        # When fields are deferred, Django instantiates another copy
        # of the current Asset object to retrieve the value of the
        # requested field. Because we need to get a copy at the very
        # first beginning of the life of the object, this method is
        # called in the object constructor. Thus, trying to copy
        # deferred fields would create an infinite loop.
        # If `fields` is provided, fields are no longer deferred and should be
        # copied right away.
        if (
            fields is None and 'parent_id' not in self.get_deferred_fields()
            or fields and 'parent_id' in fields
        ):
            self.__parent_id_copy = self.parent_id
        if (
            fields is None and '_deployment_data' not in self.get_deferred_fields()
            or fields and '_deployment_data' in fields
        ):
            self.__deployment_data_copy = copy.deepcopy(
                self._deployment_data)


class UserAssetSubscription(models.Model):
    """ Record a user's subscription to a publicly-discoverable collection,
    i.e. one where the anonymous user has been granted `discover_asset` """
    asset = models.ForeignKey(Asset, on_delete=models.CASCADE)
    user = models.ForeignKey(settings.AUTH_USER_MODEL, on_delete=models.CASCADE)
    uid = KpiUidField(uid_prefix='b')

    class Meta:
        unique_together = ('asset', 'user')<|MERGE_RESOLUTION|>--- conflicted
+++ resolved
@@ -109,8 +109,8 @@
 
     Parameters:
       setting_type [type]: can be str, dict, or list
-      default_val [object|Callable]: can be either a value or a callable on an asset
-      force_default [boolean]: if true, always use the default value
+      default_val [object|Callable]: can be either a value or a callable on an
+      asset force_default [boolean]: if true, always use the default value
     """
     def __init__(self, setting_type, default_val=None, force_default=False):
         standard_defaults = {
@@ -154,7 +154,8 @@
 
     def deployed(self):
         """
-        Filter for deployed assets (i.e. assets without a null value for `date_deployed`)
+        Filter for deployed assets, i.e.: assets without a null value for
+        `date_deployed`.
         """
         return self.exclude(date_deployed__isnull=True)
 
@@ -209,12 +210,19 @@
     advanced_features = LazyDefaultJSONBField(default=dict)
     known_cols = LazyDefaultJSONBField(default=list)
     asset_type = models.CharField(
-        choices=ASSET_TYPES, max_length=20, default=ASSET_TYPE_SURVEY, db_index=True
+        choices=ASSET_TYPES,
+        max_length=20,
+        default=ASSET_TYPE_SURVEY,
+        db_index=True,
     )
     parent = models.ForeignKey('Asset', related_name='children',
                                null=True, blank=True, on_delete=models.CASCADE)
-    owner = models.ForeignKey(settings.AUTH_USER_MODEL, related_name='assets', null=True,
-                              on_delete=models.CASCADE)
+    owner = models.ForeignKey(
+        settings.AUTH_USER_MODEL,
+        related_name='assets',
+        null=True,
+        on_delete=models.CASCADE,
+    )
     uid = KpiUidField(uid_prefix='a')
     tags = TaggableManager(manager=KpiTaggableManager)
     settings = models.JSONField(default=dict)
@@ -255,20 +263,18 @@
         blank=True,
         db_index=True
     )
-    created_by = models.CharField(max_length=150, null=True, blank=True, db_index=True)
-    last_modified_by = models.CharField(max_length=150, null=True, blank=True, db_index=True)
-<<<<<<< HEAD
+    created_by = models.CharField(
+        max_length=150, null=True, blank=True, db_index=True
+    )
+    last_modified_by = models.CharField(
+        max_length=150, null=True, blank=True, db_index=True
+    )
 
     # Distinguish between projects created by the organization owner and those
     # created by other members by introducing a flag to manage project
     # visibility in the "My Projects" list. (#5451)
-    is_excluded_from_projects_list = models.BooleanField(default=False)
-
-    search_field = models.JSONField(default=dict)
-=======
     is_excluded_from_projects_list = models.BooleanField(null=True)
     search_field = LazyDefaultJSONBField(default=dict)
->>>>>>> 6e8270ff
 
     objects = AssetWithoutPendingDeletedManager()
     all_objects = AssetAllManager()
@@ -293,7 +299,7 @@
         # Example in Django documentation  represents `ordering` as a list
         # (even if it can be a list or a tuple). We enforce the type to `list`
         # because `rest_framework.filters.OrderingFilter` work with lists.
-        # `AssetOrderingFilter` inherits from this class and it is used `
+        # `AssetOrderingFilter` inherits from this class, and it is used `
         # in `AssetViewSet to sort the result.
         # It avoids back and forth between types and/or coercing where
         # ordering is needed
@@ -327,7 +333,7 @@
         # - change
         # - delete
         # - view
-        # See https://docs.djangoproject.com/en/2.2/topics/auth/default/#default-permissions
+        # See https://docs.djangoproject.com/en/2.2/topics/auth/default/#default-permissions  # noqa
         # for more detail.
         # `view_asset` clashes with newly built-in one.
         # The simplest way to fix this is to keep old behaviour
@@ -463,9 +469,9 @@
     KC_PERMISSIONS_MAP = {  # keys are KPI's codenames, values are KC's
         PERM_CHANGE_SUBMISSIONS: 'change_xform',  # "Can change XForm" in KC shell
         PERM_VIEW_SUBMISSIONS: 'view_xform',  # "Can view XForm" in KC shell
-        PERM_ADD_SUBMISSIONS: 'report_xform',  # "Can make submissions to the form" in KC shell
-        PERM_DELETE_SUBMISSIONS: 'delete_data_xform',  # "Can delete submissions" in KC shell
-        PERM_VALIDATE_SUBMISSIONS: 'validate_xform',  # "Can validate submissions" in KC shell
+        PERM_ADD_SUBMISSIONS: 'report_xform',  # "Can make submissions to the form" in KC shell  # noqa
+        PERM_DELETE_SUBMISSIONS: 'delete_data_xform',  # "Can delete submissions" in KC shell  # noqa
+        PERM_VALIDATE_SUBMISSIONS: 'validate_xform',  # "Can validate submissions" in KC shell  # noqa
         PERM_DELETE_ASSET: 'delete_xform',  # "Can delete XForm" in KC shell
     }
     KC_CONTENT_TYPE_KWARGS = {'app_label': 'logger', 'model': 'xform'}
