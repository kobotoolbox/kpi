--- conflicted
+++ resolved
@@ -257,11 +257,7 @@
     )
     created_by = models.CharField(max_length=150, null=True, blank=True, db_index=True)
     last_modified_by = models.CharField(max_length=150, null=True, blank=True, db_index=True)
-<<<<<<< HEAD
     is_excluded_from_projects_list = models.BooleanField(null=True)
-=======
-    is_excluded_from_projects_list = models.BooleanField(default=False)
->>>>>>> e1675d54
     search_field = LazyDefaultJSONBField(default=dict)
 
     objects = AssetWithoutPendingDeletedManager()
