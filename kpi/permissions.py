from abc import ABCMeta, abstractmethod

from django.http import Http404
<<<<<<< HEAD
from rest_framework import permissions, exceptions
=======
from django.shortcuts import get_object_or_404
from rest_framework import exceptions, permissions
>>>>>>> cc598a16
from rest_framework_extensions.settings import extensions_api_settings

from kpi.models.asset import Asset
from kpi.models.collection import Collection
from kpi.models.object_permission import get_anonymous_user
from kpi.constants import PERM_PARTIAL_SUBMISSIONS


# FIXME: Move to `object_permissions` module.
def get_perm_name(perm_name_prefix, model_instance):
    """
    Get the type-specific permission name for a model from a permission name
    prefix and a model instance.

    Example:
        >>>get_perm_name('view', my_asset)
        'view_asset'

    :param perm_name_prefix: Prefix of the desired permission name (i.e.
        "view_", "change_", or "delete_").
    :type perm_name_prefix: str
    :param model_instance: An instance of the model for which the permission
        name is desired.
    :type model_instance: :py:class:`Collection` or :py:class:`Asset`
    :return: The computed permission name.
    :rtype: str
    """
    if not perm_name_prefix[-1] == '_':
        perm_name_prefix += '_'
    perm_name = perm_name_prefix + model_instance._meta.model_name
    return perm_name


class AbstractParentObjectNestedObjectPermission(permissions.BasePermission):
    """
    Main abstract class for Asset/Collection and related objects permissions
    Common methods are property are defined within this class.
    """

    __metaclass__ = ABCMeta

    @property
    def perms_map(self):
        raise NotImplementedError

    @property
    def action_map(self):
        raise NotImplementedError

    @abstractmethod
    def has_permission(self, request, view):
        # This method should be overridden in subclasses
        return False

    def has_object_permission(self, request, view, obj):
        # Because authentication checks have already executed via has_permission,
        # always return True.
        return True

    @classmethod
    def _get_parent_object(cls, view):
        """
        Returns parent object from the view (`Asset` or `Collection`)
        The view must have a property `asset` or `collection`
        It's easily done with `AssetNestedObjectViewsetMixin (kpi.utils.viewset_mixins.py)
        :param view: ViewSet
        :return: Asset/Collection
        """
        if cls.MODEL_NAME == 'collection':
            return cls._get_collection(view)
        else:
            return cls._get_asset(view)

    def _get_user_permissions(self, object_, user):
        """
        Returns a list of `user`'s permission for `asset`
        :param object_: Asset/Collection
        :param user: auth.User
        :return: list
        """
        return list(object_.get_perms(user))

    @staticmethod
    def _get_parents_query_dict(request):
        """
        Mimics NestedViewSetMixin.get_parents_query_dict
        :param request:
        :return:
        """
        result = {}
        for kwarg_name, kwarg_value in request.parser_context.get("kwargs").items():
            if kwarg_name.startswith(extensions_api_settings.DEFAULT_PARENT_LOOKUP_KWARG_NAME_PREFIX):
                query_lookup = kwarg_name.replace(
                    extensions_api_settings.DEFAULT_PARENT_LOOKUP_KWARG_NAME_PREFIX,
                    '',
                    1
                )
                query_value = kwarg_value
                result[query_lookup] = query_value
        return result

    def get_required_permissions(self, method, action=None):
        """
        Given a model and an HTTP method, return the list of permission
        codes that the user is required to have.

        :param method: str. e.g. Mostly keys of `perms_map`
        :param action: str. Optional
        :return:
        """
        app_label = self.APP_LABEL

        kwargs = {
            'app_label': app_label,
            'model_name': self.MODEL_NAME
        }

        # Handle
        if action in self.action_map and self.action_map.get(action).get(method):
            perms = [perm % kwargs for perm in self.action_map.get(action).get(method)]
        else:
            if method not in self.perms_map:
                raise exceptions.MethodNotAllowed(method)

            perms = [perm % kwargs for perm in self.perms_map[method]]

        return [perm.replace("{}.".format(app_label), "") for perm in perms]


class BaseAssetNestedObjectPermission(AbstractParentObjectNestedObjectPermission):
    """
    Abstract class for Asset and related objects permissions
    """

    MODEL_NAME = Asset._meta.model_name
    APP_LABEL = Asset._meta.app_label

    @staticmethod
    def _get_asset(view):
        """
        Returns Asset from the view.
        The view must have a property `asset`.
        It's easily done with `AssetNestedObjectViewsetMixin (kpi.utils.viewset_mixins.py)
        :param view: ViewSet
        :return: Asset
        """
        return view.asset


class BaseCollectionNestedObjectPermission(AbstractParentObjectNestedObjectPermission):
    """
    Abstract class for Collection and related objects permissions
    """

    MODEL_NAME = Collection._meta.model_name
    APP_LABEL = Collection._meta.app_label

    @staticmethod
    def _get_collection(view):
        """
        Returns Collection from the view.
        The view must have a property `collection`.
        It's easily done with `CollectionNestedObjectViewsetMixin (kpi.utils.viewset_mixins.py)
        :param view: ViewSet
        :return: Collection
        """
        return view.collection


class AssetNestedObjectPermission(BaseAssetNestedObjectPermission):
    """
    Permissions for nested objects of Asset.
    Users need `*_asset` permissions to operate on these objects
    """

    action_map = {}
    perms_map = {
        'GET': ['%(app_label)s.view_asset'],
        'POST': ['%(app_label)s.change_asset'],
    }

    perms_map['OPTIONS'] = perms_map['GET']
    perms_map['HEAD'] = perms_map['GET']
    perms_map['PUT'] = perms_map['POST']
    perms_map['PATCH'] = perms_map['POST']
    perms_map['DELETE'] = perms_map['POST']

    def has_permission(self, request, view):
        if not request.user:
            return False
        elif request.user.is_superuser:
            return True

        parent_object = self._get_parent_object(view)

        required_permissions = self.get_required_permissions(request.method, view.action)
        user = request.user
        if user.is_anonymous():
            user = get_anonymous_user()

        user_permissions = self._get_user_permissions(parent_object, user)

        has_perm = False
        for permission in required_permissions:
            if permission in user_permissions:
                has_perm = True
                break

        # We don't want to make a difference between non-existing assets vs non permitted assets
        # to avoid users to be able guess asset existence
        if not has_perm:
            # Except if users are allowed to view submissions, we want to show them Access Denied
            if request.method not in permissions.SAFE_METHODS:
                view_permissions = self.get_required_permissions("GET")
                can_view = view_permissions[0] in user_permissions
                if can_view:
                    return False

            raise Http404

        return True


class AssetOwnerNestedObjectPermission(BaseAssetNestedObjectPermission):
    """
    Permissions for objects that are nested under Asset which only owner should access.
    Others should receive a 404 response (instead of 403) to avoid revealing existence
    of objects.
    """

    action_map = {}
    perms_map = {}

    def has_permission(self, request, view):

        if not request.user or (request.user and
                                (request.user.is_anonymous() or
                                 not request.user.is_authenticated())):
            return False
        elif request.user.is_superuser:
            return True

        asset = self._get_asset(view)

        if request.user != asset.owner:
            raise Http404

        return True


class CollectionNestedObjectPermission(BaseCollectionNestedObjectPermission,
                                       AssetNestedObjectPermission):
    """
    Permissions for nested objects of Collection.
    Users need `*_collection` permissions to operate on these objects
    """

    perms_map = {
        'GET': ['%(app_label)s.view_collection'],
        'POST': ['%(app_label)s.change_collection'],
    }

    perms_map['OPTIONS'] = perms_map['GET']
    perms_map['HEAD'] = perms_map['GET']
    perms_map['PUT'] = perms_map['POST']
    perms_map['PATCH'] = perms_map['POST']
    perms_map['DELETE'] = perms_map['POST']


# FIXME: Name is no longer accurate.
class IsOwnerOrReadOnly(permissions.DjangoObjectPermissions):
    """
    Custom permission to only allow owners of an object to edit it.
    """

    # Setting this to False allows real permission checking on AnonymousUser.
    # With the default of True, anonymous requests are categorically rejected.
    authenticated_users_only = False

    perms_map = permissions.DjangoObjectPermissions.perms_map
    perms_map['GET'] = ['%(app_label)s.view_%(model_name)s']
    perms_map['OPTIONS'] = perms_map['GET']
    perms_map['HEAD'] = perms_map['GET']


class PostMappedToChangePermission(IsOwnerOrReadOnly):
    """
    Maps POST requests to the change_model permission instead of DRF's default
    of add_model
    """
    perms_map = IsOwnerOrReadOnly.perms_map
    perms_map['POST'] = ['%(app_label)s.change_%(model_name)s']


class SubmissionPermission(AssetNestedObjectPermission):
    """
    Permissions for submissions.
    """

    MODEL_NAME = "submissions"  # Hardcode model_name to match permissions
    
    perms_map = {
        'GET': ['%(app_label)s.view_%(model_name)s'],
        'OPTIONS': ['%(app_label)s.view_%(model_name)s'],
        'HEAD': ['%(app_label)s.view_%(model_name)s'],
        'POST': ['%(app_label)s.add_%(model_name)s'],
        'PATCH': ['%(app_label)s.change_%(model_name)s'],
        'DELETE': ['%(app_label)s.delete_%(model_name)s'],
    }

    action_map = {
        "edit": {
            "GET": ["%(app_label)s.change_%(model_name)s"],
        },
        "validation_status": {
            "PATCH": ["%(app_label)s.validate_%(model_name)s"],
        }
    }

    def _get_user_permissions(self, asset, user):
        """
        Overrides parent method to include partial permissions (which are
        specific to submissions)

        :param asset: Asset
        :param user: auth.User
        :return: list
        """
        user_permissions = super(SubmissionPermission, self)._get_user_permissions(
            asset, user)

        if PERM_PARTIAL_SUBMISSIONS in user_permissions:
            # Merge partial permissions with permissions to find out if there
            # is a match within required permissions.
            # Restricted users will be narrowed down in MongoDB query.
            partial_perms = asset.get_partial_perms(user.id)
            if partial_perms:
                user_permissions = list(set(
                    user_permissions + partial_perms
                ))

        return user_permissions<|MERGE_RESOLUTION|>--- conflicted
+++ resolved
@@ -1,12 +1,7 @@
 from abc import ABCMeta, abstractmethod
 
 from django.http import Http404
-<<<<<<< HEAD
-from rest_framework import permissions, exceptions
-=======
-from django.shortcuts import get_object_or_404
 from rest_framework import exceptions, permissions
->>>>>>> cc598a16
 from rest_framework_extensions.settings import extensions_api_settings
 
 from kpi.models.asset import Asset
