openapi: 3.0.3
info:
  title: KoboToolbox OpenRosa API
  version: openrosa
  description: |-
    Welcome to the documentation for the KoboToolbox OpenRosa API. Data collection clients, including KoboCollect and web forms, use the API endpoints described here to retrieve surveys and upload submissions.

    Our separate documentation of the primary KoboToolbox API endpoints, used to manage projects and data, can be found [here](/api/v2/docs/).
paths:
  /{username}/formList:
    get:
      operationId: form_list_anonymous
      description: |
        ## Implement part of the OpenRosa Form List API

        ⚠️This endpoint is **only available** from the Kobocat domains (ex: kc.kobotoolbox.org or kc-eu.kobotoolbox.org)⚠️

        This endpoint is used for adding submissions as anonymous user.
      parameters:
      - in: path
        name: username
        schema:
          type: string
          pattern: ^\w+$
        required: true
      tags:
      - OpenRosa Form List
      security:
      - TokenAuth: []
      - {}
      responses:
        '200':
          content:
            application/xml:
              schema:
                $ref: '#/components/schemas/XFormList'
          description: null
  /{username}/submission:
    post:
      operationId: submission_anonymous
      description: |+
        ## Implement the OpenRosa Form Submission API

        ⚠️This endpoint is only available from the Kobocat domains (ex: kc.kobotoolbox.org or kc-eu.kobotoolbox.org)⚠️

        This endpoint is used for adding submissions as an anonymous user.

      parameters:
      - in: query
        name: format
        schema:
          type: string
          enum:
          - json
          - xml
      - in: path
        name: username
        schema:
          type: string
          pattern: ^\w+$
        required: true
      tags:
      - OpenRosa Form Submission
      requestBody:
        content:
          multipart/form-data:
            schema:
              $ref: '#/components/schemas/OpenRosaPayload'
        required: true
      security:
      - BasicAuth: []
      - TokenAuth: []
      - {}
      responses:
        '200':
          content:
            application/xml:
              schema:
                $ref: '#/components/schemas/OpenRosaResponse'
          description: null
        '401':
          content:
            application/xml:
              schema:
                $ref: '#/components/schemas/ErrorDetail'
              examples:
                NotAuthenticated:
                  value:
                    detail: Authentication credentials were not provided.
                  summary: Not authenticated
          description: ''
        '404':
          content:
            application/xml:
              schema:
                $ref: '#/components/schemas/ErrorDetail'
              examples:
                NotFound:
                  value:
                    detail: Not found.
                  summary: Not Found
          description: ''
        '400':
          content:
            application/xml:
              schema:
                $ref: '#/components/schemas/ErrorObject'
              examples:
                BadRequest:
                  value:
                    detail:
                      field_name:
                      - Error message
                  summary: Bad request
          description: ''
  /{username}/xformsManifest/{id}:
    get:
      operationId: manifest_anonymous
      description: |
        ## Implement part of the OpenRosa Manifest API

        ⚠️This endpoint is **only available** from the Kobocat domains (ex: kc.kobotoolbox.org or kc-eu.kobotoolbox.org)⚠️

        This endpoint return the URLs of form media files so they can be fetched and displayed as needed during form rendering.
        This endpoints will also open the form in **creation** mode and is used as an anonymous user.
      parameters:
      - in: path
        name: id
        schema:
          type: string
          pattern: ^[\d+^/]+$
        required: true
      - in: path
        name: username
        schema:
          type: string
          pattern: ^\w+$
        required: true
      tags:
      - OpenRosa Form Manifest
      security:
      - TokenAuth: []
      - {}
      responses:
        '200':
          content:
            application/xml:
              schema:
                $ref: '#/components/schemas/OpenRosaFormManifestResponse'
          description: null
        '404':
          content:
            application/xml:
              schema:
                $ref: '#/components/schemas/ErrorDetail'
              examples:
                NotFound:
                  value:
                    detail: Not found.
                  summary: Not Found
          description: ''
  /api/v2/asset_snapshots/{uid_asset_snapshot}/formList:
    get:
      operationId: api_v2_asset_snapshots_formList_retrieve
      description: |
        ## Implement part of the OpenRosa Form List API

        This endpoint is used to edit the enketo submission and requires authentication
      parameters:
      - in: path
        name: uid_asset_snapshot
        schema:
          type: string
        description: UID of the asset snapshot
        required: true
      tags:
      - OpenRosa Form List
      security:
      - BasicAuth: []
      - TokenAuth: []
      responses:
        '200':
          content:
            application/xml:
              schema:
                $ref: '#/components/schemas/OpenRosaFormListResponse'
          description: null
        '404':
          description: No response body
  /api/v2/asset_snapshots/{uid_asset_snapshot}/manifest:
    get:
      operationId: api_v2_asset_snapshots_manifest_retrieve
      description: |
        ## Implement part of the OpenRosa Form List API

        This endpoint is used by Enketo when loading a form.
        It returns the URLs of form media files so they can be fetched and displayed as
        needed during form rendering and will open the form in edit mode.
      parameters:
      - in: path
        name: uid_asset_snapshot
        schema:
          type: string
        description: UID of the asset snapshot
        required: true
      tags:
      - OpenRosa Form Manifest
      security:
      - BasicAuth: []
      - TokenAuth: []
      responses:
        '200':
          content:
            application/xml:
              schema:
                $ref: '#/components/schemas/OpenRosaManifestResponse'
          description: null
        '404':
          description: No response body
  /api/v2/asset_snapshots/{uid_asset_snapshot}/submission:
    post:
      operationId: api_v2_asset_snapshots_submission_create
      description: |
        ## Implement the OpenRosa Form Submission API

        This endpoint is used only when saving edited submissions in KPI.
        Note: New submissions are still handled via the legacy v1 submission API.
      parameters:
      - in: path
        name: uid_asset_snapshot
        schema:
          type: string
        description: UID of the asset snapshot
        required: true
      tags:
      - OpenRosa Form Submission
      requestBody:
        content:
          multipart/form-data:
            schema:
              $ref: '#/components/schemas/OpenRosaSubmissionRequest'
        required: true
      responses:
        '201':
          content:
            text/xml:
              schema:
                $ref: '#/components/schemas/OpenRosaSubmissionResponse'
          description: null
        '401':
          content:
            application/json:
              schema:
                $ref: '#/components/schemas/ErrorDetail'
              examples:
                NotAuthenticated:
                  value:
                    detail: Authentication credentials were not provided.
                  summary: Not authenticated
          description: ''
  /formList:
    get:
      operationId: form_list_authenticated
      description: |
        ## Implement part of the OpenRosa Form List API

        ⚠️This endpoint is **only available** from the Kobocat domains (ex: kc.kobotoolbox.org or kc-eu.kobotoolbox.org)⚠️

        This endpoint is used for adding submissions as authenticated user.
      tags:
      - OpenRosa Form List
      security:
      - TokenAuth: []
      - {}
      responses:
        '200':
          content:
            application/xml:
              schema:
                $ref: '#/components/schemas/XFormList'
          description: null
  /key/{token}/formList:
    get:
      operationId: form_list_data_collector
      description: |
        ## Implement part of the OpenRosa Form List API

        ⚠️This endpoint is **only available** from the Kobocat domains (ex: kc.kobotoolbox.org or kc-eu.kobotoolbox.org)⚠️

        This endpoint is used for adding submissions as a data collector.
      parameters:
      - in: path
        name: token
        schema:
          type: string
          pattern: ^\w+$
        required: true
      tags:
      - OpenRosa Form List
      security:
      - TokenAuth: []
      - {}
      responses:
        '200':
          content:
            application/xml:
              schema:
                $ref: '#/components/schemas/XFormList'
          description: null
  /key/{token}/submission:
    post:
      operationId: submission_data_collector
      description: |+
        ## Implement the OpenRosa Form Submission API

        ⚠️This endpoint is only available from the Kobocat domains (ex: kc.kobotoolbox.org or kc-eu.kobotoolbox.org)⚠️

        This endpoint is used for adding submissions as a data collector.

      parameters:
      - in: query
        name: format
        schema:
          type: string
          enum:
          - json
          - xml
      - in: path
        name: token
        schema:
          type: string
          pattern: ^\w+$
        required: true
      tags:
      - OpenRosa Form Submission
      requestBody:
        content:
          multipart/form-data:
            schema:
              $ref: '#/components/schemas/OpenRosaPayload'
        required: true
      security:
      - BasicAuth: []
      - TokenAuth: []
      - {}
      responses:
        '200':
          content:
            application/xml:
              schema:
                $ref: '#/components/schemas/OpenRosaResponse'
          description: null
        '401':
          content:
            application/xml:
              schema:
                $ref: '#/components/schemas/ErrorDetail'
              examples:
                NotAuthenticated:
                  value:
                    detail: Authentication credentials were not provided.
                  summary: Not authenticated
          description: ''
        '404':
          content:
            application/xml:
              schema:
                $ref: '#/components/schemas/ErrorDetail'
              examples:
                NotFound:
                  value:
                    detail: Not found.
                  summary: Not Found
          description: ''
        '400':
          content:
            application/xml:
              schema:
                $ref: '#/components/schemas/ErrorObject'
              examples:
                BadRequest:
                  value:
                    detail:
                      field_name:
                      - Error message
                  summary: Bad request
          description: ''
  /key/{token}/xformsManifest/{id}:
    get:
      operationId: manifest_data_collector
      description: |
        ## Implement part of the OpenRosa Manifest API

        ⚠️This endpoint is **only available** from the Kobocat domains (ex: kc.kobotoolbox.org or kc-eu.kobotoolbox.org)⚠️

        This endpoint return the URLs of form media files so they can be fetched and displayed as needed during form rendering.
        This endpoints will also open the form in **creation** mode and is used as an anonymous user.
      parameters:
      - in: path
        name: id
        schema:
          type: string
          pattern: ^[\d+^/]+$
        required: true
      - in: path
        name: token
        schema:
          type: string
          pattern: ^\w+$
        required: true
      tags:
      - OpenRosa Form Manifest
      security:
      - TokenAuth: []
      - {}
      responses:
        '200':
          content:
            application/xml:
              schema:
                $ref: '#/components/schemas/OpenRosaFormManifestResponse'
          description: null
        '404':
          content:
            application/xml:
              schema:
                $ref: '#/components/schemas/ErrorDetail'
              examples:
                NotFound:
                  value:
                    detail: Not found.
                  summary: Not Found
          description: ''
  /submission:
    post:
      operationId: submission_authenticated
      description: |+
        ## Implement the OpenRosa Form Submission API

        ⚠️This endpoint is only available from the Kobocat domains (ex: kc.kobotoolbox.org or kc-eu.kobotoolbox.org)⚠️

        This endpoint is used for adding submissions as an authenticated user.

      parameters:
      - in: query
        name: format
        schema:
          type: string
          enum:
          - json
          - xml
      tags:
      - OpenRosa Form Submission
      requestBody:
        content:
          multipart/form-data:
            schema:
              $ref: '#/components/schemas/OpenRosaPayload'
        required: true
      security:
      - BasicAuth: []
      - TokenAuth: []
      - {}
      responses:
        '200':
          content:
            application/xml:
              schema:
                $ref: '#/components/schemas/OpenRosaResponse'
          description: null
        '401':
          content:
            application/xml:
              schema:
                $ref: '#/components/schemas/ErrorDetail'
              examples:
                NotAuthenticated:
                  value:
                    detail: Authentication credentials were not provided.
                  summary: Not authenticated
          description: ''
        '404':
          content:
            application/xml:
              schema:
                $ref: '#/components/schemas/ErrorDetail'
              examples:
                NotFound:
                  value:
                    detail: Not found.
                  summary: Not Found
          description: ''
        '400':
          content:
            application/xml:
              schema:
                $ref: '#/components/schemas/ErrorObject'
              examples:
                BadRequest:
                  value:
                    detail:
                      field_name:
                      - Error message
                  summary: Bad request
          description: ''
  /xformsManifest/{id}:
    get:
      operationId: manifest_authenticated
      description: |
        ## Implement part of the OpenRosa Manifest API

        ⚠️This endpoint is **only available** from the Kobocat domains (ex: kc.kobotoolbox.org or kc-eu.kobotoolbox.org)⚠️

        This endpoint return the URLs of form media files so they can be fetched and displayed as needed during form rendering.
        This endpoints will also open the form in **creation** mode and is used as an authenticated user.
      parameters:
      - in: path
        name: id
        schema:
          type: string
          pattern: ^[\d+^/]+$
        required: true
      tags:
      - OpenRosa Form Manifest
      security:
      - TokenAuth: []
      - {}
      responses:
        '200':
          content:
            application/xml:
              schema:
                $ref: '#/components/schemas/OpenRosaFormManifestResponse'
          description: null
        '404':
          content:
            application/xml:
              schema:
                $ref: '#/components/schemas/ErrorDetail'
              examples:
                NotFound:
                  value:
                    detail: Not found.
                  summary: Not Found
          description: ''
components:
  schemas:
    ErrorDetail:
      type: object
      properties:
        detail:
          type: string
      required:
      - detail
    ErrorObject:
      type: object
      properties:
        detail: {}
      required:
      - detail
    OpenRosaFormListResponse:
      type: array
      items:
        type: object
        properties:
          formID:
            type: string
          name:
            type: string
          hash:
            type: string
          descriptionText:
            type: string
          downloadUrl:
            type: string
            format: uri
            example: https://kf.kobotoolbox.org/api/v2/asset_snapshots/{uid_asset_snapshot}/xml_with_disclaimer/
          manifestUrl:
            type: string
            format: uri
            example: https://kf.kobotoolbox.org/api/v2/asset_snapshots/{uid_asset_snapshot}/manifest/
        xml:
          name: xform
      xml:
        name: xforms
        wrapped: true
    OpenRosaFormManifestResponse:
      type: array
      items:
        type: object
        properties:
          filename:
            type: string
          hash:
            type: string
          downloadUrl:
            type: string
            format: uri
            example: https://kf.kobotoolbox.org/xformsMedia/123/456.jpg
        xml:
          name: xform
      xml:
        name: xforms
        wrapped: true
    OpenRosaManifestResponse:
      type: object
      properties:
        manifest:
          type: string
          format: uri
          example: https://kf.kobotoolbox.org/api/v2/asset_snapshots/{uid_asset_snapshot}/manifest/
      required:
      - manifest
    OpenRosaPayload:
      type: object
      properties:
        xml_submission_file:
          type: string
      required:
      - xml_submission_file
    OpenRosaResponse:
      type: object
      properties:
        message:
          type: string
        submissionMetadata:
          type: object
          properties:
            id:
              type: string
            instanceID:
              type: string
            submissionDate:
              type: string
              format: date-time
            markedAsCompleteDate:
              type: string
              format: date-time
            isComplete:
              type: boolean
      required:
      - message
      - submissionMetadata
    OpenRosaSubmissionRequest:
      type: object
      properties:
        xml_submission_file:
          type: string
          format: uri
      required:
      - xml_submission_file
    OpenRosaSubmissionResponse:
      type: object
      properties:
        question:
          type: string
        meta:
          type: object
          properties:
            instanceID:
              type: string
            rootUuid:
              type: string
            deprecatedID:
              type: string
        formhub:
          type: object
          properties:
            uuid:
              type: string
      required:
      - formhub
      - meta
      - question
    XFormList:
      type: array
      items:
        type: object
        properties:
          formID:
            type: string
          name:
            type: string
          majorMinorVersion:
            type: string
          version:
            type: string
          hash:
            type: string
          description:
            type: string
          downloadUrl:
            type: string
            format: uri
            example: https://kf.kobotoolbox.org/forms/6/form.xml
          manifestUrl:
            type: string
            format: uri
            example: https://kf.kobotoolbox.org/xformsManifest/6
        xml:
          name: xform
      xml:
        name: xforms
        wrapped: true
  securitySchemes:
    BasicAuth:
      type: http
      scheme: basic
    TokenAuth:
      type: apiKey
      in: header
      name: Authorization
<<<<<<< HEAD
      description: 'Token-based authentication. Use the format: `Token <your-token>`'
tags:
- name: Manage projects and library content
  description:
  - Create, organize, and manage projects, assets (projects/library content), and
    tags
- name: Form content
  description: Export and preview assets (projects/library content) in different formats
- name: Survey data
  description: View, edit, validate, export, and report collected data
- name: Survey data - Rest Services
  description: Configure and manage webhooks for survey data integrations
- name: Manage permissions
  description: Assign, clone, and bulk-manage project and asset (projects/library
    content) permissions
- name: Logging
  description: Project history logs, access logs, Rest Service hook logs
- name: Library collections
  description: Subscribe to and manage shared library collections
- name: Server logs (superusers)
  description: View server-wide logs
- name: User / team / organization / usage
  description: Manage users, orgs, invites, roles, and usage tracking
- name: Other
  description: Languages, available permissions, other
=======
      description: 'Token-based authentication. Use the format: `Token <your-token>`'
>>>>>>> 47413fdf
<|MERGE_RESOLUTION|>--- conflicted
+++ resolved
@@ -710,32 +710,4 @@
       type: apiKey
       in: header
       name: Authorization
-<<<<<<< HEAD
-      description: 'Token-based authentication. Use the format: `Token <your-token>`'
-tags:
-- name: Manage projects and library content
-  description:
-  - Create, organize, and manage projects, assets (projects/library content), and
-    tags
-- name: Form content
-  description: Export and preview assets (projects/library content) in different formats
-- name: Survey data
-  description: View, edit, validate, export, and report collected data
-- name: Survey data - Rest Services
-  description: Configure and manage webhooks for survey data integrations
-- name: Manage permissions
-  description: Assign, clone, and bulk-manage project and asset (projects/library
-    content) permissions
-- name: Logging
-  description: Project history logs, access logs, Rest Service hook logs
-- name: Library collections
-  description: Subscribe to and manage shared library collections
-- name: Server logs (superusers)
-  description: View server-wide logs
-- name: User / team / organization / usage
-  description: Manage users, orgs, invites, roles, and usage tracking
-- name: Other
-  description: Languages, available permissions, other
-=======
-      description: 'Token-based authentication. Use the format: `Token <your-token>`'
->>>>>>> 47413fdf
+      description: 'Token-based authentication. Use the format: `Token <your-token>`'