{
    "openapi": "3.0.3",
    "info": {
        "title": "KoboToolbox OpenRosa API",
        "version": "openrosa",
        "description": "Welcome to the documentation for the KoboToolbox OpenRosa API. Data collection clients, including KoboCollect and web forms, use the API endpoints described here to retrieve surveys and upload submissions.\n\nOur separate documentation of the primary KoboToolbox API endpoints, used to manage projects and data, can be found [here](/api/v2/docs/)."
    },
    "paths": {
        "/{username}/formList": {
            "get": {
                "operationId": "form_list_anonymous",
                "description": "## Implement part of the OpenRosa Form List API\n\n⚠️This endpoint is **only available** from the Kobocat domains (ex: kc.kobotoolbox.org or kc-eu.kobotoolbox.org)⚠️\n\nThis endpoint is used for adding submissions as anonymous user.\n",
                "parameters": [
                    {
                        "in": "path",
                        "name": "username",
                        "schema": {
                            "type": "string",
                            "pattern": "^\\w+$"
                        },
                        "required": true
                    }
                ],
                "tags": [
                    "OpenRosa Form List"
                ],
                "security": [
                    {
                        "TokenAuth": []
                    },
                    {}
                ],
                "responses": {
                    "200": {
                        "content": {
                            "application/xml": {
                                "schema": {
                                    "$ref": "#/components/schemas/XFormList"
                                }
                            }
                        },
                        "description": null
                    }
                }
            }
        },
        "/{username}/submission": {
            "post": {
                "operationId": "submission_anonymous",
                "description": "## Implement the OpenRosa Form Submission API\n\n⚠️This endpoint is only available from the Kobocat domains (ex: kc.kobotoolbox.org or kc-eu.kobotoolbox.org)⚠️\n\nThis endpoint is used for adding submissions as an anonymous user.\n\n",
                "parameters": [
                    {
                        "in": "query",
                        "name": "format",
                        "schema": {
                            "type": "string",
                            "enum": [
                                "json",
                                "xml"
                            ]
                        }
                    },
                    {
                        "in": "path",
                        "name": "username",
                        "schema": {
                            "type": "string",
                            "pattern": "^\\w+$"
                        },
                        "required": true
                    }
                ],
                "tags": [
                    "OpenRosa Form Submission"
                ],
                "requestBody": {
                    "content": {
                        "multipart/form-data": {
                            "schema": {
                                "$ref": "#/components/schemas/OpenRosaPayload"
                            }
                        }
                    },
                    "required": true
                },
                "security": [
                    {
                        "BasicAuth": []
                    },
                    {
                        "TokenAuth": []
                    },
                    {}
                ],
                "responses": {
                    "200": {
                        "content": {
                            "application/xml": {
                                "schema": {
                                    "$ref": "#/components/schemas/OpenRosaResponse"
                                }
                            }
                        },
                        "description": null
                    },
                    "401": {
                        "content": {
                            "application/xml": {
                                "schema": {
                                    "$ref": "#/components/schemas/ErrorDetail"
                                },
                                "examples": {
                                    "NotAuthenticated": {
                                        "value": {
                                            "detail": "Authentication credentials were not provided."
                                        },
                                        "summary": "Not authenticated"
                                    }
                                }
                            }
                        },
                        "description": ""
                    },
                    "404": {
                        "content": {
                            "application/xml": {
                                "schema": {
                                    "$ref": "#/components/schemas/ErrorDetail"
                                },
                                "examples": {
                                    "NotFound": {
                                        "value": {
                                            "detail": "Not found."
                                        },
                                        "summary": "Not Found"
                                    }
                                }
                            }
                        },
                        "description": ""
                    },
                    "400": {
                        "content": {
                            "application/xml": {
                                "schema": {
                                    "$ref": "#/components/schemas/ErrorObject"
                                },
                                "examples": {
                                    "BadRequest": {
                                        "value": {
                                            "detail": {
                                                "field_name": [
                                                    "Error message"
                                                ]
                                            }
                                        },
                                        "summary": "Bad request"
                                    }
                                }
                            }
                        },
                        "description": ""
                    }
                }
            }
        },
        "/{username}/xformsManifest/{id}": {
            "get": {
                "operationId": "manifest_anonymous",
                "description": "## Implement part of the OpenRosa Manifest API\n\n⚠️This endpoint is **only available** from the Kobocat domains (ex: kc.kobotoolbox.org or kc-eu.kobotoolbox.org)⚠️\n\nThis endpoint return the URLs of form media files so they can be fetched and displayed as needed during form rendering.\nThis endpoints will also open the form in **creation** mode and is used as an anonymous user.\n",
                "parameters": [
                    {
                        "in": "path",
                        "name": "id",
                        "schema": {
                            "type": "string",
                            "pattern": "^[\\d+^/]+$"
                        },
                        "required": true
                    },
                    {
                        "in": "path",
                        "name": "username",
                        "schema": {
                            "type": "string",
                            "pattern": "^\\w+$"
                        },
                        "required": true
                    }
                ],
                "tags": [
                    "OpenRosa Form Manifest"
                ],
                "security": [
                    {
                        "TokenAuth": []
                    },
                    {}
                ],
                "responses": {
                    "200": {
                        "content": {
                            "application/xml": {
                                "schema": {
                                    "$ref": "#/components/schemas/OpenRosaFormManifestResponse"
                                }
                            }
                        },
                        "description": null
                    },
                    "404": {
                        "content": {
                            "application/xml": {
                                "schema": {
                                    "$ref": "#/components/schemas/ErrorDetail"
                                },
                                "examples": {
                                    "NotFound": {
                                        "value": {
                                            "detail": "Not found."
                                        },
                                        "summary": "Not Found"
                                    }
                                }
                            }
                        },
                        "description": ""
                    }
                }
            }
        },
        "/api/v2/asset_snapshots/{uid_asset_snapshot}/formList": {
            "get": {
                "operationId": "api_v2_asset_snapshots_formList_retrieve",
                "description": "## Implement part of the OpenRosa Form List API\n\nThis endpoint is used to edit the enketo submission and requires authentication\n",
                "parameters": [
                    {
                        "in": "path",
                        "name": "uid_asset_snapshot",
                        "schema": {
                            "type": "string"
                        },
                        "description": "UID of the asset snapshot",
                        "required": true
                    }
                ],
                "tags": [
                    "OpenRosa Form List"
                ],
                "security": [
                    {
                        "BasicAuth": []
                    },
                    {
                        "TokenAuth": []
                    }
                ],
                "responses": {
                    "200": {
                        "content": {
                            "application/xml": {
                                "schema": {
                                    "$ref": "#/components/schemas/OpenRosaFormListResponse"
                                }
                            }
                        },
                        "description": null
                    },
                    "404": {
                        "description": "No response body"
                    }
                }
            }
        },
        "/api/v2/asset_snapshots/{uid_asset_snapshot}/manifest": {
            "get": {
                "operationId": "api_v2_asset_snapshots_manifest_retrieve",
                "description": "## Implement part of the OpenRosa Form List API\n\nThis endpoint is used by Enketo when loading a form.\nIt returns the URLs of form media files so they can be fetched and displayed as\nneeded during form rendering and will open the form in edit mode.\n",
                "parameters": [
                    {
                        "in": "path",
                        "name": "uid_asset_snapshot",
                        "schema": {
                            "type": "string"
                        },
                        "description": "UID of the asset snapshot",
                        "required": true
                    }
                ],
                "tags": [
                    "OpenRosa Form Manifest"
                ],
                "security": [
                    {
                        "BasicAuth": []
                    },
                    {
                        "TokenAuth": []
                    }
                ],
                "responses": {
                    "200": {
                        "content": {
                            "application/xml": {
                                "schema": {
                                    "$ref": "#/components/schemas/OpenRosaManifestResponse"
                                }
                            }
                        },
                        "description": null
                    },
                    "404": {
                        "description": "No response body"
                    }
                }
            }
        },
        "/api/v2/asset_snapshots/{uid_asset_snapshot}/submission": {
            "post": {
                "operationId": "api_v2_asset_snapshots_submission_create",
                "description": "## Implement the OpenRosa Form Submission API\n\nThis endpoint is used only when saving edited submissions in KPI.\nNote: New submissions are still handled via the legacy v1 submission API.\n",
                "parameters": [
                    {
                        "in": "path",
                        "name": "uid_asset_snapshot",
                        "schema": {
                            "type": "string"
                        },
                        "description": "UID of the asset snapshot",
                        "required": true
                    }
                ],
                "tags": [
                    "OpenRosa Form Submission"
                ],
                "requestBody": {
                    "content": {
                        "multipart/form-data": {
                            "schema": {
                                "$ref": "#/components/schemas/OpenRosaSubmissionRequest"
                            }
                        }
                    },
                    "required": true
                },
                "responses": {
                    "201": {
                        "content": {
                            "text/xml": {
                                "schema": {
                                    "$ref": "#/components/schemas/OpenRosaSubmissionResponse"
                                }
                            }
                        },
                        "description": null
                    },
                    "401": {
                        "content": {
                            "application/json": {
                                "schema": {
                                    "$ref": "#/components/schemas/ErrorDetail"
                                },
                                "examples": {
                                    "NotAuthenticated": {
                                        "value": {
                                            "detail": "Authentication credentials were not provided."
                                        },
                                        "summary": "Not authenticated"
                                    }
                                }
                            }
                        },
                        "description": ""
                    }
                }
            }
        },
        "/formList": {
            "get": {
                "operationId": "form_list_authenticated",
                "description": "## Implement part of the OpenRosa Form List API\n\n⚠️This endpoint is **only available** from the Kobocat domains (ex: kc.kobotoolbox.org or kc-eu.kobotoolbox.org)⚠️\n\nThis endpoint is used for adding submissions as authenticated user.\n",
                "tags": [
                    "OpenRosa Form List"
                ],
                "security": [
                    {
                        "TokenAuth": []
                    },
                    {}
                ],
                "responses": {
                    "200": {
                        "content": {
                            "application/xml": {
                                "schema": {
                                    "$ref": "#/components/schemas/XFormList"
                                }
                            }
                        },
                        "description": null
                    }
                }
            }
        },
        "/key/{token}/formList": {
            "get": {
                "operationId": "form_list_data_collector",
                "description": "## Implement part of the OpenRosa Form List API\n\n⚠️This endpoint is **only available** from the Kobocat domains (ex: kc.kobotoolbox.org or kc-eu.kobotoolbox.org)⚠️\n\nThis endpoint is used for adding submissions as a data collector.\n",
                "parameters": [
                    {
                        "in": "path",
                        "name": "token",
                        "schema": {
                            "type": "string",
                            "pattern": "^\\w+$"
                        },
                        "required": true
                    }
                ],
                "tags": [
                    "OpenRosa Form List"
                ],
                "security": [
                    {
                        "TokenAuth": []
                    },
                    {}
                ],
                "responses": {
                    "200": {
                        "content": {
                            "application/xml": {
                                "schema": {
                                    "$ref": "#/components/schemas/XFormList"
                                }
                            }
                        },
                        "description": null
                    }
                }
            }
        },
        "/key/{token}/submission": {
            "post": {
                "operationId": "submission_data_collector",
                "description": "## Implement the OpenRosa Form Submission API\n\n⚠️This endpoint is only available from the Kobocat domains (ex: kc.kobotoolbox.org or kc-eu.kobotoolbox.org)⚠️\n\nThis endpoint is used for adding submissions as a data collector.\n\n",
                "parameters": [
                    {
                        "in": "query",
                        "name": "format",
                        "schema": {
                            "type": "string",
                            "enum": [
                                "json",
                                "xml"
                            ]
                        }
                    },
                    {
                        "in": "path",
                        "name": "token",
                        "schema": {
                            "type": "string",
                            "pattern": "^\\w+$"
                        },
                        "required": true
                    }
                ],
                "tags": [
                    "OpenRosa Form Submission"
                ],
                "requestBody": {
                    "content": {
                        "multipart/form-data": {
                            "schema": {
                                "$ref": "#/components/schemas/OpenRosaPayload"
                            }
                        }
                    },
                    "required": true
                },
                "security": [
                    {
                        "BasicAuth": []
                    },
                    {
                        "TokenAuth": []
                    },
                    {}
                ],
                "responses": {
                    "200": {
                        "content": {
                            "application/xml": {
                                "schema": {
                                    "$ref": "#/components/schemas/OpenRosaResponse"
                                }
                            }
                        },
                        "description": null
                    },
                    "401": {
                        "content": {
                            "application/xml": {
                                "schema": {
                                    "$ref": "#/components/schemas/ErrorDetail"
                                },
                                "examples": {
                                    "NotAuthenticated": {
                                        "value": {
                                            "detail": "Authentication credentials were not provided."
                                        },
                                        "summary": "Not authenticated"
                                    }
                                }
                            }
                        },
                        "description": ""
                    },
                    "404": {
                        "content": {
                            "application/xml": {
                                "schema": {
                                    "$ref": "#/components/schemas/ErrorDetail"
                                },
                                "examples": {
                                    "NotFound": {
                                        "value": {
                                            "detail": "Not found."
                                        },
                                        "summary": "Not Found"
                                    }
                                }
                            }
                        },
                        "description": ""
                    },
                    "400": {
                        "content": {
                            "application/xml": {
                                "schema": {
                                    "$ref": "#/components/schemas/ErrorObject"
                                },
                                "examples": {
                                    "BadRequest": {
                                        "value": {
                                            "detail": {
                                                "field_name": [
                                                    "Error message"
                                                ]
                                            }
                                        },
                                        "summary": "Bad request"
                                    }
                                }
                            }
                        },
                        "description": ""
                    }
                }
            }
        },
        "/key/{token}/xformsManifest/{id}": {
            "get": {
                "operationId": "manifest_data_collector",
                "description": "## Implement part of the OpenRosa Manifest API\n\n⚠️This endpoint is **only available** from the Kobocat domains (ex: kc.kobotoolbox.org or kc-eu.kobotoolbox.org)⚠️\n\nThis endpoint return the URLs of form media files so they can be fetched and displayed as needed during form rendering.\nThis endpoints will also open the form in **creation** mode and is used as an anonymous user.\n",
                "parameters": [
                    {
                        "in": "path",
                        "name": "id",
                        "schema": {
                            "type": "string",
                            "pattern": "^[\\d+^/]+$"
                        },
                        "required": true
                    },
                    {
                        "in": "path",
                        "name": "token",
                        "schema": {
                            "type": "string",
                            "pattern": "^\\w+$"
                        },
                        "required": true
                    }
                ],
                "tags": [
                    "OpenRosa Form Manifest"
                ],
                "security": [
                    {
                        "TokenAuth": []
                    },
                    {}
                ],
                "responses": {
                    "200": {
                        "content": {
                            "application/xml": {
                                "schema": {
                                    "$ref": "#/components/schemas/OpenRosaFormManifestResponse"
                                }
                            }
                        },
                        "description": null
                    },
                    "404": {
                        "content": {
                            "application/xml": {
                                "schema": {
                                    "$ref": "#/components/schemas/ErrorDetail"
                                },
                                "examples": {
                                    "NotFound": {
                                        "value": {
                                            "detail": "Not found."
                                        },
                                        "summary": "Not Found"
                                    }
                                }
                            }
                        },
                        "description": ""
                    }
                }
            }
        },
        "/submission": {
            "post": {
                "operationId": "submission_authenticated",
                "description": "## Implement the OpenRosa Form Submission API\n\n⚠️This endpoint is only available from the Kobocat domains (ex: kc.kobotoolbox.org or kc-eu.kobotoolbox.org)⚠️\n\nThis endpoint is used for adding submissions as an authenticated user.\n\n",
                "parameters": [
                    {
                        "in": "query",
                        "name": "format",
                        "schema": {
                            "type": "string",
                            "enum": [
                                "json",
                                "xml"
                            ]
                        }
                    }
                ],
                "tags": [
                    "OpenRosa Form Submission"
                ],
                "requestBody": {
                    "content": {
                        "multipart/form-data": {
                            "schema": {
                                "$ref": "#/components/schemas/OpenRosaPayload"
                            }
                        }
                    },
                    "required": true
                },
                "security": [
                    {
                        "BasicAuth": []
                    },
                    {
                        "TokenAuth": []
                    },
                    {}
                ],
                "responses": {
                    "200": {
                        "content": {
                            "application/xml": {
                                "schema": {
                                    "$ref": "#/components/schemas/OpenRosaResponse"
                                }
                            }
                        },
                        "description": null
                    },
                    "401": {
                        "content": {
                            "application/xml": {
                                "schema": {
                                    "$ref": "#/components/schemas/ErrorDetail"
                                },
                                "examples": {
                                    "NotAuthenticated": {
                                        "value": {
                                            "detail": "Authentication credentials were not provided."
                                        },
                                        "summary": "Not authenticated"
                                    }
                                }
                            }
                        },
                        "description": ""
                    },
                    "404": {
                        "content": {
                            "application/xml": {
                                "schema": {
                                    "$ref": "#/components/schemas/ErrorDetail"
                                },
                                "examples": {
                                    "NotFound": {
                                        "value": {
                                            "detail": "Not found."
                                        },
                                        "summary": "Not Found"
                                    }
                                }
                            }
                        },
                        "description": ""
                    },
                    "400": {
                        "content": {
                            "application/xml": {
                                "schema": {
                                    "$ref": "#/components/schemas/ErrorObject"
                                },
                                "examples": {
                                    "BadRequest": {
                                        "value": {
                                            "detail": {
                                                "field_name": [
                                                    "Error message"
                                                ]
                                            }
                                        },
                                        "summary": "Bad request"
                                    }
                                }
                            }
                        },
                        "description": ""
                    }
                }
            }
        },
        "/xformsManifest/{id}": {
            "get": {
                "operationId": "manifest_authenticated",
                "description": "## Implement part of the OpenRosa Manifest API\n\n⚠️This endpoint is **only available** from the Kobocat domains (ex: kc.kobotoolbox.org or kc-eu.kobotoolbox.org)⚠️\n\nThis endpoint return the URLs of form media files so they can be fetched and displayed as needed during form rendering.\nThis endpoints will also open the form in **creation** mode and is used as an authenticated user.\n",
                "parameters": [
                    {
                        "in": "path",
                        "name": "id",
                        "schema": {
                            "type": "string",
                            "pattern": "^[\\d+^/]+$"
                        },
                        "required": true
                    }
                ],
                "tags": [
                    "OpenRosa Form Manifest"
                ],
                "security": [
                    {
                        "TokenAuth": []
                    },
                    {}
                ],
                "responses": {
                    "200": {
                        "content": {
                            "application/xml": {
                                "schema": {
                                    "$ref": "#/components/schemas/OpenRosaFormManifestResponse"
                                }
                            }
                        },
                        "description": null
                    },
                    "404": {
                        "content": {
                            "application/xml": {
                                "schema": {
                                    "$ref": "#/components/schemas/ErrorDetail"
                                },
                                "examples": {
                                    "NotFound": {
                                        "value": {
                                            "detail": "Not found."
                                        },
                                        "summary": "Not Found"
                                    }
                                }
                            }
                        },
                        "description": ""
                    }
                }
            }
        }
    },
    "components": {
        "schemas": {
            "ErrorDetail": {
                "type": "object",
                "properties": {
                    "detail": {
                        "type": "string"
                    }
                },
                "required": [
                    "detail"
                ]
            },
            "ErrorObject": {
                "type": "object",
                "properties": {
                    "detail": {}
                },
                "required": [
                    "detail"
                ]
            },
            "OpenRosaFormListResponse": {
                "type": "array",
                "items": {
                    "type": "object",
                    "properties": {
                        "formID": {
                            "type": "string"
                        },
                        "name": {
                            "type": "string"
                        },
                        "hash": {
                            "type": "string"
                        },
                        "descriptionText": {
                            "type": "string"
                        },
                        "downloadUrl": {
                            "type": "string",
                            "format": "uri",
                            "example": "https://kf.kobotoolbox.org/api/v2/asset_snapshots/{uid_asset_snapshot}/xml_with_disclaimer/"
                        },
                        "manifestUrl": {
                            "type": "string",
                            "format": "uri",
                            "example": "https://kf.kobotoolbox.org/api/v2/asset_snapshots/{uid_asset_snapshot}/manifest/"
                        }
                    },
                    "xml": {
                        "name": "xform"
                    }
                },
                "xml": {
                    "name": "xforms",
                    "wrapped": true
                }
            },
            "OpenRosaFormManifestResponse": {
                "type": "array",
                "items": {
                    "type": "object",
                    "properties": {
                        "filename": {
                            "type": "string"
                        },
                        "hash": {
                            "type": "string"
                        },
                        "downloadUrl": {
                            "type": "string",
                            "format": "uri",
                            "example": "https://kf.kobotoolbox.org/xformsMedia/123/456.jpg"
                        }
                    },
                    "xml": {
                        "name": "xform"
                    }
                },
                "xml": {
                    "name": "xforms",
                    "wrapped": true
                }
            },
            "OpenRosaManifestResponse": {
                "type": "object",
                "properties": {
                    "manifest": {
                        "type": "string",
                        "format": "uri",
                        "example": "https://kf.kobotoolbox.org/api/v2/asset_snapshots/{uid_asset_snapshot}/manifest/"
                    }
                },
                "required": [
                    "manifest"
                ]
            },
            "OpenRosaPayload": {
                "type": "object",
                "properties": {
                    "xml_submission_file": {
                        "type": "string"
                    }
                },
                "required": [
                    "xml_submission_file"
                ]
            },
            "OpenRosaResponse": {
                "type": "object",
                "properties": {
                    "message": {
                        "type": "string"
                    },
                    "submissionMetadata": {
                        "type": "object",
                        "properties": {
                            "id": {
                                "type": "string"
                            },
                            "instanceID": {
                                "type": "string"
                            },
                            "submissionDate": {
                                "type": "string",
                                "format": "date-time"
                            },
                            "markedAsCompleteDate": {
                                "type": "string",
                                "format": "date-time"
                            },
                            "isComplete": {
                                "type": "boolean"
                            }
                        }
                    }
                },
                "required": [
                    "message",
                    "submissionMetadata"
                ]
            },
            "OpenRosaSubmissionRequest": {
                "type": "object",
                "properties": {
                    "xml_submission_file": {
                        "type": "string",
                        "format": "uri"
                    }
                },
                "required": [
                    "xml_submission_file"
                ]
            },
            "OpenRosaSubmissionResponse": {
                "type": "object",
                "properties": {
                    "question": {
                        "type": "string"
                    },
                    "meta": {
                        "type": "object",
                        "properties": {
                            "instanceID": {
                                "type": "string"
                            },
                            "rootUuid": {
                                "type": "string"
                            },
                            "deprecatedID": {
                                "type": "string"
                            }
                        }
                    },
                    "formhub": {
                        "type": "object",
                        "properties": {
                            "uuid": {
                                "type": "string"
                            }
                        }
                    }
                },
                "required": [
                    "formhub",
                    "meta",
                    "question"
                ]
            },
            "XFormList": {
                "type": "array",
                "items": {
                    "type": "object",
                    "properties": {
                        "formID": {
                            "type": "string"
                        },
                        "name": {
                            "type": "string"
                        },
                        "majorMinorVersion": {
                            "type": "string"
                        },
                        "version": {
                            "type": "string"
                        },
                        "hash": {
                            "type": "string"
                        },
                        "description": {
                            "type": "string"
                        },
                        "downloadUrl": {
                            "type": "string",
                            "format": "uri",
                            "example": "https://kf.kobotoolbox.org/forms/6/form.xml"
                        },
                        "manifestUrl": {
                            "type": "string",
                            "format": "uri",
                            "example": "https://kf.kobotoolbox.org/xformsManifest/6"
                        }
                    },
                    "xml": {
                        "name": "xform"
                    }
                },
                "xml": {
                    "name": "xforms",
                    "wrapped": true
                }
            }
        },
        "securitySchemes": {
            "BasicAuth": {
                "type": "http",
                "scheme": "basic"
            },
            "TokenAuth": {
                "type": "apiKey",
                "in": "header",
                "name": "Authorization",
                "description": "Token-based authentication. Use the format: `Token <your-token>`"
            }
        }
<<<<<<< HEAD
    },
    "tags": [
        {
            "name": "Manage projects and library content",
            "description": [
                "Create, organize, and manage projects, assets (projects/library content), and tags"
            ]
        },
        {
            "name": "Form content",
            "description": "Export and preview assets (projects/library content) in different formats"
        },
        {
            "name": "Survey data",
            "description": "View, edit, validate, export, and report collected data"
        },
        {
            "name": "Survey data - Rest Services",
            "description": "Configure and manage webhooks for survey data integrations"
        },
        {
            "name": "Manage permissions",
            "description": "Assign, clone, and bulk-manage project and asset (projects/library content) permissions"
        },
        {
            "name": "Logging",
            "description": "Project history logs, access logs, Rest Service hook logs"
        },
        {
            "name": "Library collections",
            "description": "Subscribe to and manage shared library collections"
        },
        {
            "name": "Server logs (superusers)",
            "description": "View server-wide logs"
        },
        {
            "name": "User / team / organization / usage",
            "description": "Manage users, orgs, invites, roles, and usage tracking"
        },
        {
            "name": "Other",
            "description": "Languages, available permissions, other"
        }
    ]
=======
    }
>>>>>>> 47413fdf
}<|MERGE_RESOLUTION|>--- conflicted
+++ resolved
@@ -1039,53 +1039,5 @@
                 "description": "Token-based authentication. Use the format: `Token <your-token>`"
             }
         }
-<<<<<<< HEAD
-    },
-    "tags": [
-        {
-            "name": "Manage projects and library content",
-            "description": [
-                "Create, organize, and manage projects, assets (projects/library content), and tags"
-            ]
-        },
-        {
-            "name": "Form content",
-            "description": "Export and preview assets (projects/library content) in different formats"
-        },
-        {
-            "name": "Survey data",
-            "description": "View, edit, validate, export, and report collected data"
-        },
-        {
-            "name": "Survey data - Rest Services",
-            "description": "Configure and manage webhooks for survey data integrations"
-        },
-        {
-            "name": "Manage permissions",
-            "description": "Assign, clone, and bulk-manage project and asset (projects/library content) permissions"
-        },
-        {
-            "name": "Logging",
-            "description": "Project history logs, access logs, Rest Service hook logs"
-        },
-        {
-            "name": "Library collections",
-            "description": "Subscribe to and manage shared library collections"
-        },
-        {
-            "name": "Server logs (superusers)",
-            "description": "View server-wide logs"
-        },
-        {
-            "name": "User / team / organization / usage",
-            "description": "Manage users, orgs, invites, roles, and usage tracking"
-        },
-        {
-            "name": "Other",
-            "description": "Languages, available permissions, other"
-        }
-    ]
-=======
     }
->>>>>>> 47413fdf
 }