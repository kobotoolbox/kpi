openapi: 3.0.3
info:
  title: KoboToolbox API
  version: 2.0.0 (api_v2)
  description: Powerful and intuitive data collection tools to make an impact
paths:
  /api/v2/access-logs/:
    get:
      operationId: api_v2_access_logs_list
      description: |
        ## List actions performed by users.

        <sup>*</sup> _Only available to superusers_

        Results from this endpoint can be filtered by a Boolean query specified in the

        `q` parameter.

        **Filterable fields:**

        1. app_label

        2. model_name

        3. action</br>
          a. Available actions:
           * create
           * delete
           * in-trash
           * put-back
           * remove
           * update
           * auth

        4. log_type</br>
        a. Available log types:
            * access
            * project-history
            * data-editing
            * submission-management
            * user-management
            * asset-management

        5. date_created

        6. user_uid

        7. user__*</br>
        a. user__username</br>
        b. user__email</br>
        c. user__is_superuser

        8. metadata__*</br>
         a. metadata__asset_uid</br>
         b. metadata__auth_type</br>
         c. some logs may have additional filterable fields in the metadata

        **Some examples:**

        1. All deleted submissions
            `api/v2/audit-logs/?q=action:delete`

        2. All deleted submissions of a specific project `aTJ3vi2KRGYj2NytSzBPp7`
            `api/v2/audit-logs/?q=action:delete AND metadata__asset_uid:aTJ3vi2KRGYj2NytSzBPp7`

        3. All submissions deleted by a specific user `my_username`
            `api/v2/audit-logs/?q=action:delete AND user__username:my_username`

        4. All deleted submissions submitted after a specific date
            `/api/v2/audit-logs/?q=action:delete AND date_created__gte:2022-11-15`

        5. All deleted submissions submitted after a specific date **and time**
            `/api/v2/audit-logs/?q=action:delete AND date_created__gte:"2022-11-15 20:34"`

        6. All authentications from superusers
            `api/v2/audit-logs/?q=action:auth AND user__is_superuser:True`

        *Notes: Do not forget to wrap search terms in double-quotes if they contain spaces
        (e.g. date and time "2022-11-15 20:34")*
      parameters:
      - name: limit
        required: false
        in: query
        description: Number of results to return per page.
        schema:
          type: integer
      - name: offset
        required: false
        in: query
        description: The initial index from which to return the results.
        schema:
          type: integer
      - in: query
        name: q
        schema:
          type: string
      tags:
      - Access Logs
      security:
      - BasicAuth: []
      - TokenAuth: []
      responses:
        '200':
          content:
            application/json:
              schema:
                $ref: '#/components/schemas/PaginatedAuditLogResponseList'
          description: null
        '403':
          content:
            application/json:
              schema:
                $ref: '#/components/schemas/ErrorDetail'
              examples:
                AccessDenied:
                  value:
                    detail: You do not have permission to perform this action.
                  summary: Access Denied
          description: ''
        '404':
          content:
            application/json:
              schema:
                $ref: '#/components/schemas/ErrorObject'
              examples:
                NotFound:
                  value:
                    detail: Not found.
                  summary: Not Found
          description: ''
  /api/v2/access-logs/export/:
    get:
      operationId: api_v2_access_logs_export_list
      description: |
        ## List all access logs export tasks for all users

        <sup>*</sup> _Only available to superusers_
      tags:
      - Access Logs
      security:
      - BasicAuth: []
      - TokenAuth: []
      responses:
        '200':
          content:
            application/json:
              schema:
                type: array
                items:
                  $ref: '#/components/schemas/ExportListResponse'
          description: null
        '403':
          content:
            application/json:
              schema:
                $ref: '#/components/schemas/ErrorDetail'
              examples:
                AccessDenied:
                  value:
                    detail: You do not have permission to perform this action.
                  summary: Access Denied
          description: ''
    post:
      operationId: api_v2_access_logs_export_create
      description: |
        ## Create an export task for all users

        <sup>*</sup> _Only available to superusers_
      tags:
      - Access Logs
      security:
      - BasicAuth: []
      - TokenAuth: []
      responses:
        '202':
          content:
            application/json:
              schema:
                $ref: '#/components/schemas/ExportCreateResponse'
          description: null
        '401':
          content:
            application/json:
              schema:
                $ref: '#/components/schemas/ErrorDetail'
              examples:
                NotAuthenticated:
                  value:
                    detail: Authentication credentials were not provided.
                  summary: Not authenticated
          description: ''
        '403':
          content:
            application/json:
              schema:
                $ref: '#/components/schemas/ErrorDetail'
              examples:
                AccessDenied:
                  value:
                    detail: You do not have permission to perform this action.
                  summary: Access Denied
          description: ''
  /api/v2/access-logs/me/:
    get:
      operationId: api_v2_access_logs_me_list
      description: |
        ## List actions performed by users.

        <sup>*</sup> _Only available to superusers_

        Results from this endpoint can be filtered by a Boolean query specified in the

        `q` parameter.

        **Filterable fields:**

        1. app_label

        2. model_name

        3. action</br>
          a. Available actions:
           * create
           * delete
           * in-trash
           * put-back
           * remove
           * update
           * auth

        4. log_type</br>
        a. Available log types:
            * access
            * project-history
            * data-editing
            * submission-management
            * user-management
            * asset-management

        5. date_created

        6. user_uid

        7. user__*</br>
        a. user__username</br>
        b. user__email</br>
        c. user__is_superuser

        8. metadata__*</br>
         a. metadata__asset_uid</br>
         b. metadata__auth_type</br>
         c. some logs may have additional filterable fields in the metadata

        **Some examples:**

        1. All deleted submissions
            `api/v2/audit-logs/?q=action:delete`

        2. All deleted submissions of a specific project `aTJ3vi2KRGYj2NytSzBPp7`
            `api/v2/audit-logs/?q=action:delete AND metadata__asset_uid:aTJ3vi2KRGYj2NytSzBPp7`

        3. All submissions deleted by a specific user `my_username`
            `api/v2/audit-logs/?q=action:delete AND user__username:my_username`

        4. All deleted submissions submitted after a specific date
            `/api/v2/audit-logs/?q=action:delete AND date_created__gte:2022-11-15`

        5. All deleted submissions submitted after a specific date **and time**
            `/api/v2/audit-logs/?q=action:delete AND date_created__gte:"2022-11-15 20:34"`

        6. All authentications from superusers
            `api/v2/audit-logs/?q=action:auth AND user__is_superuser:True`

        *Notes: Do not forget to wrap search terms in double-quotes if they contain spaces
        (e.g. date and time "2022-11-15 20:34")*
      parameters:
      - name: limit
        required: false
        in: query
        description: Number of results to return per page.
        schema:
          type: integer
      - name: offset
        required: false
        in: query
        description: The initial index from which to return the results.
        schema:
          type: integer
      - in: query
        name: q
        schema:
          type: string
      tags:
      - Access Logs
      security:
      - BasicAuth: []
      - TokenAuth: []
      responses:
        '200':
          content:
            application/json:
              schema:
                $ref: '#/components/schemas/PaginatedAuditLogResponseList'
          description: null
        '403':
          content:
            application/json:
              schema:
                $ref: '#/components/schemas/ErrorDetail'
              examples:
                AccessDenied:
                  value:
                    detail: You do not have permission to perform this action.
                  summary: Access Denied
          description: ''
        '404':
          content:
            application/json:
              schema:
                $ref: '#/components/schemas/ErrorObject'
              examples:
                NotFound:
                  value:
                    detail: Not found.
                  summary: Not Found
          description: ''
  /api/v2/access-logs/me/export/:
    get:
      operationId: api_v2_access_logs_me_export_list
      description: |
        ## List all access logs export tasks for the authenticated user
      tags:
      - Access Logs
      security:
      - BasicAuth: []
      - TokenAuth: []
      responses:
        '200':
          content:
            application/json:
              schema:
                type: array
                items:
                  $ref: '#/components/schemas/ExportListResponse'
          description: null
        '401':
          content:
            application/json:
              schema:
                $ref: '#/components/schemas/ErrorDetail'
              examples:
                NotAuthenticated:
                  value:
                    detail: Authentication credentials were not provided.
                  summary: Not authenticated
          description: ''
    post:
      operationId: api_v2_access_logs_me_export_create
      description: |
        ## Create an export task for authenticated user
      tags:
      - Access Logs
      security:
      - BasicAuth: []
      - TokenAuth: []
      responses:
        '202':
          content:
            application/json:
              schema:
                $ref: '#/components/schemas/ExportCreateResponse'
          description: null
        '401':
          content:
            application/json:
              schema:
                $ref: '#/components/schemas/ErrorDetail'
              examples:
                NotAuthenticated:
                  value:
                    detail: Authentication credentials were not provided.
                  summary: Not authenticated
          description: ''
  /api/v2/asset_snapshots/:
    get:
      operationId: api_v2_asset_snapshots_list
      description: |
        ## List all snapshots for every asset of a user
      parameters:
      - name: limit
        required: false
        in: query
        description: Number of results to return per page.
        schema:
          type: integer
      - name: offset
        required: false
        in: query
        description: The initial index from which to return the results.
        schema:
          type: integer
      tags:
      - Asset Snapshots
      security:
      - BasicAuth: []
      - TokenAuth: []
      responses:
        '200':
          content:
            application/json:
              schema:
                $ref: '#/components/schemas/PaginatedAssetSnapshotResponseList'
          description: null
        '401':
          content:
            application/json:
              schema:
                $ref: '#/components/schemas/ErrorDetail'
              examples:
                NotAuthenticated:
                  value:
                    detail: Authentication credentials were not provided.
                  summary: Not authenticated
          description: ''
    post:
      operationId: api_v2_asset_snapshots_create
      description: |
        ## Create an asset snapshot

        When creating an asset snapshot, you must provide either:

        - the asset (as a URI), or
        - the source (as a JSON object representing the asset)

        …but not both.
      tags:
      - Asset Snapshots
      requestBody:
        content:
          application/json:
            schema:
              $ref: '#/components/schemas/AssetSnapshotCreateRequest'
            examples:
              UsingAsset:
                value:
                  asset: https://kf.kobotoolbox.org/api/v2/assets/a3C9wWefqZVkChNLKqqXVZ/
                  details:
                    status: string
                    warnings:
                    - code: string
                      message: string
                summary: Using asset
              UsingSource:
                value:
                  source:
                    schema: string
                    survey:
                    - name: string
                      type: string
                    settings:
                      form_title: string
                    translated:
                    - string
                    translation:
                    - string
                  details:
                    status: string
                    warnings:
                    - code: string
                      message: string
                summary: Using source
      security:
      - BasicAuth: []
      - TokenAuth: []
      responses:
        '201':
          content:
            application/json:
              schema:
                $ref: '#/components/schemas/AssetSnapshotResponse'
          description: null
        '401':
          content:
            application/json:
              schema:
                $ref: '#/components/schemas/ErrorDetail'
              examples:
                NotAuthenticated:
                  value:
                    detail: Authentication credentials were not provided.
                  summary: Not authenticated
          description: ''
        '400':
          content:
            application/json:
              schema:
                $ref: '#/components/schemas/ErrorObject'
              examples:
                BadRequest:
                  value:
                    detail:
                      field_name:
                      - Error message
                  summary: Bad request
          description: ''
  /api/v2/asset_snapshots/{uid}/:
    get:
      operationId: api_v2_asset_snapshots_retrieve
      description: |
        ## Retrieve an asset snapshot

        Note: If the `Content-Type` of the request is set to `application/xml`, the response will
        return the XML version of the form, rather than the JSON representation of the asset
        snapshot.
      parameters:
      - in: query
        name: format
        schema:
          type: string
          enum:
          - json
          - xml
      - in: path
        name: uid
        schema:
          type: string
        required: true
      tags:
      - Asset Snapshots
      security:
      - BasicAuth: []
      - TokenAuth: []
      responses:
        '200':
          content:
            application/json:
              schema:
                $ref: '#/components/schemas/AssetSnapshotResponse'
            application/xml:
              schema:
                $ref: '#/components/schemas/AssetSnapshotResponse'
          description: null
        '401':
          content:
            application/json:
              schema:
                $ref: '#/components/schemas/ErrorDetail'
              examples:
                NotAuthenticated:
                  value:
                    detail: Authentication credentials were not provided.
                  summary: Not authenticated
          description: ''
        '404':
          content:
            application/json:
              schema:
                $ref: '#/components/schemas/ErrorObject'
              examples:
                NotFound:
                  value:
                    detail: Not found.
                  summary: Not Found
          description: ''
    delete:
      operationId: api_v2_asset_snapshots_destroy
      description: |
        ## Delete an asset snapshot
      parameters:
      - in: path
        name: uid
        schema:
          type: string
        required: true
      tags:
      - Asset Snapshots
      security:
      - BasicAuth: []
      - TokenAuth: []
      responses:
        '204':
          description: No response body
        '401':
          content:
            application/json:
              schema:
                $ref: '#/components/schemas/ErrorDetail'
              examples:
                NotAuthenticated:
                  value:
                    detail: Authentication credentials were not provided.
                  summary: Not authenticated
          description: ''
        '404':
          content:
            application/json:
              schema:
                $ref: '#/components/schemas/ErrorObject'
              examples:
                NotFound:
                  value:
                    detail: Not found.
                  summary: Not Found
          description: ''
  /api/v2/asset_snapshots/{uid}/preview/:
    get:
      operationId: api_v2_asset_snapshots_preview_retrieve
      description: |
        ## Asset snapshot preview

        Returns a `302 Found` redirect to the Enketo preview page associated with the asset.
      parameters:
      - in: path
        name: uid
        schema:
          type: string
        required: true
      tags:
      - Asset Snapshots
      security:
      - BasicAuth: []
      - TokenAuth: []
      responses:
        '302':
          description: No response body
        '404':
          content:
            application/json:
              schema:
                $ref: '#/components/schemas/ErrorObject'
              examples:
                NotFound:
                  value:
                    detail: Not found.
                  summary: Not Found
          description: ''
  /api/v2/asset_snapshots/{uid}/xform/:
    get:
      operationId: api_v2_asset_snapshots_xform_retrieve
      description: |
        ## This route will render the XForm into syntax-highlighted HTML.

        It is useful for debugging pyxform transformations
      parameters:
      - in: path
        name: uid
        schema:
          type: string
        required: true
      tags:
      - Asset Snapshots
      security:
      - BasicAuth: []
      - TokenAuth: []
      responses:
        '200':
          content:
            application/xml:
              schema:
                $ref: '#/components/schemas/OpenRosaXFormResponse'
          description: null
        '404':
          description: No response body
  /api/v2/asset_snapshots/{uid}/xml_with_disclaimer/:
    get:
      operationId: api_v2_asset_snapshots_xml_with_disclaimer_retrieve
      description: |
        ## Implement part of the OpenRosa Form List API

        This endpoint is used by Enketo to fetch and return the full XML form.
        It behaves like the standard retrieve endpoint but includes an additional `<note>`
        node containing the disclaimer, if one exists.
      parameters:
      - in: path
        name: uid
        schema:
          type: string
        required: true
      tags:
      - Asset Snapshots
      security:
      - BasicAuth: []
      - TokenAuth: []
      responses:
        '200':
          content:
            application/xml:
              schema:
                $ref: '#/components/schemas/OpenRosaXFormResponse'
          description: null
        '404':
          content:
            application/json:
              schema:
                $ref: '#/components/schemas/ErrorObject'
              examples:
                NotFound:
                  value:
                    detail: Not found.
                  summary: Not Found
          description: ''
  /api/v2/asset_subscriptions/:
    get:
      operationId: api_v2_asset_subscriptions_list
      description: |
        ## List all asset subscriptions of a user
      parameters:
      - name: limit
        required: false
        in: query
        description: Number of results to return per page.
        schema:
          type: integer
      - name: offset
        required: false
        in: query
        description: The initial index from which to return the results.
        schema:
          type: integer
      tags:
      - Asset Subscriptions
      security:
      - BasicAuth: []
      - TokenAuth: []
      - {}
      responses:
        '200':
          content:
            application/json:
              schema:
                $ref: '#/components/schemas/PaginatedAssetSubscriptionResponseList'
          description: null
    post:
      operationId: api_v2_asset_subscriptions_create
      description: |
        ## Create an asset subscription

        Create a subscription to a public collection for the user.
      tags:
      - Asset Subscriptions
      requestBody:
        content:
          application/json:
            schema:
              $ref: '#/components/schemas/AssetSubscriptionRequest'
        required: true
      security:
      - BasicAuth: []
      - TokenAuth: []
      - {}
      responses:
        '201':
          content:
            application/json:
              schema:
                $ref: '#/components/schemas/AssetSubscriptionResponse'
          description: null
        '400':
          content:
            application/json:
              schema:
                $ref: '#/components/schemas/ErrorObject'
              examples:
                BadRequest:
                  value:
                    detail:
                      field_name:
                      - Error message
                  summary: Bad request
          description: ''
  /api/v2/asset_subscriptions/{uid}/:
    get:
      operationId: api_v2_asset_subscriptions_retrieve
      description: |
        ## Retrieve an asset subscription
      parameters:
      - in: path
        name: uid
        schema:
          type: string
        required: true
      tags:
      - Asset Subscriptions
      security:
      - BasicAuth: []
      - TokenAuth: []
      - {}
      responses:
        '200':
          content:
            application/json:
              schema:
                $ref: '#/components/schemas/AssetSubscriptionResponse'
          description: null
        '404':
          content:
            application/json:
              schema:
                $ref: '#/components/schemas/ErrorObject'
              examples:
                NotFound:
                  value:
                    detail: Not found.
                  summary: Not Found
          description: ''
    delete:
      operationId: api_v2_asset_subscriptions_destroy
      description: |
        ## Delete a subscription to an asset

        Unsubscribe from a public asset.
      parameters:
      - in: path
        name: uid
        schema:
          type: string
        required: true
      tags:
      - Asset Subscriptions
      security:
      - BasicAuth: []
      - TokenAuth: []
      - {}
      responses:
        '204':
          description: No response body
        '404':
          content:
            application/json:
              schema:
                $ref: '#/components/schemas/ErrorObject'
              examples:
                NotFound:
                  value:
                    detail: Not found.
                  summary: Not Found
          description: ''
  /api/v2/asset_usage/:
    get:
      operationId: api_v2_asset_usage_list
      description: |
        ## Get user's asset usage
      parameters:
      - name: page
        required: false
        in: query
        description: A page number within the paginated result set.
        schema:
          type: integer
      - name: page_size
        required: false
        in: query
        description: Number of results to return per page.
        schema:
          type: integer
      tags:
      - Asset Usage
      security:
      - BasicAuth: []
      - TokenAuth: []
      responses:
        '200':
          content:
            application/json:
              schema:
                $ref: '#/components/schemas/PaginatedAssetUsageResponseList'
          description: null
        '401':
          content:
            application/json:
              schema:
                $ref: '#/components/schemas/ErrorDetail'
              examples:
                NotAuthenticated:
                  value:
                    detail: Authentication credentials were not provided.
                  summary: Not authenticated
          description: ''
  /api/v2/assets/:
    get:
      operationId: api_v2_assets_list
      description: |
        ## Get user's assets


        Search can be made with `q` parameter.
        Search filters can be returned with results by passing `metadata=on` to querystring.


        Results can be sorted with `ordering` parameter, e.g.:

        ```shell
        curl -X GET https://kf.kobotoolbox.org/api/v2/assets/?ordering=-name
        ```


        Allowed fields are:

        - `asset_type`
        - `date_modified`
        - `date_deployed`
        - `date_modified__date`
        - `date_deployed__date`
        - `name`
        - `settings__sector`
        - `settings__sector__value`
        - `settings__description`
        - `owner__username`
        - `owner__extra_details__data__name`
        - `owner__extra_details__data__organization`
        - `owner__email`
        - `_deployment_status`
        - `subscribers_count`


        Note: Collections can be displayed first with parameter `collections_first`, e.g.:

        ```shell
        curl -X GET https://kf.kobotoolbox.org/api/v2/assets/?collections_first=true&ordering=-name
        ```
      parameters:
      - name: limit
        required: false
        in: query
        description: Number of results to return per page.
        schema:
          type: integer
      - name: offset
        required: false
        in: query
        description: The initial index from which to return the results.
        schema:
          type: integer
      - name: ordering
        required: false
        in: query
        description: Which field to use when ordering the results.
        schema:
          type: string
      tags:
      - Assets
      security:
      - BasicAuth: []
      - TokenAuth: []
      responses:
        '200':
          content:
            application/json:
              schema:
                $ref: '#/components/schemas/PaginatedAssetList'
          description: null
    post:
      operationId: api_v2_assets_create
      description: |
        ## Create or clone an asset

        When cloning an asset, you must provide:

        - the name (as a string),
        - the `clone_from` (the uid representing the asset),
        - the asset_type

        Where `asset_type` must be one of these values:

        * block (can be cloned to `block`, `question`, `survey`, `template`)
        * question (can be cloned to `question`, `survey`, `template`)
        * survey (can be cloned to `block`, `question`, `survey`, `template`)
        * template (can be cloned to `survey`, `template`)

        Settings are cloned only when type of assets are `survey` or `template`.
        In that case, `share-metadata` is not preserved.

        When creating a new `block` or `question` asset, settings are not saved either.
      tags:
      - Assets
      requestBody:
        content:
          application/json:
            schema:
              $ref: '#/components/schemas/AssetCreateRequest'
            examples:
              CreatingAnAsset:
                value:
                  name: string
                  settings:
                    description: string
                    sector: string
                    country: string
                    share-metadata: true
                  asset_type: string
                summary: Creating an asset
              CloningAnAsset:
                value:
                  name: string
                  clone_from: string
                  asset_type: string
                summary: Cloning an asset
      security:
      - BasicAuth: []
      - TokenAuth: []
      responses:
        '201':
          content:
            application/json:
              schema:
                $ref: '#/components/schemas/Asset'
          description: null
        '401':
          content:
            application/json:
              schema:
                $ref: '#/components/schemas/ErrorDetail'
              examples:
                NotAuthenticated:
                  value:
                    detail: Authentication credentials were not provided.
                  summary: Not authenticated
          description: ''
        '400':
          content:
            application/json:
              schema:
                $ref: '#/components/schemas/ErrorObject'
              examples:
                BadRequest:
                  value:
                    detail:
                      field_name:
                      - Error message
                  summary: Bad request
          description: ''
  /api/v2/assets/{parent_lookup_asset}/attachments/{id}/:
    delete:
      operationId: api_v2_assets_attachments_destroy
      description: |
        ## Delete a specific attachment of an Asset

        * `id` can only be the uid of attachment to be deleted
      parameters:
      - in: path
        name: id
        schema:
          type: integer
        description: ID of the attachment
        required: true
      - in: path
        name: parent_lookup_asset
        schema:
          type: string
        description: UID of the parent asset
        required: true
      tags:
      - Attachments
      security:
      - BasicAuth: []
      - TokenAuth: []
      responses:
        '204':
          description: No response body
        '404':
          content:
            application/json:
              schema:
                $ref: '#/components/schemas/ErrorObject'
              examples:
                NotFound:
                  value:
                    detail: Not found.
                  summary: Not Found
          description: ''
        '400':
          content:
            application/json:
              schema:
                $ref: '#/components/schemas/ErrorObject'
              examples:
                BadRequest:
                  value:
                    detail:
                      field_name:
                      - Error message
                  summary: Bad request
          description: ''
  /api/v2/assets/{parent_lookup_asset}/attachments/bulk/:
    delete:
      operationId: api_v2_assets_attachments_bulk_destroy
      description: |
        ## Delete all attachments from a list of submissions

        ```curl
          curl -X DELETE https://kf.kobotoolbox.org/api/v2/assets/aSAvYreNzVEkrWg5Gdcvg/attachments/bulk/
        ```

        > **Payload**
        >
        >        {
        >           "submission_root_uuids": [
        >               "3ed2e8de-b493-4367-a78d-3463687239dc",
        >               "ef18fe33-c71d-4638-84d6-dafcbd69c327"
        >           ]
        >        }

        * Where: "submission_root_uuids" (required) is a list of submission root uuids on the asset
        to delete


        > **Response**
        >
        >        {
        >           "message": "{number_of_attachment} attachments deleted"
        >        }

        * Where: "number_of_attachment" is the number of items that was deleted


        ### !! Due to current DRF-Spectacular limitations with AOS 3.1, DELETE operations do not display request or response bodies in this documentation (as payloads are not typically recommended for DELETE). This means direct testing is unavailable. However, example payloads and responses are provided for reference, and HTTP codes/error messages are accurate.  !!
      parameters:
      - in: path
        name: parent_lookup_asset
        schema:
          type: string
        description: UID of the parent asset
        required: true
      tags:
      - Attachments
      security:
      - BasicAuth: []
      - TokenAuth: []
      responses:
        '202':
          description: No response body
        '404':
          content:
            application/json:
              schema:
                $ref: '#/components/schemas/ErrorObject'
              examples:
                NotFound:
                  value:
                    detail: Not found.
                  summary: Not Found
          description: ''
        '400':
          content:
            application/json:
              schema:
                $ref: '#/components/schemas/ErrorObject'
              examples:
                BadRequest:
                  value:
                    detail:
                      field_name:
                      - Error message
                  summary: Bad request
          description: ''
  /api/v2/assets/{parent_lookup_asset}/counts/:
    get:
      operationId: api_v2_assets_counts_list
      description: |
        ## Count the daily amount of submission

        Returns up to the last 31 days of daily counts and total counts of submissions to a survey.


        Use the `days` query to get the daily counts from the last x amount of days.
        Default amount is 30 days


        ```shell
        curl -X GET https://kf.kobotoolbox.org/api/v2/assets/aSAvYreNzVEkrWg5Gdcvg/counts/?days=7
        ```
      parameters:
      - name: limit
        required: false
        in: query
        description: Number of results to return per page.
        schema:
          type: integer
      - name: offset
        required: false
        in: query
        description: The initial index from which to return the results.
        schema:
          type: integer
      - in: path
        name: parent_lookup_asset
        schema:
          type: string
        description: UID of the parent asset
        required: true
      tags:
      - Assets
      security:
      - BasicAuth: []
      - TokenAuth: []
      responses:
        '200':
          content:
            application/json:
              schema:
                $ref: '#/components/schemas/PaginatedAssetCountResponseList'
          description: null
        '401':
          content:
            application/json:
              schema:
                $ref: '#/components/schemas/ErrorDetail'
              examples:
                NotAuthenticated:
                  value:
                    detail: Authentication credentials were not provided.
                  summary: Not authenticated
          description: ''
        '404':
          content:
            application/json:
              schema:
                $ref: '#/components/schemas/ErrorObject'
              examples:
                NotFound:
                  value:
                    detail: Not found.
                  summary: Not Found
          description: ''
  /api/v2/assets/{parent_lookup_asset}/data/:
    get:
      operationId: api_v2_assets_data_list
      description: |+
        ## List of submissions for a specific asset

        By default, JSON format is used, but XML and GeoJSON are also available:

        ```shell
        curl -X GET https://kf.kobotoolbox.org/api/v2/assets/{uid}/data/
        ```

        ### Pagination
        Two parameters can be used to control pagination.

        * `start`: Index (zero-based) from which the results start
        * `limit`: Number of results per page <span class='label label-warning'>Maximum results per page is **30000**</span>

        ```shell
        curl -X GET https://kf.kobotoolbox.org/api/v2/assets/{uid}/data/?start=0&limit=10
        ```

        ### Query submitted data
        Provides a list of submitted data for a specific form. Use `query`
        parameter to apply form data specific, see
        <a href="http://docs.mongodb.org/manual/reference/operator/query/">http://docs.mongodb.org/manual/reference/operator/query/</a>.

        For more details see
        <a href="https://github.com/SEL-Columbia/formhub/wiki/Formhub-Access-Points-(API)#api-parameters">API Parameters</a>.

        ```shell
        curl -X GET https://kf.kobotoolbox.org/api/v2/assets/{uid}/data/?query={"__version__": "vWvkKzNE8xCtfApJvabfjG"}
        curl https://kf.kobotoolbox.org/api/v2/assets/{uid}/data/?query={"_submission_time": {"$gt": "2019-09-01T01:02:03"}}
        ```

        ### About the GeoJSON format
        Requesting the `geojson` format returns a `FeatureCollection` where each
        submission is a `Feature`. If your form has multiple geographic questions,
        use the `geo_question_name` query parameter to determine which question's
        responses populate the `geometry` for each `Feature`; otherwise, the first
        geographic question is used.  All question/response pairs are included in
        the `properties` of each `Feature`, but _repeating groups are omitted_.

        Question types are mapped to GeoJSON geometry types as follows:

        * `geopoint` to `Point`;
        * `geotrace` to `LineString`;
        * `geoshape` to `Polygon`.



        ### ⚠️ Note: DRF-Spectacular Limitation

        Due to limitations in **DRF-Spectacular**, the `ACCEPT` headers do not sync properly with the request. As a result, all responses will default to `application/json`, regardless of the specified format.

        This means that while alternative formats (like XML) are technically supported and will work via command-line tools (e.g., `curl`), **they will not work** when trying out the endpoint directly from the documentation page.

        We’ve still included the header to show supported formats, but keep in mind:
        **Only `application/json` will be used in the docs UI.**

      parameters:
      - in: query
        name: format
        schema:
          type: string
          enum:
          - geojson
          - json
          - xml
      - name: limit
        required: false
        in: query
        description: Number of results to return per page.
        schema:
          type: integer
      - in: path
        name: parent_lookup_asset
        schema:
          type: string
        description: UID of the parent asset
        required: true
      - name: start
        required: false
        in: query
        description: The initial index from which to return the results.
        schema:
          type: integer
      tags:
      - Data
      security:
      - BasicAuth: []
      - TokenAuth: []
      responses:
        '200':
          content:
            application/json:
              schema:
                $ref: '#/components/schemas/PaginatedDataResponseList'
            application/xml:
              schema:
                $ref: '#/components/schemas/PaginatedDataResponseList'
          description: null
        '404':
          content:
            application/json:
              schema:
                $ref: '#/components/schemas/ErrorObject'
              examples:
                NotFound:
                  value:
                    detail: Not found.
                  summary: Not Found
          description: ''
  /api/v2/assets/{parent_lookup_asset}/data/{parent_lookup_data}/attachments/:
    get:
      operationId: api_v2_assets_data_attachments_list
      description: |
        ## Get an asset's attachment using xpath

        * `parent_lookup_data` can be the primary key of the submission or its `uuid`.
        Please note that using the `uuid` may match **several** submissions, only
        the first match will be returned.

        Use the `xpath` property to retrieve an attachment.

        ```curl
        curl -X GET https://kf.kobotoolbox.org/api/v2/assets/aSAvYreNzVEkrWg5Gdcvg/data/451/attachment/?xpath=Upload_a_file
        ```

        ### Get an MP3 file from an audio or video file
        Convert audio and video files. Only conversions to MP3 is supported for this feature

        ```curl
        curl -X GET https://kf.kobotoolbox.org/api/v2/assets/aSAvYreNzVEkrWg5Gdcvg/data/451/attachment/?xpath=Upload_a_file&format=mp3
        ```
      parameters:
      - in: query
        name: format
        schema:
          type: string
          enum:
          - mp3
      - in: path
        name: parent_lookup_asset
        schema:
          type: string
        description: UID of the parent asset
        required: true
      - in: path
        name: parent_lookup_data
        schema:
          type: string
        description: UID of the parent data
        required: true
      - in: query
        name: xpath
        schema:
          type: string
        required: true
      tags:
      - Attachments
      security:
      - BasicAuth: []
      - TokenAuth: []
      responses:
        '200':
          description: Will return a content type with the type of the attachment
            as well as the attachment itself.
        '404':
          content:
            application/json:
              schema:
                $ref: '#/components/schemas/ErrorObject'
              examples:
                NotFound:
                  value:
                    detail: Not found.
                  summary: Not Found
          description: ''
        '400':
          content:
            application/json:
              schema:
                $ref: '#/components/schemas/ErrorObject'
              examples:
                BadRequest:
                  value:
                    detail:
                      field_name:
                      - Error message
                  summary: Bad request
          description: ''
  /api/v2/assets/{parent_lookup_asset}/data/{parent_lookup_data}/attachments/{id}/:
    get:
      operationId: attachment_retrieve
      description: |
        ## Get an asset's attachment using the ID

        * `parent_lookup_data` can be the primary key of the submission or its `uuid`.
        Please note that using the `uuid` may match **several** submissions, only
        the first match will be returned.

        * `id` of attachment can be the primary key of the attachment or its `uid`.

        Both examples works:
        ```curl
        curl -X GET https://kf.kobotoolbox.org/api/v2/assets/aSAvYreNzVEkrWg5Gdcvg/data/451/attachment/1/
        ```
        Or, using the `UID`:
        ```curl
        curl -X GET https://kf.kobotoolbox.org/api/v2/assets/aSAvYreNzVEkrWg5Gdcvg/data/451/attachment/attwYwGxdtQPSqgmHk6wS6E6/
        ```

        ### Get an MP3 file from an audio or video file
        Convert audio and video files. Only conversions to MP3 is supported for this feature

        ```curl
        curl -X GET https://kf.kobotoolbox.org/api/v2/assets/aSAvYreNzVEkrWg5Gdcvg/data/451/attachment/1/?format=mp3
        ```
      parameters:
      - in: query
        name: format
        schema:
          type: string
          enum:
          - mp3
      - in: path
        name: id
        schema:
          type: integer
        description: ID of the attachment
        required: true
      - in: path
        name: parent_lookup_asset
        schema:
          type: string
        description: UID of the parent asset
        required: true
      - in: path
        name: parent_lookup_data
        schema:
          type: string
        description: UID of the parent data
        required: true
      tags:
      - Attachments
      security:
      - BasicAuth: []
      - TokenAuth: []
      responses:
        '200':
          description: Will return a content type with the type of the attachment
            as well as the attachment itself.
        '404':
          content:
            application/json:
              schema:
                $ref: '#/components/schemas/ErrorObject'
              examples:
                NotFound:
                  value:
                    detail: Not found.
                  summary: Not Found
          description: ''
        '400':
          content:
            application/json:
              schema:
                $ref: '#/components/schemas/ErrorObject'
              examples:
                BadRequest:
                  value:
                    detail:
                      field_name:
                      - Error message
                  summary: Bad request
          description: ''
  /api/v2/assets/{parent_lookup_asset}/data/{parent_lookup_data}/attachments/{id}/{suffix}/:
    get:
      operationId: attachment_thumbnail
      description: |
        ## Get a specific size of the user's attachment (Only for images)

        Available formats:
        - `small`
        - `medium`
        - `large`

        `id` of attachment can be the primary key of the attachment or its `uid`.

        Both examples works:
        ```curl
        curl -X GET https://kf.kobotoolbox.org/api/v2/assets/aSAvYreNzVEkrWg5Gdcvg/data/451/attachment/1/small/
        ```
        Or, using the `UID`:
        ```curl
        curl -X GET https://kf.kobotoolbox.org/api/v2/assets/aSAvYreNzVEkrWg5Gdcvg/data/451/attachment/attwYwGxdtQPSqgmHk6wS6E6/medium/
        ```
      parameters:
      - in: path
        name: id
        schema:
          type: integer
        description: ID of the attachment
        required: true
      - in: path
        name: parent_lookup_asset
        schema:
          type: string
        description: UID of the parent asset
        required: true
      - in: path
        name: parent_lookup_data
        schema:
          type: string
        description: UID of the parent data
        required: true
      - in: path
        name: suffix
        schema:
          type: string
          pattern: ^(original|large|medium|small)$
        required: true
      tags:
      - Attachments
      security:
      - BasicAuth: []
      - TokenAuth: []
      responses:
        '200':
          description: Will return a content type with the type of the attachment
            as well as the attachment itself in the demanded format.
        '404':
          content:
            application/json:
              schema:
                $ref: '#/components/schemas/ErrorObject'
              examples:
                NotFound:
                  value:
                    detail: Not found.
                  summary: Not Found
          description: ''
  /api/v2/assets/{parent_lookup_asset}/data/{id}/:
    get:
      operationId: api_v2_assets_data_retrieve
      description: |
        ## Get a specific submission
        It is also possible to specify the format.

        `id` can be the primary key of the submission or its `uuid`.
        Please note that using the `uuid` may match **several** submissions, only
        the first match will be returned.

        ```shell
        curl -X GET https://kf.kobotoolbox.org/api/v2/assets/{uid}/data/{id}.xml
        curl -X GET https://kf.kobotoolbox.org/api/v2/assets/{uid}/data/{id}.json
        ```

        or

        ```shell
        curl -X GET https://kf.kobotoolbox.org/api/v2/assets/{uid}/data/{id}/?format=xml
        curl -X GET https://kf.kobotoolbox.org/api/v2/assets/{uid}/data/{id}/?format=json
        ```


        ### ⚠️ Note: DRF-Spectacular Limitation

        Due to limitations in **DRF-Spectacular**, the `ACCEPT` headers do not sync properly with the request. As a result, all responses will default to `application/json`, regardless of the specified format.

        This means that while alternative formats (like XML) are technically supported and will work via command-line tools (e.g., `curl`), **they will not work** when trying out the endpoint directly from the documentation page.

        We’ve still included the header to show supported formats, but keep in mind:
        **Only `application/json` will be used in the docs UI.**
      parameters:
      - in: query
        name: format
        schema:
          type: string
          enum:
          - geojson
          - json
          - xml
      - in: path
        name: id
        schema:
          type: integer
        description: ID of the data
        required: true
      - in: path
        name: parent_lookup_asset
        schema:
          type: string
        description: UID of the parent asset
        required: true
      tags:
      - Data
      security:
      - BasicAuth: []
      - TokenAuth: []
      responses:
        '200':
          content:
            application/json:
              schema:
                $ref: '#/components/schemas/DataResponse'
            application/xml:
              schema:
                $ref: '#/components/schemas/DataResponse'
          description: null
        '404':
          content:
            application/json:
              schema:
                $ref: '#/components/schemas/ErrorObject'
              examples:
                NotFound:
                  value:
                    detail: Not found.
                  summary: Not Found
          description: ''
    delete:
      operationId: api_v2_assets_data_destroy
      description: |
        ## Deletes current submission
      parameters:
      - in: path
        name: id
        schema:
          type: integer
        description: ID of the data
        required: true
      - in: path
        name: parent_lookup_asset
        schema:
          type: string
        description: UID of the parent asset
        required: true
      tags:
      - Data
      security:
      - BasicAuth: []
      - TokenAuth: []
      responses:
        '204':
          description: No response body
        '404':
          content:
            application/json:
              schema:
                $ref: '#/components/schemas/ErrorObject'
              examples:
                NotFound:
                  value:
                    detail: Not found.
                  summary: Not Found
          description: ''
  /api/v2/assets/{parent_lookup_asset}/data/{id}/duplicate/:
    post:
      operationId: api_v2_assets_data_duplicate_create
      description: |
        ## Duplicate submission
        Duplicates the data of a submission
      parameters:
      - in: path
        name: id
        schema:
          type: integer
        description: ID of the data
        required: true
      - in: path
        name: parent_lookup_asset
        schema:
          type: string
        description: UID of the parent asset
        required: true
      tags:
      - Data
      requestBody:
        content:
          application/json:
            schema:
              $ref: '#/components/schemas/DataBulkDelete'
        required: true
      security:
      - BasicAuth: []
      - TokenAuth: []
      responses:
        '200':
          content:
            application/json:
              schema:
                $ref: '#/components/schemas/DataResponse'
          description: null
        '404':
          content:
            application/json:
              schema:
                $ref: '#/components/schemas/ErrorObject'
              examples:
                NotFound:
                  value:
                    detail: Not found.
                  summary: Not Found
          description: ''
  /api/v2/assets/{parent_lookup_asset}/data/{id}/edit/:
    get:
      operationId: api_v2_assets_data_edit_retrieve
      description: |
        ## Get submission url of enketo in edit mode

        Note: Some variation of this url exists:

        `/api/v2/assets/{parent_lookup_asset}/data/{id}/edit/`: deprecated, use the next one.

        `/api/v2/assets/{parent_lookup_asset}/data/{id}/enketo/edit/`: return the url of the enketo submission (as seen in the response example).

        `/api/v2/assets/{parent_lookup_asset}/data/{id}/enketo/redirect/edit/`: redirect to the enketo url submission with a 302 HTTP code.
      parameters:
      - in: path
        name: id
        schema:
          type: integer
        description: ID of the data
        required: true
      - in: path
        name: parent_lookup_asset
        schema:
          type: string
        description: UID of the parent asset
        required: true
      tags:
      - Data
      security:
      - BasicAuth: []
      - TokenAuth: []
      responses:
        '200':
          content:
            application/json:
              schema:
                $ref: '#/components/schemas/EnketoEditResponse'
          description: null
        '403':
          content:
            application/json:
              schema:
                $ref: '#/components/schemas/ErrorDetail'
              examples:
                AccessDenied:
                  value:
                    detail: You do not have permission to perform this action.
                  summary: Access Denied
          description: ''
        '404':
          content:
            application/json:
              schema:
                $ref: '#/components/schemas/ErrorObject'
              examples:
                NotFound:
                  value:
                    detail: Not found.
                  summary: Not Found
          description: ''
  /api/v2/assets/{parent_lookup_asset}/data/{id}/enketo/edit/:
    get:
      operationId: api_v2_assets_data_enketo_edit_retrieve
      description: |
        ## Get submission url of enketo in edit mode

        Note: Some variation of this url exists:

        `/api/v2/assets/{parent_lookup_asset}/data/{id}/edit/`: deprecated, use the next one.

        `/api/v2/assets/{parent_lookup_asset}/data/{id}/enketo/edit/`: return the url of the enketo submission (as seen in the response example).

        `/api/v2/assets/{parent_lookup_asset}/data/{id}/enketo/redirect/edit/`: redirect to the enketo url submission with a 302 HTTP code.
      parameters:
      - in: path
        name: id
        schema:
          type: integer
        description: ID of the data
        required: true
      - in: path
        name: parent_lookup_asset
        schema:
          type: string
        description: UID of the parent asset
        required: true
      tags:
      - Data
      security:
      - BasicAuth: []
      - TokenAuth: []
      responses:
        '200':
          content:
            application/json:
              schema:
                $ref: '#/components/schemas/EnketoEditResponse'
          description: null
        '403':
          content:
            application/json:
              schema:
                $ref: '#/components/schemas/ErrorDetail'
              examples:
                AccessDenied:
                  value:
                    detail: You do not have permission to perform this action.
                  summary: Access Denied
          description: ''
        '404':
          content:
            application/json:
              schema:
                $ref: '#/components/schemas/ErrorObject'
              examples:
                NotFound:
                  value:
                    detail: Not found.
                  summary: Not Found
          description: ''
  /api/v2/assets/{parent_lookup_asset}/data/{id}/enketo/redirect/edit/:
    get:
      operationId: api_v2_assets_data_enketo_redirect_edit_retrieve
      description: |
        ## Get submission url of enketo in edit mode

        Note: Some variation of this url exists:

        `/api/v2/assets/{parent_lookup_asset}/data/{id}/edit/`: deprecated, use the next one.

        `/api/v2/assets/{parent_lookup_asset}/data/{id}/enketo/edit/`: return the url of the enketo submission (as seen in the response example).

        `/api/v2/assets/{parent_lookup_asset}/data/{id}/enketo/redirect/edit/`: redirect to the enketo url submission with a 302 HTTP code.
      parameters:
      - in: path
        name: id
        schema:
          type: integer
        description: ID of the data
        required: true
      - in: path
        name: parent_lookup_asset
        schema:
          type: string
        description: UID of the parent asset
        required: true
      tags:
      - Data
      security:
      - BasicAuth: []
      - TokenAuth: []
      responses:
        '200':
          content:
            application/json:
              schema:
                $ref: '#/components/schemas/EnketoEditResponse'
          description: null
        '403':
          content:
            application/json:
              schema:
                $ref: '#/components/schemas/ErrorDetail'
              examples:
                AccessDenied:
                  value:
                    detail: You do not have permission to perform this action.
                  summary: Access Denied
          description: ''
        '404':
          content:
            application/json:
              schema:
                $ref: '#/components/schemas/ErrorObject'
              examples:
                NotFound:
                  value:
                    detail: Not found.
                  summary: Not Found
          description: ''
  /api/v2/assets/{parent_lookup_asset}/data/{id}/enketo/redirect/view/:
    get:
      operationId: api_v2_assets_data_enketo_redirect_view_retrieve
      description: |
        ## Get submission url of enketo in preview mode

        Note: Some variation of this url exists:

        `/api/v2/assets/{parent_lookup_asset}/data/{id}/enketo/view/`: return the url of the enketo submission (as seen in the response example).

        `/api/v2/assets/{parent_lookup_asset}/data/{id}/enketo/redirect/view/`: redirect to the enketo url submission with a 302 code.
      parameters:
      - in: path
        name: id
        schema:
          type: integer
        description: ID of the data
        required: true
      - in: path
        name: parent_lookup_asset
        schema:
          type: string
        description: UID of the parent asset
        required: true
      tags:
      - Data
      security:
      - BasicAuth: []
      - TokenAuth: []
      responses:
        '200':
          content:
            application/json:
              schema:
                $ref: '#/components/schemas/EnketoViewResponse'
          description: null
        '403':
          content:
            application/json:
              schema:
                $ref: '#/components/schemas/ErrorDetail'
              examples:
                AccessDenied:
                  value:
                    detail: You do not have permission to perform this action.
                  summary: Access Denied
          description: ''
        '404':
          content:
            application/json:
              schema:
                $ref: '#/components/schemas/ErrorObject'
              examples:
                NotFound:
                  value:
                    detail: Not found.
                  summary: Not Found
          description: ''
  /api/v2/assets/{parent_lookup_asset}/data/{id}/enketo/view/:
    get:
      operationId: api_v2_assets_data_enketo_view_retrieve
      description: |
        ## Get submission url of enketo in preview mode

        Note: Some variation of this url exists:

        `/api/v2/assets/{parent_lookup_asset}/data/{id}/enketo/view/`: return the url of the enketo submission (as seen in the response example).

        `/api/v2/assets/{parent_lookup_asset}/data/{id}/enketo/redirect/view/`: redirect to the enketo url submission with a 302 code.
      parameters:
      - in: path
        name: id
        schema:
          type: integer
        description: ID of the data
        required: true
      - in: path
        name: parent_lookup_asset
        schema:
          type: string
        description: UID of the parent asset
        required: true
      tags:
      - Data
      security:
      - BasicAuth: []
      - TokenAuth: []
      responses:
        '200':
          content:
            application/json:
              schema:
                $ref: '#/components/schemas/EnketoViewResponse'
          description: null
        '403':
          content:
            application/json:
              schema:
                $ref: '#/components/schemas/ErrorDetail'
              examples:
                AccessDenied:
                  value:
                    detail: You do not have permission to perform this action.
                  summary: Access Denied
          description: ''
        '404':
          content:
            application/json:
              schema:
                $ref: '#/components/schemas/ErrorObject'
              examples:
                NotFound:
                  value:
                    detail: Not found.
                  summary: Not Found
          description: ''
  /api/v2/assets/{parent_lookup_asset}/data/{id}/validation_status/:
    get:
      operationId: api_v2_assets_data_validation_status_retrieve
      description: |
        ## Get validation statuses
        Retrieves the validation status of a submission.
      parameters:
      - in: path
        name: id
        schema:
          type: integer
        description: ID of the data
        required: true
      - in: path
        name: parent_lookup_asset
        schema:
          type: string
        description: UID of the parent asset
        required: true
      tags:
      - Data
      security:
      - BasicAuth: []
      - TokenAuth: []
      responses:
        '200':
          content:
            application/json:
              schema:
                $ref: '#/components/schemas/DataValidationStatusUpdateResponse'
          description: null
        '404':
          content:
            application/json:
              schema:
                $ref: '#/components/schemas/ErrorObject'
              examples:
                NotFound:
                  value:
                    detail: Not found.
                  summary: Not Found
          description: ''
    patch:
      operationId: api_v2_assets_data_validation_status_partial_update
      description: |
        ## Update the validation of a submission

        The validation status of the submission can be updated. The `validation_status.uid` should be a `string`, and it must be one of the following values:

        - `validation_status_approved`
        - `validation_status_not_approved`
        - `validation_status_on_hold`
      parameters:
      - in: path
        name: id
        schema:
          type: integer
        description: ID of the data
        required: true
      - in: path
        name: parent_lookup_asset
        schema:
          type: string
        description: UID of the parent asset
        required: true
      tags:
      - Data
      requestBody:
        content:
          application/json:
            schema:
              $ref: '#/components/schemas/PatchedDataValidationStatusUpdatePayload'
      security:
      - BasicAuth: []
      - TokenAuth: []
      responses:
        '200':
          content:
            application/json:
              schema:
                $ref: '#/components/schemas/DataValidationStatusUpdateResponse'
          description: null
        '404':
          content:
            application/json:
              schema:
                $ref: '#/components/schemas/ErrorObject'
              examples:
                NotFound:
                  value:
                    detail: Not found.
                  summary: Not Found
          description: ''
    delete:
      operationId: api_v2_assets_data_validation_status_destroy
      description: |
        ## Delete validation status
      parameters:
      - in: path
        name: id
        schema:
          type: integer
        description: ID of the data
        required: true
      - in: path
        name: parent_lookup_asset
        schema:
          type: string
        description: UID of the parent asset
        required: true
      tags:
      - Data
      security:
      - BasicAuth: []
      - TokenAuth: []
      responses:
        '204':
          description: No response body
        '404':
          content:
            application/json:
              schema:
                $ref: '#/components/schemas/ErrorObject'
              examples:
                NotFound:
                  value:
                    detail: Not found.
                  summary: Not Found
          description: ''
  /api/v2/assets/{parent_lookup_asset}/data/bulk/:
    patch:
      operationId: api_v2_assets_data_bulk_partial_update
      description: |
        ## Bulk updating of submissions

        Where `<field_to_update_n>` is a string and should be an existing XML field value of the submissions.
        If `<field_to_update_n>` is part of a group or nested group, the field must follow the group hierarchy
        structure, i.e.:

        If the field is within a group called `group_1`, the field name is `question_1` and the new value is `new value`,
        the payload should contain an item with the following structure:

        *"group_1/question_1": "new value"*


        Similarly, if there are `N` nested groups, the structure will be:

        *"group_1/sub_group_1/.../sub_group_n/question_1": "new value"*
      parameters:
      - in: path
        name: parent_lookup_asset
        schema:
          type: string
        description: UID of the parent asset
        required: true
      tags:
      - Data
      requestBody:
        content:
          application/json:
            schema:
              $ref: '#/components/schemas/PatchedDataBulkUpdate'
      security:
      - BasicAuth: []
      - TokenAuth: []
      responses:
        '200':
          content:
            application/json:
              schema:
                $ref: '#/components/schemas/DataBulkUpdateResponse'
          description: null
        '404':
          content:
            application/json:
              schema:
                $ref: '#/components/schemas/ErrorObject'
              examples:
                NotFound:
                  value:
                    detail: Not found.
                  summary: Not Found
          description: ''
    delete:
      operationId: api_v2_assets_data_bulk_destroy
      description: |
        ## Bulk delete submissions

        ```curl
          curl -X DELETE https://kf.kobotoolbox.org/api/v2/assets/aSAvYreNzVEkrWg5Gdcvg/data/bulk/
        ```

        **Payload**
        ```json
        {
                   "submissions_ids": [
                       1,
                       2
                   ]
                }
        ```
        * Where: `submissions_ids` (required) is a list of submission root id on the data
        to delete


        **Response**
        ```json
        {
                   "detail": "{number_of_submissions} submissions have been deleted"
        }
        ```
        * Where: `number_of_submissions` is the number of items that was deleted


        ### !! Due to limitations with DRF-Spectacular current version not fully supporting AOS 3.1, DELETE actions do not support showing a request body OR a response body. This is due to the 'vague' nature of the action which generally does *not* recommend the use of a payload. To still document this endpoint, example for the payload and response will be included but it will not be possible to test this endpoint. The HTTP code and the errors example are, for their part, factual and can be considered when working with the endpoint. !!
      parameters:
      - in: path
        name: parent_lookup_asset
        schema:
          type: string
        description: UID of the parent asset
        required: true
      tags:
      - Data
      security:
      - BasicAuth: []
      - TokenAuth: []
      responses:
        '200':
          description: No response body
        '404':
          content:
            application/json:
              schema:
                $ref: '#/components/schemas/ErrorObject'
              examples:
                NotFound:
                  value:
                    detail: Not found.
                  summary: Not Found
          description: ''
  /api/v2/assets/{parent_lookup_asset}/data/validation_statuses/:
    patch:
      operationId: api_v2_assets_data_validation_statuses_partial_update
      description: |
        ## Bulk update submissions status

        * Where: "submissions_ids" (required) is a list of submission root id on the data
        to delete
        * Where: "validation_status.uid" (required)  is a string and can be one of these values:
          * `validation_status_approved`
          * `validation_status_not_approved`
          * `validation_status_on_hold`

        Will return the number of submission updated as such:
        > **Response**
        >
        >        {
        >           "detail": "{number_of_submissions} submissions have been updated"
        >        }
      parameters:
      - in: path
        name: parent_lookup_asset
        schema:
          type: string
        description: UID of the parent asset
        required: true
      tags:
      - Data
      requestBody:
        content:
          application/json:
            schema:
              $ref: '#/components/schemas/PatchedDataValidationStatusesUpdatePayload'
      security:
      - BasicAuth: []
      - TokenAuth: []
      responses:
        '200':
          content:
            application/json:
              schema:
                $ref: '#/components/schemas/DataStatusesUpdate'
          description: null
        '404':
          content:
            application/json:
              schema:
                $ref: '#/components/schemas/ErrorObject'
              examples:
                NotFound:
                  value:
                    detail: Not found.
                  summary: Not Found
          description: ''
    delete:
      operationId: api_v2_assets_data_validation_statuses_destroy
      description: |
        ## Bulk delete submissions status

        ```curl
          curl -X DELETE https://kf.kobotoolbox.org/api/v2/assets/aSAvYreNzVEkrWg5Gdcvg/data/validation_statuses/
        ```

        **Payload**
        ```json
        {
          "payload": {
            "submission_ids": [
                1,
                2
              ],
            "validation_status.uid": "validation_status"
          }
        }
        ```
        * Where: "submissions_ids" (required) is a list of submission root id on the data
        to delete

        The validation status of the submission can be updated. The `validation_status.uid` should be a `string`, and it must be one of the following values:
        - `validation_status_approved`
        - `validation_status_not_approved`
        - `validation_status_on_hold`

        **Response**
        ```json
        {
                   "detail": "{number_of_submissions} submissions have been updated"
        }
        ```

        ### !! Due to limitations with DRF-Spectacular current version not fully supporting AOS 3.1, DELETE actions do not support showing a request body OR a response body. This is due to the 'vague' nature of the action which generally does *not* recommend the use of a payload. To still document this endpoint, example for the payload and response will be included but it will not be possible to test this endpoint. The HTTP code and the errors example are, for their part, factual and can be considered when working with the endpoint. !!
      parameters:
      - in: path
        name: parent_lookup_asset
        schema:
          type: string
        description: UID of the parent asset
        required: true
      tags:
      - Data
      security:
      - BasicAuth: []
      - TokenAuth: []
      responses:
        '204':
          description: No response body
        '404':
          content:
            application/json:
              schema:
                $ref: '#/components/schemas/ErrorObject'
              examples:
                NotFound:
                  value:
                    detail: Not found.
                  summary: Not Found
          description: ''
  /api/v2/assets/{parent_lookup_asset}/export-settings/:
    get:
      operationId: api_v2_assets_export_settings_list
      description: |
        ## List of export settings for a specific asset

        <sup>*</sup> _Required permissions: `view_submissions` (View submissions)_
      parameters:
      - name: limit
        required: false
        in: query
        description: Number of results to return per page.
        schema:
          type: integer
      - name: offset
        required: false
        in: query
        description: The initial index from which to return the results.
        schema:
          type: integer
      - in: path
        name: parent_lookup_asset
        schema:
          type: string
        description: UID of the parent asset
        required: true
      tags:
      - Export Settings
      security:
      - BasicAuth: []
      - TokenAuth: []
      responses:
        '200':
          content:
            application/json:
              schema:
                $ref: '#/components/schemas/PaginatedExportSettingResponseList'
          description: null
        '404':
          content:
            application/json:
              schema:
                $ref: '#/components/schemas/ErrorObject'
              examples:
                NotFound:
                  value:
                    detail: Not found.
                  summary: Not Found
          description: ''
    post:
      operationId: api_v2_assets_export_settings_create
      description: |
        ## Create an export setting for an asset

        <sup>*</sup> _Required permissions: `manage_asset` (Manage project)_

        Where:

        * `name` (required) is the name of the export setting displayed in the UI
        * `export_settings` (required) is a map of defined settings containing the following valid options:
            * `fields` (optional) is an array of column names to be included in the export (including their group hierarchy). Valid inputs include:
                * An array containing any string value that matches the XML column name
                * An empty array which will result in all columns being included
                * If `fields` is not included in the `export_settings`, all columns will be included in the export
        * `flatten` (optional) is a boolean value and only relevant when exporting to `geojson` format.
        * `fields_from_all_versions` (required) is a boolean to specify whether fields from all form versions will be included in the export.
        * `group_sep` (required) is a value used to separate the names in a hierarchy of groups. Valid inputs include:
            * Non-empty value
        * `hierarchy_in_labels` (required) is a boolean to specify whether the group hierarchy will be displayed in labels
        * `multiple_select` (required) is a value to specify the display of multiple-select-type responses. Valid inputs include:
            * `both`,
            * `summary`, or
            * `details`
        * `type` (required) specifies the export format. Valid export formats include:
            * `csv`,
            * `geojson`,
            * `spss_labels`, or
            * `xls`
        * `xls_types_as_text` (optional) is a boolean value that defaults to `false` and only affects `xls` export types.
        * `include_media_url` (optional) is a boolean value that defaults to `false` and only affects `xls` and `csv` export types.
        * `submission_ids` (optional) is an array of submission ids that will filter exported submissions to only the specified array of ids. Valid inputs include:
            * An array containing integer values
            * An empty array (no filtering)
        * `query` (optional) is a JSON object containing a Mongo filter query for filtering exported submissions. Valid inputs include:
            * A JSON object containing a valid Mongo query
            * An empty JSON object (no filtering)

        **Note that the following behaviour can be expected when specifying a value for the `multiple_select` field:**

        * `summary`: Includes one column per question, with all selected choices separated by spaces;
        * `details`: Expands each multiple-select question to one column per choice, with each of those columns having a binary 1 or 0 to indicate whether that choice was chosen;
        * `both`: Includes the format of `summary` _and_ `details` in the export
      parameters:
      - in: path
        name: parent_lookup_asset
        schema:
          type: string
        description: UID of the parent asset
        required: true
      tags:
      - Export Settings
      requestBody:
        content:
          application/json:
            schema:
              $ref: '#/components/schemas/ExportSettingCreatePayload'
        required: true
      security:
      - BasicAuth: []
      - TokenAuth: []
      responses:
        '201':
          content:
            application/json:
              schema:
                $ref: '#/components/schemas/ExportSettingResponse'
          description: null
        '404':
          content:
            application/json:
              schema:
                $ref: '#/components/schemas/ErrorObject'
              examples:
                NotFound:
                  value:
                    detail: Not found.
                  summary: Not Found
          description: ''
        '400':
          content:
            application/json:
              schema:
                $ref: '#/components/schemas/ErrorObject'
              examples:
                BadRequest:
                  value:
                    detail:
                      field_name:
                      - Error message
                  summary: Bad request
          description: ''
  /api/v2/assets/{parent_lookup_asset}/export-settings/{uid}/:
    get:
      operationId: api_v2_assets_export_settings_retrieve
      description: |
        ## Retrieve a specific export setting

        <sup>*</sup> _Required permissions: `view_submissions` (View submissions)_
      parameters:
      - in: path
        name: parent_lookup_asset
        schema:
          type: string
        description: UID of the parent asset
        required: true
      - in: path
        name: uid
        schema:
          type: string
        description: UID of the export-settings
        required: true
      tags:
      - Export Settings
      security:
      - BasicAuth: []
      - TokenAuth: []
      responses:
        '200':
          content:
            application/json:
              schema:
                $ref: '#/components/schemas/ExportSettingResponse'
          description: null
        '404':
          content:
            application/json:
              schema:
                $ref: '#/components/schemas/ErrorObject'
              examples:
                NotFound:
                  value:
                    detail: Not found.
                  summary: Not Found
          description: ''
    patch:
      operationId: api_v2_assets_export_settings_partial_update
      description: |
        ## Update the current export setting

        <sup>*</sup> _Required permissions: `manage_asset` (Manage project)_
      parameters:
      - in: path
        name: parent_lookup_asset
        schema:
          type: string
        description: UID of the parent asset
        required: true
      - in: path
        name: uid
        schema:
          type: string
        description: UID of the export-settings
        required: true
      tags:
      - Export Settings
      requestBody:
        content:
          application/json:
            schema:
              $ref: '#/components/schemas/PatchedExportSettingUpdatePayload'
      security:
      - BasicAuth: []
      - TokenAuth: []
      responses:
        '200':
          content:
            application/json:
              schema:
                $ref: '#/components/schemas/ExportSettingResponse'
          description: null
        '404':
          content:
            application/json:
              schema:
                $ref: '#/components/schemas/ErrorObject'
              examples:
                NotFound:
                  value:
                    detail: Not found.
                  summary: Not Found
          description: ''
        '400':
          content:
            application/json:
              schema:
                $ref: '#/components/schemas/ErrorObject'
              examples:
                BadRequest:
                  value:
                    detail:
                      field_name:
                      - Error message
                  summary: Bad request
          description: ''
    delete:
      operationId: api_v2_assets_export_settings_destroy
      description: |+
        ## Delete current export setting

        <sup>*</sup> _Required permissions: `manage_asset` (Manage project)_

      parameters:
      - in: path
        name: parent_lookup_asset
        schema:
          type: string
        description: UID of the parent asset
        required: true
      - in: path
        name: uid
        schema:
          type: string
        description: UID of the export-settings
        required: true
      tags:
      - Export Settings
      security:
      - BasicAuth: []
      - TokenAuth: []
      responses:
        '204':
          description: No response body
        '404':
          content:
            application/json:
              schema:
                $ref: '#/components/schemas/ErrorObject'
              examples:
                NotFound:
                  value:
                    detail: Not found.
                  summary: Not Found
          description: ''
  /api/v2/assets/{parent_lookup_asset}/export-settings/{uid}/data/:
    get:
      operationId: api_v2_assets_export_settings_data_retrieve
      description: |
        ## Synchronously export data

        To retrieve data synchronously in CSV and XLSX format according to a
        particular instance of export settings.

        Processing time of synchronous exports is substantially limited compared to
        asynchronous exports, which are available at `/api/v2/assets/{asset_uid}/exports/`.
      parameters:
      - in: query
        name: format
        schema:
          type: string
          enum:
          - csv
          - xlsx
        required: true
      - in: path
        name: parent_lookup_asset
        schema:
          type: string
        description: UID of the parent asset
        required: true
      - in: path
        name: uid
        schema:
          type: string
        description: UID of the export-settings
        required: true
      tags:
      - Export Settings
      security:
      - BasicAuth: []
      - TokenAuth: []
      responses:
        '200':
          description: Will return a content type with the type of the attachment
            as well as the attachment itself.
        '404':
          content:
            application/json:
              schema:
                $ref: '#/components/schemas/ErrorObject'
              examples:
                NotFound:
                  value:
                    detail: Not found.
                  summary: Not Found
          description: ''
        '400':
          content:
            application/json:
              schema:
                $ref: '#/components/schemas/ErrorObject'
              examples:
                BadRequest:
                  value:
                    detail:
                      field_name:
                      - Error message
                  summary: Bad request
          description: ''
  /api/v2/assets/{parent_lookup_asset}/exports/:
    get:
      operationId: api_v2_assets_exports_list
      description: |
        ## List of export tasks endpoints

        Lists the export tasks accessible to requesting user, for anonymous access
        nothing is returned.

        <sup>*</sup> _Required permissions: `view_submissions` (View submissions)_

        Otherwise, the search can be more specific:

        **Exports matching `uid`s:**
        ```shell
        curl -X GET https://kf.kobotoolbox.org/api/v2/assets/{asset_uid}/exports/?q=uid__in:ehZUwRctkhp9QfJgvEWGg OR uid__in:ehZUwRctkhp9QfJgvDnjud
        ```
      parameters:
      - name: limit
        required: false
        in: query
        description: Number of results to return per page.
        schema:
          type: integer
      - name: offset
        required: false
        in: query
        description: The initial index from which to return the results.
        schema:
          type: integer
      - name: ordering
        required: false
        in: query
        description: Which field to use when ordering the results.
        schema:
          type: string
      - in: path
        name: parent_lookup_asset
        schema:
          type: string
        description: UID of the parent asset
        required: true
      tags:
      - Exports
      security:
      - BasicAuth: []
      - TokenAuth: []
      responses:
        '200':
          content:
            application/json:
              schema:
                $ref: '#/components/schemas/PaginatedExportResponseList'
          description: null
        '403':
          content:
            application/json:
              schema:
                $ref: '#/components/schemas/ErrorDetail'
              examples:
                AccessDenied:
                  value:
                    detail: You do not have permission to perform this action.
                  summary: Access Denied
          description: ''
        '404':
          content:
            application/json:
              schema:
                $ref: '#/components/schemas/ErrorObject'
              examples:
                NotFound:
                  value:
                    detail: Not found.
                  summary: Not Found
          description: ''
    post:
      operationId: api_v2_assets_exports_create
      description: |
        ## Creates an export task

        Where:
        * `fields_from_all_versions` (required) is a boolean to specify whether fields from all form versions will be included in the export.
            * `group_sep` (required) is a value used to separate the names in a hierarchy of groups. Valid inputs include:
                * Non-empty value
            * `hierarchy_in_labels` (required) is a boolean to specify whether the group hierarchy will be displayed in labels
            * `lang` (required) is a string that can be set to:
                * `_xml` to have XML values and headers, or
                * Any translation specified in the form such as `English (en)`, etc.
            * `multiple_select` (required) is a value to specify the display of `multiple_select-type` responses. Valid inputs include:
                * `both`,
                * `summary`, or
                * `details`
            * "`type`" (required) specifies the export format. Valid export formats include:
                * `csv`,
                * `geojson`,
                * `spss_labels`, or
                * `xls`
            * `fields` (optional) is an array of column names to be included in the export (including their group hierarchy). Valid inputs include:
                * An array containing any string value that matches the XML column name
                * An empty array which will result in all columns being included
                * If `fields` is not included in the `export_settings`, all columns will be included in the export
            * `flatten` (optional) is a boolean value and only relevant when exporting to "geojson" format.
            * `xls_types_as_text` (optional) is a boolean value that defaults to `false` and only affects `xls` export types.
            * `include_media_url` (optional) is a boolean value that defaults to `false` and only affects `xls` and "csv" export types. This will include an additional column for media-type questions (`question_name_URL`) with the URL link to the hosted file.
            * `submission_ids` (optional) is an array of submission ids that will filter exported submissions to only the specified array of ids. Valid inputs include:
                * An array containing integer values
                * An empty array (no filtering)
            * `query` (optional) is a JSON object containing a Mongo filter query for filtering exported submissions. Valid inputs include:
                * A JSON object containing a valid Mongo query
                * An empty JSON object (no filtering)
      parameters:
      - in: path
        name: parent_lookup_asset
        schema:
          type: string
        description: UID of the parent asset
        required: true
      tags:
      - Exports
      requestBody:
        content:
          application/json:
            schema:
              $ref: '#/components/schemas/ExportCreatePayload'
        required: true
      security:
      - BasicAuth: []
      - TokenAuth: []
      responses:
        '201':
          content:
            application/json:
              schema:
                $ref: '#/components/schemas/ExportResponse'
          description: null
        '403':
          content:
            application/json:
              schema:
                $ref: '#/components/schemas/ErrorDetail'
              examples:
                AccessDenied:
                  value:
                    detail: You do not have permission to perform this action.
                  summary: Access Denied
          description: ''
        '404':
          content:
            application/json:
              schema:
                $ref: '#/components/schemas/ErrorObject'
              examples:
                NotFound:
                  value:
                    detail: Not found.
                  summary: Not Found
          description: ''
        '400':
          content:
            application/json:
              schema:
                $ref: '#/components/schemas/ErrorObject'
              examples:
                BadRequest:
                  value:
                    detail:
                      field_name:
                      - Error message
                  summary: Bad request
          description: ''
  /api/v2/assets/{parent_lookup_asset}/exports/{uid}/:
    get:
      operationId: api_v2_assets_exports_retrieve
      description: |
        ## Retrieves current export task
      parameters:
      - in: path
        name: parent_lookup_asset
        schema:
          type: string
        description: UID of the parent asset
        required: true
      - in: path
        name: uid
        schema:
          type: string
        description: UID of the export task
        required: true
      tags:
      - Exports
      security:
      - BasicAuth: []
      - TokenAuth: []
      responses:
        '200':
          content:
            application/json:
              schema:
                $ref: '#/components/schemas/ExportResponse'
          description: null
        '403':
          content:
            application/json:
              schema:
                $ref: '#/components/schemas/ErrorDetail'
              examples:
                AccessDenied:
                  value:
                    detail: You do not have permission to perform this action.
                  summary: Access Denied
          description: ''
        '404':
          content:
            application/json:
              schema:
                $ref: '#/components/schemas/ErrorObject'
              examples:
                NotFound:
                  value:
                    detail: Not found.
                  summary: Not Found
          description: ''
    delete:
      operationId: api_v2_assets_exports_destroy
      description: |
        ## Deletes current export task
      parameters:
      - in: path
        name: parent_lookup_asset
        schema:
          type: string
        description: UID of the parent asset
        required: true
      - in: path
        name: uid
        schema:
          type: string
        description: UID of the export task
        required: true
      tags:
      - Exports
      security:
      - BasicAuth: []
      - TokenAuth: []
      responses:
        '204':
          description: No response body
        '403':
          content:
            application/json:
              schema:
                $ref: '#/components/schemas/ErrorDetail'
              examples:
                AccessDenied:
                  value:
                    detail: You do not have permission to perform this action.
                  summary: Access Denied
          description: ''
        '404':
          content:
            application/json:
              schema:
                $ref: '#/components/schemas/ErrorObject'
              examples:
                NotFound:
                  value:
                    detail: Not found.
                  summary: Not Found
          description: ''
  /api/v2/assets/{parent_lookup_asset}/files/:
    get:
      operationId: api_v2_assets_files_list
      description: |
        ## Retrieve current asset files

        Results can be narrowed down with a filter by type:
        ```shell
        curl -X GET https://kf.kobotoolbox.org/api/v2/assets/aSAvYreNzVEkrWg5Gdcvg/files/?collections_first=true&ordering=-name
        ```
      parameters:
      - name: limit
        required: false
        in: query
        description: Number of results to return per page.
        schema:
          type: integer
      - name: offset
        required: false
        in: query
        description: The initial index from which to return the results.
        schema:
          type: integer
      - in: path
        name: parent_lookup_asset
        schema:
          type: string
        description: UID of the parent asset
        required: true
      tags:
      - Files
      security:
      - BasicAuth: []
      - TokenAuth: []
      responses:
        '200':
          content:
            application/json:
              schema:
                $ref: '#/components/schemas/PaginatedFilesResponseList'
          description: null
        '404':
          content:
            application/json:
              schema:
                $ref: '#/components/schemas/ErrorObject'
              examples:
                NotFound:
                  value:
                    detail: Not found.
                  summary: Not Found
          description: ''
    post:
      operationId: api_v2_assets_files_create
      description: |
        ## Create a new file on current asset

        Fields:

        - `asset` (required)
        - `user` (required)
        - `description` (required)
        - `file_type` (required)
        - `content` (as binary) (optional)
        - `metadata` JSON (optional)

        _Notes:_

        1. Files can have different types:
            - `map_layer`
            - `form_media`
        2. Files can be created with three different ways
            - `POST` a file with `content` parameter
            - `POST` a base64 encoded string with `base64Encoded` parameter<sup>1</sup>
            - `POST` an URL with `metadata` parameter<sup>2</sup>

        <sup>1)</sup> `metadata` becomes mandatory and must contain `filename` property<br>
        <sup>2)</sup> `metadata` becomes mandatory and must contain `redirect_url` property

        **Files with `form_media` type must have unique `filename` per asset**
      parameters:
      - in: path
        name: parent_lookup_asset
        schema:
          type: string
        description: UID of the parent asset
        required: true
      tags:
      - Files
      requestBody:
        content:
          application/json:
            schema:
              $ref: '#/components/schemas/CreateFilePayload'
            examples:
              CreatingAFileWithBinaryContent:
                value:
                  user: https://kf.kobotoolbox.org/api/v2/users/bob/
                  asset: https://kf.kobotoolbox.org/api/v2/assets/a3C9wWefqZVkChNLKqqXVZ/
                  description: Description of the file
                  file_type: image/png
                  content: <binary>
                summary: Creating a file with binary content
              CreatingAFileWithBase64Content:
                value:
                  user: https://kf.kobotoolbox.org/api/v2/users/bob/
                  asset: https://kf.kobotoolbox.org/api/v2/assets/a3C9wWefqZVkChNLKqqXVZ/
                  description: Description of the file
                  file_type: image/png
                  base64Encoded: SGVsbG8sIFdvcmxkIQ
                  metadata:
                    filename: string
                summary: Creating a file with Base64 content
              CreatingAFileWithARemoteUrl:
                value:
                  user: https://kf.kobotoolbox.org/api/v2/users/bob/
                  asset: https://kf.kobotoolbox.org/api/v2/assets/a3C9wWefqZVkChNLKqqXVZ/
                  description: Description of the file
                  file_type: image/png
                  metadata:
                    redirect_url: string
                summary: Creating a file with a remote url
      security:
      - BasicAuth: []
      - TokenAuth: []
      responses:
        '201':
          content:
            application/json:
              schema:
                $ref: '#/components/schemas/FilesResponse'
          description: null
        '404':
          content:
            application/json:
              schema:
                $ref: '#/components/schemas/ErrorObject'
              examples:
                NotFound:
                  value:
                    detail: Not found.
                  summary: Not Found
          description: ''
        '400':
          content:
            application/json:
              schema:
                $ref: '#/components/schemas/ErrorObject'
              examples:
                BadRequest:
                  value:
                    detail:
                      field_name:
                      - Error message
                  summary: Bad request
          description: ''
  /api/v2/assets/{parent_lookup_asset}/files/{uid}/:
    get:
      operationId: api_v2_assets_files_retrieve
      description: |
        ## Retrieve a file from current asset
      parameters:
      - in: path
        name: parent_lookup_asset
        schema:
          type: string
        description: UID of the parent asset
        required: true
      - in: path
        name: uid
        schema:
          type: string
        required: true
      tags:
      - Files
      security:
      - BasicAuth: []
      - TokenAuth: []
      responses:
        '200':
          content:
            application/json:
              schema:
                $ref: '#/components/schemas/FilesResponse'
          description: null
        '404':
          content:
            application/json:
              schema:
                $ref: '#/components/schemas/ErrorObject'
              examples:
                NotFound:
                  value:
                    detail: Not found.
                  summary: Not Found
          description: ''
    delete:
      operationId: api_v2_assets_files_destroy
      description: |
        ## Delete a file from current asset
      parameters:
      - in: path
        name: parent_lookup_asset
        schema:
          type: string
        description: UID of the parent asset
        required: true
      - in: path
        name: uid
        schema:
          type: string
        required: true
      tags:
      - Files
      security:
      - BasicAuth: []
      - TokenAuth: []
      responses:
        '204':
          description: No response body
        '404':
          content:
            application/json:
              schema:
                $ref: '#/components/schemas/ErrorObject'
              examples:
                NotFound:
                  value:
                    detail: Not found.
                  summary: Not Found
          description: ''
  /api/v2/assets/{parent_lookup_asset}/files/{uid}/content/:
    get:
      operationId: api_v2_assets_files_content_retrieve
      description: |
        ## Download the asset file
      parameters:
      - in: path
        name: parent_lookup_asset
        schema:
          type: string
        description: UID of the parent asset
        required: true
      - in: path
        name: uid
        schema:
          type: string
        required: true
      tags:
      - Files
      security:
      - BasicAuth: []
      - TokenAuth: []
      responses:
        '200':
          description: Will return a content type with the type of the attachment
            as well as the attachment itself.
        '404':
          content:
            application/json:
              schema:
                $ref: '#/components/schemas/ErrorObject'
              examples:
                NotFound:
                  value:
                    detail: Not found.
                  summary: Not Found
          description: ''
  /api/v2/assets/{parent_lookup_asset}/history/:
    get:
      operationId: api_v2_assets_history_list
      description: |+
        ## List project history logs

        Lists all project history logs for a single project.

        <sup>*</sup> _Required permissions: `manage_asset` (Manage project)_

        Results from this endpoint can be filtered by a Boolean query specified in the q parameter.

        ### Filterable fields for all project history logs:

          date_created

          user_uid

          user__*
          - user__username
          - user__email
          - user__is_superuser

          metadata__*

          - metadata__source
          - metadata__ip_address
          - metadata__asset_uid
          - metadata__log_subtype
            - available subtypes: "project", "permission"

        ### action

        available actions:
          - add-media
          - add-submission
          - allow-anonymous-submissions
          - archive
          - clone-permissions
          - connect-project
          - delete-media
          - delete-service
          - delete-submission
          - deploy
          - disable-sharing
          - disallow-anonymous-submissions
          - disconnect-project
          - enable-sharing
          - export
          - modify-imported-fields
          - modify-qa-data
          - modify-service
          - modify-sharing
          - modify-submission
          - modify-user-permissions
          - redeploy
           - register-service
          - replace-form
          - share-data-publicly
          - share-form-publicly
          - transfer
          - unarchive
          - unshare-data-publicly
          - unshare-form-publicly
          - update-content
          - update-name
          - update-settings
          - update-qa

        ### Filterable fields by action:

          add-media
          - metadata__asset-file__uid
          - metadata__asset-file__filename

          add-submission
          - metadata__submission__submitted_by
          - metadata__submission__root_uuid

          archive
          - metadata__latest_version_uid

          clone-permissions
          - metadata__cloned_from

          connect-project
          - metadata__paired-data__source_uid
          - metadata__paired-data__source_name

          delete-media
          - metadata__asset-file__uid
          - metadata__asset-file__filename

          delete-service
          - metadata__hook__uid
          - metadata__hook__endpoint
          - metadata__hook__active

          delete-submission
          - metadata__submission__submitted_by
          - metadata__submission__root_uuid

          deploy
          - metadata__latest_version_uid
          - metadata__latest_deployed_version_uid

          disconnect-project
          - metadata__paired-data__source_uid
          - metadata__paired-data__source_name

          modify-imported-fields
          - metadata__paired-data__source_uid
          - metadata__paired-data__source_name

          modify-qa-data
          - metadata__submission__submitted_by
          - metadata__submission__root_uuid

          modify-service
          - metadata__hook__uid
          - metadata__hook__endpoint
          - metadata__hook__active

          modify-submission
          - metadata__submission__submitted_by
          - metadata__submission__root_uuid
          - metadata__submission__status (only present if changed)

          modify-user-permissions
          - metadata__permissions__username

          redeploy
          - metadata__latest_version_uid
          - metadata__latest_deployed_version_uid

          register-service
          - metadata__hook__uid
          - metadata__hook__endpoint
          - metadata__hook__active

          transfer
          - metadata__username

          unarchive
          - metadata__latest_version_uid

          update-name
          - metadata__name__old
          - metadata__name__new

          update-settings
          - metadata__settings__description__old
          - metadata__settings__description__new

        This endpoint can be paginated with 'offset' and 'limit' parameters.

      parameters:
      - name: limit
        required: false
        in: query
        description: Number of results to return per page.
        schema:
          type: integer
      - name: offset
        required: false
        in: query
        description: The initial index from which to return the results.
        schema:
          type: integer
      - in: path
        name: parent_lookup_asset
        schema:
          type: string
        description: UID of the parent assets
        required: true
      - in: query
        name: q
        schema:
          type: string
      tags:
      - History
      security:
      - BasicAuth: []
      - TokenAuth: []
      responses:
        '200':
          content:
            application/json:
              schema:
                $ref: '#/components/schemas/PaginatedHistoryListResponseList'
          description: null
        '403':
          content:
            application/json:
              schema:
                $ref: '#/components/schemas/ErrorDetail'
              examples:
                AccessDenied:
                  value:
                    detail: You do not have permission to perform this action.
                  summary: Access Denied
          description: ''
        '404':
          content:
            application/json:
              schema:
                $ref: '#/components/schemas/ErrorObject'
              examples:
                NotFound:
                  value:
                    detail: Not found.
                  summary: Not Found
          description: ''
  /api/v2/assets/{parent_lookup_asset}/history/actions/:
    get:
      operationId: api_v2_assets_history_actions_retrieve
      description: |
        ## Retrieve distinct actions performed on the asset.
      parameters:
      - in: path
        name: parent_lookup_asset
        schema:
          type: string
        description: UID of the parent assets
        required: true
      tags:
      - History
      security:
      - BasicAuth: []
      - TokenAuth: []
      responses:
        '200':
          content:
            application/json:
              schema:
                $ref: '#/components/schemas/HistoryActionResponse'
          description: null
        '403':
          content:
            application/json:
              schema:
                $ref: '#/components/schemas/ErrorDetail'
              examples:
                AccessDenied:
                  value:
                    detail: You do not have permission to perform this action.
                  summary: Access Denied
          description: ''
        '404':
          content:
            application/json:
              schema:
                $ref: '#/components/schemas/ErrorObject'
              examples:
                NotFound:
                  value:
                    detail: Not found.
                  summary: Not Found
          description: ''
  /api/v2/assets/{parent_lookup_asset}/history/export/:
    post:
      operationId: api_v2_assets_history_export_create
      description: |
        ## Export current project's history

        Exports the project's history and sends it to the user via email.
      parameters:
      - in: path
        name: parent_lookup_asset
        schema:
          type: string
        description: UID of the parent assets
        required: true
      tags:
      - History
      security:
      - BasicAuth: []
      - TokenAuth: []
      responses:
        '202':
          content:
            application/json:
              schema:
                $ref: '#/components/schemas/historyExportResponse'
          description: null
        '403':
          content:
            application/json:
              schema:
                $ref: '#/components/schemas/ErrorDetail'
              examples:
                AccessDenied:
                  value:
                    detail: You do not have permission to perform this action.
                  summary: Access Denied
          description: ''
        '404':
          content:
            application/json:
              schema:
                $ref: '#/components/schemas/ErrorObject'
              examples:
                NotFound:
                  value:
                    detail: Not found.
                  summary: Not Found
          description: ''
  /api/v2/assets/{parent_lookup_asset}/hooks/:
    get:
      operationId: api_v2_assets_hooks_list
      description: |
        ## List external services

        Lists the external services endpoints accessible to requesting user
      parameters:
      - name: limit
        required: false
        in: query
        description: Number of results to return per page.
        schema:
          type: integer
      - name: offset
        required: false
        in: query
        description: The initial index from which to return the results.
        schema:
          type: integer
      - in: path
        name: parent_lookup_asset
        schema:
          type: string
        description: UID of the parent assets
        required: true
      tags:
      - Rest Services
      security:
      - BasicAuth: []
      - TokenAuth: []
      responses:
        '200':
          content:
            application/json:
              schema:
                $ref: '#/components/schemas/PaginatedHookList'
          description: null
        '404':
          content:
            application/json:
              schema:
                $ref: '#/components/schemas/ErrorObject'
              examples:
                NotFound:
                  value:
                    detail: Not found.
                  summary: Not Found
          description: ''
    post:
      operationId: api_v2_assets_hooks_create
      description: |
        ## Add an external service to asset.

        Where:

        * `name` and `endpoint` are required
        * `active` is True by default
        * `export_type` must be one of these values:

            1. `json` (_default_)
            2. `xml`

        * `email_notification` is a boolean. If true, User will be notified when request to remote server has failed.
        * `auth_level` must be one of these values:

            1. `no_auth` (_default_)
            2. `basic_auth`

        * `subset_fields` is the list of fields of the form definition. Only these fields should be present in data sent to remote server
        * `settings`.`custom_headers` is dictionary of `custom header`: `value`

        For example:
        >         "settings": {
        >             "customer_headers": {
        >                 "Authorization" : "Token 1af538baa9045a84c0e889f672baf83ff24"
        >             }

        * `payload_template` is a custom wrapper around `%SUBMISSION%` when sending data to remote server.
           It can be used only with JSON submission format.

        For example:
        >         "payload_template": '{"fields": %SUBMISSION%}'
      parameters:
      - in: path
        name: parent_lookup_asset
        schema:
          type: string
        description: UID of the parent assets
        required: true
      tags:
      - Rest Services
      requestBody:
        content:
          application/json:
            schema:
              $ref: '#/components/schemas/Hook'
          application/x-www-form-urlencoded:
            schema:
              $ref: '#/components/schemas/Hook'
          multipart/form-data:
            schema:
              $ref: '#/components/schemas/Hook'
        required: true
      security:
      - BasicAuth: []
      - TokenAuth: []
      responses:
        '201':
          content:
            application/json:
              schema:
                $ref: '#/components/schemas/Hook'
          description: null
        '404':
          content:
            application/json:
              schema:
                $ref: '#/components/schemas/ErrorObject'
              examples:
                NotFound:
                  value:
                    detail: Not found.
                  summary: Not Found
          description: ''
        '400':
          content:
            application/json:
              schema:
                $ref: '#/components/schemas/ErrorObject'
              examples:
                BadRequest:
                  value:
                    detail:
                      field_name:
                      - Error message
                  summary: Bad request
          description: ''
  /api/v2/assets/{parent_lookup_asset}/hooks/{parent_lookup_hook}/logs/:
    get:
      operationId: api_v2_assets_hooks_logs_list
      description: |
        ## List logs of an external services endpoints accessible to requesting user

        Where:
        * `asset_uid` - is the unique identifier of a specific asset
        * `hook_uid` - is the unique identifier of a specific external service
        * `uid` - is the unique identifier of a specific log

        Use the `status` query parameter to filter logs by numeric status:
        * `status=0`: hook has failed after exhausting all retries
        * `status=1`: hook is still pending
        * `status=2`: hook has succeeded

        Use the `start` and `end` query parameters to filter logs by date range, providing ISO-8601 date strings (e.g. '2022-01-14', '2022-01-21 06:51:04', '2022-01-21T06:51:08.144004+02:00').
        Note that `start` is inclusive, while `end` is exclusive.
        Time zone is assumed to be UTC. If provided, it needs to be in '+00:00' format ('Z' is not supported). Watch out for url encoding for the '+' character (%2B).
      parameters:
      - in: query
        name: end
        schema:
          type: string
          format: date-time
      - name: page
        required: false
        in: query
        description: A page number within the paginated result set.
        schema:
          type: integer
      - in: path
        name: parent_lookup_asset
        schema:
          type: string
        description: UID of the parent assets
        required: true
      - in: path
        name: parent_lookup_hook
        schema:
          type: string
        description: UID of the parent hook
        required: true
      - in: query
        name: start
        schema:
          type: string
          format: date-time
      - in: query
        name: status
        schema:
          type: integer
          enum:
          - 0
          - 1
          - 2
        description: |-
          * `0` - Failed
          * `1` - Pending
          * `2` - Success
      tags:
      - Rest Services
      security:
      - BasicAuth: []
      - TokenAuth: []
      responses:
        '200':
          content:
            application/json:
              schema:
                $ref: '#/components/schemas/PaginatedHookLogList'
          description: null
        '403':
          content:
            application/json:
              schema:
                $ref: '#/components/schemas/ErrorDetail'
              examples:
                AccessDenied:
                  value:
                    detail: You do not have permission to perform this action.
                  summary: Access Denied
          description: ''
        '404':
          content:
            application/json:
              schema:
                $ref: '#/components/schemas/ErrorObject'
              examples:
                NotFound:
                  value:
                    detail: Not found.
                  summary: Not Found
          description: ''
  /api/v2/assets/{parent_lookup_asset}/hooks/{parent_lookup_hook}/logs/{uid}/:
    get:
      operationId: api_v2_assets_hooks_logs_retrieve
      description: |
        ## Retrieve an external service endpoint log
      parameters:
      - in: path
        name: parent_lookup_asset
        schema:
          type: string
        description: UID of the parent assets
        required: true
      - in: path
        name: parent_lookup_hook
        schema:
          type: string
        description: UID of the parent hook
        required: true
      - in: path
        name: uid
        schema:
          type: string
        required: true
      tags:
      - Rest Services
      security:
      - BasicAuth: []
      - TokenAuth: []
      responses:
        '200':
          content:
            application/json:
              schema:
                $ref: '#/components/schemas/HookLog'
          description: null
        '403':
          content:
            application/json:
              schema:
                $ref: '#/components/schemas/ErrorDetail'
              examples:
                AccessDenied:
                  value:
                    detail: You do not have permission to perform this action.
                  summary: Access Denied
          description: ''
        '404':
          content:
            application/json:
              schema:
                $ref: '#/components/schemas/ErrorObject'
              examples:
                NotFound:
                  value:
                    detail: Not found.
                  summary: Not Found
          description: ''
  /api/v2/assets/{parent_lookup_asset}/hooks/{parent_lookup_hook}/logs/{uid}/retry/:
    patch:
      operationId: api_v2_assets_hooks_logs_retry_partial_update
      description: |
        ## Retry a failed submission attempt
      parameters:
      - in: path
        name: parent_lookup_asset
        schema:
          type: string
        description: UID of the parent assets
        required: true
      - in: path
        name: parent_lookup_hook
        schema:
          type: string
        description: UID of the parent hook
        required: true
      - in: path
        name: uid
        schema:
          type: string
        required: true
      tags:
      - Rest Services
      requestBody:
        content:
          application/json:
            schema:
              $ref: '#/components/schemas/PatchedHookLog'
          application/x-www-form-urlencoded:
            schema:
              $ref: '#/components/schemas/PatchedHookLog'
          multipart/form-data:
            schema:
              $ref: '#/components/schemas/PatchedHookLog'
      security:
      - BasicAuth: []
      - TokenAuth: []
      responses:
        '200':
          content:
            application/json:
              schema:
                $ref: '#/components/schemas/LogsRetryResponse'
          description: null
        '403':
          content:
            application/json:
              schema:
                $ref: '#/components/schemas/ErrorDetail'
              examples:
                AccessDenied:
                  value:
                    detail: You do not have permission to perform this action.
                  summary: Access Denied
          description: ''
        '404':
          content:
            application/json:
              schema:
                $ref: '#/components/schemas/ErrorObject'
              examples:
                NotFound:
                  value:
                    detail: Not found.
                  summary: Not Found
          description: ''
  /api/v2/assets/{parent_lookup_asset}/hooks/{uid}/:
    get:
      operationId: api_v2_assets_hooks_retrieve
      description: |
        ## Retrieve an external service
      parameters:
      - in: path
        name: parent_lookup_asset
        schema:
          type: string
        description: UID of the parent assets
        required: true
      - in: path
        name: uid
        schema:
          type: string
        description: UID of the hook
        required: true
      tags:
      - Rest Services
      security:
      - BasicAuth: []
      - TokenAuth: []
      responses:
        '200':
          content:
            application/json:
              schema:
                $ref: '#/components/schemas/Hook'
          description: null
        '404':
          content:
            application/json:
              schema:
                $ref: '#/components/schemas/ErrorObject'
              examples:
                NotFound:
                  value:
                    detail: Not found.
                  summary: Not Found
          description: ''
    patch:
      operationId: api_v2_assets_hooks_partial_update
      description: |
        ## Update an external service.
      parameters:
      - in: path
        name: parent_lookup_asset
        schema:
          type: string
        description: UID of the parent assets
        required: true
      - in: path
        name: uid
        schema:
          type: string
        description: UID of the hook
        required: true
      tags:
      - Rest Services
      requestBody:
        content:
          application/json:
            schema:
              $ref: '#/components/schemas/PatchedHook'
          application/x-www-form-urlencoded:
            schema:
              $ref: '#/components/schemas/PatchedHook'
          multipart/form-data:
            schema:
              $ref: '#/components/schemas/PatchedHook'
      security:
      - BasicAuth: []
      - TokenAuth: []
      responses:
        '200':
          content:
            application/json:
              schema:
                $ref: '#/components/schemas/Hook'
          description: null
        '404':
          content:
            application/json:
              schema:
                $ref: '#/components/schemas/ErrorObject'
              examples:
                NotFound:
                  value:
                    detail: Not found.
                  summary: Not Found
          description: ''
        '400':
          content:
            application/json:
              schema:
                $ref: '#/components/schemas/ErrorObject'
              examples:
                BadRequest:
                  value:
                    detail:
                      field_name:
                      - Error message
                  summary: Bad request
          description: ''
    delete:
      operationId: api_v2_assets_hooks_destroy
      description: |
        ## Delete an external service.
      parameters:
      - in: path
        name: parent_lookup_asset
        schema:
          type: string
        description: UID of the parent assets
        required: true
      - in: path
        name: uid
        schema:
          type: string
        description: UID of the hook
        required: true
      tags:
      - Rest Services
      security:
      - BasicAuth: []
      - TokenAuth: []
      responses:
        '204':
          description: No response body
        '404':
          content:
            application/json:
              schema:
                $ref: '#/components/schemas/ErrorObject'
              examples:
                NotFound:
                  value:
                    detail: Not found.
                  summary: Not Found
          description: ''
  /api/v2/assets/{parent_lookup_asset}/hooks/{uid}/retry/:
    patch:
      operationId: api_v2_assets_hooks_retry_partial_update
      description: |
        ## Retries all failed attempts

        **This call is asynchronous. Job is sent to Celery to be run in background**

        It returns all logs `uid`s that are being retried.
      parameters:
      - in: path
        name: parent_lookup_asset
        schema:
          type: string
        description: UID of the parent assets
        required: true
      - in: path
        name: uid
        schema:
          type: string
        description: UID of the hook
        required: true
      tags:
      - Rest Services
      security:
      - BasicAuth: []
      - TokenAuth: []
      responses:
        '200':
          content:
            application/json:
              schema:
                $ref: '#/components/schemas/HookRetryResponse'
          description: null
        '404':
          content:
            application/json:
              schema:
                $ref: '#/components/schemas/ErrorObject'
              examples:
                NotFound:
                  value:
                    detail: Not found.
                  summary: Not Found
          description: ''
  /api/v2/assets/{parent_lookup_asset}/paired-data/:
    get:
      operationId: api_v2_assets_paired_data_list
      description: |
        ## List paired project endpoints

        This endpoint is paginated and accepts these parameters:
        - `offset`: The initial index from which to return the results
        - `limit`: Number of results to return per page
      parameters:
      - name: limit
        required: false
        in: query
        description: Number of results to return per page.
        schema:
          type: integer
      - name: offset
        required: false
        in: query
        description: The initial index from which to return the results.
        schema:
          type: integer
      - in: path
        name: parent_lookup_asset
        schema:
          type: string
        description: UID of the parent asset
        required: true
      tags:
      - Paired Data
      security:
      - BasicAuth: []
      - TokenAuth: []
      responses:
        '200':
          content:
            application/json:
              schema:
                $ref: '#/components/schemas/PaginatedPairedDataResponseList'
          description: null
        '404':
          content:
            application/json:
              schema:
                $ref: '#/components/schemas/ErrorObject'
              examples:
                NotFound:
                  value:
                    detail: Not found.
                  summary: Not Found
          description: ''
    post:
      operationId: api_v2_assets_paired_data_create
      description: |
        ## Create a connection between two projects

        * `fields`: Optional. List of questions whose responses will be retrieved
                from the source data. If missing or empty, all responses will be
                retrieved. Questions must be identified by full group path separated by
                slashes, e.g. `group/subgroup/question_name`.
        * `filename`: Must be unique among all asset files. Only accepts letters, numbers and '-'.
      parameters:
      - in: path
        name: parent_lookup_asset
        schema:
          type: string
        description: UID of the parent asset
        required: true
      tags:
      - Paired Data
      requestBody:
        content:
          application/json:
            schema:
              $ref: '#/components/schemas/PairedData'
          application/x-www-form-urlencoded:
            schema:
              $ref: '#/components/schemas/PairedData'
          multipart/form-data:
            schema:
              $ref: '#/components/schemas/PairedData'
        required: true
      security:
      - BasicAuth: []
      - TokenAuth: []
      responses:
        '201':
          content:
            application/json:
              schema:
                $ref: '#/components/schemas/PairedDataResponse'
          description: null
        '404':
          content:
            application/json:
              schema:
                $ref: '#/components/schemas/ErrorObject'
              examples:
                NotFound:
                  value:
                    detail: Not found.
                  summary: Not Found
          description: ''
        '400':
          content:
            application/json:
              schema:
                $ref: '#/components/schemas/ErrorObject'
              examples:
                BadRequest:
                  value:
                    detail:
                      field_name:
                      - Error message
                  summary: Bad request
          description: ''
  /api/v2/assets/{parent_lookup_asset}/paired-data/{paired_data_uid}/:
    get:
      operationId: api_v2_assets_paired_data_retrieve
      description: |
        ## Retrieve a connection between two projects
      parameters:
      - in: path
        name: paired_data_uid
        schema:
          type: string
        description: UID of the paired data
        required: true
      - in: path
        name: parent_lookup_asset
        schema:
          type: string
        description: UID of the parent asset
        required: true
      tags:
      - Paired Data
      security:
      - BasicAuth: []
      - TokenAuth: []
      responses:
        '200':
          content:
            application/json:
              schema:
                $ref: '#/components/schemas/PairedDataResponse'
          description: null
        '404':
          content:
            application/json:
              schema:
                $ref: '#/components/schemas/ErrorObject'
              examples:
                NotFound:
                  value:
                    detail: Not found.
                  summary: Not Found
          description: ''
    patch:
      operationId: api_v2_assets_paired_data_partial_update
      description: |
        ## Update a connection between two projects

        _Notes: `source` cannot be changed_
      parameters:
      - in: path
        name: paired_data_uid
        schema:
          type: string
        description: UID of the paired data
        required: true
      - in: path
        name: parent_lookup_asset
        schema:
          type: string
        description: UID of the parent asset
        required: true
      tags:
      - Paired Data
      requestBody:
        content:
          application/json:
            schema:
              $ref: '#/components/schemas/PatchedPairedDataPatchPayload'
      security:
      - BasicAuth: []
      - TokenAuth: []
      responses:
        '200':
          content:
            application/json:
              schema:
                $ref: '#/components/schemas/PairedDataResponse'
          description: null
        '404':
          content:
            application/json:
              schema:
                $ref: '#/components/schemas/ErrorObject'
              examples:
                NotFound:
                  value:
                    detail: Not found.
                  summary: Not Found
          description: ''
        '400':
          content:
            application/json:
              schema:
                $ref: '#/components/schemas/ErrorObject'
              examples:
                BadRequest:
                  value:
                    detail:
                      field_name:
                      - Error message
                  summary: Bad request
          description: ''
    delete:
      operationId: api_v2_assets_paired_data_destroy
      description: |
        ## Remove a connection between two projects
      parameters:
      - in: path
        name: paired_data_uid
        schema:
          type: string
        description: UID of the paired data
        required: true
      - in: path
        name: parent_lookup_asset
        schema:
          type: string
        description: UID of the parent asset
        required: true
      tags:
      - Paired Data
      security:
      - BasicAuth: []
      - TokenAuth: []
      responses:
        '204':
          description: No response body
        '404':
          content:
            application/json:
              schema:
                $ref: '#/components/schemas/ErrorObject'
              examples:
                NotFound:
                  value:
                    detail: Not found.
                  summary: Not Found
          description: ''
  /api/v2/assets/{parent_lookup_asset}/paired-data/{paired_data_uid}/external/:
    get:
      operationId: api_v2_assets_paired_data_external_retrieve
      description: |
        ## Return an XML which contains data submitted to paired asset

        Creates the endpoints
        - /api/v2/assets/<parent_lookup_asset>/paired-data/<paired_data_uid>/external/
        - /api/v2/assets/<parent_lookup_asset>/paired-data/<paired_data_uid>/external.xml/
      parameters:
      - in: path
        name: paired_data_uid
        schema:
          type: string
        description: UID of the paired data
        required: true
      - in: path
        name: parent_lookup_asset
        schema:
          type: string
        description: UID of the parent asset
        required: true
      tags:
      - Paired Data
      security:
      - BasicAuth: []
      - TokenAuth: []
      responses:
        '200':
          content:
            application/xml:
              schema:
                $ref: '#/components/schemas/ExternalResponse'
          description: null
        '404':
          content:
            application/xml:
              schema:
                $ref: '#/components/schemas/ErrorObject'
              examples:
                NotFound:
                  value:
                    detail: Not found.
                  summary: Not Found
          description: ''
  /api/v2/assets/{parent_lookup_asset}/permission-assignments/:
    get:
      operationId: api_v2_assets_permission_assignments_list
      description: |
        ## List permission assignments
      parameters:
      - in: path
        name: parent_lookup_asset
        schema:
          type: string
        description: UID of the parent asset
        required: true
      tags:
      - Asset Permission Assignments
      security:
      - BasicAuth: []
      - TokenAuth: []
      responses:
        '200':
          content:
            application/json:
              schema:
                type: array
                items:
                  $ref: '#/components/schemas/PermissionAssignmentResponse'
          description: null
        '403':
          content:
            application/json:
              schema:
                $ref: '#/components/schemas/ErrorDetail'
              examples:
                AccessDenied:
                  value:
                    detail: You do not have permission to perform this action.
                  summary: Access Denied
          description: ''
        '404':
          content:
            application/json:
              schema:
                $ref: '#/components/schemas/ErrorObject'
              examples:
                NotFound:
                  value:
                    detail: Not found.
                  summary: Not Found
          description: ''
    post:
      operationId: api_v2_assets_permission_assignments_create
      description: |
        ## Assign a permission

        N.B.:
          - Filters use Mongo Query Engine to narrow down results
          - Filters are joined with `OR` operator
          - Implied permissions will be also assigned. (e.g. `change_asset` will add `view_asset` too)
      parameters:
      - in: path
        name: parent_lookup_asset
        schema:
          type: string
        description: UID of the parent asset
        required: true
      tags:
      - Asset Permission Assignments
      requestBody:
        content:
          application/json:
            schema:
              $ref: '#/components/schemas/PermissionAssignmentCreateRequest'
            examples:
              CreatePartialPermission:
                value:
                  user: https://kf.kobotoolbox.org/api/v2/users/bob/
                  partial_permission:
                  - filter:
                    - _submitted_by:
                        $in:
                        - string
                    url: https://kf.kobotoolbox.org/api/v2/assets/a3C9wWefqZVkChNLKqqXVZ/permission-assignments/pGaXCTDAbdZKLXoXAXd3M4/
                  permission: https://kf.kobotoolbox.org/api/v2/permissions/change_asset/
                summary: Create partial permission
              CreatePermission:
                value:
                  user: https://kf.kobotoolbox.org/api/v2/users/bob/
                  permission: https://kf.kobotoolbox.org/api/v2/permissions/change_asset/
                summary: Create permission
      security:
      - BasicAuth: []
      - TokenAuth: []
      responses:
        '200':
          content:
            application/json:
              schema:
                $ref: '#/components/schemas/PermissionAssignmentResponse'
          description: null
        '403':
          content:
            application/json:
              schema:
                $ref: '#/components/schemas/ErrorDetail'
              examples:
                AccessDenied:
                  value:
                    detail: You do not have permission to perform this action.
                  summary: Access Denied
          description: ''
        '404':
          content:
            application/json:
              schema:
                $ref: '#/components/schemas/ErrorObject'
              examples:
                NotFound:
                  value:
                    detail: Not found.
                  summary: Not Found
          description: ''
        '400':
          content:
            application/json:
              schema:
                $ref: '#/components/schemas/ErrorObject'
              examples:
                BadRequest:
                  value:
                    detail:
                      field_name:
                      - Error message
                  summary: Bad request
          description: ''
  /api/v2/assets/{parent_lookup_asset}/permission-assignments/{uid}/:
    get:
      operationId: api_v2_assets_permission_assignments_retrieve
      description: |
        ## Retrieve assignments
      parameters:
      - in: path
        name: parent_lookup_asset
        schema:
          type: string
        description: UID of the parent asset
        required: true
      - in: path
        name: uid
        schema:
          type: string
        description: UID of the permission
        required: true
      tags:
      - Asset Permission Assignments
      security:
      - BasicAuth: []
      - TokenAuth: []
      responses:
        '200':
          content:
            application/json:
              schema:
                $ref: '#/components/schemas/PermissionAssignmentResponse'
          description: null
        '403':
          content:
            application/json:
              schema:
                $ref: '#/components/schemas/ErrorDetail'
              examples:
                AccessDenied:
                  value:
                    detail: You do not have permission to perform this action.
                  summary: Access Denied
          description: ''
        '404':
          content:
            application/json:
              schema:
                $ref: '#/components/schemas/ErrorObject'
              examples:
                NotFound:
                  value:
                    detail: Not found.
                  summary: Not Found
          description: ''
    delete:
      operationId: api_v2_assets_permission_assignments_destroy
      description: |
        ## Remove a permission assignment
      parameters:
      - in: path
        name: parent_lookup_asset
        schema:
          type: string
        description: UID of the parent asset
        required: true
      - in: path
        name: uid
        schema:
          type: string
        description: UID of the permission
        required: true
      tags:
      - Asset Permission Assignments
      security:
      - BasicAuth: []
      - TokenAuth: []
      responses:
        '204':
          description: No response body
        '403':
          content:
            application/json:
              schema:
                $ref: '#/components/schemas/ErrorDetail'
              examples:
                AccessDenied:
                  value:
                    detail: You do not have permission to perform this action.
                  summary: Access Denied
          description: ''
        '404':
          content:
            application/json:
              schema:
                $ref: '#/components/schemas/ErrorObject'
              examples:
                NotFound:
                  value:
                    detail: Not found.
                  summary: Not Found
          description: ''
  /api/v2/assets/{parent_lookup_asset}/permission-assignments/{uid}/delete-all/:
    delete:
      operationId: api_v2_assets_permission_assignments_delete_all_destroy
      description: |
        ## Remove all permission assignments
      parameters:
      - in: path
        name: parent_lookup_asset
        schema:
          type: string
        description: UID of the parent asset
        required: true
      - in: path
        name: uid
        schema:
          type: string
        description: UID of the permission
        required: true
      tags:
      - Asset Permission Assignments
      security:
      - BasicAuth: []
      - TokenAuth: []
      responses:
        '204':
          description: No response body
        '403':
          content:
            application/json:
              schema:
                $ref: '#/components/schemas/ErrorDetail'
              examples:
                AccessDenied:
                  value:
                    detail: You do not have permission to perform this action.
                  summary: Access Denied
          description: ''
        '404':
          content:
            application/json:
              schema:
                $ref: '#/components/schemas/ErrorObject'
              examples:
                NotFound:
                  value:
                    detail: Not found.
                  summary: Not Found
          description: ''
  /api/v2/assets/{parent_lookup_asset}/permission-assignments/bulk/:
    post:
      operationId: api_v2_assets_permission_assignments_bulk_create
      description: |
        ## Assign multiple permissions at once

        * Can put both regular and partial permission in the payload
      parameters:
      - in: path
        name: parent_lookup_asset
        schema:
          type: string
        description: UID of the parent asset
        required: true
      tags:
      - Asset Permission Assignments
      requestBody:
        content:
          application/json:
            schema:
              type: array
              items:
                $ref: '#/components/schemas/PermissionAssignmentBulkRequest'
        required: true
      security:
      - BasicAuth: []
      - TokenAuth: []
      responses:
        '200':
          content:
            application/json:
              schema:
                type: array
                items:
                  $ref: '#/components/schemas/PermissionAssignmentResponse'
          description: null
        '403':
          content:
            application/json:
              schema:
                $ref: '#/components/schemas/ErrorDetail'
              examples:
                AccessDenied:
                  value:
                    detail: You do not have permission to perform this action.
                  summary: Access Denied
          description: ''
        '404':
          content:
            application/json:
              schema:
                $ref: '#/components/schemas/ErrorObject'
              examples:
                NotFound:
                  value:
                    detail: Not found.
                  summary: Not Found
          description: ''
        '400':
          content:
            application/json:
              schema:
                $ref: '#/components/schemas/ErrorObject'
              examples:
                BadRequest:
                  value:
                    detail:
                      field_name:
                      - Error message
                  summary: Bad request
          description: ''
  /api/v2/assets/{parent_lookup_asset}/permission-assignments/clone/:
    patch:
      operationId: api_v2_assets_permission_assignments_clone_partial_update
      description: |
        ## Clone permission assignments from another asset using uid

        Where `clone_from` is the source uid.
      parameters:
      - in: path
        name: parent_lookup_asset
        schema:
          type: string
        description: UID of the parent asset
        required: true
      tags:
      - Asset Permission Assignments
      requestBody:
        content:
          application/json:
            schema:
              $ref: '#/components/schemas/PatchedPermissionAssignmentCloneRequest'
      security:
      - BasicAuth: []
      - TokenAuth: []
      responses:
        '200':
          content:
            application/json:
              schema:
                type: array
                items:
                  $ref: '#/components/schemas/PermissionAssignmentResponse'
          description: null
        '403':
          content:
            application/json:
              schema:
                $ref: '#/components/schemas/ErrorDetail'
              examples:
                AccessDenied:
                  value:
                    detail: You do not have permission to perform this action.
                  summary: Access Denied
          description: ''
        '404':
          content:
            application/json:
              schema:
                $ref: '#/components/schemas/ErrorObject'
              examples:
                NotFound:
                  value:
                    detail: Not found.
                  summary: Not Found
          description: ''
        '400':
          content:
            application/json:
              schema:
                $ref: '#/components/schemas/ErrorObject'
              examples:
                BadRequest:
                  value:
                    detail:
                      field_name:
                      - Error message
                  summary: Bad request
          description: ''
  /api/v2/assets/{parent_lookup_asset}/versions/:
    get:
      operationId: api_v2_assets_versions_list
      description: |
        ## List the versions of forms
      parameters:
      - name: limit
        required: false
        in: query
        description: Number of results to return per page.
        schema:
          type: integer
      - name: offset
        required: false
        in: query
        description: The initial index from which to return the results.
        schema:
          type: integer
      - in: path
        name: parent_lookup_asset
        schema:
          type: string
        description: UID of the parent asset
        required: true
      tags:
      - Versions
      security:
      - BasicAuth: []
      - TokenAuth: []
      responses:
        '200':
          content:
            application/json:
              schema:
                $ref: '#/components/schemas/PaginatedVersionListResponseList'
          description: null
        '404':
          content:
            application/json:
              schema:
                $ref: '#/components/schemas/ErrorObject'
              examples:
                NotFound:
                  value:
                    detail: Not found.
                  summary: Not Found
          description: ''
  /api/v2/assets/{parent_lookup_asset}/versions/{uid}/:
    get:
      operationId: api_v2_assets_versions_retrieve
      description: |
        ## Retrieve asset versions

        Returns the details of an asset version
      parameters:
      - in: path
        name: parent_lookup_asset
        schema:
          type: string
        description: UID of the parent asset
        required: true
      - in: path
        name: uid
        schema:
          type: string
        required: true
      tags:
      - Versions
      security:
      - BasicAuth: []
      - TokenAuth: []
      responses:
        '200':
          content:
            application/json:
              schema:
                $ref: '#/components/schemas/VersionRetrieveResponse'
          description: null
        '404':
          content:
            application/json:
              schema:
                $ref: '#/components/schemas/ErrorObject'
              examples:
                NotFound:
                  value:
                    detail: Not found.
                  summary: Not Found
          description: ''
  /api/v2/assets/{uid}/:
    get:
      operationId: api_v2_assets_retrieve
      description: |
        ## Get a user's current asset
      parameters:
      - in: query
        name: format
        schema:
          type: string
          enum:
          - json
          - ssjson
          - xls
          - xml
      - in: path
        name: uid
        schema:
          type: string
        required: true
      tags:
      - Assets
      security:
      - BasicAuth: []
      - TokenAuth: []
      responses:
        '200':
          content:
            application/json:
              schema:
                $ref: '#/components/schemas/Asset'
            application/xml:
              schema:
                $ref: '#/components/schemas/Asset'
            application/vnd.openxmlformats-officedocument.spreadsheetml.sheet:
              schema:
                $ref: '#/components/schemas/Asset'
          description: null
        '404':
          content:
            application/json:
              schema:
                $ref: '#/components/schemas/ErrorObject'
              examples:
                NotFound:
                  value:
                    detail: Not found.
                  summary: Not Found
          description: ''
    patch:
      operationId: api_v2_assets_partial_update
      description: |
        ## Update or connect a user's asset

        Updates a project or connect project's data from this project to other projects

        When `Data sharing`:

        `fields`: Optional. List of questions whose responses will be shared. If
        missing or empty, all responses will be shared. Questions must be
        identified by full group path separated by slashes, e.g.
        `group/subgroup/question_name`.
      parameters:
      - in: path
        name: uid
        schema:
          type: string
        required: true
      tags:
      - Assets
      requestBody:
        content:
          application/json:
            schema:
              $ref: '#/components/schemas/PatchedAssetPatchRequest'
            examples:
              UpdatingAnAsset:
                value:
                  content: string
                  name: string
                summary: Updating an asset
              DataSharingOfTheProject:
                value:
                  enabled: true
                  fields:
                  - string
                summary: Data sharing of the project
      security:
      - BasicAuth: []
      - TokenAuth: []
      responses:
        '200':
          content:
            application/json:
              schema:
                $ref: '#/components/schemas/Asset'
          description: null
        '401':
          content:
            application/json:
              schema:
                $ref: '#/components/schemas/ErrorDetail'
              examples:
                NotAuthenticated:
                  value:
                    detail: Authentication credentials were not provided.
                  summary: Not authenticated
          description: ''
        '404':
          content:
            application/json:
              schema:
                $ref: '#/components/schemas/ErrorObject'
              examples:
                NotFound:
                  value:
                    detail: Not found.
                  summary: Not Found
          description: ''
        '400':
          content:
            application/json:
              schema:
                $ref: '#/components/schemas/ErrorObject'
              examples:
                BadRequest:
                  value:
                    detail:
                      field_name:
                      - Error message
                  summary: Bad request
          description: ''
    delete:
      operationId: api_v2_assets_destroy
      description: |
        ## Delete a user's asset
      parameters:
      - in: path
        name: uid
        schema:
          type: string
        required: true
      tags:
      - Assets
      security:
      - BasicAuth: []
      - TokenAuth: []
      responses:
        '204':
          description: No response body
        '401':
          content:
            application/json:
              schema:
                $ref: '#/components/schemas/ErrorDetail'
              examples:
                NotAuthenticated:
                  value:
                    detail: Authentication credentials were not provided.
                  summary: Not authenticated
          description: ''
        '404':
          content:
            application/json:
              schema:
                $ref: '#/components/schemas/ErrorObject'
              examples:
                NotFound:
                  value:
                    detail: Not found.
                  summary: Not Found
          description: ''
  /api/v2/assets/{uid}/content/:
    get:
      operationId: api_v2_assets_content_retrieve
      description: |
        ## Return the content of a user's asset.
      parameters:
      - in: path
        name: uid
        schema:
          type: string
        required: true
      tags:
      - Assets
      security:
      - BasicAuth: []
      - TokenAuth: []
      responses:
        '200':
          content:
            application/json:
              schema:
                $ref: '#/components/schemas/ContentResponse'
          description: null
        '404':
          content:
            application/json:
              schema:
                $ref: '#/components/schemas/ErrorObject'
              examples:
                NotFound:
                  value:
                    detail: Not found.
                  summary: Not Found
          description: ''
  /api/v2/assets/{uid}/deployment/:
    get:
      operationId: api_v2_assets_deployment_retrieve
      description: |
        ## Retrieve the existing deployment (if any)
      parameters:
      - in: path
        name: uid
        schema:
          type: string
        required: true
      tags:
      - Deployment
      security:
      - BasicAuth: []
      - TokenAuth: []
      responses:
        '200':
          content:
            application/json:
              schema:
                $ref: '#/components/schemas/DeploymentResponse'
          description: null
        '404':
          content:
            application/json:
              schema:
                $ref: '#/components/schemas/ErrorObject'
              examples:
                NotFound:
                  value:
                    detail: Not found.
                  summary: Not Found
          description: ''
    post:
      operationId: api_v2_assets_deployment_create
      description: |
        ## (Re)Deploy a form

        Deploy a new form or re-deploy an existing one.
      parameters:
      - in: path
        name: uid
        schema:
          type: string
        required: true
      tags:
      - Deployment
      requestBody:
        content:
          application/json:
            schema:
              $ref: '#/components/schemas/DeploymentCreateRequest'
        required: true
      security:
      - BasicAuth: []
      - TokenAuth: []
      responses:
        '200':
          content:
            application/json:
              schema:
                $ref: '#/components/schemas/DeploymentResponse'
          description: null
        '401':
          content:
            application/json:
              schema:
                $ref: '#/components/schemas/ErrorDetail'
              examples:
                NotAuthenticated:
                  value:
                    detail: Authentication credentials were not provided.
                  summary: Not authenticated
          description: ''
        '404':
          content:
            application/json:
              schema:
                $ref: '#/components/schemas/ErrorObject'
              examples:
                NotFound:
                  value:
                    detail: Not found.
                  summary: Not Found
          description: ''
        '400':
          content:
            application/json:
              schema:
                $ref: '#/components/schemas/ErrorObject'
              examples:
                BadRequest:
                  value:
                    detail:
                      field_name:
                      - Error message
                  summary: Bad request
          description: ''
    patch:
      operationId: api_v2_assets_deployment_partial_update
      description: |
        ## (Un)Archive the existing deployment.

        Update the `active` field of the existing deployment.

        To overwrite the entire deployment (including the form contents), use a PUT request.
      parameters:
      - in: path
        name: uid
        schema:
          type: string
        required: true
      tags:
      - Deployment
      requestBody:
        content:
          application/json:
            schema:
              $ref: '#/components/schemas/PatchedDeploymentPatchRequest'
      security:
      - BasicAuth: []
      - TokenAuth: []
      responses:
        '200':
          content:
            application/json:
              schema:
                $ref: '#/components/schemas/DeploymentResponse'
          description: null
        '401':
          content:
            application/json:
              schema:
                $ref: '#/components/schemas/ErrorDetail'
              examples:
                NotAuthenticated:
                  value:
                    detail: Authentication credentials were not provided.
                  summary: Not authenticated
          description: ''
        '404':
          content:
            application/json:
              schema:
                $ref: '#/components/schemas/ErrorObject'
              examples:
                NotFound:
                  value:
                    detail: Not found.
                  summary: Not Found
          description: ''
        '400':
          content:
            application/json:
              schema:
                $ref: '#/components/schemas/ErrorObject'
              examples:
                BadRequest:
                  value:
                    detail:
                      field_name:
                      - Error message
                  summary: Bad request
          description: ''
  /api/v2/assets/{uid}/reports/:
    get:
      operationId: api_v2_assets_reports_retrieve
      description: |
        ## Report of a user's asset

        Returns the submission data for all deployments of a survey.
        This data is grouped by answers, and does not show the data for individual submissions.
        The endpoint will return a **404 NOT FOUND** error if the asset is not deployed and will only return the data for the most recently deployed version.
      parameters:
      - in: path
        name: uid
        schema:
          type: string
        required: true
      tags:
      - Assets
      security:
      - BasicAuth: []
      - TokenAuth: []
      responses:
        '200':
          content:
            application/json:
              schema:
                $ref: '#/components/schemas/ReportResponse'
          description: null
        '404':
          content:
            application/json:
              schema:
                $ref: '#/components/schemas/ErrorObject'
              examples:
                NotFound:
                  value:
                    detail: Not found.
                  summary: Not Found
          description: ''
  /api/v2/assets/{uid}/table_view/:
    get:
      operationId: api_v2_assets_table_view_retrieve
      description: |
        ## Return plain HTML of survey in tabular format
      parameters:
      - in: path
        name: uid
        schema:
          type: string
        required: true
      tags:
      - Assets
      security:
      - BasicAuth: []
      - TokenAuth: []
      responses:
        '200':
          content:
            text/html:
              schema:
                type: string
              examples:
                TableViewExample:
                  value: |
                    <!doctype html>
                    <html><body><code><pre>#survey

                    | type    | name       | label      | default   | required   |
                    |---------+------------+------------+-----------+------------|
                    | start   | start      |            |           |            |
                    | end     | end        |            |           |            |
                    | text    | Question_1 | Question 1 |           | true       |
                    | integer | Question_2 | Question 2 |           | false      |
                    </pre></code></body></html>
                  summary: Expected HTML response
          description: ''
        '404':
          description: No response body
  /api/v2/assets/{uid}/valid_content/:
    get:
      operationId: api_v2_assets_valid_content_retrieve
      description: |
        ## Return valid content for user's asset
      parameters:
      - in: path
        name: uid
        schema:
          type: string
        required: true
      tags:
      - Assets
      security:
      - BasicAuth: []
      - TokenAuth: []
      responses:
        '200':
          content:
            application/json:
              schema:
                $ref: '#/components/schemas/AssetValidContentResponse'
          description: null
        '404':
          content:
            application/json:
              schema:
                $ref: '#/components/schemas/ErrorObject'
              examples:
                NotFound:
                  value:
                    detail: Not found.
                  summary: Not Found
          description: ''
  /api/v2/assets/{uid}/xform/:
    get:
      operationId: api_v2_assets_xform_retrieve
      description: |
        ## This route will render the XForm into syntax-highlighted HTML.

        It is useful for debugging pyxform transformations
      parameters:
      - in: path
        name: uid
        schema:
          type: string
        required: true
      tags:
      - Assets
      security:
      - BasicAuth: []
      - TokenAuth: []
      responses:
        '200':
          content:
            text/html:
              schema:
                type: string
              examples:
                XFORMExample:
                  value: |+
                    <?xml version="1.0"?>
                    <h:html xmlns="http://www.w3.org/2002/xforms" xmlns:h="http://www.w3.org/1999/xhtml" xmlns:ev="http://www.w3.org/2001/xml-events" xmlns:xsd="http://www.w3.org/2001/XMLSchema" xmlns:jr="http://openrosa.org/javarosa" xmlns:orx="http://openrosa.org/xforms" xmlns:odk="http://www.opendatakit.org/xforms">
                      <h:head>
                        <h:title>Project 1 EXAMPLE</h:title>
                        <model odk:xforms-version="1.0.0">
                          <itext>
                            <translation lang="default" default="true()">
                              <text id="/akJTPb4JLVFqXMqYhKiPXZ/Question_1:hint">
                                <value form="guidance">This is an example</value>
                              </text>
                            </translation>
                          </itext>
                          <instance>
                            <akJTPb4JLVFqXMqYhKiPXZ id="akJTPb4JLVFqXMqYhKiPXZ">
                              <start/>
                              <end/>
                              <Question_1>Example 1</Question_1>
                              <Question_2/>
                              <meta>
                                <instanceID/>
                              </meta>
                            </akJTPb4JLVFqXMqYhKiPXZ>
                          </instance>
                          <bind nodeset="/akJTPb4JLVFqXMqYhKiPXZ/start" jr:preload="timestamp" type="dateTime" jr:preloadParams="start"/>
                          <bind nodeset="/akJTPb4JLVFqXMqYhKiPXZ/end" jr:preload="timestamp" type="dateTime" jr:preloadParams="end"/>
                          <bind nodeset="/akJTPb4JLVFqXMqYhKiPXZ/Question_1" type="string" required="true()" constraint=". != 'wrong'" jr:constraintMsg="This is not right"/>
                          <bind nodeset="/akJTPb4JLVFqXMqYhKiPXZ/Question_2" type="int" required="false()"/>
                          <bind nodeset="/akJTPb4JLVFqXMqYhKiPXZ/meta/instanceID" type="string" readonly="true()" jr:preload="uid"/>
                        </model>
                      </h:head>
                      <h:body>
                        <input appearance="numbers" ref="/akJTPb4JLVFqXMqYhKiPXZ/Question_1">
                          <label>Question 1</label>
                          <hint ref="jr:itext('/akJTPb4JLVFqXMqYhKiPXZ/Question_1:hint')"/>
                        </input>
                        <input ref="/akJTPb4JLVFqXMqYhKiPXZ/Question_2">
                          <label>Question 2</label>
                        </input>
                      </h:body>
                    </h:html>

                  summary: Expected HTML response
          description: ''
        '404':
          description: No response body
  /api/v2/assets/{uid}/xls/:
    get:
      operationId: api_v2_assets_xls_retrieve
      description: |
        ## Return plain HTML of survey in tabular format
      parameters:
      - in: path
        name: uid
        schema:
          type: string
        required: true
      tags:
      - Assets
      security:
      - BasicAuth: []
      - TokenAuth: []
      responses:
        '200':
          content:
            text/html:
              schema:
                type: string
              examples:
                XLSExample:
                  value: |
                    <!doctype html>
                    <html><body><code><pre>#survey

                    | type    | name       | label      | default   | required   |
                    |---------+------------+------------+-----------+------------|
                    | start   | start      |            |           |            |
                    | end     | end        |            |           |            |
                    | text    | Question_1 | Question 1 |           | true       |
                    | integer | Question_2 | Question 2 |           | false      |
                    </pre></code></body></html>
                  summary: Expected HTML response
          description: ''
        '404':
          description: No response body
  /api/v2/assets/bulk/:
    post:
      operationId: api_v2_assets_bulk_create
      description: |
        ## Perform bulk actions on assets

        Actions available:

        - `archive`
        - `delete`
        - `unarchive`
        - `undelete` (superusers only)
      tags:
      - Assets
      requestBody:
        content:
          application/json:
            schema:
              $ref: '#/components/schemas/AssetBulkRequest'
            examples:
              PerformActionOnOneOrMoreAsset:
                value:
                  asset_uids:
                    asset_uids:
                    - {}
                  action: string
                summary: Perform action on one or more asset
              PerformBulkOnALLAsset:
                value:
                  confirm: true
                  action: string
                summary: Perform bulk on ALL asset
      security:
      - BasicAuth: []
      - TokenAuth: []
      responses:
        '200':
          content:
            application/json:
              schema:
                $ref: '#/components/schemas/AssetBulkResponse'
          description: null
        '404':
          content:
            application/json:
              schema:
                $ref: '#/components/schemas/ErrorObject'
              examples:
                NotFound:
                  value:
                    detail: Not found.
                  summary: Not Found
          description: ''
  /api/v2/assets/hash/:
    get:
      operationId: api_v2_assets_hash_retrieve
      description: |
        ## Get a hash of all `version_id`s of all accessible assets by the current user.

        Useful to detect any changes in assets with only one call to `API`
      tags:
      - Assets
      security:
      - BasicAuth: []
      - TokenAuth: []
      responses:
        '200':
          content:
            application/json:
              schema:
                $ref: '#/components/schemas/HashResponse'
          description: null
        '401':
          content:
            application/json:
              schema:
                $ref: '#/components/schemas/ErrorDetail'
              examples:
                NotAuthenticated:
                  value:
                    detail: Authentication credentials were not provided.
                  summary: Not authenticated
          description: ''
  /api/v2/assets/metadata/:
    get:
      operationId: api_v2_assets_metadata_retrieve
      description: |
        ## Get metadata for all authenticated user' assets
      tags:
      - Assets
      security:
      - BasicAuth: []
      - TokenAuth: []
      responses:
        '200':
          content:
            application/json:
              schema:
                $ref: '#/components/schemas/AssetMetadataResponse'
          description: null
  /api/v2/audit-logs/:
    get:
      operationId: api_v2_audit_logs_list
      description: |
        ## List actions performed by users.

        <sup>*</sup> _Only available to superusers_

        Results from this endpoint can be filtered by a Boolean query specified in the

        `q` parameter.

        **Filterable fields:**

        1. app_label

        2. model_name

        3. action</br>
          a. Available actions:
           * create
           * delete
           * in-trash
           * put-back
           * remove
           * update
           * auth

        4. log_type</br>
        a. Available log types:
            * access
            * project-history
            * data-editing
            * submission-management
            * user-management
            * asset-management

        5. date_created

        6. user_uid

        7. user__*</br>
        a. user__username</br>
        b. user__email</br>
        c. user__is_superuser

        8. metadata__*</br>
         a. metadata__asset_uid</br>
         b. metadata__auth_type</br>
         c. some logs may have additional filterable fields in the metadata

        **Some examples:**

        1. All deleted submissions
            `api/v2/audit-logs/?q=action:delete`

        2. All deleted submissions of a specific project `aTJ3vi2KRGYj2NytSzBPp7`
            `api/v2/audit-logs/?q=action:delete AND metadata__asset_uid:aTJ3vi2KRGYj2NytSzBPp7`

        3. All submissions deleted by a specific user `my_username`
            `api/v2/audit-logs/?q=action:delete AND user__username:my_username`

        4. All deleted submissions submitted after a specific date
            `/api/v2/audit-logs/?q=action:delete AND date_created__gte:2022-11-15`

        5. All deleted submissions submitted after a specific date **and time**
            `/api/v2/audit-logs/?q=action:delete AND date_created__gte:"2022-11-15 20:34"`

        6. All authentications from superusers
            `api/v2/audit-logs/?q=action:auth AND user__is_superuser:True`

        *Notes: Do not forget to wrap search terms in double-quotes if they contain spaces
        (e.g. date and time "2022-11-15 20:34")*
      parameters:
      - name: limit
        required: false
        in: query
        description: Number of results to return per page.
        schema:
          type: integer
      - name: offset
        required: false
        in: query
        description: The initial index from which to return the results.
        schema:
          type: integer
      - in: query
        name: q
        schema:
          type: string
      tags:
      - Audit Logs
      security:
      - BasicAuth: []
      - TokenAuth: []
      responses:
        '200':
          content:
            application/json:
              schema:
                $ref: '#/components/schemas/PaginatedAuditLogResponseList'
          description: null
        '403':
          content:
            application/json:
              schema:
                $ref: '#/components/schemas/ErrorDetail'
              examples:
                AccessDenied:
                  value:
                    detail: You do not have permission to perform this action.
                  summary: Access Denied
          description: ''
        '404':
          content:
            application/json:
              schema:
                $ref: '#/components/schemas/ErrorObject'
              examples:
                NotFound:
                  value:
                    detail: Not found.
                  summary: Not Found
          description: ''
  /api/v2/imports/:
    get:
      operationId: api_v2_imports_list
      description: |
        ## List imported files
      parameters:
      - name: limit
        required: false
        in: query
        description: Number of results to return per page.
        schema:
          type: integer
      - name: offset
        required: false
        in: query
        description: The initial index from which to return the results.
        schema:
          type: integer
      tags:
      - Imports
      security:
      - BasicAuth: []
      - TokenAuth: []
      - {}
      responses:
        '200':
          content:
            application/json:
              schema:
                $ref: '#/components/schemas/PaginatedImportResponseList'
          description: null
        '401':
          content:
            application/json:
              schema:
                $ref: '#/components/schemas/ErrorDetail'
              examples:
                NotAuthenticated:
                  value:
                    detail: Authentication credentials were not provided.
                  summary: Not authenticated
          description: ''
    post:
      operationId: api_v2_imports_create
      description: |
        ## Import file

        _**Note**: this endpoint is expecting a multipart/form-data_
      tags:
      - Imports
      requestBody:
        content:
          multipart/form-data:
            schema:
              $ref: '#/components/schemas/ImportCreateRequest'
        required: true
      security:
      - BasicAuth: []
      - TokenAuth: []
      - {}
      responses:
        '201':
          content:
            application/json:
              schema:
                $ref: '#/components/schemas/ImportCreateResponse'
          description: null
        '401':
          content:
            application/json:
              schema:
                $ref: '#/components/schemas/ErrorDetail'
              examples:
                NotAuthenticated:
                  value:
                    detail: Authentication credentials were not provided.
                  summary: Not authenticated
          description: ''
        '404':
          content:
            application/json:
              schema:
                $ref: '#/components/schemas/ErrorObject'
              examples:
                NotFound:
                  value:
                    detail: Not found.
                  summary: Not Found
          description: ''
        '400':
          content:
            application/json:
              schema:
                $ref: '#/components/schemas/ErrorObject'
              examples:
                BadRequest:
                  value:
                    detail:
                      field_name:
                      - Error message
                  summary: Bad request
          description: ''
  /api/v2/imports/{uid}/:
    get:
      operationId: api_v2_imports_retrieve
      description: |
        ## Retrieve imported files
      parameters:
      - in: path
        name: uid
        schema:
          type: string
        required: true
      tags:
      - Imports
      security:
      - BasicAuth: []
      - TokenAuth: []
      - {}
      responses:
        '200':
          content:
            application/json:
              schema:
                $ref: '#/components/schemas/ImportResponse'
          description: null
        '401':
          content:
            application/json:
              schema:
                $ref: '#/components/schemas/ErrorDetail'
              examples:
                NotAuthenticated:
                  value:
                    detail: Authentication credentials were not provided.
                  summary: Not authenticated
          description: ''
        '404':
          content:
            application/json:
              schema:
                $ref: '#/components/schemas/ErrorObject'
              examples:
                NotFound:
                  value:
                    detail: Not found.
                  summary: Not Found
          description: ''
  /api/v2/languages/:
    get:
      operationId: api_v2_languages_list
      description: |
        ## List the languages accessible to requesting (authenticated) user.

        Search can be made with `q` parameter. By default, search for the term in language names or language codes.

        Examples:
        ```shell
          curl -X GET https://kf.kobotoolbox.org/api/v2/languages/?q=fr
        ```

        Complex searches can be done on other fields, such as `transcription_services` and `translation_services`.

        Examples:
        ```shell
          curl -X GET https://kf.kobotoolbox.org/api/v2/languages/?q=transcription_services__code:goog AND translation_services__code:goog
        ```

        Results are order by `featured` first (descending order), then by their name.
      parameters:
      - name: limit
        required: false
        in: query
        description: Number of results to return per page.
        schema:
          type: integer
      - name: offset
        required: false
        in: query
        description: The initial index from which to return the results.
        schema:
          type: integer
      tags:
      - Languages
      security:
      - BasicAuth: []
      - TokenAuth: []
      responses:
        '200':
          content:
            application/json:
              schema:
                $ref: '#/components/schemas/PaginatedLanguageListList'
          description: null
        '401':
          content:
            application/json:
              schema:
                $ref: '#/components/schemas/ErrorDetail'
              examples:
                NotAuthenticated:
                  value:
                    detail: Authentication credentials were not provided.
                  summary: Not authenticated
          description: ''
  /api/v2/languages/{code}/:
    get:
      operationId: api_v2_languages_retrieve
      description: |
        ## Retrieve one language

        * `code` - is the unique identifier of a specific language
      parameters:
      - in: path
        name: code
        schema:
          type: string
        required: true
      tags:
      - Languages
      security:
      - BasicAuth: []
      - TokenAuth: []
      responses:
        '200':
          content:
            application/json:
              schema:
                $ref: '#/components/schemas/Language'
          description: null
        '401':
          content:
            application/json:
              schema:
                $ref: '#/components/schemas/ErrorDetail'
              examples:
                NotAuthenticated:
                  value:
                    detail: Authentication credentials were not provided.
                  summary: Not authenticated
          description: ''
        '404':
          content:
            application/json:
              schema:
                $ref: '#/components/schemas/ErrorObject'
              examples:
                NotFound:
                  value:
                    detail: Not found.
                  summary: Not Found
          description: ''
  /api/v2/organizations/:
    get:
      operationId: api_v2_organizations_list
      description: |
        ## List user's organizations
      parameters:
      - name: limit
        required: false
        in: query
        description: Number of results to return per page.
        schema:
          type: integer
      - name: offset
        required: false
        in: query
        description: The initial index from which to return the results.
        schema:
          type: integer
      tags:
      - Organizations
      security:
      - BasicAuth: []
      - TokenAuth: []
      responses:
        '200':
          content:
            application/json:
              schema:
                $ref: '#/components/schemas/PaginatedOrganizationList'
          description: null
        '404':
          content:
            application/json:
              schema:
                $ref: '#/components/schemas/ErrorObject'
              examples:
                NotFound:
                  value:
                    detail: Not found.
                  summary: Not Found
          description: ''
  /api/v2/organizations/{id}/:
    get:
      operationId: api_v2_organizations_retrieve
      description: |
        ## Retrieve organization's details
      parameters:
      - in: path
        name: id
        schema:
          type: string
        description: A unique value identifying this organization.
        required: true
      tags:
      - Organizations
      security:
      - BasicAuth: []
      - TokenAuth: []
      responses:
        '200':
          content:
            application/json:
              schema:
                $ref: '#/components/schemas/Organization'
          description: null
        '404':
          content:
            application/json:
              schema:
                $ref: '#/components/schemas/ErrorObject'
              examples:
                NotFound:
                  value:
                    detail: Not found.
                  summary: Not Found
          description: ''
    patch:
      operationId: api_v2_organizations_partial_update
      description: |
        ## Update organization's details
      parameters:
      - in: path
        name: id
        schema:
          type: string
        description: A unique value identifying this organization.
        required: true
      tags:
      - Organizations
      requestBody:
        content:
          application/json:
            schema:
              $ref: '#/components/schemas/PatchedOrganizationPatchPayload'
      security:
      - BasicAuth: []
      - TokenAuth: []
      responses:
        '200':
          content:
            application/json:
              schema:
                $ref: '#/components/schemas/Organization'
          description: null
        '404':
          content:
            application/json:
              schema:
                $ref: '#/components/schemas/ErrorObject'
              examples:
                NotFound:
                  value:
                    detail: Not found.
                  summary: Not Found
          description: ''
        '400':
          content:
            application/json:
              schema:
                $ref: '#/components/schemas/ErrorObject'
              examples:
                BadRequest:
                  value:
                    detail:
                      field_name:
                      - Error message
                  summary: Bad request
          description: ''
  /api/v2/organizations/{id}/asset_usage/:
    get:
      operationId: api_v2_organizations_asset_usage_retrieve
      description: |
        ## Retrieve organization asset usage tracker

        Tracks the total usage of each asset for the user in the given organization
      parameters:
      - in: path
        name: id
        schema:
          type: string
        description: A unique value identifying this organization.
        required: true
      tags:
      - Organizations
      security:
      - BasicAuth: []
      - TokenAuth: []
      responses:
        '200':
          content:
            application/json:
              schema:
                $ref: '#/components/schemas/PaginatedOrganizationAssetUsageResponseList'
          description: null
        '404':
          content:
            application/json:
              schema:
                $ref: '#/components/schemas/ErrorObject'
              examples:
                NotFound:
                  value:
                    detail: Not found.
                  summary: Not Found
          description: ''
  /api/v2/organizations/{id}/assets/:
    get:
      operationId: api_v2_organizations_assets_retrieve
      description: |
        ## Retrieve Organization Assets

        This endpoint returns all assets associated with a specific organization.
        The assets listed here are restricted to those owned by the specified
        organization.

        Only the owner or administrators of the organization can access this endpoint.

        ### Additional Information
        For more details, please refer to `/api/v2/assets/`.
      parameters:
      - in: path
        name: id
        schema:
          type: string
        description: A unique value identifying this organization.
        required: true
      tags:
      - Organizations
      security:
      - BasicAuth: []
      - TokenAuth: []
      responses:
        '200':
          content:
            application/json:
              schema:
                $ref: '#/components/schemas/PaginatedAssetList'
          description: null
        '404':
          content:
            application/json:
              schema:
                $ref: '#/components/schemas/ErrorObject'
              examples:
                NotFound:
                  value:
                    detail: Not found.
                  summary: Not Found
          description: ''
  /api/v2/organizations/{id}/service_usage/:
    get:
      operationId: api_v2_organizations_service_usage_retrieve
      description: |
        ## Organization Usage Tracker

        - Tracks the total usage of different services for each account in an organization
        - Tracks the submissions and NLP seconds/characters for the current month/year/all time
        - Tracks the current total storage used
        - Includes a detailed list of balances relative to a user's usage limits
        - If no organization is found with the provided ID, returns the usage for the logged-in user

        **This endpoint is cached for an amount of time determined by ENDPOINT_CACHE_DURATION**
      parameters:
      - in: path
        name: id
        schema:
          type: string
        description: A unique value identifying this organization.
        required: true
      tags:
      - Organizations
      security:
      - BasicAuth: []
      - TokenAuth: []
      responses:
        '200':
          content:
            application/json:
              schema:
                $ref: '#/components/schemas/OrganizationServiceUsageResponse'
          description: null
        '404':
          content:
            application/json:
              schema:
                $ref: '#/components/schemas/ErrorObject'
              examples:
                NotFound:
                  value:
                    detail: Not found.
                  summary: Not Found
          description: ''
  /api/v2/organizations/{organization_id}/invites/:
    get:
      operationId: api_v2_organizations_invites_list
      description: |
        ## List organization invites
      parameters:
      - name: limit
        required: false
        in: query
        description: Number of results to return per page.
        schema:
          type: integer
      - name: offset
        required: false
        in: query
        description: The initial index from which to return the results.
        schema:
          type: integer
      - in: path
        name: organization_id
        schema:
          type: string
        description: ID of the organization asset
        required: true
      tags:
      - Organization Invites
      security:
      - BasicAuth: []
      - TokenAuth: []
      responses:
        '200':
          content:
            application/json:
              schema:
                $ref: '#/components/schemas/PaginatedInviteResponseList'
          description: null
        '404':
          content:
            application/json:
              schema:
                $ref: '#/components/schemas/ErrorObject'
              examples:
                NotFound:
                  value:
                    detail: Not found.
                  summary: Not Found
          description: ''
    post:
      operationId: api_v2_organizations_invites_create
      description: |
        ## Create Organization Invite

        * Create organization invites for registered and unregistered users.
        * Set the role for which the user is being invited -
        (Choices: `member`, `admin`). Default is `member`.
      parameters:
      - in: path
        name: organization_id
        schema:
          type: string
        description: ID of the organization asset
        required: true
      tags:
      - Organization Invites
      requestBody:
        content:
          application/json:
            schema:
              $ref: '#/components/schemas/InviteCreatePayload'
        required: true
      security:
      - BasicAuth: []
      - TokenAuth: []
      responses:
        '201':
          content:
            application/json:
              schema:
                $ref: '#/components/schemas/InviteCreateResponse'
          description: null
        '404':
          content:
            application/json:
              schema:
                $ref: '#/components/schemas/ErrorObject'
              examples:
                NotFound:
                  value:
                    detail: Not found.
                  summary: Not Found
          description: ''
        '400':
          content:
            application/json:
              schema:
                $ref: '#/components/schemas/ErrorObject'
              examples:
                BadRequest:
                  value:
                    detail:
                      field_name:
                      - Error message
                  summary: Bad request
          description: ''
  /api/v2/organizations/{organization_id}/invites/{guid}/:
    get:
      operationId: api_v2_organizations_invites_retrieve
      description: |
        ## Retrieve organization invite
      parameters:
      - in: path
        name: guid
        schema:
          type: string
        description: GUID of the invite
        required: true
      - in: path
        name: organization_id
        schema:
          type: string
        description: ID of the organization asset
        required: true
      tags:
      - Organization Invites
      security:
      - BasicAuth: []
      - TokenAuth: []
      responses:
        '200':
          content:
            application/json:
              schema:
                $ref: '#/components/schemas/InviteResponse'
          description: null
        '404':
          content:
            application/json:
              schema:
                $ref: '#/components/schemas/ErrorObject'
              examples:
                NotFound:
                  value:
                    detail: Not found.
                  summary: Not Found
          description: ''
    patch:
      operationId: api_v2_organizations_invites_partial_update
      description: |+
        ## Update Organization Invite

        * Update an organization invite to accept, decline, cancel, expire, or resend.
        * Update the role of the invitee to `admin` or `member`. Only the owner or admin can update the role.

      parameters:
      - in: path
        name: guid
        schema:
          type: string
        description: GUID of the invite
        required: true
      - in: path
        name: organization_id
        schema:
          type: string
        description: ID of the organization asset
        required: true
      tags:
      - Organization Invites
      requestBody:
        content:
          application/json:
            schema:
              $ref: '#/components/schemas/PatchedInvitePatchPayload'
            examples:
              UpdatingStatus:
                value:
                  status: string
                summary: Updating status
              UpdatingRole:
                value:
                  role: string
                summary: Updating role
      security:
      - BasicAuth: []
      - TokenAuth: []
      responses:
        '200':
          content:
            application/json:
              schema:
                $ref: '#/components/schemas/InviteResponse'
          description: null
        '403':
          content:
            application/json:
              schema:
                $ref: '#/components/schemas/ErrorDetail'
              examples:
                AccessDenied:
                  value:
                    detail: You do not have permission to perform this action.
                  summary: Access Denied
          description: ''
        '404':
          content:
            application/json:
              schema:
                $ref: '#/components/schemas/ErrorObject'
              examples:
                NotFound:
                  value:
                    detail: Not found.
                  summary: Not Found
          description: ''
        '400':
          content:
            application/json:
              schema:
                $ref: '#/components/schemas/ErrorObject'
              examples:
                BadRequest:
                  value:
                    detail:
                      field_name:
                      - Error message
                  summary: Bad request
          description: ''
    delete:
      operationId: api_v2_organizations_invites_destroy
      description: |
        ## Delete Organization Invite

        * Organization owner or admin can delete an organization invite.
      parameters:
      - in: path
        name: guid
        schema:
          type: string
        description: GUID of the invite
        required: true
      - in: path
        name: organization_id
        schema:
          type: string
        description: ID of the organization asset
        required: true
      tags:
      - Organization Invites
      security:
      - BasicAuth: []
      - TokenAuth: []
      responses:
        '204':
          description: No response body
        '403':
          content:
            application/json:
              schema:
                $ref: '#/components/schemas/ErrorDetail'
              examples:
                AccessDenied:
                  value:
                    detail: You do not have permission to perform this action.
                  summary: Access Denied
          description: ''
        '404':
          content:
            application/json:
              schema:
                $ref: '#/components/schemas/ErrorObject'
              examples:
                NotFound:
                  value:
                    detail: Not found.
                  summary: Not Found
          description: ''
  /api/v2/organizations/{organization_id}/members/:
    get:
      operationId: api_v2_organizations_members_list
      description: |
        ## List Members

        Retrieves all members in the specified organization.
      parameters:
      - name: limit
        required: false
        in: query
        description: Number of results to return per page.
        schema:
          type: integer
      - name: offset
        required: false
        in: query
        description: The initial index from which to return the results.
        schema:
          type: integer
      - in: path
        name: organization_id
        schema:
          type: string
        description: ID of the organization
        required: true
      tags:
      - Organization Members
      security:
      - BasicAuth: []
      - TokenAuth: []
      responses:
        '200':
          content:
            application/json:
              schema:
                $ref: '#/components/schemas/PaginatedMemberListResponseList'
          description: null
        '404':
          content:
            application/json:
              schema:
                $ref: '#/components/schemas/ErrorObject'
              examples:
                NotFound:
                  value:
                    detail: Not found.
                  summary: Not Found
          description: ''
  /api/v2/organizations/{organization_id}/members/{user__username}/:
    get:
      operationId: api_v2_organizations_members_retrieve
      description: |
        ## Retrieve Member Details

        Retrieves the details of a specific member within an organization by username.
      parameters:
      - in: path
        name: organization_id
        schema:
          type: string
        description: ID of the organization
        required: true
      - in: path
        name: user__username
        schema:
          type: string
        description: Username of the user
        required: true
      tags:
      - Organization Members
      security:
      - BasicAuth: []
      - TokenAuth: []
      responses:
        '200':
          content:
            application/json:
              schema:
                $ref: '#/components/schemas/MemberListResponse'
          description: null
        '404':
          content:
            application/json:
              schema:
                $ref: '#/components/schemas/ErrorObject'
              examples:
                NotFound:
                  value:
                    detail: Not found.
                  summary: Not Found
          description: ''
    patch:
      operationId: api_v2_organizations_members_partial_update
      description: |
        ## Update Member Role

        Updates the role of a member within the organization to `admin` or
        `member`.

        - **admin**: Grants the member admin privileges within the organization
        - **member**: Revokes admin privileges, setting the member as a regular user
      parameters:
      - in: path
        name: organization_id
        schema:
          type: string
        description: ID of the organization
        required: true
      - in: path
        name: user__username
        schema:
          type: string
        description: Username of the user
        required: true
      tags:
      - Organization Members
      requestBody:
        content:
          application/json:
            schema:
              $ref: '#/components/schemas/PatchedMemberPatchRequest'
      security:
      - BasicAuth: []
      - TokenAuth: []
      responses:
        '200':
          content:
            application/json:
              schema:
                $ref: '#/components/schemas/MemberListResponse'
          description: null
        '403':
          content:
            application/json:
              schema:
                $ref: '#/components/schemas/ErrorDetail'
              examples:
                AccessDenied:
                  value:
                    detail: You do not have permission to perform this action.
                  summary: Access Denied
          description: ''
        '404':
          content:
            application/json:
              schema:
                $ref: '#/components/schemas/ErrorObject'
              examples:
                NotFound:
                  value:
                    detail: Not found.
                  summary: Not Found
          description: ''
        '400':
          content:
            application/json:
              schema:
                $ref: '#/components/schemas/ErrorObject'
              examples:
                BadRequest:
                  value:
                    detail:
                      field_name:
                      - Error message
                  summary: Bad request
          description: ''
    delete:
      operationId: api_v2_organizations_members_destroy
      description: |
        ## Remove Member

        Delete an organization member.
      parameters:
      - in: path
        name: organization_id
        schema:
          type: string
        description: ID of the organization
        required: true
      - in: path
        name: user__username
        schema:
          type: string
        description: Username of the user
        required: true
      tags:
      - Organization Members
      security:
      - BasicAuth: []
      - TokenAuth: []
      responses:
        '204':
          description: No response body
        '403':
          content:
            application/json:
              schema:
                $ref: '#/components/schemas/ErrorDetail'
              examples:
                AccessDenied:
                  value:
                    detail: You do not have permission to perform this action.
                  summary: Access Denied
          description: ''
        '404':
          content:
            application/json:
              schema:
                $ref: '#/components/schemas/ErrorObject'
              examples:
                NotFound:
                  value:
                    detail: Not found.
                  summary: Not Found
          description: ''
  /api/v2/permissions/:
    get:
      operationId: api_v2_permissions_list
      description: |
        ## List all assignable permissions for `Asset`

        The `implied` property of a given permission shows which additional
        permissions are automatically granted when assigning that particular
        permission.

        The `contradictory` property shows which permissions are removed when
        assigning that particular permission.
      parameters:
      - name: limit
        required: false
        in: query
        description: Number of results to return per page.
        schema:
          type: integer
      - name: offset
        required: false
        in: query
        description: The initial index from which to return the results.
        schema:
          type: integer
      tags:
      - Permissions
      security:
      - BasicAuth: []
      - TokenAuth: []
      - {}
      responses:
        '200':
          content:
            application/json:
              schema:
                $ref: '#/components/schemas/PaginatedPermissionResponseList'
          description: null
  /api/v2/permissions/{codename}/:
    get:
      operationId: api_v2_permissions_retrieve
      description: |
        ## Retrieve a codename's permissions
      parameters:
      - in: path
        name: codename
        schema:
          type: string
        required: true
      tags:
      - Permissions
      security:
      - BasicAuth: []
      - TokenAuth: []
      - {}
      responses:
        '200':
          content:
            application/json:
              schema:
                $ref: '#/components/schemas/PermissionResponse'
          description: null
  /api/v2/project-history-logs/:
    get:
      operationId: api_v2_project_history_logs_list
      description: |
        ## List all project history logs for all projects.

        <sup>*</sup> _Only available to superusers_

        Results from this endpoint can be filtered by a Boolean query
        specified in the `q` parameter.

        **Filterable fields for all project history logs:**

        1. date_created

        2. user_uid

        3. user__*

            a. user__username

            b. user__email

            c. user__is_superuser

        4. metadata__*

            b. metadata__source

            c. metadata__ip_address

            d. metadata__asset_uid

            e. metadata__log_subtype

            * available subtypes: "project", "permission"

        5. action

        available actions:

        >       add-media
        >       add-submission
        >       allow-anonymous-submissions
        >       archive
        >       clone-permissions
        >       connect-project
        >       delete-media
        >       delete-service
        >       delete-submission
        >       deploy
        >       disable-sharing
        >       disallow-anonymous-submissions
        >       disconnect-project
        >       enable-sharing
        >       export
        >       modify-imported-fields
        >       modify-qa-data
        >       modify-service
        >       modify-sharing
        >       modify-submission
        >       modify-user-permissions
        >       redeploy
        >       register-service
        >       replace-form
        >       share-data-publicly
        >       share-form-publicly
        >       transfer
        >       unarchive
        >       unshare-data-publicly
        >       unshare-form-publicly
        >       update-content
        >       update-name
        >       update-settings
        >       update-qa

        **Filterable fields by action:**

        * add-media

            a. metadata__asset-file__uid

            b. metadata__asset-file__filename

        * add-submission

            a. metadata__submission__submitted_by

            b. metadata__submission__root_uuid

        * archive

            a. metadata__latest_version_uid

        * clone-permissions

            a. metadata__cloned_from

        * connect-project

            a. metadata__paired-data__source_uid

            b. metadata__paired-data__source_name

        * delete-media

            a. metadata__asset-file__uid

            b. metadata__asset-file__filename

        * delete-service

            a. metadata__hook__uid

            b. metadata__hook__endpoint

            c. metadata__hook__active

        * delete-submission

            a. metadata__submission__submitted_by

            b. metadata__submission__root_uuid

        * deploy

            a. metadata__latest_version_uid

            b. metadata__latest_deployed_version_uid

        * disconnect-project

            a. metadata__paired-data__source_uid

            b. metadata__paired-data__source_name

        * modify-imported-fields

            a. metadata__paired-data__source_uid

            b. metadata__paired-data__source_name

        * modify-qa-data

            a. metadata__submission__submitted_by

            b. metadata__submission__root_uuid

        * modify-service

            a. metadata__hook__uid

            b. metadata__hook__endpoint

            c. metadata__hook__active

        * modify-submission

            a. metadata__submission__submitted_by

            b. metadata__submission__root_uuid

            b. metadata__submission__status (only present if changed)

        * modify-user-permissions

            a. metadata__permissions__username

        * redeploy

            a. metadata__latest_version_uid

            b. metadata__latest_deployed_version_uid

        * register-service

            a. metadata__hook__uid

            b. metadata__hook__endpoint

            c. metadata__hook__active

        * transfer

            a. metadata__username

        * unarchive

            a. metadata__latest_version_uid

        * update-name

            a. metadata__name__old

            b. metadata__name__new

        * update-settings

            a. metadata__settings__description__old

            b. metadata__settings__description__new

        This endpoint can be paginated with 'offset' and 'limit' parameters
      parameters:
      - name: limit
        required: false
        in: query
        description: Number of results to return per page.
        schema:
          type: integer
      - name: offset
        required: false
        in: query
        description: The initial index from which to return the results.
        schema:
          type: integer
      - in: query
        name: q
        schema:
          type: string
      tags:
      - Project History Logs
      security:
      - BasicAuth: []
      - TokenAuth: []
      responses:
        '200':
          content:
            application/json:
              schema:
                $ref: '#/components/schemas/PaginatedProjectHistoryLogResponseList'
          description: null
        '403':
          content:
            application/json:
              schema:
                $ref: '#/components/schemas/ErrorDetail'
              examples:
                AccessDenied:
                  value:
                    detail: You do not have permission to perform this action.
                  summary: Access Denied
          description: ''
        '404':
          content:
            application/json:
              schema:
                $ref: '#/components/schemas/ErrorObject'
              examples:
                NotFound:
                  value:
                    detail: Not found.
                  summary: Not Found
          description: ''
  /api/v2/project-history-logs/export/:
    get:
      operationId: api_v2_project_history_logs_export_retrieve
      description: |
        ## Export project history logs

        Export project history logs and send by email to requesting user.
      tags:
      - Project History Logs
      security:
      - BasicAuth: []
      - TokenAuth: []
      responses:
        '202':
          content:
            application/json:
              schema:
                $ref: '#/components/schemas/ExportHistoryResponse'
          description: null
        '403':
          content:
            application/json:
              schema:
                $ref: '#/components/schemas/ErrorDetail'
              examples:
                AccessDenied:
                  value:
                    detail: You do not have permission to perform this action.
                  summary: Access Denied
          description: ''
        '404':
          content:
            application/json:
              schema:
                $ref: '#/components/schemas/ErrorObject'
              examples:
                NotFound:
                  value:
                    detail: Not found.
                  summary: Not Found
          description: ''
    post:
      operationId: api_v2_project_history_logs_export_create
      description: |
        ## Create an export of projects history logs
      tags:
      - Project History Logs
      security:
      - BasicAuth: []
      - TokenAuth: []
      responses:
        '202':
          content:
            application/json:
              schema:
                $ref: '#/components/schemas/ExportHistoryResponse'
          description: null
        '403':
          content:
            application/json:
              schema:
                $ref: '#/components/schemas/ErrorDetail'
              examples:
                AccessDenied:
                  value:
                    detail: You do not have permission to perform this action.
                  summary: Access Denied
          description: ''
        '404':
          content:
            application/json:
              schema:
                $ref: '#/components/schemas/ErrorObject'
              examples:
                NotFound:
                  value:
                    detail: Not found.
                  summary: Not Found
          description: ''
  /api/v2/project-ownership/invites/:
    get:
      operationId: api_v2_project_ownership_invites_list
      description: |+
        ## List of invites

        Invites sent or received by current user about transferring project ownership.

        List can be filtered with `mode` parameter,  e.g.: display only received invites.

        Possible values for `mode`:
        - `sender`
        - `recipient`

      parameters:
      - name: limit
        required: false
        in: query
        description: Number of results to return per page.
        schema:
          type: integer
      - in: query
        name: mode
        schema:
          type: string
      - name: offset
        required: false
        in: query
        description: The initial index from which to return the results.
        schema:
          type: integer
      tags:
      - Project Ownership Invites
      security:
      - BasicAuth: []
      - TokenAuth: []
      responses:
        '200':
          content:
            application/json:
              schema:
                $ref: '#/components/schemas/PaginatedProjectInviteResponseList'
          description: null
        '403':
          content:
            application/json:
              schema:
                $ref: '#/components/schemas/ErrorDetail'
              examples:
                AccessDenied:
                  value:
                    detail: You do not have permission to perform this action.
                  summary: Access Denied
          description: ''
    post:
      operationId: api_v2_project_ownership_invites_create
      description: |+
        ## Create (send) an invite

        Where the assets `uid` are given in the payload's list


      tags:
      - Project Ownership Invites
      requestBody:
        content:
          application/json:
            schema:
              $ref: '#/components/schemas/ProjectInviteCreatePayload'
        required: true
      security:
      - BasicAuth: []
      - TokenAuth: []
      responses:
        '201':
          content:
            application/json:
              schema:
                $ref: '#/components/schemas/ProjectInviteResponse'
          description: null
        '403':
          content:
            application/json:
              schema:
                $ref: '#/components/schemas/ErrorDetail'
              examples:
                AccessDenied:
                  value:
                    detail: You do not have permission to perform this action.
                  summary: Access Denied
          description: ''
        '400':
          content:
            application/json:
              schema:
                $ref: '#/components/schemas/ErrorObject'
              examples:
                BadRequest:
                  value:
                    detail:
                      field_name:
                      - Error message
                  summary: Bad request
          description: ''
  /api/v2/project-ownership/invites/{parent_lookup_invite_uid}/transfers/{uid}/:
    get:
      operationId: api_v2_project_ownership_invites_transfers_retrieve
      description: |
        ## Retrieve transfer details
      parameters:
      - in: path
        name: parent_lookup_invite_uid
        schema:
          type: string
        description: UID of the parent invite
        required: true
      - in: path
        name: uid
        schema:
          type: string
        required: true
      tags:
      - Transfers
      security:
      - BasicAuth: []
      - TokenAuth: []
      responses:
        '200':
          content:
            application/json:
              schema:
                $ref: '#/components/schemas/TransferListResponse'
          description: null
        '401':
          content:
            application/json:
              schema:
                $ref: '#/components/schemas/ErrorDetail'
              examples:
                NotAuthenticated:
                  value:
                    detail: Authentication credentials were not provided.
                  summary: Not authenticated
          description: ''
        '403':
          content:
            application/json:
              schema:
                $ref: '#/components/schemas/ErrorDetail'
              examples:
                AccessDenied:
                  value:
                    detail: You do not have permission to perform this action.
                  summary: Access Denied
          description: ''
        '404':
          content:
            application/json:
              schema:
                $ref: '#/components/schemas/ErrorObject'
              examples:
                NotFound:
                  value:
                    detail: Not found.
                  summary: Not Found
          description: ''
  /api/v2/project-ownership/invites/{uid}/:
    get:
      operationId: api_v2_project_ownership_invites_retrieve
      description: |
        ## Invite detail

        It can be useful to monitor the invite status while the transfer is being processed
      parameters:
      - in: path
        name: uid
        schema:
          type: string
        required: true
      tags:
      - Project Ownership Invites
      security:
      - BasicAuth: []
      - TokenAuth: []
      responses:
        '200':
          content:
            application/json:
              schema:
                $ref: '#/components/schemas/ProjectInviteResponse'
          description: null
        '403':
          content:
            application/json:
              schema:
                $ref: '#/components/schemas/ErrorDetail'
              examples:
                AccessDenied:
                  value:
                    detail: You do not have permission to perform this action.
                  summary: Access Denied
          description: ''
        '404':
          content:
            application/json:
              schema:
                $ref: '#/components/schemas/ErrorObject'
              examples:
                NotFound:
                  value:
                    detail: Not found.
                  summary: Not Found
          description: ''
    patch:
      operationId: api_v2_project_ownership_invites_partial_update
      description: |+
        ## Update an invite status

        Update the status of an invite.
        Status accepted:
        - `cancelled`
        - `accepted`
        - `declined`

        **Notes**:
        - _When submitting `accepted` the invite status becomes automatically `in_progress`_
        - _Only the sender can cancel an invite, and **if only if** the invite is still pending._
        - _Only the recipient can accept or decline, **if and only if** the invite is still pending._

      parameters:
      - in: path
        name: uid
        schema:
          type: string
        required: true
      tags:
      - Project Ownership Invites
      requestBody:
        content:
          application/json:
            schema:
              $ref: '#/components/schemas/PatchedInviteUpdatePayload'
      security:
      - BasicAuth: []
      - TokenAuth: []
      responses:
        '200':
          content:
            application/json:
              schema:
                $ref: '#/components/schemas/ProjectInviteResponse'
          description: null
        '403':
          content:
            application/json:
              schema:
                $ref: '#/components/schemas/ErrorDetail'
              examples:
                AccessDenied:
                  value:
                    detail: You do not have permission to perform this action.
                  summary: Access Denied
          description: ''
        '404':
          content:
            application/json:
              schema:
                $ref: '#/components/schemas/ErrorObject'
              examples:
                NotFound:
                  value:
                    detail: Not found.
                  summary: Not Found
          description: ''
        '400':
          content:
            application/json:
              schema:
                $ref: '#/components/schemas/ErrorObject'
              examples:
                BadRequest:
                  value:
                    detail:
                      field_name:
                      - Error message
                  summary: Bad request
          description: ''
    delete:
      operationId: api_v2_project_ownership_invites_destroy
      description: |
        ## Delete invite
      parameters:
      - in: path
        name: uid
        schema:
          type: string
        required: true
      tags:
      - Project Ownership Invites
      security:
      - BasicAuth: []
      - TokenAuth: []
      responses:
        '204':
          description: No response body
        '403':
          content:
            application/json:
              schema:
                $ref: '#/components/schemas/ErrorDetail'
              examples:
                AccessDenied:
                  value:
                    detail: You do not have permission to perform this action.
                  summary: Access Denied
          description: ''
        '404':
          content:
            application/json:
              schema:
                $ref: '#/components/schemas/ErrorObject'
              examples:
                NotFound:
                  value:
                    detail: Not found.
                  summary: Not Found
          description: ''
  /api/v2/project-views/:
    get:
      operationId: api_v2_project_views_list
      description: |
        ## List project views for current user
      parameters:
      - name: limit
        required: false
        in: query
        description: Number of results to return per page.
        schema:
          type: integer
      - name: offset
        required: false
        in: query
        description: The initial index from which to return the results.
        schema:
          type: integer
      tags:
      - Project Views
      security:
      - BasicAuth: []
      - TokenAuth: []
      responses:
        '200':
          content:
            application/json:
              schema:
                $ref: '#/components/schemas/PaginatedProjectViewListResponseList'
          description: null
        '403':
          content:
            application/json:
              schema:
                $ref: '#/components/schemas/ErrorDetail'
              examples:
                AccessDenied:
                  value:
                    detail: You do not have permission to perform this action.
                  summary: Access Denied
          description: ''
  /api/v2/project-views/{uid}/:
    get:
      operationId: api_v2_project_views_retrieve
      description: |
        ## Retrieve project view of a shared project to current user
      parameters:
      - in: path
        name: uid
        schema:
          type: string
        required: true
      tags:
      - Project Views
      security:
      - BasicAuth: []
      - TokenAuth: []
      responses:
        '200':
          content:
            application/json:
              schema:
                $ref: '#/components/schemas/ProjectViewListResponse'
          description: null
        '403':
          content:
            application/json:
              schema:
                $ref: '#/components/schemas/ErrorDetail'
              examples:
                AccessDenied:
                  value:
                    detail: You do not have permission to perform this action.
                  summary: Access Denied
          description: ''
        '404':
          content:
            application/json:
              schema:
                $ref: '#/components/schemas/ErrorObject'
              examples:
                NotFound:
                  value:
                    detail: Not found.
                  summary: Not Found
          description: ''
  /api/v2/project-views/{uid}/{obj_type}/export/:
    get:
      operationId: api_v2_project_views_export_retrieve
      description: |+
        ## Retrieve an export for the requested object

        * Note: `{obj_type}` can either be `users` or `assets`

      parameters:
      - in: path
        name: obj_type
        schema:
          type: string
          pattern: ^(assets|users)$
        required: true
      - in: path
        name: uid
        schema:
          type: string
        required: true
      tags:
      - Project Views
      security:
      - BasicAuth: []
      - TokenAuth: []
      responses:
        '200':
          content:
            application/json:
              schema:
                $ref: '#/components/schemas/ProjectViewExportResponse'
          description: null
        '401':
          content:
            application/json:
              schema:
                $ref: '#/components/schemas/ErrorDetail'
              examples:
                NotAuthenticated:
                  value:
                    detail: Authentication credentials were not provided.
                  summary: Not authenticated
          description: ''
        '403':
          content:
            application/json:
              schema:
                $ref: '#/components/schemas/ErrorDetail'
              examples:
                AccessDenied:
                  value:
                    detail: You do not have permission to perform this action.
                  summary: Access Denied
          description: ''
        '404':
          content:
            application/json:
              schema:
                $ref: '#/components/schemas/ErrorObject'
              examples:
                NotFound:
                  value:
                    detail: Not found.
                  summary: Not Found
          description: ''
        '400':
          content:
            application/json:
              schema:
                $ref: '#/components/schemas/ErrorObject'
              examples:
                BadRequest:
                  value:
                    detail:
                      field_name:
                      - Error message
                  summary: Bad request
          description: ''
    post:
      operationId: api_v2_project_views_export_create
      description: |
        ## Create an export for the requested object

        * Note: `{obj_type}` can either be `users` or `assets`
      parameters:
      - in: path
        name: obj_type
        schema:
          type: string
          pattern: ^(assets|users)$
        required: true
      - in: path
        name: uid
        schema:
          type: string
        required: true
      tags:
      - Project Views
      security:
      - BasicAuth: []
      - TokenAuth: []
      responses:
        '200':
          content:
            application/json:
              schema:
                $ref: '#/components/schemas/ProjectViewExportCreateResponse'
          description: null
        '401':
          content:
            application/json:
              schema:
                $ref: '#/components/schemas/ErrorDetail'
              examples:
                NotAuthenticated:
                  value:
                    detail: Authentication credentials were not provided.
                  summary: Not authenticated
          description: ''
        '403':
          content:
            application/json:
              schema:
                $ref: '#/components/schemas/ErrorDetail'
              examples:
                AccessDenied:
                  value:
                    detail: You do not have permission to perform this action.
                  summary: Access Denied
          description: ''
        '404':
          content:
            application/json:
              schema:
                $ref: '#/components/schemas/ErrorObject'
              examples:
                NotFound:
                  value:
                    detail: Not found.
                  summary: Not Found
          description: ''
        '400':
          content:
            application/json:
              schema:
                $ref: '#/components/schemas/ErrorObject'
              examples:
                BadRequest:
                  value:
                    detail:
                      field_name:
                      - Error message
                  summary: Bad request
          description: ''
  /api/v2/project-views/{uid}/assets/:
    get:
      operationId: api_v2_project_views_assets_retrieve
      description: |
        ## Retrieve assets available in project view
      parameters:
      - in: query
        name: limit
        schema:
          type: integer
        description: Paginate results with limit parameter
      - in: query
        name: offset
        schema:
          type: integer
        description: Paginate results with offset parameter
      - in: path
        name: uid
        schema:
          type: string
        required: true
      tags:
      - Project Views
      security:
      - BasicAuth: []
      - TokenAuth: []
      responses:
        '200':
          content:
            application/json:
              schema:
                $ref: '#/components/schemas/PaginatedProjectViewAssetResponseList'
          description: null
        '401':
          content:
            application/json:
              schema:
                $ref: '#/components/schemas/ErrorDetail'
              examples:
                NotAuthenticated:
                  value:
                    detail: Authentication credentials were not provided.
                  summary: Not authenticated
          description: ''
        '404':
          content:
            application/json:
              schema:
                $ref: '#/components/schemas/ErrorObject'
              examples:
                NotFound:
                  value:
                    detail: Not found.
                  summary: Not Found
          description: ''
        '400':
          content:
            application/json:
              schema:
                $ref: '#/components/schemas/ErrorObject'
              examples:
                BadRequest:
                  value:
                    detail:
                      field_name:
                      - Error message
                  summary: Bad request
          description: ''
  /api/v2/project-views/{uid}/users/:
    get:
      operationId: api_v2_project_views_users_retrieve
      description: |
        ## Retrieve users available in project view
      parameters:
      - in: query
        name: limit
        schema:
          type: integer
        description: Paginate results with limit parameter
      - in: query
        name: offset
        schema:
          type: integer
        description: Paginate results with offset parameter
      - in: path
        name: uid
        schema:
          type: string
        required: true
      tags:
      - Project Views
      security:
      - BasicAuth: []
      - TokenAuth: []
      responses:
        '200':
          content:
            application/json:
              schema:
                $ref: '#/components/schemas/PaginatedProjectViewUserResponseList'
          description: null
        '403':
          content:
            application/json:
              schema:
                $ref: '#/components/schemas/ErrorDetail'
              examples:
                AccessDenied:
                  value:
                    detail: You do not have permission to perform this action.
                  summary: Access Denied
          description: ''
        '404':
          content:
            application/json:
              schema:
                $ref: '#/components/schemas/ErrorObject'
              examples:
                NotFound:
                  value:
                    detail: Not found.
                  summary: Not Found
          description: ''
  /api/v2/service_usage/:
    get:
      operationId: api_v2_service_usage_list
      description: |
        <span class='label label-warning'>⚠️ Deprecated</span>
        ## Track Service Usage

        Tracks the total usage of different services for the logged-in user. </br>
        Tracks the submissions and NLP seconds/characters for the current month/year/all time. </br>
        Tracks the current total storage used. </br>
        Note: this endpoint is not currently used by the frontend to display usage information. </br>
        See `/api/v2/organizations/{organization_id}/service_usage/` for the endpoint we use on the Usage page. </br>
      tags:
      - Service Usage
      security:
      - BasicAuth: []
      - TokenAuth: []
      responses:
        '200':
          content:
            application/json:
              schema:
                type: array
                items:
                  $ref: '#/components/schemas/ServiceUsageResponse'
          description: null
        '401':
          content:
            application/json:
              schema:
                $ref: '#/components/schemas/ErrorDetail'
              examples:
                NotAuthenticated:
                  value:
                    detail: Authentication credentials were not provided.
                  summary: Not authenticated
          description: ''
  /api/v2/tags/:
    get:
      operationId: api_v2_tags_list
      description: |
        ## List current user's assets' tags
      parameters:
      - name: limit
        required: false
        in: query
        description: Number of results to return per page.
        schema:
          type: integer
      - name: offset
        required: false
        in: query
        description: The initial index from which to return the results.
        schema:
          type: integer
      tags:
      - Tags
      security:
      - BasicAuth: []
      - TokenAuth: []
      - {}
      responses:
        '200':
          content:
            application/json:
              schema:
                $ref: '#/components/schemas/PaginatedTagListResponseList'
          description: null
        '401':
          content:
            application/json:
              schema:
                $ref: '#/components/schemas/ErrorDetail'
              examples:
                NotAuthenticated:
                  value:
                    detail: Authentication credentials were not provided.
                  summary: Not authenticated
          description: ''
  /api/v2/tags/{taguid__uid}/:
    get:
      operationId: api_v2_tags_retrieve
      description: |
        ## Retrieve a tag's data
      parameters:
      - in: path
        name: taguid__uid
        schema:
          type: string
        required: true
      tags:
      - Tags
      security:
      - BasicAuth: []
      - TokenAuth: []
      - {}
      responses:
        '200':
          content:
            application/json:
              schema:
                $ref: '#/components/schemas/TagRetrieveResponse'
          description: null
        '401':
          content:
            application/json:
              schema:
                $ref: '#/components/schemas/ErrorDetail'
              examples:
                NotAuthenticated:
                  value:
                    detail: Authentication credentials were not provided.
                  summary: Not authenticated
          description: ''
        '404':
          content:
            application/json:
              schema:
                $ref: '#/components/schemas/ErrorObject'
              examples:
                NotFound:
                  value:
                    detail: Not found.
                  summary: Not Found
          description: ''
  /api/v2/terms-of-service/:
    get:
      operationId: api_v2_terms_of_service_list
      description: |
        ## List the different terms of service
      tags:
      - Terms of Services
      security:
      - BasicAuth: []
      - TokenAuth: []
      responses:
        '200':
          content:
            application/json:
              schema:
                type: array
                items:
                  $ref: '#/components/schemas/TermsOfServiceResponse'
          description: null
        '401':
          content:
            application/json:
              schema:
                $ref: '#/components/schemas/ErrorDetail'
              examples:
                NotAuthenticated:
                  value:
                    detail: Authentication credentials were not provided.
                  summary: Not authenticated
          description: ''
  /api/v2/terms-of-service/{slug}/:
    get:
      operationId: api_v2_terms_of_service_retrieve
      description: |
        ## Retrieve a specific terms of service
      parameters:
      - in: path
        name: slug
        schema:
          type: string
        required: true
      tags:
      - Terms of Services
      security:
      - BasicAuth: []
      - TokenAuth: []
      responses:
        '200':
          content:
            application/json:
              schema:
                $ref: '#/components/schemas/TermsOfServiceResponse'
          description: null
        '401':
          content:
            application/json:
              schema:
                $ref: '#/components/schemas/ErrorDetail'
              examples:
                NotAuthenticated:
                  value:
                    detail: Authentication credentials were not provided.
                  summary: Not authenticated
          description: ''
        '404':
          content:
            application/json:
              schema:
                $ref: '#/components/schemas/ErrorObject'
              examples:
                NotFound:
                  value:
                    detail: Not found.
                  summary: Not Found
          description: ''
  /api/v2/transcription-services/:
    get:
      operationId: api_v2_transcription_services_list
      description: |
        ## List the transcription services accessible to requesting user.

        Search can be made with `q` parameter to search for the term in names and codes.

        Results are order by name.
      parameters:
      - name: limit
        required: false
        in: query
        description: Number of results to return per page.
        schema:
          type: integer
      - name: offset
        required: false
        in: query
        description: The initial index from which to return the results.
        schema:
          type: integer
      - in: query
        name: q
        schema:
          type: string
      tags:
      - Transcription Services
      security:
      - BasicAuth: []
      - TokenAuth: []
      responses:
        '200':
          content:
            application/json:
              schema:
                $ref: '#/components/schemas/PaginatedTranscriptionServiceList'
          description: null
        '401':
          content:
            application/json:
              schema:
                $ref: '#/components/schemas/ErrorDetail'
              examples:
                NotAuthenticated:
                  value:
                    detail: Authentication credentials were not provided.
                  summary: Not authenticated
          description: ''
  /api/v2/transcription-services/{code}/:
    get:
      operationId: api_v2_transcription_services_retrieve
      description: |
        ## retrieve a transcription service

        * `code` - is the unique identifier of a specific language
      parameters:
      - in: path
        name: code
        schema:
          type: string
        required: true
      tags:
      - Transcription Services
      security:
      - BasicAuth: []
      - TokenAuth: []
      responses:
        '200':
          content:
            application/json:
              schema:
                $ref: '#/components/schemas/TranscriptionService'
          description: null
        '401':
          content:
            application/json:
              schema:
                $ref: '#/components/schemas/ErrorDetail'
              examples:
                NotAuthenticated:
                  value:
                    detail: Authentication credentials were not provided.
                  summary: Not authenticated
          description: ''
        '404':
          content:
            application/json:
              schema:
                $ref: '#/components/schemas/ErrorObject'
              examples:
                NotFound:
                  value:
                    detail: Not found.
                  summary: Not Found
          description: ''
  /api/v2/translation-services/:
    get:
      operationId: api_v2_translation_services_list
      description: |+
        ## List the translation services accessible to requesting (authenticated) user.

        Search can be made with `q` parameter to search for the term in names and codes.

        Results are ordered by name.

      parameters:
      - name: limit
        required: false
        in: query
        description: Number of results to return per page.
        schema:
          type: integer
      - name: offset
        required: false
        in: query
        description: The initial index from which to return the results.
        schema:
          type: integer
      - in: query
        name: q
        schema:
          type: string
      tags:
      - Translation Services
      security:
      - BasicAuth: []
      - TokenAuth: []
      responses:
        '200':
          content:
            application/json:
              schema:
                $ref: '#/components/schemas/PaginatedTranslationServiceList'
          description: null
        '401':
          content:
            application/json:
              schema:
                $ref: '#/components/schemas/ErrorDetail'
              examples:
                NotAuthenticated:
                  value:
                    detail: Authentication credentials were not provided.
                  summary: Not authenticated
          description: ''
        '400':
          content:
            application/json:
              schema:
                $ref: '#/components/schemas/ErrorObject'
              examples:
                BadRequest:
                  value:
                    detail:
                      field_name:
                      - Error message
                  summary: Bad request
          description: ''
  /api/v2/translation-services/{code}/:
    get:
      operationId: api_v2_translation_services_retrieve
      description: |
        ## Retrieve a translation service

        * `code` - is the unique identifier of a specific language
      parameters:
      - in: path
        name: code
        schema:
          type: string
        required: true
      tags:
      - Translation Services
      security:
      - BasicAuth: []
      - TokenAuth: []
      responses:
        '200':
          content:
            application/json:
              schema:
                $ref: '#/components/schemas/TranslationService'
          description: null
        '401':
          content:
            application/json:
              schema:
                $ref: '#/components/schemas/ErrorDetail'
              examples:
                NotAuthenticated:
                  value:
                    detail: Authentication credentials were not provided.
                  summary: Not authenticated
          description: ''
        '404':
          content:
            application/json:
              schema:
                $ref: '#/components/schemas/ErrorObject'
              examples:
                NotFound:
                  value:
                    detail: Not found.
                  summary: Not Found
          description: ''
  /api/v2/users/:
    get:
      operationId: api_v2_users_list
      description: |
        ## List users
      parameters:
      - name: limit
        required: false
        in: query
        description: Number of results to return per page.
        schema:
          type: integer
      - name: offset
        required: false
        in: query
        description: The initial index from which to return the results.
        schema:
          type: integer
      tags:
      - Users
      security:
      - BasicAuth: []
      - TokenAuth: []
      responses:
        '200':
          content:
            application/json:
              schema:
                $ref: '#/components/schemas/PaginatedUserListResponseList'
          description: null
        '403':
          content:
            application/json:
              schema:
                $ref: '#/components/schemas/ErrorDetail'
              examples:
                AccessDenied:
                  value:
                    detail: You do not have permission to perform this action.
                  summary: Access Denied
          description: ''
  /api/v2/users/{username}/:
    get:
      operationId: api_v2_users_retrieve
      description: |
        ## Retrieve a user
      parameters:
      - in: path
        name: username
        schema:
          type: string
          description: Required. 150 characters or fewer. Letters, digits and @/./+/-/_
            only.
        required: true
      tags:
      - Users
      security:
      - BasicAuth: []
      - TokenAuth: []
      responses:
        '200':
          content:
            application/json:
              schema:
                $ref: '#/components/schemas/UserRetrieveResponse'
          description: null
        '404':
          content:
            application/json:
              schema:
                $ref: '#/components/schemas/ErrorObject'
              examples:
                NotFound:
                  value:
                    detail: Not found.
                  summary: Not Found
          description: ''
  /me/:
    get:
      operationId: me_retrieve
      description: |
        ## Retrieve current user profile
      tags:
      - Me
      security:
      - BasicAuth: []
      - TokenAuth: []
      responses:
        '200':
          content:
            application/json:
              schema:
                $ref: '#/components/schemas/MeListResponse'
          description: null
        '401':
          content:
            application/json:
              schema:
                $ref: '#/components/schemas/ErrorDetail'
              examples:
                NotAuthenticated:
                  value:
                    detail: Authentication credentials were not provided.
                  summary: Not authenticated
          description: ''
    patch:
      operationId: me_partial_update
      description: |
        ## Update current user infos
      tags:
      - Me
      requestBody:
        content:
          application/json:
            schema:
              $ref: '#/components/schemas/PatchedCurrentUser'
          application/x-www-form-urlencoded:
            schema:
              $ref: '#/components/schemas/PatchedCurrentUser'
          multipart/form-data:
            schema:
              $ref: '#/components/schemas/PatchedCurrentUser'
      security:
      - BasicAuth: []
      - TokenAuth: []
      responses:
        '200':
          content:
            application/json:
              schema:
                $ref: '#/components/schemas/MeListResponse'
          description: null
        '401':
          content:
            application/json:
              schema:
                $ref: '#/components/schemas/ErrorDetail'
              examples:
                NotAuthenticated:
                  value:
                    detail: Authentication credentials were not provided.
                  summary: Not authenticated
          description: ''
        '400':
          content:
            application/json:
              schema:
                $ref: '#/components/schemas/ErrorObject'
              examples:
                BadRequest:
                  value:
                    detail:
                      field_name:
                      - Error message
                  summary: Bad request
          description: ''
    delete:
      operationId: me_destroy
      description: |
        ## Delete current user

        > Payload Example:
        >
        >       {
        >           "confirm": "user__extra_details__uid",
        >       }


        ### !! Due to current DRF-Spectacular limitations with AOS 3.1, DELETE operations do not display request or response bodies in this documentation (as payloads are not typically recommended for DELETE). This means direct testing is unavailable. However, example payloads and responses are provided for reference, and HTTP codes/error messages are accurate.  !!
      tags:
      - Me
      security:
      - BasicAuth: []
      - TokenAuth: []
      responses:
        '204':
          description: No response body
        '401':
          content:
            application/json:
              schema:
                $ref: '#/components/schemas/ErrorDetail'
              examples:
                NotAuthenticated:
                  value:
                    detail: Authentication credentials were not provided.
                  summary: Not authenticated
          description: ''
        '403':
          content:
            application/json:
              schema:
                $ref: '#/components/schemas/ErrorDetail'
              examples:
                AccessDenied:
                  value:
                    detail: You do not have permission to perform this action.
                  summary: Access Denied
          description: ''
        '400':
          content:
            application/json:
              schema:
                $ref: '#/components/schemas/ErrorObject'
              examples:
                BadRequest:
                  value:
                    detail:
                      field_name:
                      - Error message
                  summary: Bad request
          description: ''
  /me/emails/:
    get:
      operationId: me_emails_list
      description: |
        ## View current user's email
      parameters:
      - name: limit
        required: false
        in: query
        description: Number of results to return per page.
        schema:
          type: integer
      - name: offset
        required: false
        in: query
        description: The initial index from which to return the results.
        schema:
          type: integer
      tags:
      - Me
      security:
      - BasicAuth: []
      - TokenAuth: []
      responses:
        '200':
          content:
            application/json:
              schema:
                $ref: '#/components/schemas/PaginatedEmailAddressList'
          description: null
        '401':
          content:
            application/json:
              schema:
                $ref: '#/components/schemas/ErrorDetail'
              examples:
                NotAuthenticated:
                  value:
                    detail: Authentication credentials were not provided.
                  summary: Not authenticated
          description: ''
    post:
      operationId: me_emails_create
      description: |
        ## Set a new email

        The new email will be unverified and replace existing unverified, non-primary emails.
        New email is not usable until verified.
      tags:
      - Me
      requestBody:
        content:
          application/json:
            schema:
              $ref: '#/components/schemas/EmailRequestPayload'
        required: true
      security:
      - BasicAuth: []
      - TokenAuth: []
      responses:
        '201':
          content:
            application/json:
              schema:
                $ref: '#/components/schemas/EmailAddress'
          description: null
        '401':
          content:
            application/json:
              schema:
                $ref: '#/components/schemas/ErrorDetail'
              examples:
                NotAuthenticated:
                  value:
                    detail: Authentication credentials were not provided.
                  summary: Not authenticated
          description: ''
        '400':
          content:
            application/json:
              schema:
                $ref: '#/components/schemas/ErrorObject'
              examples:
                BadRequest:
                  value:
                    detail:
                      field_name:
                      - Error message
                  summary: Bad request
          description: ''
  /me/social-accounts/:
    get:
      operationId: me_social_accounts_list
      description: |
        ## List user's social accounts
      parameters:
      - name: limit
        required: false
        in: query
        description: Number of results to return per page.
        schema:
          type: integer
      - name: offset
        required: false
        in: query
        description: The initial index from which to return the results.
        schema:
          type: integer
      tags:
      - Me
      security:
      - BasicAuth: []
      - TokenAuth: []
      responses:
        '200':
          content:
            application/json:
              schema:
                $ref: '#/components/schemas/PaginatedSocialAccountList'
          description: null
        '401':
          content:
            application/json:
              schema:
                $ref: '#/components/schemas/ErrorDetail'
              examples:
                NotAuthenticated:
                  value:
                    detail: Authentication credentials were not provided.
                  summary: Not authenticated
          description: ''
  /me/social-accounts/{provider}/{uid}/:
    get:
      operationId: me_social_accounts_retrieve
      description: |
        ## Retrieve a social account provider
      parameters:
      - in: path
        name: provider
        schema:
          type: string
        required: true
      - in: path
        name: uid
        schema:
          type: string
          pattern: ^[-\w]+$
        required: true
      tags:
      - Me
      security:
      - BasicAuth: []
      - TokenAuth: []
      responses:
        '200':
          content:
            application/json:
              schema:
                $ref: '#/components/schemas/SocialAccount'
          description: null
        '401':
          content:
            application/json:
              schema:
                $ref: '#/components/schemas/ErrorDetail'
              examples:
                NotAuthenticated:
                  value:
                    detail: Authentication credentials were not provided.
                  summary: Not authenticated
          description: ''
        '404':
          content:
            application/json:
              schema:
                $ref: '#/components/schemas/ErrorObject'
              examples:
                NotFound:
                  value:
                    detail: Not found.
                  summary: Not Found
          description: ''
    delete:
      operationId: me_social_accounts_destroy
      description: |
        ## Delete a social account provider
      parameters:
      - in: path
        name: provider
        schema:
          type: string
        required: true
      - in: path
        name: uid
        schema:
          type: string
          pattern: ^[-\w]+$
        required: true
      tags:
      - Me
      security:
      - BasicAuth: []
      - TokenAuth: []
      responses:
        '204':
          description: No response body
        '401':
          content:
            application/json:
              schema:
                $ref: '#/components/schemas/ErrorDetail'
              examples:
                NotAuthenticated:
                  value:
                    detail: Authentication credentials were not provided.
                  summary: Not authenticated
          description: ''
        '404':
          content:
            application/json:
              schema:
                $ref: '#/components/schemas/ErrorObject'
              examples:
                NotFound:
                  value:
                    detail: Not found.
                  summary: Not Found
          description: ''
components:
  schemas:
    Asset:
      type: object
      properties:
        url:
          type: string
          format: uri
          example: https://kf.kobotoolbox.org/api/v2/assets/aBeA23YCYjkGTFvYVHuAyU/
          readOnly: true
        owner:
          type: string
          format: uri
          example: https://kf.kobotoolbox.org/api/v2/users/bob/
          readOnly: true
        owner__username:
          type: string
          description: Required. 150 characters or fewer. Letters, digits and @/./+/-/_
            only.
          readOnly: true
        parent:
          type: string
          format: uri
          example: https://kf.kobotoolbox.org/api/v2/assets/a3C9wWefqZVkChNLKqqXVZ/
          nullable: true
        settings:
          type: object
          properties:
            sector:
              type: object
            country:
              type: array
              items:
                type: string
            description:
              type: string
            collects_pii:
              type: string
            organization:
              type: string
            country_codes:
              type: array
              items:
                type: string
            operational_purpose:
              type: string
        asset_type:
          $ref: '#/components/schemas/AssetTypeEnum'
        files:
          type: array
          items:
            type: string
          readOnly: true
        summary:
          type: object
          properties:
            geo:
              type: boolean
            labels:
              type: array
              items:
                type: string
            columns:
              type: array
              items:
                type: string
            lock_all:
              type: boolean
            lock_any:
              type: boolean
            languages:
              type: array
              items:
                type: string
            row_count:
              type: integer
            name_quality:
              type: object
            default_translation:
              type: string
          readOnly: true
        date_created:
          type: string
          format: date-time
        date_modified:
          type: string
          format: date-time
        date_deployed:
          type: string
          format: date-time
          nullable: true
        version_id:
          type: string
          readOnly: true
        version__content_hash:
          type: string
          readOnly: true
        version_count:
          type: integer
          readOnly: true
        has_deployment:
          type: boolean
          readOnly: true
        deployed_version_id:
          type: string
          readOnly: true
        deployed_versions:
          type: object
          properties:
            count:
              type: integer
            next:
              type: string
            previous:
              type: string
            results:
              type: array
              items:
                type: object
                properties:
                  uid:
                    type: string
                  url:
                    type: string
                    format: uri
                    example: https://kf.kobotoolbox.org/api/v2/assets/aBeA23YCYjkGTFvYVHuAyU/versions/vBeA23YCYjkGTFvYVHuAyU/
                  content_hash:
                    type: string
                  date_deployed:
                    type: string
                    format: date-time
                  date_modified:
                    type: string
                    format: date-time
          readOnly: true
        deployment__links:
          type: object
          readOnly: true
        deployment__active:
          type: boolean
          readOnly: true
        deployment__data_download_links:
          type: object
          readOnly: true
        deployment__submission_count:
          type: integer
          readOnly: true
        deployment__last_submission_time:
          type: string
          format: date-time
          readOnly: true
        deployment__encrypted:
          type: boolean
          readOnly: true
        deployment__uuid:
          type: string
          readOnly: true
        deployment_status:
          type: string
          readOnly: true
        report_styles:
          type: object
          properties:
            default:
              type: object
            specified:
              type: object
              properties:
                end:
                  type: object
                start:
                  type: object
            kuid_names:
              type: object
              properties:
                end:
                  type: string
                start:
                  type: string
        report_custom:
          type: object
        advanced_features:
          type: object
        advanced_submission_schema:
          type: object
          properties:
            type:
              type: string
            $description:
              type: string
          readOnly: true
        analysis_form_json:
          type: object
          properties:
            engines:
              type: object
            additional_fields:
              type: array
              items:
                type: string
          readOnly: true
        map_styles:
          type: object
        map_custom:
          type: object
        content:
          type: object
          properties:
            schema:
              type: string
            survey:
              type: array
              items:
                type: object
            settings:
              type: object
            translated:
              type: array
              items:
                type: string
            translations:
              type: array
              items:
                type: string
        downloads:
          type: array
          items:
            type: object
            properties:
              format:
                type: string
              url:
                type: string
          readOnly: true
        embeds:
          type: array
          items:
            type: object
            properties:
              format:
                type: string
              url:
                type: string
          readOnly: true
        xform_link:
          type: string
          format: uri
          example: https://kf.kobotoolbox.org/api/v2/assets/aBeA23YCYjkGTFvYVHuAyU/xform/
          readOnly: true
        hooks_link:
          type: string
          format: uri
          example: https://kf.kobotoolbox.org/api/v2/assets/aBeA23YCYjkGTFvYVHuAyU/hooks/
          readOnly: true
        tag_string:
          type: string
        uid:
          type: string
          readOnly: true
        kind:
          type: string
          readOnly: true
        xls_link:
          type: string
          format: uri
          example: https://kf.kobotoolbox.org/api/v2/assets/aBeA23YCYjkGTFvYVHuAyU/
          readOnly: true
        name:
          type: string
          maxLength: 255
        assignable_permissions:
          type: array
          items:
            type: object
          readOnly: true
        permissions:
          type: array
          items:
            type: string
          readOnly: true
        effective_permissions:
          type: array
          items:
            type: object
            properties:
              codename:
                type: string
          readOnly: true
        exports:
          type: string
          format: uri
          example: https://kf.kobotoolbox.org/api/v2/assets/aBeA23YCYjkGTFvYVHuAyU/exports/
          readOnly: true
        export_settings:
          type: array
          items:
            $ref: '#/components/schemas/AssetExportSettings'
          readOnly: true
        data:
          type: string
          format: uri
          example: https://kf.kobotoolbox.org/api/v2/assets/aBeA23YCYjkGTFvYVHuAyU/submissions/
          readOnly: true
        children:
          type: object
          properties:
            count:
              type: integer
          readOnly: true
        subscribers_count:
          type: integer
          readOnly: true
        status:
          type: string
          readOnly: true
        access_types:
          type: array
          items:
            type: string
          readOnly: true
        data_sharing:
          type: object
        paired_data:
          type: string
          format: uri
          example: https://kf.kobotoolbox.org/api/v2/assets/aBeA23YCYjkGTFvYVHuAyU/paired-data/
          readOnly: true
        project_ownership:
          type: object
          additionalProperties: {}
          nullable: true
          readOnly: true
        owner_label:
          type: string
          readOnly: true
        last_modified_by:
          type: string
          readOnly: true
          nullable: true
      required:
      - access_types
      - advanced_submission_schema
      - analysis_form_json
      - asset_type
      - assignable_permissions
      - children
      - data
      - deployed_version_id
      - deployed_versions
      - deployment__active
      - deployment__data_download_links
      - deployment__encrypted
      - deployment__last_submission_time
      - deployment__links
      - deployment__submission_count
      - deployment__uuid
      - deployment_status
      - downloads
      - effective_permissions
      - embeds
      - export_settings
      - exports
      - files
      - has_deployment
      - hooks_link
      - kind
      - last_modified_by
      - owner
      - owner__username
      - owner_label
      - paired_data
      - permissions
      - project_ownership
      - status
      - subscribers_count
      - summary
      - uid
      - url
      - version__content_hash
      - version_count
      - version_id
      - xform_link
      - xls_link
    AssetBulkRequest:
      oneOf:
      - type: object
        properties:
          asset_uids:
            type: object
            properties:
              asset_uids:
                type: array
                items:
                  type: object
          action:
            type: string
        required:
        - action
        - asset_uids
      - type: object
        properties:
          confirm:
            type: boolean
          action:
            type: string
        required:
        - action
        - confirm
    AssetBulkResponse:
      type: object
      properties:
        detail:
          type: string
      required:
      - detail
    AssetCountResponse:
      type: object
      properties:
        daily_submission_count:
          type: object
          properties:
            '2020-10-20':
              type: integer
        total_submission_count:
          type: integer
      required:
      - daily_submission_count
      - total_submission_count
    AssetCreateRequest:
      oneOf:
      - type: object
        properties:
          name:
            type: string
          clone_from:
            type: string
          asset_type:
            type: string
        required:
        - asset_type
        - clone_from
        - name
      - type: object
        properties:
          name:
            type: string
          settings:
            type: object
            properties:
              description:
                type: string
              sector:
                type: string
              country:
                type: string
              share-metadata:
                type: boolean
          asset_type:
            type: string
        required:
        - asset_type
        - name
        - settings
    AssetExportSettings:
      type: object
      properties:
        uid:
          type: string
          readOnly: true
        url:
          type: string
          readOnly: true
        data_url_csv:
          type: string
          readOnly: true
        data_url_xlsx:
          type: string
          readOnly: true
        name:
          type: string
        date_modified:
          type: string
          format: date-time
          readOnly: true
        export_settings:
          type: object
          additionalProperties: {}
      required:
      - data_url_csv
      - data_url_xlsx
      - date_modified
      - export_settings
      - name
      - uid
      - url
    AssetMetadataResponse:
      type: object
      properties:
        languages:
          type: array
          items:
            type: string
        countries:
          type: array
          items:
            type: array
            items:
              type: string
        sectors:
          type: array
          items:
            type: array
            items:
              type: string
        organizations:
          type: array
          items:
            type: string
      required:
      - countries
      - languages
      - organizations
      - sectors
    AssetSnapshotCreateRequest:
      oneOf:
      - type: object
        properties:
          asset:
            type: string
            format: uri
            example: https://kf.kobotoolbox.org/api/v2/assets/a3C9wWefqZVkChNLKqqXVZ/
          details:
            type: object
            properties:
              status:
                type: string
              warnings:
                type: array
                items:
                  type: object
                  properties:
                    code:
                      type: string
                    message:
                      type: string
        required:
        - asset
        - details
      - type: object
        properties:
          source:
            type: object
            properties:
              schema:
                type: string
              survey:
                type: array
                items:
                  type: object
                  properties:
                    name:
                      type: string
                    type:
                      type: string
              settings:
                type: object
                properties:
                  form_title:
                    type: string
              translated:
                type: array
                items:
                  type: string
              translation:
                type: array
                items:
                  type: string
          details:
            type: object
            properties:
              status:
                type: string
              warnings:
                type: array
                items:
                  type: object
                  properties:
                    code:
                      type: string
                    message:
                      type: string
        required:
        - details
        - source
    AssetSnapshotResponse:
      type: object
      properties:
        url:
          type: string
          format: uri
          example: https://kf.kobotoolbox.org/api/v2/asset_snapshots/sEMPghTguZsxj4rn4s9dvS/
        uid:
          type: string
        owner:
          type: string
          format: uri
          example: https://kf.kobotoolbox.org/api/v2/users/bob/
        date_created:
          type: string
          format: date-time
        xml:
          type: string
          format: uri
          example: https://kf.kobotoolbox.org/api/v2/asset_snapshots/sEMPghTguZsxj4rn4s9dvS/
        enketopreviewlink:
          type: string
          format: uri
          example: https://kf.kobotoolbox.org/api/v2/asset_snapshots/sEMPghTguZsxj4rn4s9dvS/preview/
        asset:
          type: string
          format: uri
          example: https://kf.kobotoolbox.org/api/v2/assets/a3C9wWefqZVkChNLKqqXVZ/
        asset_version_id:
          type: string
        details:
          type: object
          properties:
            status:
              type: string
            warnings:
              type: array
              items:
                type: object
                properties:
                  code:
                    type: string
                  message:
                    type: string
        source:
          type: object
          properties:
            schema:
              type: string
            survey:
              type: array
              items:
                type: object
                properties:
                  name:
                    type: string
                  type:
                    type: string
            settings:
              type: object
              properties:
                form_title:
                  type: string
            translated:
              type: array
              items:
                type: string
            translation:
              type: array
              items:
                type: string
      required:
      - asset
      - asset_version_id
      - date_created
      - details
      - enketopreviewlink
      - owner
      - source
      - uid
      - url
      - xml
    AssetSubscriptionRequest:
      type: object
      properties:
        asset:
          type: string
          format: uri
          example: https://kf.kobotoolbox.org/api/v2/assets/a3C9wWefqZVkChNLKqqXVZ/
      required:
      - asset
    AssetSubscriptionResponse:
      type: object
      properties:
        url:
          type: string
          format: uri
          example: https://kf.kobotoolbox.org/api/v2/asset_subscription/sEMPghTguZsxj4rn4s9dvS/
        asset:
          type: string
          format: uri
          example: https://kf.kobotoolbox.org/api/v2/assets/a3C9wWefqZVkChNLKqqXVZ/
        uid:
          type: string
      required:
      - asset
      - uid
      - url
    AssetTypeEnum:
      enum:
      - text
      - empty
      - question
      - block
      - survey
      - template
      - collection
      type: string
      description: |-
        * `text` - text
        * `empty` - empty
        * `question` - question
        * `block` - block
        * `survey` - survey
        * `template` - template
        * `collection` - collection
    AssetUsageResponse:
      type: object
      properties:
        asset:
          type: string
          format: uri
          example: https://kf.kobotoolbox.org/api/v2/assets/a3C9wWefqZVkChNLKqqXVZ/
        asset__name:
          type: string
        nlp_usage_current_period:
          type: object
          properties:
            total_nlp_asr_seconds:
              type: integer
            total_nlp_mt_characters:
              type: integer
          required:
          - total_nlp_asr_seconds
          - total_nlp_mt_characters
        nlp_usage_all_time:
          type: object
          properties:
            total_nlp_asr_seconds:
              type: integer
            total_nlp_mt_characters:
              type: integer
          required:
          - total_nlp_asr_seconds
          - total_nlp_mt_characters
        storage_bytes:
          type: integer
        submission_count_current_period:
          type: integer
        submission_count_all_time:
          type: integer
      required:
      - asset
      - asset__name
      - nlp_usage_all_time
      - nlp_usage_current_period
      - storage_bytes
      - submission_count_all_time
      - submission_count_current_period
    AssetValidContentResponse:
      type: object
      properties:
        kind:
          type: string
        uid:
          type: string
          default: akJTPb4JLVFqXMqYhKiPXZ
        data:
          type: object
          properties:
            schema:
              type: string
            survey:
              type: array
              items:
                type: object
                properties:
                  name:
                    type: string
                  type:
                    type: string
                  $kuid:
                    type: string
                  $xpath:
                    type: string
                  $autoname:
                    type: string
            settings:
              type: object
            translated:
              type: array
              items:
                type: string
            translations:
              type: array
              items:
                type: string
      required:
      - data
      - kind
    AuditLogResponse:
      type: object
      properties:
        app_label:
          type: string
        model_name:
          type: string
        user:
          type: string
          format: uri
          example: https://kf.kobotoolbox.org/api/v2/users/bob/
        user_uid:
          type: string
        username:
          type: string
        action:
          type: string
        metadata:
          type: object
          properties:
            source:
              type: string
            settings:
              type: object
              properties:
                sector:
                  type: object
                  properties:
                    new:
                      type: object
                      properties:
                        label:
                          type: string
                        value:
                          type: string
                    old:
                      type: object
                      properties:
                        label:
                          type: string
                        value:
                          type: string
                country:
                  type: object
                  properties:
                    added:
                      type: object
                      properties:
                        label:
                          type: string
                        value:
                          type: string
                    removed:
                      type: object
                      properties:
                        label:
                          type: string
                        value:
                          type: string
                description:
                  type: object
                  properties:
                    new:
                      type: string
                    old:
                      type: string
                country_codes:
                  type: object
                  properties:
                    added:
                      type: array
                      items:
                        type: string
                    removed:
                      type: array
                      items:
                        type: string
                data-table:
                  type: object
                  properties:
                    new:
                      type: object
                    old:
                      type: object
            asset_uid:
              type: string
            auth_type:
              type: string
            ip_address:
              type: string
            log_subtype:
              type: string
            project_owner:
              type: string
            latest_version_uid:
              type: string
            asset-files:
              type: object
              properties:
                uid:
                  type: string
                filename:
                  type: string
                md5_hash:
                  type: string
                download_url:
                  type: string
            permissions:
              type: object
              properties:
                added:
                  type: array
                  items:
                    type: string
                removed:
                  type: array
                  items:
                    type: string
                username:
                  type: string
            latest_deployed_version_uid:
              type: string
            submission:
              type: object
              properties:
                root_uuid:
                  type: string
                submitted_by:
                  type: string
            hook:
              type: object
              properties:
                uid:
                  type: string
                active:
                  type: boolean
                endpoint:
                  type: boolean
            name:
              type: object
              properties:
                new:
                  type: string
                old:
                  type: string
            shared_fields:
              type: object
              properties:
                added:
                  type: array
                  items:
                    type: string
                removed:
                  type: array
                  items:
                    type: string
        date_created:
          type: string
          format: date-time
        log_type:
          type: string
      required:
      - action
      - app_label
      - date_created
      - log_type
      - metadata
      - model_name
      - user
      - user_uid
      - username
    AuthLevelEnum:
      enum:
      - no_auth
      - basic_auth
      type: string
      description: |-
        * `no_auth` - no_auth
        * `basic_auth` - basic_auth
    ContentResponse:
      type: object
      properties:
        kind:
          type: string
        uid:
          type: string
          default: akJTPb4JLVFqXMqYhKiPXZ
        data:
          type: object
          properties:
            survey:
              type: array
              items:
                type: object
            settings:
              type: object
      required:
      - data
      - kind
    CreateFilePayload:
      oneOf:
      - type: object
        properties:
          user:
            type: string
            format: uri
            example: https://kf.kobotoolbox.org/api/v2/users/bob/
          asset:
            type: string
            format: uri
            example: https://kf.kobotoolbox.org/api/v2/assets/a3C9wWefqZVkChNLKqqXVZ/
          description:
            type: string
          file_type:
            type: string
          content:
            type: string
        required:
        - asset
        - content
        - description
        - file_type
        - user
      - type: object
        properties:
          user:
            type: string
            format: uri
            example: https://kf.kobotoolbox.org/api/v2/users/bob/
          asset:
            type: string
            format: uri
            example: https://kf.kobotoolbox.org/api/v2/assets/a3C9wWefqZVkChNLKqqXVZ/
          description:
            type: string
          file_type:
            type: string
          base64Encoded:
            type: string
          metadata:
            type: object
            properties:
              filename:
                type: string
            required:
            - filename
        required:
        - asset
        - base64Encoded
        - description
        - file_type
        - metadata
        - user
      - type: object
        properties:
          user:
            type: string
            format: uri
            example: https://kf.kobotoolbox.org/api/v2/users/bob/
          asset:
            type: string
            format: uri
            example: https://kf.kobotoolbox.org/api/v2/assets/a3C9wWefqZVkChNLKqqXVZ/
          description:
            type: string
          file_type:
            type: string
          metadata:
            type: object
            properties:
              redirect_url:
                type: string
                format: uri
            required:
            - redirect_url
        required:
        - asset
        - description
        - file_type
        - metadata
        - user
    DataBulkDelete:
      type: object
      properties:
        payload:
          type: array
          items:
            type: integer
      required:
      - payload
    DataBulkUpdateResponse:
      type: object
      properties:
        count:
          type: integer
        successes:
          type: integer
        failures:
          type: integer
        results:
          type: array
          items:
            type: object
            properties:
              uuid:
                type: string
              status_code:
                type: integer
              message:
                type: string
      required:
      - count
      - failures
      - results
      - successes
    DataResponse:
      type: object
      properties:
        _id:
          type: integer
          title: ' id'
        formhub/uuid:
          type: string
        start:
          type: string
          format: date-time
        end:
          type: string
          format: date-time
        Question_A/Enter_your_question:
          type: string
        Question_B:
          type: string
        __version__:
          type: string
          title: '  version  '
        meta/instanceID:
          type: string
        _xform_id_string:
          type: string
          title: ' xform id string'
        _uuid:
          type: string
          title: ' uuid'
        meta/rootUuid:
          type: string
        _attachments:
          type: object
          properties:
            download_url:
              type: string
              format: uri
              example: https://kf.kobotoolbox.org/api/v2/assets/aTPPUDScaFZkvBzd8FyK4Q/data/18/attachments/1
            download_large_url:
              type: string
              format: uri
              example: https://kf.kobotoolbox.org/api/v2/assets/aTPPUDScaFZkvBzd8FyK4Q/data/18/attachments/attWNZNwhXK6HDYVkZJSn9jy/large/
            download_medium_url:
              type: string
              format: uri
              example: https://kf.kobotoolbox.org/api/v2/assets/aTPPUDScaFZkvBzd8FyK4Q/data/18/attachments/attWNZNwhXK6HDYVkZJSn9jy/medium/
            download_small_url:
              type: string
              format: uri
              example: https://kf.kobotoolbox.org/api/v2/assets/aTPPUDScaFZkvBzd8FyK4Q/data/18/attachments/attWNZNwhXK6HDYVkZJSn9jy/small/
            mimetype:
              type: string
            filename:
              type: string
            uid:
              type: string
            question_xpath:
              type: string
          title: ' attachments'
        _status:
          type: string
          title: ' status'
        _geolocation:
          type: array
          items: {}
          title: ' geolocation'
        _submission_time:
          type: string
          format: date-time
          title: ' submission time'
        _tags:
          type: array
          items: {}
          title: ' tags'
        Notes:
          type: array
          items: {}
        _validation_status:
          title: ' validation status'
        _submitted_by:
          type: string
          title: ' submitted by'
      required:
      - Notes
      - Question_A/Enter_your_question
      - Question_B
      - __version__
      - _attachments
      - _geolocation
      - _id
      - _status
      - _submission_time
      - _submitted_by
      - _tags
      - _uuid
      - _validation_status
      - _xform_id_string
      - end
      - formhub/uuid
      - meta/instanceID
      - meta/rootUuid
      - start
    DataStatusesUpdate:
      type: object
      properties:
        detail:
          type: string
      required:
      - detail
    DataValidationStatusUpdateResponse:
      type: object
      properties:
        timestamp:
          type: string
          format: date-time
        uid:
          type: string
        by_whom:
          type: string
        label:
          type: string
      required:
      - by_whom
      - label
      - timestamp
      - uid
    DeploymentCreateRequest:
      type: object
      properties:
        active:
          type: boolean
      required:
      - active
    DeploymentResponse:
      type: object
      properties:
        backend:
          type: string
        active:
          type: boolean
        version_id:
          type: string
        asset:
          $ref: '#/components/schemas/Asset'
      required:
      - active
      - asset
      - backend
      - version_id
    EmailAddress:
      type: object
      properties:
        primary:
          type: boolean
          readOnly: true
        email:
          type: string
          format: email
          title: Email address
          maxLength: 254
        verified:
          type: boolean
          readOnly: true
      required:
      - email
      - primary
      - verified
    EmailRequestPayload:
      type: object
      properties:
        email:
          type: string
          format: email
      required:
      - email
    EnketoEditResponse:
      type: object
      properties:
        url:
          type: string
          format: uri
          example: https://kf.kobotoolbox.org/edit/iXUdUc3w?instance_id=1824b282-f729-4944-b799-7a805d4564e1&return_url=false
        version:
          type: string
      required:
      - url
      - version
    EnketoViewResponse:
      type: object
      properties:
        url:
          type: string
          format: uri
          example: https://kf.kobotoolbox.org/view/f93d2a488a2e35cedc336e84e1bd1edc?instance_id=1824b282-f729-4944-b799-7a805d4564e1&return_url=false
        version:
          type: string
      required:
      - url
      - version
    ErrorDetail:
      type: object
      properties:
        detail:
          type: string
      required:
      - detail
    ErrorObject:
      type: object
      properties:
        detail: {}
      required:
      - detail
    ExportCreatePayload:
      type: object
      properties:
        fields:
          type: array
          items:
            type: string
        fields_from_all_versions:
          type: boolean
        group_sep:
          type: string
        hierarchy_in_labels:
          type: boolean
        include_media_url:
          type: boolean
        lang:
          type: string
        multiple_select:
          type: string
        submissions_id:
          type: array
          items:
            type: integer
        type:
          type: string
        flatten:
          type: boolean
        xls_types_as_text:
          type: boolean
        query:
          type: object
          properties:
            $and:
              type: array
              items:
                type: object
                properties:
                  _submission_time:
                    type: object
                    properties:
                      $gte:
                        type: string
                        format: date
      required:
      - fields
      - fields_from_all_versions
      - flatten
      - group_sep
      - hierarchy_in_labels
      - include_media_url
      - lang
      - multiple_select
      - query
      - submissions_id
      - type
      - xls_types_as_text
    ExportCreateResponse:
      type: object
      properties:
        status:
          type: string
          maxLength: 32
      required:
      - status
    ExportHistoryResponse:
      type: object
      properties:
        status:
          type: string
      required:
      - status
    ExportListResponse:
      type: object
      properties:
        uid:
          type: string
          maxLength: 24
        status:
          type: string
          maxLength: 32
        date_created:
          type: string
          format: date-time
      required:
      - date_created
      - status
      - uid
    ExportResponse:
      type: object
      properties:
        url:
          type: string
          format: uri
          example: https://kf.kobotoolbox.org/api/v2/assets/a3C9wWefqZVkChNLKqqXVZ/exports/eYeXfo2KjbSzXgWuKsJNPY/
        status:
          type: string
        message:
          type: object
        uid:
          type: string
        date_created:
          type: string
          format: date-time
        last_submission_time:
          type: string
          format: date-time
        result:
          type: string
          format: uri
          example: https://kf.kobotoolbox.orguser/export/NEW PROJECT - all versions
            - False - 2025-01-01-01-01.csv
        data:
          type: object
          properties:
            lang:
              type: string
            name:
              type: string
            type:
              type: string
            fields:
              type: array
              items:
                type: string
            source:
              type: string
              format: uri
              example: https://kf.kobotoolbox.org/api/v2/assets/a3C9wWefqZVkChNLKqqXVZ/
            group_sep:
              type: string
            multiple_select:
              type: string
            include_media_url:
              type: boolean
            hierarchy_in_labels:
              type: boolean
            processing_time_seconds:
              type: number
              format: float
            fields_from_all_versions:
              type: boolean
      required:
      - data
      - date_created
      - last_submission_time
      - message
      - result
      - status
      - uid
      - url
    ExportSettingCreatePayload:
      type: object
      properties:
        name:
          type: string
        export_settings:
          type: object
          properties:
            fields_from_all_versions:
              type: boolean
            group_sep:
              type: string
            hierarchy_in_labels:
              type: boolean
            lang:
              type: boolean
            multiple_select:
              type: string
            types:
              type: string
            fields:
              type: array
              items:
                type: string
            flatten:
              type: boolean
            xls_types_as_text:
              type: boolean
            include_media_url:
              type: boolean
            submission_ids:
              type: array
              items:
                type: integer
            query:
              type: object
              properties:
                $and:
                  type: array
                  items:
                    type: object
                    properties:
                      _submission_time:
                        type: object
                        properties:
                          $gte:
                            type: string
                            format: date
      required:
      - export_settings
      - name
    ExportSettingResponse:
      type: object
      properties:
        uid:
          type: string
        url:
          type: string
          format: uri
          example: https://kf.kobotoolbox.org/api/v2/assets/a3C9wWefqZVkChNLKqqXVZ/export-settings/esMxJfzPhnWn6r2c3EKkuaV/
        data_url_csv:
          type: string
          format: uri
          example: https://kf.kobotoolbox.org/api/v2/assets/a3C9wWefqZVkChNLKqqXVZ/export-settings/esMxJfzPhnWn6r2c3EKkuaV/data.csv
        data_url_xlsx:
          type: string
          format: uri
          example: https://kf.kobotoolbox.org/api/v2/assets/a3C9wWefqZVkChNLKqqXVZ/export-settings/esMxJfzPhnWn6r2c3EKkuaV/data.xlsx
        name:
          type: string
        date_modified:
          type: string
          format: date-time
        export_settings:
          type: object
          properties:
            lang:
              type: string
            type:
              type: string
            fields:
              type: array
              items:
                type: string
            group_sep:
              type: string
            multiple_select:
              type: string
            include_media_url:
              type: boolean
            xls_types_as_text:
              type: boolean
            hierarchy_in_labels:
              type: boolean
            fields_from_all_versions:
              type: boolean
      required:
      - data_url_csv
      - data_url_xlsx
      - date_modified
      - export_settings
      - name
      - uid
      - url
    ExportTypeEnum:
      enum:
      - xml
      - json
      type: string
      description: |-
        * `xml` - xml
        * `json` - json
    ExternalResponse:
      type: object
      properties:
        root:
          type: object
          properties:
            data:
              type: array
              items:
                type: object
                properties:
                  id:
                    type: string
                  version:
                    type: string
                  field_value_1:
                    type: string
                  field_value_2:
                    type: string
      required:
      - root
    FilesResponse:
      type: object
      properties:
        uid:
          type: string
        url:
          type: string
          format: uri
          example: https://kf.kobotoolbox.org/api/v2/assets/a3C9wWefqZVkChNLKqqXVZ/files/afSa8PqnoYe8vJqkrsGz3oN/
        asset:
          type: string
          format: uri
          example: https://kf.kobotoolbox.org/api/v2/assets/a3C9wWefqZVkChNLKqqXVZ/
        user:
          type: string
          format: uri
          example: https://kf.kobotoolbox.org/api/v2/users/bob/
        user__username:
          type: string
        file_type:
          type: string
        description:
          type: string
        date_created:
          type: string
          format: date-time
        content:
          type: string
          format: uri
          example: https://kf.kobotoolbox.org/api/v2/assets/a3C9wWefqZVkChNLKqqXVZ/files/afSa8PqnoYe8vJqkrsGz3oN/content/
        metadata:
          type: object
          properties:
            hash:
              type: string
            filename:
              type: string
            mimetype:
              type: string
      required:
      - asset
      - content
      - date_created
      - description
      - file_type
      - metadata
      - uid
      - url
      - user
      - user__username
    HashResponse:
      type: object
      properties:
        hash:
          type: string
      required:
      - hash
    HistoryActionResponse:
      type: object
      properties:
        actions:
          type: array
          items:
            type: string
      required:
      - actions
    HistoryListResponse:
      type: object
      properties:
        user:
          type: string
          format: uri
          example: https://kf.kobotoolbox.org/api/v2/users/bob/
        user_uid:
          type: string
        username:
          type: string
        action:
          type: string
        metadata:
          type: object
          properties:
            source:
              type: string
            settings:
              type: object
              properties:
                sector:
                  type: object
                  properties:
                    new:
                      type: object
                      properties:
                        label:
                          type: string
                        value:
                          type: string
                    old:
                      type: object
                      properties:
                        label:
                          type: string
                        value:
                          type: string
                country:
                  type: object
                  properties:
                    added:
                      type: object
                      properties:
                        label:
                          type: string
                        value:
                          type: string
                    removed:
                      type: object
                      properties:
                        label:
                          type: string
                        value:
                          type: string
                description:
                  type: object
                  properties:
                    new:
                      type: string
                    old:
                      type: string
                country_codes:
                  type: object
                  properties:
                    added:
                      type: array
                      items:
                        type: string
                    removed:
                      type: array
                      items:
                        type: string
                data-table:
                  type: object
                  properties:
                    new:
                      type: object
                    old:
                      type: object
            asset_uid:
              type: string
            ip_address:
              type: string
            log_subtype:
              type: string
            project_owner:
              type: string
            latest_version_uid:
              type: string
            asset-files:
              type: object
              properties:
                uid:
                  type: string
                filename:
                  type: string
                md5_hash:
                  type: string
                download_url:
                  type: string
            permissions:
              type: object
              properties:
                added:
                  type: array
                  items:
                    type: string
                removed:
                  type: array
                  items:
                    type: string
                username:
                  type: string
            latest_deployed_version_uid:
              type: string
            submission:
              type: object
              properties:
                root_uuid:
                  type: string
                submitted_by:
                  type: string
            hook:
              type: object
              properties:
                uid:
                  type: string
                active:
                  type: boolean
                endpoint:
                  type: boolean
            name:
              type: object
              properties:
                new:
                  type: string
                old:
                  type: string
            shared_fields:
              type: object
              properties:
                added:
                  type: array
                  items:
                    type: string
                removed:
                  type: array
                  items:
                    type: string
        date_created:
          type: string
          format: date-time
      required:
      - action
      - date_created
      - metadata
      - user
      - user_uid
      - username
    Hook:
      type: object
      properties:
        active:
          type: boolean
        asset:
          type: integer
          readOnly: true
        auth_level:
          $ref: '#/components/schemas/AuthLevelEnum'
        date_modified:
          type: string
          format: date-time
          readOnly: true
        email_notification:
          type: boolean
        endpoint:
          type: string
          maxLength: 500
        export_type:
          $ref: '#/components/schemas/ExportTypeEnum'
        failed_count:
          type: integer
          readOnly: true
        logs_url:
          type: string
          format: uri
          example: https://kf.kobotoolbox.org/api/v2/assets/a3C9wWefqZVkChNLKqqXVZ/hooks/hZzzeedWxQoFHgibsTCysv/logs/
          readOnly: true
        name:
          type: string
          maxLength: 255
        payload_template:
          type: string
          nullable: true
        pending_count:
          type: integer
          readOnly: true
        settings:
          type: object
          properties:
            password:
              type: string
            username:
              type: string
            custom_headers:
              type: object
              properties:
                value_field:
                  type: string
                value_field_2:
                  type: string
        subset_fields:
          type: array
          items:
            type: string
        success_count:
          type: integer
          readOnly: true
        uid:
          type: string
          readOnly: true
        url:
          type: string
          format: uri
          example: https://kf.kobotoolbox.org/api/v2/assets/a3C9wWefqZVkChNLKqqXVZ/
          readOnly: true
      required:
      - asset
      - date_modified
      - endpoint
      - failed_count
      - logs_url
      - name
      - pending_count
      - settings
      - subset_fields
      - success_count
      - uid
      - url
    HookLog:
      type: object
      properties:
        url:
          type: string
          format: uri
          example: https://kf.kobotoolbox.org/api/v2/assets/aTPPUDScaFZkvBzd8FyK4Q/hooks/hsw3Ec5vz7Lqg7TrwrxdaS/logs/hl8Ldv5m84SBpU5UB5J7QBD/
          readOnly: true
        uid:
          type: string
          readOnly: true
        submission_id:
          type: integer
          readOnly: true
        tries:
          type: integer
          readOnly: true
        status:
          allOf:
          - $ref: '#/components/schemas/HookLogStatusEnum'
          readOnly: true
        status_str:
          type: string
        status_code:
          type: integer
          readOnly: true
          nullable: true
        message:
          type: string
          readOnly: true
        date_modified:
          type: string
          format: date-time
          readOnly: true
      required:
      - date_modified
      - message
      - status
      - status_code
      - status_str
      - submission_id
      - tries
      - uid
      - url
    HookLogStatusEnum:
      enum:
      - 0
      - 1
      - 2
      type: integer
      description: |-
        * `0` - Failed
        * `1` - Pending
        * `2` - Success
    HookRetryResponse:
      type: object
      properties:
        detail:
          type: string
        pending_uids:
          type: array
          items:
            type: string
      required:
      - detail
      - pending_uids
    ImportCreateRequest:
      type: object
      properties:
        destination:
          type: string
          format: uri
        url:
          type: string
          format: uri
        name:
          type: string
        assetUid:
          type: string
      required:
      - assetUid
      - destination
      - url
    ImportCreateResponse:
      type: object
      properties:
        uid:
          type: string
        url:
          type: string
          format: uri
          example: https://kf.kobotoolbox.org/api/v2/imports/iYxVZhbZb6poxVpPqrd6eG/
        status:
          type: string
      required:
      - status
      - uid
      - url
    ImportResponse:
      type: object
      properties:
        url:
          type: string
          format: uri
          example: https://kf.kobotoolbox.org/api/v2/imports/iYxVZhbZb6poxVpPqrd6eG/
        status:
          type: string
        messages:
          type: object
          properties:
            updated:
              type: array
              items:
                type: object
                properties:
                  uid:
                    type: string
                  kind:
                    type: string
                  summary:
                    type: object
                    properties:
                      geo:
                        type: boolean
                      labels:
                        type: array
                        items:
                          type: string
                      columns:
                        type: array
                        items:
                          type: string
                      language:
                        type: array
                        items:
                          type: string
                      row_count:
                        type: integer
                      name_quality:
                        type: object
                        properties:
                          ok:
                            type: integer
                          bad:
                            type: integer
                          good:
                            type: integer
                          total:
                            type: integer
                          first:
                            type: object
                      default_translation:
                        type: string
                  owner__username:
                    type: string
            audit-logs:
              type: array
              items:
                type: object
                properties:
                  source:
                    type: string
                  asset_id:
                    type: integer
                  new_name:
                    type: string
                  old_name:
                    type: string
                  asset_uid:
                    type: string
                  ip_address:
                    type: string
                  project_owner:
                    type: string
                  latest_version_uid:
                    type: string
            error:
              type: string
            error_type:
              type: string
        uid:
          type: string
        date_created:
          type: string
          format: date-time
      required:
      - date_created
      - messages
      - status
      - uid
      - url
    InviteCreatePayload:
      type: object
      properties:
        invitees:
          type: array
          items:
            type: string
        role:
          $ref: '#/components/schemas/InviteeRoleEnum'
      required:
      - invitees
      - role
    InviteCreateResponse:
      type: array
      items:
        type: object
        properties:
          url:
            type: string
            format: uri
            example: https://kf.kobotoolbox.org/api/v2/organizations/orgR6zUBwMHop2mgGygtFd6c/invites/f3ba00b2-372b-4283-9d57-adbe7d5b1bf1/
          invited_by:
            type: string
            format: uri
            example: https://kf.kobotoolbox.org/api/v2/users/bob/
          status:
            type: string
          invitee_role:
            enum:
            - admin
            - member
            type: string
            description: |-
              * `admin` - admin
              * `member` - member
          organization_name:
            type: string
          created:
            type: string
            format: date-time
          modified:
            type: string
            format: date-time
          invitee:
            type: string
        required:
        - created
        - invited_by
        - invitee
        - invitee_role
        - modified
        - organization_name
        - status
        - url
    InviteResponse:
      type: object
      properties:
        url:
          type: string
          format: uri
          example: https://kf.kobotoolbox.org/api/v2/organizations/orgR6zUBwMHop2mgGygtFd6c/invites/f3ba00b2-372b-4283-9d57-adbe7d5b1bf1/
        invited_by:
          type: string
          format: uri
          example: https://kf.kobotoolbox.org/api/v2/users/bob/
        status:
          $ref: '#/components/schemas/InviteStatusChoicesEnum'
        invitee_role:
          $ref: '#/components/schemas/InviteeRoleEnum'
        organization_name:
          type: string
        created:
          type: string
          format: date-time
        modified:
          type: string
          format: date-time
        invitee:
          type: string
      required:
      - created
      - invited_by
      - invitee
      - invitee_role
      - modified
      - organization_name
      - status
      - url
    InviteStatusChoicesEnum:
      enum:
      - accepted
      - cancelled
      - declined
      - expired
      - pending
      - resent
      type: string
      description: |-
        * `accepted` - Accepted
        * `cancelled` - Cancelled
        * `declined` - Declined
        * `expired` - Expired
        * `pending` - Pending
        * `resent` - Resent
    InviteeRoleEnum:
      enum:
      - admin
      - member
      type: string
      description: |-
        * `admin` - admin
        * `member` - member
    Language:
      type: object
      properties:
        name:
          type: string
          maxLength: 200
        code:
          type: string
          maxLength: 10
        featured:
          type: boolean
        transcription_services:
          type: array
          items:
            type: object
            properties:
              code:
                type: string
              name:
                type: string
          readOnly: true
        translation_services:
          type: array
          items:
            type: object
            properties:
              code:
                type: string
              name:
                type: string
          readOnly: true
        regions:
          type: array
          items:
            $ref: '#/components/schemas/LanguageRegion'
      required:
      - code
      - name
      - regions
      - transcription_services
      - translation_services
    LanguageList:
      type: object
      properties:
        name:
          type: string
          maxLength: 200
        code:
          type: string
          maxLength: 10
        featured:
          type: boolean
        transcription_services:
          type: array
          items:
            type: object
            properties:
              code:
                type: string
              name:
                type: string
          readOnly: true
        translation_services:
          type: array
          items:
            type: object
            properties:
              code:
                type: string
              name:
                type: string
          readOnly: true
        url:
          type: string
          format: uri
          example: https://kf.kobotoolbox.org/api/v2/language/en/
          readOnly: true
      required:
      - code
      - name
      - transcription_services
      - translation_services
      - url
    LanguageRegion:
      type: object
      properties:
        code:
          type: string
          maxLength: 20
        name:
          type: string
          maxLength: 200
      required:
      - code
      - name
    LogsRetryResponse:
      type: object
      properties:
        detail:
          type: string
        pending_uids:
          type: array
          items:
            type: string
      required:
      - detail
      - pending_uids
    MeListResponse:
      type: object
      properties:
        username:
          type: string
        first_name:
          type: string
        last_name:
          type: string
        email:
          type: string
          format: email
        server_time:
          type: string
          format: date-time
        date_joined:
          type: string
          format: date-time
        projects_url:
          type: string
          format: uri
          example: https://kf.kobotoolbox.org/bob
        gravatar:
          type: string
          format: uri
          example: https://www.gravatar.com/avatar/5a9aec55090975e64e0f6b0a29110a5f?s=40
        last_login:
          type: string
          format: date-time
        extra_details:
          type: object
          properties:
            bio:
              type: string
            city:
              type: string
            name:
              type: string
            sector:
              type: string
            country:
              type: string
            twitter:
              type: string
            linkedin:
              type: string
            instagram:
              type: string
            organization:
              type: string
            last_ui_language:
              type: string
            organization_type:
              type: string
            organization_website:
              type: string
            project_views_settings:
              type: object
            require_auth:
              type: boolean
            newsletter_subscription:
              type: string
        git_rev:
          type: object
          properties:
            short:
              type: string
            long:
              type: string
            branch:
              type: string
            tag:
              type: string
        social_accounts:
          type: array
          items:
            type: object
            properties:
              provider:
                type: string
              uid:
                type: string
              last_joined:
                type: string
                format: date-time
              date_joined:
                type: string
                format: date-time
              email:
                type: string
                format: email
              username:
                type: string
        validated_password:
          type: boolean
        accepted_tos:
          type: boolean
        organization:
          type: object
          properties:
            url:
              type: string
              format: uri
              example: https://kf.kobotoolbox.org/api/v2/organizations/orgzeph7Ub8tVmJ82JBbH96n/
            name:
              type: string
            uid:
              type: string
        extra_details__uid:
          type: string
      required:
      - accepted_tos
      - date_joined
      - email
      - extra_details
      - extra_details__uid
      - first_name
      - git_rev
      - gravatar
      - last_login
      - last_name
      - organization
      - projects_url
      - server_time
      - social_accounts
      - username
      - validated_password
    MemberListResponse:
      type: object
      properties:
        url:
          type: string
          format: uri
          example: https://kf.kobotoolbox.org/api/v2/organizations/orgR6zUBwMHop2mgGygtFd6c/members/bob/
        user:
          type: string
          format: uri
          example: https://kf.kobotoolbox.org/api/v2/users/bob/
        user__username:
          type: string
        user__email:
          type: string
          format: email
        user__extra_details__name:
          type: string
        role:
          $ref: '#/components/schemas/MemberListResponseRoleEnum'
        user__has_mfa_enabled:
          type: boolean
        date_joined:
          type: string
          format: date-time
        user__is_active:
          type: boolean
        invite:
          type: object
          properties:
            url:
              type: string
              format: uri
              example: https://kf.kobotoolbox.org/api/v2/organizations/orgR6zUBwMHop2mgGygtFd6c/invites/f3ba00b2-372b-4283-9d57-adbe7d5b1bf1/
            invited_by:
              type: string
              format: uri
              example: https://kf.kobotoolbox.org/api/v2/users/bob/
            status:
              enum:
              - accepted
              - cancelled
              - declined
              - expired
              - pending
              - resent
              type: string
              description: |-
                * `accepted` - Accepted
                * `cancelled` - Cancelled
                * `declined` - Declined
                * `expired` - Expired
                * `pending` - Pending
                * `resent` - Resent
            invitee_role:
              enum:
              - admin
              - member
              - owner
              type: string
              description: |-
                * `admin` - admin
                * `member` - member
                * `owner` - owner
            organization_name:
              type: string
            created:
              type: string
              format: date-time
            modified:
              type: string
              format: date-time
            invitee:
              type: string
          required:
          - created
          - invited_by
          - invitee_role
          - modified
          - organization_name
          - status
          - url
      required:
      - date_joined
      - invite
      - role
      - url
      - user
      - user__email
      - user__extra_details__name
      - user__has_mfa_enabled
      - user__is_active
      - user__username
    MemberListResponseRoleEnum:
      enum:
      - admin
      - member
      - owner
      type: string
      description: |-
        * `admin` - admin
        * `member` - member
        * `owner` - owner
    OpenRosaXFormResponse:
      type: object
      properties:
        html:
          type: object
          properties:
            head:
              type: object
              properties:
                title:
                  type: string
                model:
                  type: object
                  properties:
                    instance:
                      type: object
                      properties:
                        instanceUuid:
                          type: object
                          properties:
                            fieldName:
                              type: string
                            meta:
                              type: object
                              properties:
                                instanceID:
                                  type: string
            body:
              type: object
              properties:
                input:
                  type: object
                  properties:
                    label:
                      type: string
                    hint:
                      type: string
      required:
      - html
    Organization:
      type: object
      properties:
        id:
          type: string
          readOnly: true
        url:
          type: string
          format: uri
          example: https://kf.kobotoolbox.org/api/v2/organizations/orgzeph7Ub8tVmJ82JBbH96n/
          readOnly: true
        name:
          type: string
          description: The name of the organization
          maxLength: 200
        website:
          type: string
        organization_type:
          $ref: '#/components/schemas/OrganizationTypeEnum'
        created:
          type: string
          format: date-time
          readOnly: true
        modified:
          type: string
          format: date-time
          readOnly: true
        is_owner:
          type: boolean
          readOnly: true
        is_mmo:
          type: boolean
          readOnly: true
        request_user_role:
          type: string
          readOnly: true
        members:
          type: string
          format: uri
          example: https://kf.kobotoolbox.org/api/v2/organizations/{id}/members/
          readOnly: true
        assets:
          type: string
          format: uri
          example: https://kf.kobotoolbox.org/api/v2/organizations/orgzeph7Ub8tVmJ82JBbH96n/assets/
          readOnly: true
        service_usage:
          type: string
          format: uri
          example: https://kf.kobotoolbox.org/api/v2/organizations/orgzeph7Ub8tVmJ82JBbH96n/service_usage/
          readOnly: true
        asset_usage:
          type: string
          format: uri
          example: https://kf.kobotoolbox.org/api/v2/organizations/orgzeph7Ub8tVmJ82JBbH96n/assets_usage/
          readOnly: true
      required:
      - asset_usage
      - assets
      - created
      - id
      - is_mmo
      - is_owner
      - members
      - modified
      - name
      - request_user_role
      - service_usage
      - url
    OrganizationAssetUsageResponse:
      type: object
      properties:
        asset:
          type: string
          format: uri
          example: https://kf.kobotoolbox.org/api/v2/organizations/orgzeph7Ub8tVmJ82JBbH96n/assets/
        asset__name:
          type: string
        nlp_usage_current_period:
          type: object
          properties:
            total_nlp_asr_seconds:
              type: integer
            total_nlp_mt_characters:
              type: integer
          required:
          - total_nlp_asr_seconds
          - total_nlp_mt_characters
        nlp_usage_all_time:
          type: object
          properties:
            total_nlp_asr_seconds:
              type: integer
            total_nlp_mt_characters:
              type: integer
          required:
          - total_nlp_asr_seconds
          - total_nlp_mt_characters
        storage_bytes:
          type: integer
        submission_count_current_period:
          type: integer
        submission_count_all_time:
          type: integer
        deployment_status:
          type: string
      required:
      - asset
      - asset__name
      - deployment_status
      - nlp_usage_all_time
      - nlp_usage_current_period
      - storage_bytes
      - submission_count_all_time
      - submission_count_current_period
    OrganizationServiceUsageResponse:
      type: object
      properties:
        total_nlp_usage:
          type: object
          properties:
            asr_seconds_current_period:
              type: integer
            mt_characters_current_period:
              type: integer
            asr_seconds_all_time:
              type: integer
            mt_characters_all_time:
              type: integer
          required:
          - asr_seconds_all_time
          - asr_seconds_current_period
          - mt_characters_all_time
          - mt_characters_current_period
        total_storage_bytes:
          type: integer
        total_submission_count:
          type: object
          properties:
            all_time:
              type: integer
            current_period:
              type: integer
        balances:
          type: object
          properties:
            submission:
<<<<<<< HEAD
              type: object
              properties:
                effective_limit:
                  type: integer
                balance_value:
                  type: integer
                balance_percent:
                  type: integer
                exceeded:
                  type: integer
              required:
              - balance_percent
              - balance_value
              - effective_limit
              - exceeded
            storage_bytes:
              type: object
              properties:
                effective_limit:
                  type: integer
                balance_value:
                  type: integer
                balance_percent:
                  type: integer
                exceeded:
                  type: integer
              required:
              - balance_percent
              - balance_value
              - effective_limit
              - exceeded
            asr_seconds:
              type: object
              properties:
                effective_limit:
                  type: integer
                balance_value:
                  type: integer
                balance_percent:
                  type: integer
                exceeded:
                  type: integer
              required:
              - balance_percent
              - balance_value
              - effective_limit
              - exceeded
            mt_characters:
              type: object
              properties:
                effective_limit:
                  type: integer
                balance_value:
                  type: integer
                balance_percent:
                  type: integer
                exceeded:
                  type: integer
              required:
              - balance_percent
              - balance_value
              - effective_limit
              - exceeded
=======
              $ref: '#/components/schemas/ServiceUsageBalanceData'
            storage_bytes:
              $ref: '#/components/schemas/ServiceUsageBalanceData'
            asr_seconds:
              $ref: '#/components/schemas/ServiceUsageBalanceData'
            mt_characters:
              $ref: '#/components/schemas/ServiceUsageBalanceData'
>>>>>>> 6f4d64ad
        current_period_start:
          type: string
          format: date-time
        current_period_end:
          type: string
          format: date-time
        last_updated:
          type: string
          format: date-time
      required:
      - balances
      - current_period_end
      - current_period_start
      - last_updated
      - total_nlp_usage
      - total_storage_bytes
      - total_submission_count
    OrganizationTypeEnum:
      enum:
      - non-profit
      - government
      - educational
      - commercial
      - none
      type: string
      description: |-
        * `non-profit` - Non-profit organization
        * `government` - Government institution
        * `educational` - Educational organization
        * `commercial` - A commercial/for-profit company
        * `none` - I am not associated with any organization
    PaginatedAssetCountResponseList:
      type: object
      required:
      - count
      - results
      properties:
        count:
          type: integer
          example: 123
        next:
          type: string
          nullable: true
          format: uri
          example: http://api.example.org/accounts/?offset=400&limit=100
        previous:
          type: string
          nullable: true
          format: uri
          example: http://api.example.org/accounts/?offset=200&limit=100
        results:
          type: array
          items:
            $ref: '#/components/schemas/AssetCountResponse'
    PaginatedAssetList:
      type: object
      properties:
        count:
          type: integer
          example: 123
        next:
          type: string
          nullable: true
        previous:
          type: string
          nullable: true
        metadata:
          type: object
          properties:
            languages:
              type: array
              items:
                type: string
              example:
              - English (en)
            countries:
              type: array
              items:
                type: array
                items:
                  type: string
              example:
              - - FRA
                - France
            sectors:
              type: array
              items:
                type: array
                items:
                  type: string
              example:
              - - Public Administration
                - Public Administration
            organizations:
              type: array
              items:
                type: string
              example:
              - Kobotoolbox
        results:
          type: array
          items:
            $ref: '#/components/schemas/Asset'
    PaginatedAssetSnapshotResponseList:
      type: object
      required:
      - count
      - results
      properties:
        count:
          type: integer
          example: 123
        next:
          type: string
          nullable: true
          format: uri
          example: http://api.example.org/accounts/?offset=400&limit=100
        previous:
          type: string
          nullable: true
          format: uri
          example: http://api.example.org/accounts/?offset=200&limit=100
        results:
          type: array
          items:
            $ref: '#/components/schemas/AssetSnapshotResponse'
    PaginatedAssetSubscriptionResponseList:
      type: object
      required:
      - count
      - results
      properties:
        count:
          type: integer
          example: 123
        next:
          type: string
          nullable: true
          format: uri
          example: http://api.example.org/accounts/?offset=400&limit=100
        previous:
          type: string
          nullable: true
          format: uri
          example: http://api.example.org/accounts/?offset=200&limit=100
        results:
          type: array
          items:
            $ref: '#/components/schemas/AssetSubscriptionResponse'
    PaginatedAssetUsageResponseList:
      type: object
      required:
      - count
      - results
      properties:
        count:
          type: integer
          example: 123
        next:
          type: string
          nullable: true
          format: uri
          example: http://api.example.org/accounts/?page=4
        previous:
          type: string
          nullable: true
          format: uri
          example: http://api.example.org/accounts/?page=2
        results:
          type: array
          items:
            $ref: '#/components/schemas/AssetUsageResponse'
    PaginatedAuditLogResponseList:
      type: object
      required:
      - count
      - results
      properties:
        count:
          type: integer
          example: 123
        next:
          type: string
          nullable: true
          format: uri
          example: http://api.example.org/accounts/?offset=400&limit=100
        previous:
          type: string
          nullable: true
          format: uri
          example: http://api.example.org/accounts/?offset=200&limit=100
        results:
          type: array
          items:
            $ref: '#/components/schemas/AuditLogResponse'
    PaginatedDataResponseList:
      type: object
      required:
      - count
      - results
      properties:
        count:
          type: integer
          example: 123
        next:
          type: string
          nullable: true
          format: uri
          example: http://api.example.org/accounts/?start=400&limit=100
        previous:
          type: string
          nullable: true
          format: uri
          example: http://api.example.org/accounts/?start=200&limit=100
        results:
          type: array
          items:
            $ref: '#/components/schemas/DataResponse'
    PaginatedEmailAddressList:
      type: object
      required:
      - count
      - results
      properties:
        count:
          type: integer
          example: 123
        next:
          type: string
          nullable: true
          format: uri
          example: http://api.example.org/accounts/?offset=400&limit=100
        previous:
          type: string
          nullable: true
          format: uri
          example: http://api.example.org/accounts/?offset=200&limit=100
        results:
          type: array
          items:
            $ref: '#/components/schemas/EmailAddress'
    PaginatedExportResponseList:
      type: object
      required:
      - count
      - results
      properties:
        count:
          type: integer
          example: 123
        next:
          type: string
          nullable: true
          format: uri
          example: http://api.example.org/accounts/?offset=400&limit=100
        previous:
          type: string
          nullable: true
          format: uri
          example: http://api.example.org/accounts/?offset=200&limit=100
        results:
          type: array
          items:
            $ref: '#/components/schemas/ExportResponse'
    PaginatedExportSettingResponseList:
      type: object
      required:
      - count
      - results
      properties:
        count:
          type: integer
          example: 123
        next:
          type: string
          nullable: true
          format: uri
          example: http://api.example.org/accounts/?offset=400&limit=100
        previous:
          type: string
          nullable: true
          format: uri
          example: http://api.example.org/accounts/?offset=200&limit=100
        results:
          type: array
          items:
            $ref: '#/components/schemas/ExportSettingResponse'
    PaginatedFilesResponseList:
      type: object
      required:
      - count
      - results
      properties:
        count:
          type: integer
          example: 123
        next:
          type: string
          nullable: true
          format: uri
          example: http://api.example.org/accounts/?offset=400&limit=100
        previous:
          type: string
          nullable: true
          format: uri
          example: http://api.example.org/accounts/?offset=200&limit=100
        results:
          type: array
          items:
            $ref: '#/components/schemas/FilesResponse'
    PaginatedHistoryListResponseList:
      type: object
      required:
      - count
      - results
      properties:
        count:
          type: integer
          example: 123
        next:
          type: string
          nullable: true
          format: uri
          example: http://api.example.org/accounts/?offset=400&limit=100
        previous:
          type: string
          nullable: true
          format: uri
          example: http://api.example.org/accounts/?offset=200&limit=100
        results:
          type: array
          items:
            $ref: '#/components/schemas/HistoryListResponse'
    PaginatedHookList:
      type: object
      required:
      - count
      - results
      properties:
        count:
          type: integer
          example: 123
        next:
          type: string
          nullable: true
          format: uri
          example: http://api.example.org/accounts/?offset=400&limit=100
        previous:
          type: string
          nullable: true
          format: uri
          example: http://api.example.org/accounts/?offset=200&limit=100
        results:
          type: array
          items:
            $ref: '#/components/schemas/Hook'
    PaginatedHookLogList:
      type: object
      required:
      - count
      - results
      properties:
        count:
          type: integer
          example: 123
        next:
          type: string
          nullable: true
          format: uri
          example: http://api.example.org/accounts/?page=4
        previous:
          type: string
          nullable: true
          format: uri
          example: http://api.example.org/accounts/?page=2
        results:
          type: array
          items:
            $ref: '#/components/schemas/HookLog'
    PaginatedImportResponseList:
      type: object
      required:
      - count
      - results
      properties:
        count:
          type: integer
          example: 123
        next:
          type: string
          nullable: true
          format: uri
          example: http://api.example.org/accounts/?offset=400&limit=100
        previous:
          type: string
          nullable: true
          format: uri
          example: http://api.example.org/accounts/?offset=200&limit=100
        results:
          type: array
          items:
            $ref: '#/components/schemas/ImportResponse'
    PaginatedInviteResponseList:
      type: object
      required:
      - count
      - results
      properties:
        count:
          type: integer
          example: 123
        next:
          type: string
          nullable: true
          format: uri
          example: http://api.example.org/accounts/?offset=400&limit=100
        previous:
          type: string
          nullable: true
          format: uri
          example: http://api.example.org/accounts/?offset=200&limit=100
        results:
          type: array
          items:
            $ref: '#/components/schemas/InviteResponse'
    PaginatedLanguageListList:
      type: object
      required:
      - count
      - results
      properties:
        count:
          type: integer
          example: 123
        next:
          type: string
          nullable: true
          format: uri
          example: http://api.example.org/accounts/?offset=400&limit=100
        previous:
          type: string
          nullable: true
          format: uri
          example: http://api.example.org/accounts/?offset=200&limit=100
        results:
          type: array
          items:
            $ref: '#/components/schemas/LanguageList'
    PaginatedMemberListResponseList:
      type: object
      required:
      - count
      - results
      properties:
        count:
          type: integer
          example: 123
        next:
          type: string
          nullable: true
          format: uri
          example: http://api.example.org/accounts/?offset=400&limit=100
        previous:
          type: string
          nullable: true
          format: uri
          example: http://api.example.org/accounts/?offset=200&limit=100
        results:
          type: array
          items:
            $ref: '#/components/schemas/MemberListResponse'
    PaginatedOrganizationAssetUsageResponseList:
      type: object
      required:
      - count
      - results
      properties:
        count:
          type: integer
          example: 123
        next:
          type: string
          nullable: true
          format: uri
          example: http://api.example.org/accounts/?offset=400&limit=100
        previous:
          type: string
          nullable: true
          format: uri
          example: http://api.example.org/accounts/?offset=200&limit=100
        results:
          type: array
          items:
            $ref: '#/components/schemas/OrganizationAssetUsageResponse'
    PaginatedOrganizationList:
      type: object
      required:
      - count
      - results
      properties:
        count:
          type: integer
          example: 123
        next:
          type: string
          nullable: true
          format: uri
          example: http://api.example.org/accounts/?offset=400&limit=100
        previous:
          type: string
          nullable: true
          format: uri
          example: http://api.example.org/accounts/?offset=200&limit=100
        results:
          type: array
          items:
            $ref: '#/components/schemas/Organization'
    PaginatedPairedDataResponseList:
      type: object
      required:
      - count
      - results
      properties:
        count:
          type: integer
          example: 123
        next:
          type: string
          nullable: true
          format: uri
          example: http://api.example.org/accounts/?offset=400&limit=100
        previous:
          type: string
          nullable: true
          format: uri
          example: http://api.example.org/accounts/?offset=200&limit=100
        results:
          type: array
          items:
            $ref: '#/components/schemas/PairedDataResponse'
    PaginatedPermissionResponseList:
      type: object
      required:
      - count
      - results
      properties:
        count:
          type: integer
          example: 123
        next:
          type: string
          nullable: true
          format: uri
          example: http://api.example.org/accounts/?offset=400&limit=100
        previous:
          type: string
          nullable: true
          format: uri
          example: http://api.example.org/accounts/?offset=200&limit=100
        results:
          type: array
          items:
            $ref: '#/components/schemas/PermissionResponse'
    PaginatedProjectHistoryLogResponseList:
      type: object
      required:
      - count
      - results
      properties:
        count:
          type: integer
          example: 123
        next:
          type: string
          nullable: true
          format: uri
          example: http://api.example.org/accounts/?offset=400&limit=100
        previous:
          type: string
          nullable: true
          format: uri
          example: http://api.example.org/accounts/?offset=200&limit=100
        results:
          type: array
          items:
            $ref: '#/components/schemas/ProjectHistoryLogResponse'
    PaginatedProjectInviteResponseList:
      type: object
      required:
      - count
      - results
      properties:
        count:
          type: integer
          example: 123
        next:
          type: string
          nullable: true
          format: uri
          example: http://api.example.org/accounts/?offset=400&limit=100
        previous:
          type: string
          nullable: true
          format: uri
          example: http://api.example.org/accounts/?offset=200&limit=100
        results:
          type: array
          items:
            $ref: '#/components/schemas/ProjectInviteResponse'
    PaginatedProjectViewAssetResponseList:
      type: object
      required:
      - count
      - results
      properties:
        count:
          type: integer
          example: 123
        next:
          type: string
          nullable: true
          format: uri
          example: http://api.example.org/accounts/?offset=400&limit=100
        previous:
          type: string
          nullable: true
          format: uri
          example: http://api.example.org/accounts/?offset=200&limit=100
        results:
          type: array
          items:
            $ref: '#/components/schemas/ProjectViewAssetResponse'
    PaginatedProjectViewListResponseList:
      type: object
      required:
      - count
      - results
      properties:
        count:
          type: integer
          example: 123
        next:
          type: string
          nullable: true
          format: uri
          example: http://api.example.org/accounts/?offset=400&limit=100
        previous:
          type: string
          nullable: true
          format: uri
          example: http://api.example.org/accounts/?offset=200&limit=100
        results:
          type: array
          items:
            $ref: '#/components/schemas/ProjectViewListResponse'
    PaginatedProjectViewUserResponseList:
      type: object
      required:
      - count
      - results
      properties:
        count:
          type: integer
          example: 123
        next:
          type: string
          nullable: true
          format: uri
          example: http://api.example.org/accounts/?offset=400&limit=100
        previous:
          type: string
          nullable: true
          format: uri
          example: http://api.example.org/accounts/?offset=200&limit=100
        results:
          type: array
          items:
            $ref: '#/components/schemas/ProjectViewUserResponse'
    PaginatedSocialAccountList:
      type: object
      required:
      - count
      - results
      properties:
        count:
          type: integer
          example: 123
        next:
          type: string
          nullable: true
          format: uri
          example: http://api.example.org/accounts/?offset=400&limit=100
        previous:
          type: string
          nullable: true
          format: uri
          example: http://api.example.org/accounts/?offset=200&limit=100
        results:
          type: array
          items:
            $ref: '#/components/schemas/SocialAccount'
    PaginatedTagListResponseList:
      type: object
      required:
      - count
      - results
      properties:
        count:
          type: integer
          example: 123
        next:
          type: string
          nullable: true
          format: uri
          example: http://api.example.org/accounts/?offset=400&limit=100
        previous:
          type: string
          nullable: true
          format: uri
          example: http://api.example.org/accounts/?offset=200&limit=100
        results:
          type: array
          items:
            $ref: '#/components/schemas/TagListResponse'
    PaginatedTranscriptionServiceList:
      type: object
      required:
      - count
      - results
      properties:
        count:
          type: integer
          example: 123
        next:
          type: string
          nullable: true
          format: uri
          example: http://api.example.org/accounts/?offset=400&limit=100
        previous:
          type: string
          nullable: true
          format: uri
          example: http://api.example.org/accounts/?offset=200&limit=100
        results:
          type: array
          items:
            $ref: '#/components/schemas/TranscriptionService'
    PaginatedTranslationServiceList:
      type: object
      required:
      - count
      - results
      properties:
        count:
          type: integer
          example: 123
        next:
          type: string
          nullable: true
          format: uri
          example: http://api.example.org/accounts/?offset=400&limit=100
        previous:
          type: string
          nullable: true
          format: uri
          example: http://api.example.org/accounts/?offset=200&limit=100
        results:
          type: array
          items:
            $ref: '#/components/schemas/TranslationService'
    PaginatedUserListResponseList:
      type: object
      required:
      - count
      - results
      properties:
        count:
          type: integer
          example: 123
        next:
          type: string
          nullable: true
          format: uri
          example: http://api.example.org/accounts/?offset=400&limit=100
        previous:
          type: string
          nullable: true
          format: uri
          example: http://api.example.org/accounts/?offset=200&limit=100
        results:
          type: array
          items:
            $ref: '#/components/schemas/UserListResponse'
    PaginatedVersionListResponseList:
      type: object
      required:
      - count
      - results
      properties:
        count:
          type: integer
          example: 123
        next:
          type: string
          nullable: true
          format: uri
          example: http://api.example.org/accounts/?offset=400&limit=100
        previous:
          type: string
          nullable: true
          format: uri
          example: http://api.example.org/accounts/?offset=200&limit=100
        results:
          type: array
          items:
            $ref: '#/components/schemas/VersionListResponse'
    PairedData:
      type: object
      properties:
        source:
          type: string
          format: uri
        fields:
          type: array
          items:
            type: string
        filename:
          type: string
        source__name:
          type: string
          readOnly: true
      required:
      - filename
      - source
      - source__name
    PairedDataResponse:
      type: object
      properties:
        source:
          type: string
          format: uri
          example: https://kf.kobotoolbox.org/api/v2/assets/a3C9wWefqZVkChNLKqqXVZ/
        source__name:
          type: string
          readOnly: true
        fields:
          type: array
          items:
            type: string
        filename:
          type: string
        url:
          type: string
          format: uri
          example: https://kf.kobotoolbox.org/api/v2/assets/a5owyo85mHyFazzgsZK45c/paired-data/pd9CWSKADt4T7h5bMKwhLqq
      required:
      - fields
      - filename
      - source
      - source__name
      - url
    PatchedAssetPatchRequest:
      oneOf:
      - type: object
        properties:
          content:
            type: string
          name:
            type: string
        required:
        - content
        - name
      - type: object
        properties:
          enabled:
            type: boolean
          fields:
            type: array
            items:
              type: string
        required:
        - enabled
        - fields
    PatchedCurrentUser:
      type: object
      properties:
        username:
          type: string
          description: Required. 150 characters or fewer. Letters, digits and @/./+/-/_
            only.
          pattern: ^[\w.@+-]+$
          maxLength: 150
        first_name:
          type: string
          maxLength: 150
        last_name:
          type: string
          maxLength: 150
        email:
          type: string
          format: email
          readOnly: true
          title: Email address
        server_time:
          type: string
          format: date-time
          readOnly: true
        date_joined:
          type: string
          format: date-time
          readOnly: true
        projects_url:
          type: string
          format: uri
          example: https://kf.kobotoolbox.org/bob
          readOnly: true
        gravatar:
          type: string
          format: uri
          example: https://www.gravatar.com/avatar/5a9aec55090975e64e0f6b0a29110a5f?s=40
          readOnly: true
        last_login:
          type: string
          format: date-time
          nullable: true
        extra_details:
          type: object
          properties:
            bio:
              type: string
            city:
              type: string
            name:
              type: string
            sector:
              type: string
            country:
              type: string
            twitter:
              type: string
            linkedin:
              type: string
            instagram:
              type: string
            organization:
              type: string
            last_ui_language:
              type: string
            organization_type:
              type: string
            organization_website:
              type: string
            project_views_settings:
              type: object
            require_auth:
              type: boolean
            newsletter_subscription:
              type: string
        current_password:
          type: string
          writeOnly: true
        new_password:
          type: string
          writeOnly: true
        git_rev:
          type: string
          readOnly: true
        social_accounts:
          type: array
          items:
            $ref: '#/components/schemas/SocialAccount'
          readOnly: true
        validated_password:
          type: boolean
          readOnly: true
        accepted_tos:
          type: boolean
          description: |-
            Verifies user acceptance of terms of service (tos) by checking that the tos
            endpoint was called and stored the current time in the `private_data` property
          readOnly: true
        organization:
          type: object
          properties:
            url:
              type: string
              format: uri
              example: https://kf.kobotoolbox.org/api/v2/organizations/orgzeph7Ub8tVmJ82JBbH96n/
            name:
              type: string
            uid:
              type: string
          readOnly: true
        extra_details__uid:
          type: string
          readOnly: true
    PatchedDataBulkUpdate:
      type: object
      properties:
        payload:
          type: object
          properties:
            submission_ids:
              type: array
              items:
                type: integer
            data:
              type: object
              properties:
                field_to_update:
                  type: string
    PatchedDataValidationStatusUpdatePayload:
      type: object
      properties:
        validation_status.uid:
          type: string
    PatchedDataValidationStatusesUpdatePayload:
      type: object
      properties:
        payload:
          type: object
          properties:
            submission_ids:
              type: array
              items:
                type: integer
            validation_status.uid:
              type: string
    PatchedDeploymentPatchRequest:
      type: object
      properties:
        active:
          type: boolean
        version_id:
          type: string
    PatchedExportSettingUpdatePayload:
      type: object
      properties:
        name:
          type: string
        export_settings:
          type: object
          properties:
            fields_from_all_versions:
              type: boolean
            group_sep:
              type: string
            hierarchy_in_labels:
              type: boolean
            lang:
              type: string
            multiple_select:
              type: string
            type:
              type: string
            fields:
              type: array
              items:
                type: string
    PatchedHook:
      type: object
      properties:
        active:
          type: boolean
        asset:
          type: integer
          readOnly: true
        auth_level:
          $ref: '#/components/schemas/AuthLevelEnum'
        date_modified:
          type: string
          format: date-time
          readOnly: true
        email_notification:
          type: boolean
        endpoint:
          type: string
          maxLength: 500
        export_type:
          $ref: '#/components/schemas/ExportTypeEnum'
        failed_count:
          type: integer
          readOnly: true
        logs_url:
          type: string
          format: uri
          example: https://kf.kobotoolbox.org/api/v2/assets/a3C9wWefqZVkChNLKqqXVZ/hooks/hZzzeedWxQoFHgibsTCysv/logs/
          readOnly: true
        name:
          type: string
          maxLength: 255
        payload_template:
          type: string
          nullable: true
        pending_count:
          type: integer
          readOnly: true
        settings:
          type: object
          properties:
            password:
              type: string
            username:
              type: string
            custom_headers:
              type: object
              properties:
                value_field:
                  type: string
                value_field_2:
                  type: string
        subset_fields:
          type: array
          items:
            type: string
        success_count:
          type: integer
          readOnly: true
        uid:
          type: string
          readOnly: true
        url:
          type: string
          format: uri
          example: https://kf.kobotoolbox.org/api/v2/assets/a3C9wWefqZVkChNLKqqXVZ/
          readOnly: true
    PatchedHookLog:
      type: object
      properties:
        url:
          type: string
          format: uri
          example: https://kf.kobotoolbox.org/api/v2/assets/aTPPUDScaFZkvBzd8FyK4Q/hooks/hsw3Ec5vz7Lqg7TrwrxdaS/logs/hl8Ldv5m84SBpU5UB5J7QBD/
          readOnly: true
        uid:
          type: string
          readOnly: true
        submission_id:
          type: integer
          readOnly: true
        tries:
          type: integer
          readOnly: true
        status:
          allOf:
          - $ref: '#/components/schemas/HookLogStatusEnum'
          readOnly: true
        status_str:
          type: string
        status_code:
          type: integer
          readOnly: true
          nullable: true
        message:
          type: string
          readOnly: true
        date_modified:
          type: string
          format: date-time
          readOnly: true
    PatchedInvitePatchPayload:
      oneOf:
      - type: object
        properties:
          status:
            type: string
        required:
        - status
      - type: object
        properties:
          role:
            type: string
        required:
        - role
    PatchedInviteUpdatePayload:
      type: object
      properties:
        status:
          $ref: '#/components/schemas/InviteStatusChoicesEnum'
    PatchedMemberPatchRequest:
      type: object
      properties:
        role:
          $ref: '#/components/schemas/InviteeRoleEnum'
    PatchedOrganizationPatchPayload:
      type: object
      properties:
        name:
          type: string
        website:
          type: string
        organization_type:
          type: string
    PatchedPairedDataPatchPayload:
      type: object
      properties:
        fields:
          type: array
          items:
            type: string
        filename:
          type: string
    PatchedPermissionAssignmentCloneRequest:
      type: object
      properties:
        clone_from:
          type: string
    PermissionAssignmentBulkRequest:
      type: object
      properties:
        user:
          type: string
          format: uri
          example: https://kf.kobotoolbox.org/api/v2/users/bob/
        permission:
          type: string
          format: uri
          example: https://kf.kobotoolbox.org/api/v2/assets/a3C9wWefqZVkChNLKqqXVZ/permission-assignments/pGaXCTDAbdZKLXoXAXd3M4/
      required:
      - permission
      - user
    PermissionAssignmentCreateRequest:
      oneOf:
      - type: object
        properties:
          permission:
            type: string
            format: uri
            example: https://kf.kobotoolbox.org/api/v2/permissions/change_asset/
          user:
            type: string
            format: uri
            example: https://kf.kobotoolbox.org/api/v2/users/bob/
        additionalProperties: false
        required:
        - permission
        - user
      - type: object
        properties:
          partial_permission:
            type: array
            items:
              type: object
              properties:
                filter:
                  type: array
                  items:
                    type: object
                    properties:
                      _submitted_by:
                        type: object
                        properties:
                          $in:
                            type: array
                            items:
                              type: string
                url:
                  type: string
                  format: uri
                  example: https://kf.kobotoolbox.org/api/v2/assets/a3C9wWefqZVkChNLKqqXVZ/permission-assignments/pGaXCTDAbdZKLXoXAXd3M4/
          permission:
            type: string
            format: uri
            example: https://kf.kobotoolbox.org/api/v2/permissions/change_asset/
          user:
            type: string
            format: uri
            example: https://kf.kobotoolbox.org/api/v2/users/bob/
        required:
        - partial_permission
        - permission
        - user
    PermissionAssignmentResponse:
      type: object
      properties:
        url:
          type: string
          format: uri
          example: https://kf.kobotoolbox.org/api/v2/assets/a3C9wWefqZVkChNLKqqXVZ/permission-assignments/pGaXCTDAbdZKLXoXAXd3M4/
        user:
          type: string
          format: uri
          example: https://kf.kobotoolbox.org/api/v2/users/bob/
        permission:
          type: string
          format: uri
          example: https://kf.kobotoolbox.org/api/v2/permissions/change_asset/
        label:
          type: string
          readOnly: true
      required:
      - label
      - permission
      - url
      - user
    PermissionResponse:
      type: object
      properties:
        url:
          type: string
          format: uri
          example: https://kf.kobotoolbox.org/api/v2/permissions/change_submissions/
          readOnly: true
        codename:
          type: string
        implied:
          type: array
          items:
            type: string
            format: uri
            example: https://kf.kobotoolbox.org/api/v2/permissions/change_submissions/
        contradictory:
          type: array
          items:
            type: string
            format: uri
            example: https://kf.kobotoolbox.org/api/v2/permissions/change_submissions/
        name:
          type: string
      required:
      - codename
      - contradictory
      - implied
      - name
      - url
    ProjectHistoryLogResponse:
      type: object
      properties:
        user:
          type: string
          format: uri
          example: https://kf.kobotoolbox.org/api/v2/users/bob/
        user_uid:
          type: string
        username:
          type: string
        action:
          type: string
        metadata:
          type: object
          properties:
            source:
              type: string
            asset_uid:
              type: string
            ip_address:
              type: string
            cloned_from:
              type: string
            log_subtype:
              type: string
            paired-data:
              type: object
              properties:
                fields:
                  type: array
                  items:
                    type: string
                source_uid:
                  type: string
                source_name:
                  type: string
            username:
              type: string
            settings:
              type: object
              properties:
                sector:
                  type: object
                  properties:
                    new:
                      type: object
                      properties:
                        label:
                          type: string
                        value:
                          type: string
                    old:
                      type: object
                      properties:
                        label:
                          type: string
                        value:
                          type: string
                country:
                  type: object
                  properties:
                    added:
                      type: object
                      properties:
                        label:
                          type: string
                        value:
                          type: string
                    removed:
                      type: object
                      properties:
                        label:
                          type: string
                        value:
                          type: string
                description:
                  type: object
                  properties:
                    new:
                      type: string
                    old:
                      type: string
                country_codes:
                  type: object
                  properties:
                    added:
                      type: array
                      items:
                        type: string
                    removed:
                      type: array
                      items:
                        type: string
                data-table:
                  type: object
                  properties:
                    new:
                      type: object
                    old:
                      type: object
            asset-files:
              type: object
              properties:
                uid:
                  type: string
                filename:
                  type: string
                md5_hash:
                  type: string
                download_url:
                  type: string
            permissions:
              type: object
              properties:
                added:
                  type: array
                  items:
                    type: string
                removed:
                  type: array
                  items:
                    type: string
                username:
                  type: string
            project_owner:
              type: string
            latest_version_uid:
              type: string
            submission:
              type: object
              properties:
                root_uuid:
                  type: string
                submitted_by:
                  type: string
                status:
                  type: string
            hook:
              type: object
              properties:
                uid:
                  type: string
                active:
                  type: boolean
                endpoint:
                  type: boolean
            name:
              type: object
              properties:
                new:
                  type: string
                old:
                  type: string
            shared_fields:
              type: object
              properties:
                added:
                  type: array
                  items:
                    type: string
                removed:
                  type: array
                  items:
                    type: string
        date_created:
          type: string
          format: date-time
      required:
      - action
      - date_created
      - metadata
      - user
      - user_uid
      - username
    ProjectInviteCreatePayload:
      type: object
      properties:
        recipient:
          type: string
          format: uri
          example: https://kf.kobotoolbox.org/api/v2/users/bob/
        assets:
          type: array
          items:
            type: string
      required:
      - assets
      - recipient
    ProjectInviteResponse:
      type: object
      properties:
        url:
          type: string
          format: uri
          example: https://kf.kobotoolbox.org/api/v2/project-ownership/invites/poi52fGkwDjQeZkUxcaou39q/
        sender |  recipient:
          type: string
          format: uri
          example: https://kf.kobotoolbox.org/api/v2/users/bob/
        status:
          $ref: '#/components/schemas/InviteStatusChoicesEnum'
        date_created:
          type: string
          format: date-time
        date_modified:
          type: string
          format: date-time
        transfers:
          type: array
          items:
            type: object
            properties:
              url:
                type: string
                format: uri
                example: https://kf.kobotoolbox.org/api/v2/project-ownership/invites/poi52fGkwDjQeZkUxcaou39q/transfers/pot54pTqM5qwKdZ4wnNdiwDY/
              asset:
                type: string
                format: uri
                example: https://kf.kobotoolbox.org/api/v2/assets/a3C9wWefqZVkChNLKqqXVZ/
              status:
                type: string
              error:
                type: string
              date_modified:
                type: string
                format: date-time
      required:
      - date_created
      - date_modified
      - sender |  recipient
      - status
      - transfers
      - url
    ProjectViewAssetResponse:
      type: object
      properties:
        url:
          type: string
          format: uri
          example: https://kf.kobotoolbox.org/api/v2/project-views/pvyHWBnzRw3GCJpFs6cMdem/assets/
        date_created:
          type: string
          format: date-time
        date_modified:
          type: string
          format: date-time
        date_deployed:
          type: string
          format: date-time
        owner:
          type: string
          format: uri
          example: https://kf.kobotoolbox.org/api/v2/project-views/pvyHWBnzRw3GCJpFs6cMdem/users/
        owner__username:
          type: string
        owner__email:
          type: string
          format: email
        owner__name:
          type: string
        owner__organization:
          type: string
        uid:
          type: string
        name:
          type: string
        settings:
          type: object
          properties:
            sector:
              type: object
              properties:
                label:
                  type: string
                value:
                  type: string
            country:
              type: array
              items:
                type: object
                properties:
                  label:
                    type: string
                  value:
                    type: string
            description:
              type: string
            collects_pii:
              type: string
            organization:
              type: string
            country_codes:
              type: array
              items:
                type: string
            operational_purpose:
              type: string
        languages:
          type: array
          items:
            type: string
        has_deployment:
          type: boolean
        deployment__active:
          type: boolean
        deployment__submission_count:
          type: integer
        deployment_status:
          type: string
        asset_type:
          type: string
        downloads:
          type: array
          items:
            type: object
            properties:
              format:
                type: string
              url:
                type: string
                format: uri
                example: https://kf.kobotoolbox.org/api/v2/assets/aTPPUDScaFZkvBzd8FyK4Q/
        owner_label:
          type: string
      required:
      - asset_type
      - date_created
      - date_deployed
      - date_modified
      - deployment__active
      - deployment__submission_count
      - deployment_status
      - downloads
      - has_deployment
      - languages
      - name
      - owner
      - owner__email
      - owner__name
      - owner__organization
      - owner__username
      - owner_label
      - settings
      - uid
      - url
    ProjectViewExportCreateResponse:
      type: object
      properties:
        status:
          type: string
          maxLength: 32
      required:
      - status
    ProjectViewExportResponse:
      type: object
      properties:
        status:
          type: string
          maxLength: 32
        result:
          type: string
          format: uri
          example: https://kf.kobotoolbox.org/private-media/bob/exports/assets-bob-view_pvNNUan8EBhzfkrv6sCNuzR-2025-08-11T143443Z.csv
      required:
      - result
      - status
    ProjectViewListResponse:
      type: object
      properties:
        uid:
          type: string
          maxLength: 32
        name:
          type: string
          format: uri
          example: https://kf.kobotoolbox.org/private-media/bob/exports/assets-bob-view_pvNNUan8EBhzfkrv6sCNuzR-2025-08-11T143443Z.csv
        url:
          type: string
          format: uri
          example: https://kf.kobotoolbox.org/api/v2/project-views/pvyHWBnzRw3GCJpFs6cMdem/
        assets:
          type: string
          format: uri
          example: https://kf.kobotoolbox.org/api/v2/project-views/pvyHWBnzRw3GCJpFs6cMdem/assets/
        assets_export:
          type: string
          format: uri
          example: https://kf.kobotoolbox.org/api/v2/project-views/pvyHWBnzRw3GCJpFs6cMdem/assets/export/
        users:
          type: string
          format: uri
          example: https://kf.kobotoolbox.org/api/v2/project-views/pvyHWBnzRw3GCJpFs6cMdem/users/
        users_export:
          type: string
          format: uri
          example: https://kf.kobotoolbox.org/api/v2/project-views/pvyHWBnzRw3GCJpFs6cMdem/users/export/
        countries:
          type: array
          items:
            type: string
        permissions:
          type: array
          items:
            type: string
        assigned_users:
          type: array
          items:
            type: string
      required:
      - assets
      - assets_export
      - assigned_users
      - countries
      - name
      - permissions
      - uid
      - url
      - users
      - users_export
    ProjectViewUserResponse:
      type: object
      properties:
        id:
          type: integer
        username:
          type: string
        is_superuser:
          type: boolean
        date_joined:
          type: string
          format: date-time
        last_login:
          type: string
          format: date-time
        is_active:
          type: boolean
        email:
          type: string
          format: email
        asset_count:
          type: integer
        metadata:
          type: object
          properties:
            city:
              type: string
            name:
              type: string
            sector:
              type: string
            country:
              type: string
            organization:
              type: string
            last_ui_language:
              type: string
            organization_type:
              type: string
            organization_website:
              type: string
            project_view_settings:
              type: object
              properties:
                my_project_view_name:
                  type: object
                  properties:
                    order:
                      type: object
                    fields:
                      type: array
                      items:
                        type: string
                    filters:
                      type: array
                      items:
                        type: string
      required:
      - asset_count
      - date_joined
      - email
      - id
      - is_active
      - is_superuser
      - last_login
      - metadata
      - username
    ReportResponse:
      type: object
      properties:
        url:
          type: string
          format: uri
          example: https://kf.kobotoolbox.org/api/v2/assets/a5owyo85mHyFazzgsZK45c/reports/
        count:
          type: integer
        list:
          type: array
          items:
            type: object
            properties:
              name:
                type: string
              row:
                type: object
                properties:
                  type:
                    type: string
              data:
                type: object
                properties:
                  total_count:
                    type: integer
                  not_provided:
                    type: integer
                  provided:
                    type: integer
                  show_graph:
                    type: boolean
              kuid:
                type: string
              style:
                type: object
      required:
      - count
      - list
      - url
    ServiceUsageBalanceData:
      type: object
      properties:
        effective_limit:
          type: integer
        balance_value:
          type: integer
        balance_percent:
          type: integer
        exceeded:
          type: integer
    ServiceUsageResponse:
      type: object
      properties:
        total_nlp_usage:
          type: object
          properties:
            asr_seconds_current_period:
              type: integer
            mt_characters_current_period:
              type: integer
            asr_seconds_all_time:
              type: integer
            mt_characters_all_time:
              type: integer
          required:
          - asr_seconds_all_time
          - asr_seconds_current_period
          - mt_characters_all_time
          - mt_characters_current_period
        total_storage_bytes:
          type: integer
        total_submission_count:
          type: object
          properties:
            all_time:
              type: integer
            current_period:
              type: integer
        balances:
          type: object
          properties:
            submission:
<<<<<<< HEAD
              type: object
              properties:
                effective_limit:
                  type: integer
                balance_value:
                  type: integer
                balance_percent:
                  type: integer
                exceeded:
                  type: integer
              required:
              - balance_percent
              - balance_value
              - effective_limit
              - exceeded
            storage_bytes:
              type: object
              properties:
                effective_limit:
                  type: integer
                balance_value:
                  type: integer
                balance_percent:
                  type: integer
                exceeded:
                  type: integer
              required:
              - balance_percent
              - balance_value
              - effective_limit
              - exceeded
            asr_seconds:
              type: object
              properties:
                effective_limit:
                  type: integer
                balance_value:
                  type: integer
                balance_percent:
                  type: integer
                exceeded:
                  type: integer
              required:
              - balance_percent
              - balance_value
              - effective_limit
              - exceeded
            mt_characters:
              type: object
              properties:
                effective_limit:
                  type: integer
                balance_value:
                  type: integer
                balance_percent:
                  type: integer
                exceeded:
                  type: integer
              required:
              - balance_percent
              - balance_value
              - effective_limit
              - exceeded
=======
              $ref: '#/components/schemas/ServiceUsageBalanceData'
            storage_bytes:
              $ref: '#/components/schemas/ServiceUsageBalanceData'
            asr_seconds:
              $ref: '#/components/schemas/ServiceUsageBalanceData'
            mt_characters:
              $ref: '#/components/schemas/ServiceUsageBalanceData'
>>>>>>> 6f4d64ad
        current_period_start:
          type: string
          format: date-time
        current_period_end:
          type: string
          format: date-time
        last_updated:
          type: string
          format: date-time
      required:
      - balances
      - current_period_end
      - current_period_start
      - last_updated
      - total_nlp_usage
      - total_storage_bytes
      - total_submission_count
    SocialAccount:
      type: object
      description: serialize allauth SocialAccounts for use with a REST API
      properties:
        provider:
          type: string
          maxLength: 200
        uid:
          type: string
          maxLength: 191
        last_login:
          type: string
          format: date-time
          readOnly: true
        date_joined:
          type: string
          format: date-time
          readOnly: true
        email:
          type: string
          format: email
          readOnly: true
        username:
          type: string
          readOnly: true
      required:
      - date_joined
      - email
      - last_login
      - provider
      - uid
      - username
    TagListResponse:
      type: object
      properties:
        name:
          type: string
        url:
          type: string
          format: uri
          example: https://kf.kobotoolbox.org/api/v2/tags/tg3c5giitsQUMCJNNoDEpQ/
      required:
      - name
      - url
    TagRetrieveResponse:
      type: object
      properties:
        name:
          type: string
        url:
          type: string
          format: uri
          example: https://kf.kobotoolbox.org/api/v2/tags/tg3c5giitsQUMCJNNoDEpQ/
        assets:
          type: array
          items:
            type: string
            format: uri
            example: https://kf.kobotoolbox.org/api/v2/assets/a5owyo85mHyFazzgsZK45c/
        parent:
          type: string
          format: uri
          example: https://kf.kobotoolbox.org/api/v2/tags/
        uid:
          type: string
      required:
      - assets
      - name
      - parent
      - uid
      - url
    TermsOfServiceResponse:
      type: object
      properties:
        url:
          type: string
          format: uri
          example: https://kf.kobotoolbox.org/api/v2/terms-of-service/terms_of_service_fr/
        slug:
          type: string
        body:
          type: string
      required:
      - body
      - slug
      - url
    TranscriptionService:
      type: object
      properties:
        name:
          type: string
          maxLength: 100
        code:
          type: string
          maxLength: 10
      required:
      - code
      - name
    TransferListResponse:
      type: object
      properties:
        url:
          type: string
          format: uri
          example: https://kf.kobotoolbox.org/api/v2/project-ownership/invites/poi52fGkwDjQeZkUxcaou39q/transfers/pot54pTqM5qwKdZ4wnNdiwDY/
        asset:
          type: string
          format: uri
          example: https://kf.kobotoolbox.org/api/v2/assets/a3C9wWefqZVkChNLKqqXVZ/
        status:
          type: string
        error:
          type: string
        date_modified:
          type: string
          format: date-time
        statuses:
          type: array
          items:
            type: object
            properties:
              status:
                type: string
              status_type:
                type: string
              error:
                type: string
      required:
      - asset
      - date_modified
      - error
      - status
      - statuses
      - url
    TranslationService:
      type: object
      properties:
        name:
          type: string
          maxLength: 100
        code:
          type: string
          maxLength: 10
      required:
      - code
      - name
    UserListResponse:
      type: object
      properties:
        id:
          type: integer
        username:
          type: string
        is_superuser:
          type: boolean
        date_joined:
          type: string
          format: date-time
        last_login:
          type: string
          format: date-time
        is_active:
          type: boolean
        email:
          type: string
          format: email
        asset_count:
          type: integer
        metadata:
          type: object
          properties:
            name:
              type: string
            sector:
              type: string
            country:
              type: string
            organization:
              type: string
            last_ui_language:
              type: string
            organization_type:
              type: string
            organization_website:
              type: string
            project_views_settings:
              type: object
              properties:
                kobo_my_project:
                  type: object
                  properties:
                    order:
                      type: object
                    fields:
                      type: array
                      items:
                        type: string
                    filters:
                      type: array
                      items:
                        type: string
      required:
      - asset_count
      - date_joined
      - email
      - id
      - is_active
      - is_superuser
      - last_login
      - metadata
      - username
    UserRetrieveResponse:
      type: object
      properties:
        url:
          type: string
          format: uri
          example: https://kf.kobotoolbox.org/api/v2/users/bob/
        username:
          type: string
        date_joined:
          type: string
          format: date-time
        public_collection_subscribers_count:
          type: integer
        public_collections_count:
          type: integer
      required:
      - date_joined
      - public_collection_subscribers_count
      - public_collections_count
      - url
      - username
    VersionListResponse:
      type: object
      properties:
        uid:
          type: string
          readOnly: true
        url:
          type: string
          format: uri
          example: https://kf.kobotoolbox.org/api/v2/assets/a3C9wWefqZVkChNLKqqXVZ/versions/vf7pK9SmkJPYZVzr4uypi4/
          readOnly: true
        content_hash:
          type: string
          readOnly: true
        date_deployed:
          type: string
          format: date-time
          readOnly: true
        date_modified:
          type: string
          format: date-time
          readOnly: true
      required:
      - content_hash
      - date_deployed
      - date_modified
      - uid
      - url
    VersionRetrieveResponse:
      type: object
      properties:
        uid:
          type: string
          readOnly: true
        url:
          type: string
          format: uri
          example: https://kf.kobotoolbox.org/api/v2/assets/a3C9wWefqZVkChNLKqqXVZ/versions/vf7pK9SmkJPYZVzr4uypi4/
          readOnly: true
        content_hash:
          type: string
          readOnly: true
        date_deployed:
          type: string
          format: date-time
          readOnly: true
        date_modified:
          type: string
          format: date-time
          readOnly: true
        content:
          type: object
          properties:
            schema:
              type: string
            survey:
              type: array
              items:
                type: object
                properties:
                  hint:
                    type: array
                    items:
                      type: string
                  type:
                    type: string
                  $kuid:
                    type: string
                  label:
                    type: array
                    items:
                      type: string
                  $xpath:
                    type: string
                  required:
                    type: boolean
                  $autoname:
                    type: string
            settings:
              type: object
              properties:
                default_language:
                  type: string
            translated:
              type: array
              items:
                type: string
            translation:
              type: array
              items:
                type: string
          readOnly: true
      required:
      - content
      - content_hash
      - date_deployed
      - date_modified
      - uid
      - url
    historyExportResponse:
      type: object
      properties:
        status:
          type: string
      required:
      - status
  securitySchemes:
    BasicAuth:
      type: http
      scheme: basic
    TokenAuth:
      type: apiKey
      in: header
      name: Authorization
      description: 'Token-based authentication. Use the format: `Token <your-token>`'<|MERGE_RESOLUTION|>--- conflicted
+++ resolved
@@ -11414,71 +11414,6 @@
           type: object
           properties:
             submission:
-<<<<<<< HEAD
-              type: object
-              properties:
-                effective_limit:
-                  type: integer
-                balance_value:
-                  type: integer
-                balance_percent:
-                  type: integer
-                exceeded:
-                  type: integer
-              required:
-              - balance_percent
-              - balance_value
-              - effective_limit
-              - exceeded
-            storage_bytes:
-              type: object
-              properties:
-                effective_limit:
-                  type: integer
-                balance_value:
-                  type: integer
-                balance_percent:
-                  type: integer
-                exceeded:
-                  type: integer
-              required:
-              - balance_percent
-              - balance_value
-              - effective_limit
-              - exceeded
-            asr_seconds:
-              type: object
-              properties:
-                effective_limit:
-                  type: integer
-                balance_value:
-                  type: integer
-                balance_percent:
-                  type: integer
-                exceeded:
-                  type: integer
-              required:
-              - balance_percent
-              - balance_value
-              - effective_limit
-              - exceeded
-            mt_characters:
-              type: object
-              properties:
-                effective_limit:
-                  type: integer
-                balance_value:
-                  type: integer
-                balance_percent:
-                  type: integer
-                exceeded:
-                  type: integer
-              required:
-              - balance_percent
-              - balance_value
-              - effective_limit
-              - exceeded
-=======
               $ref: '#/components/schemas/ServiceUsageBalanceData'
             storage_bytes:
               $ref: '#/components/schemas/ServiceUsageBalanceData'
@@ -11486,7 +11421,6 @@
               $ref: '#/components/schemas/ServiceUsageBalanceData'
             mt_characters:
               $ref: '#/components/schemas/ServiceUsageBalanceData'
->>>>>>> 6f4d64ad
         current_period_start:
           type: string
           format: date-time
@@ -13351,6 +13285,11 @@
           type: integer
         exceeded:
           type: integer
+      required:
+      - balance_percent
+      - balance_value
+      - effective_limit
+      - exceeded
     ServiceUsageResponse:
       type: object
       properties:
@@ -13383,71 +13322,6 @@
           type: object
           properties:
             submission:
-<<<<<<< HEAD
-              type: object
-              properties:
-                effective_limit:
-                  type: integer
-                balance_value:
-                  type: integer
-                balance_percent:
-                  type: integer
-                exceeded:
-                  type: integer
-              required:
-              - balance_percent
-              - balance_value
-              - effective_limit
-              - exceeded
-            storage_bytes:
-              type: object
-              properties:
-                effective_limit:
-                  type: integer
-                balance_value:
-                  type: integer
-                balance_percent:
-                  type: integer
-                exceeded:
-                  type: integer
-              required:
-              - balance_percent
-              - balance_value
-              - effective_limit
-              - exceeded
-            asr_seconds:
-              type: object
-              properties:
-                effective_limit:
-                  type: integer
-                balance_value:
-                  type: integer
-                balance_percent:
-                  type: integer
-                exceeded:
-                  type: integer
-              required:
-              - balance_percent
-              - balance_value
-              - effective_limit
-              - exceeded
-            mt_characters:
-              type: object
-              properties:
-                effective_limit:
-                  type: integer
-                balance_value:
-                  type: integer
-                balance_percent:
-                  type: integer
-                exceeded:
-                  type: integer
-              required:
-              - balance_percent
-              - balance_value
-              - effective_limit
-              - exceeded
-=======
               $ref: '#/components/schemas/ServiceUsageBalanceData'
             storage_bytes:
               $ref: '#/components/schemas/ServiceUsageBalanceData'
@@ -13455,7 +13329,6 @@
               $ref: '#/components/schemas/ServiceUsageBalanceData'
             mt_characters:
               $ref: '#/components/schemas/ServiceUsageBalanceData'
->>>>>>> 6f4d64ad
         current_period_start:
           type: string
           format: date-time
