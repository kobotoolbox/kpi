openapi: 3.0.3
info:
  title: KoboToolbox API
  version: 2.0.0 (api_v2)
  description: |-
    This page documents all KoboToolbox API endpoints.

    The endpoints are grouped by area of intended use. Each category contains related endpoints, with detailed documentation on usage and configuration. Use this as a reference to quickly find the right endpoint for managing projects, forms, data, permissions, integrations, logs, and organizational resources.

    **General note**: All projects (whether deployed or draft), as well as all library content (questions, blocks, templates, and collections) in the user-facing application are represented in the API as assets.
paths:
  /api/v2/access-logs/:
    get:
      operationId: api_v2_access_logs_list
      description: |
        ## List all access logs for all users

        ⚠️ _Only available to superusers_

        Submissions will be grouped together by user by hour

        **Filterable fields:**

        - date_created
        - user_uid
        - user__username
        - metadata__source
        - metadata__auth_type
        - metadata__ip_address

        **Some examples:**

        1. All logs from a specific IP address
            `api/v2/access-logs/?q=metadata__ip_address:"127.0.0.1"`

        2. All logs created after Jan 1, 2025
            `api/v2/access-logs/?q=date_created__gte:"2025-01-01"`

        *Notes: Do not forget to wrap search terms in double-quotes if they contain spaces
        (e.g. date and time "2022-11-15 20:34")*
      parameters:
      - name: limit
        required: false
        in: query
        description: Number of results to return per page.
        schema:
          type: integer
      - name: offset
        required: false
        in: query
        description: The initial index from which to return the results.
        schema:
          type: integer
      - in: query
        name: q
        schema:
          type: string
      tags:
      - Audit logs (superusers)
      security:
      - BasicAuth: []
      - TokenAuth: []
      responses:
        '200':
          content:
            application/json:
              schema:
                $ref: '#/components/schemas/PaginatedAccessLogResponseList'
          description: null
        '403':
          content:
            application/json:
              schema:
                $ref: '#/components/schemas/ErrorDetail'
              examples:
                AccessDenied:
                  value:
                    detail: You do not have permission to perform this action.
                  summary: Access Denied
          description: ''
  /api/v2/access-logs/export/:
    get:
      operationId: api_v2_access_logs_export_list
      description: |
        ## List all access logs export tasks for all users

        ⚠️ _Only available to superusers_
      tags:
      - Audit logs (superusers)
      security:
      - BasicAuth: []
      - TokenAuth: []
      responses:
        '200':
          content:
            application/json:
              schema:
                type: array
                items:
                  $ref: '#/components/schemas/ExportListResponse'
          description: null
        '403':
          content:
            application/json:
              schema:
                $ref: '#/components/schemas/ErrorDetail'
              examples:
                AccessDenied:
                  value:
                    detail: You do not have permission to perform this action.
                  summary: Access Denied
          description: ''
    post:
      operationId: api_v2_access_logs_export_create
      description: |
        ## Create an export task for all users

        ⚠️ _Only available to superusers_
      tags:
      - Audit logs (superusers)
      security:
      - BasicAuth: []
      - TokenAuth: []
      responses:
        '202':
          content:
            application/json:
              schema:
                $ref: '#/components/schemas/ExportCreateResponse'
          description: null
        '401':
          content:
            application/json:
              schema:
                $ref: '#/components/schemas/ErrorDetail'
              examples:
                NotAuthenticated:
                  value:
                    detail: Authentication credentials were not provided.
                  summary: Not authenticated
          description: ''
        '403':
          content:
            application/json:
              schema:
                $ref: '#/components/schemas/ErrorDetail'
              examples:
                AccessDenied:
                  value:
                    detail: You do not have permission to perform this action.
                  summary: Access Denied
          description: ''
  /api/v2/access-logs/me/:
    get:
      operationId: api_v2_access_logs_me_list
      description: |
        ## List all access logs for the authenticated user

        Submissions will be grouped together by hour

        Results from this endpoint can be filtered by a boolean query specified in the `q` parameter.

        **Filterable fields:**

        * date_created
        * metadata__source
        * metadata__auth_type
        * metadata__ip_address

        **Some examples:**

        * All logs from a specific IP address
            `api/v2/access-logs/?q=metadata__ip_address:"127.0.0.1"`
        * All logs created after Jan, 1 2025
            `api/v2/access-logs/?q=date_created__date__gte:"2025-01-01"`

        *Notes: Do not forget to wrap search terms in double-quotes if they contain spaces
        (e.g. date and time "2022-11-15 20:34")*
      parameters:
      - name: limit
        required: false
        in: query
        description: Number of results to return per page.
        schema:
          type: integer
      - name: offset
        required: false
        in: query
        description: The initial index from which to return the results.
        schema:
          type: integer
      - in: query
        name: q
        schema:
          type: string
      tags:
      - Logging
      security:
      - BasicAuth: []
      - TokenAuth: []
      responses:
        '200':
          content:
            application/json:
              schema:
                $ref: '#/components/schemas/PaginatedAccessLogResponseList'
          description: null
        '401':
          content:
            application/json:
              schema:
                $ref: '#/components/schemas/ErrorDetail'
              examples:
                NotAuthenticated:
                  value:
                    detail: Authentication credentials were not provided.
                  summary: Not authenticated
          description: ''
  /api/v2/access-logs/me/export/:
    get:
      operationId: api_v2_access_logs_me_export_list
      description: |
        ## List all access logs export tasks for the authenticated user
      tags:
      - Logging
      security:
      - BasicAuth: []
      - TokenAuth: []
      responses:
        '200':
          content:
            application/json:
              schema:
                type: array
                items:
                  $ref: '#/components/schemas/ExportListResponse'
          description: null
        '401':
          content:
            application/json:
              schema:
                $ref: '#/components/schemas/ErrorDetail'
              examples:
                NotAuthenticated:
                  value:
                    detail: Authentication credentials were not provided.
                  summary: Not authenticated
          description: ''
    post:
      operationId: api_v2_access_logs_me_export_create
      description: |
        ## Create an export task for the authenticated user
      tags:
      - Logging
      security:
      - BasicAuth: []
      - TokenAuth: []
      responses:
        '202':
          content:
            application/json:
              schema:
                $ref: '#/components/schemas/ExportCreateResponse'
          description: null
        '401':
          content:
            application/json:
              schema:
                $ref: '#/components/schemas/ErrorDetail'
              examples:
                NotAuthenticated:
                  value:
                    detail: Authentication credentials were not provided.
                  summary: Not authenticated
          description: ''
  /api/v2/asset_snapshots/:
    get:
      operationId: api_v2_asset_snapshots_list
      description: |
        ## List all snapshots for every asset of a user
      parameters:
      - name: limit
        required: false
        in: query
        description: Number of results to return per page.
        schema:
          type: integer
      - name: offset
        required: false
        in: query
        description: The initial index from which to return the results.
        schema:
          type: integer
      - in: path
        name: uid_asset_snapshot
        schema:
          type: string
        description: UID of the asset snapshot
        required: true
      tags:
      - Form content
      security:
      - BasicAuth: []
      - TokenAuth: []
      responses:
        '200':
          content:
            application/json:
              schema:
                $ref: '#/components/schemas/PaginatedAssetSnapshotResponseList'
          description: null
        '401':
          content:
            application/json:
              schema:
                $ref: '#/components/schemas/ErrorDetail'
              examples:
                NotAuthenticated:
                  value:
                    detail: Authentication credentials were not provided.
                  summary: Not authenticated
          description: ''
    post:
      operationId: api_v2_asset_snapshots_create
      description: |
        ## Create an asset snapshot

        When creating an asset snapshot, you must provide either:

        - the asset (as a URI), or
        - the source (as a JSON object representing the asset)

        …but not both.
      parameters:
      - in: path
        name: uid_asset_snapshot
        schema:
          type: string
        description: UID of the asset snapshot
        required: true
      tags:
      - Form content
      requestBody:
        content:
          application/json:
            schema:
              $ref: '#/components/schemas/AssetSnapshotCreateRequest'
            examples:
              UsingAsset:
                value:
                  asset: https://kf.kobotoolbox.org/api/v2/assets/a3C9wWefqZVkChNLKqqXVZ/
                  details:
                    status: string
                    warnings:
                    - code: string
                      message: string
                summary: Using asset
              UsingSource:
                value:
                  source:
                    schema: string
                    survey:
                    - name: string
                      type: string
                    settings:
                      form_title: string
                    translated:
                    - string
                    translation:
                    - string
                  details:
                    status: string
                    warnings:
                    - code: string
                      message: string
                summary: Using source
      security:
      - BasicAuth: []
      - TokenAuth: []
      responses:
        '201':
          content:
            application/json:
              schema:
                $ref: '#/components/schemas/AssetSnapshotResponse'
          description: null
        '401':
          content:
            application/json:
              schema:
                $ref: '#/components/schemas/ErrorDetail'
              examples:
                NotAuthenticated:
                  value:
                    detail: Authentication credentials were not provided.
                  summary: Not authenticated
          description: ''
        '400':
          content:
            application/json:
              schema:
                $ref: '#/components/schemas/ErrorObject'
              examples:
                BadRequest:
                  value:
                    detail:
                      field_name:
                      - Error message
                  summary: Bad request
          description: ''
  /api/v2/asset_snapshots/{uid_asset_snapshot}/:
    get:
      operationId: api_v2_asset_snapshots_retrieve
      description: |
        ## Retrieve an asset snapshot

        Note: If the `Content-Type` of the request is set to `application/xml`, the response will
        return the XML version of the form, rather than the JSON representation of the asset
        snapshot.
      parameters:
      - in: query
        name: format
        schema:
          type: string
          enum:
          - json
          - xml
      - in: path
        name: uid_asset_snapshot
        schema:
          type: string
        description: UID of the asset snapshot
        required: true
      tags:
      - Form content
      security:
      - BasicAuth: []
      - TokenAuth: []
      responses:
        '200':
          content:
            application/json:
              schema:
                $ref: '#/components/schemas/AssetSnapshotResponse'
            application/xml:
              schema:
                $ref: '#/components/schemas/AssetSnapshotResponse'
          description: null
        '401':
          content:
            application/json:
              schema:
                $ref: '#/components/schemas/ErrorDetail'
              examples:
                NotAuthenticated:
                  value:
                    detail: Authentication credentials were not provided.
                  summary: Not authenticated
          description: ''
        '404':
          content:
            application/json:
              schema:
                $ref: '#/components/schemas/ErrorObject'
              examples:
                NotFound:
                  value:
                    detail: Not found.
                  summary: Not Found
          description: ''
    delete:
      operationId: api_v2_asset_snapshots_destroy
      description: |
        ## Delete an asset snapshot
      parameters:
      - in: path
        name: uid_asset_snapshot
        schema:
          type: string
        description: UID of the asset snapshot
        required: true
      tags:
      - Form content
      security:
      - BasicAuth: []
      - TokenAuth: []
      responses:
        '204':
          description: No response body
        '401':
          content:
            application/json:
              schema:
                $ref: '#/components/schemas/ErrorDetail'
              examples:
                NotAuthenticated:
                  value:
                    detail: Authentication credentials were not provided.
                  summary: Not authenticated
          description: ''
        '404':
          content:
            application/json:
              schema:
                $ref: '#/components/schemas/ErrorObject'
              examples:
                NotFound:
                  value:
                    detail: Not found.
                  summary: Not Found
          description: ''
  /api/v2/asset_snapshots/{uid_asset_snapshot}/preview/:
    get:
      operationId: api_v2_asset_snapshots_preview_retrieve
      description: |
        ## Asset snapshot preview

        Returns a `302 Found` redirect to the Enketo preview page associated with the asset.
      parameters:
      - in: path
        name: uid_asset_snapshot
        schema:
          type: string
        description: UID of the asset snapshot
        required: true
      tags:
      - Form content
      security:
      - BasicAuth: []
      - TokenAuth: []
      responses:
        '302':
          description: No response body
        '404':
          content:
            application/json:
              schema:
                $ref: '#/components/schemas/ErrorObject'
              examples:
                NotFound:
                  value:
                    detail: Not found.
                  summary: Not Found
          description: ''
  /api/v2/asset_snapshots/{uid_asset_snapshot}/xform/:
    get:
      operationId: api_v2_asset_snapshots_xform_retrieve
      description: |
        ## This route will render the XForm into syntax-highlighted HTML.

        It is useful for debugging pyxform transformations
      parameters:
      - in: path
        name: uid_asset_snapshot
        schema:
          type: string
        description: UID of the asset snapshot
        required: true
      tags:
      - Form content
      security:
      - BasicAuth: []
      - TokenAuth: []
      responses:
        '200':
          content:
            application/xml:
              schema:
                $ref: '#/components/schemas/OpenRosaXFormResponse'
          description: null
        '404':
          description: No response body
  /api/v2/asset_snapshots/{uid_asset_snapshot}/xml_with_disclaimer/:
    get:
      operationId: api_v2_asset_snapshots_xml_with_disclaimer_retrieve
      description: |
        ## Implement part of the OpenRosa Form List API

        This endpoint is used by Enketo to fetch and return the full XML form.
        It behaves like the standard retrieve endpoint but includes an additional `<note>`
        node containing the disclaimer, if one exists.
      parameters:
      - in: path
        name: uid_asset_snapshot
        schema:
          type: string
        description: UID of the asset snapshot
        required: true
      tags:
      - Form content
      security:
      - BasicAuth: []
      - TokenAuth: []
      responses:
        '200':
          content:
            application/xml:
              schema:
                $ref: '#/components/schemas/OpenRosaXFormResponse'
          description: null
        '404':
          content:
            application/json:
              schema:
                $ref: '#/components/schemas/ErrorObject'
              examples:
                NotFound:
                  value:
                    detail: Not found.
                  summary: Not Found
          description: ''
  /api/v2/asset_subscriptions/:
    get:
      operationId: api_v2_asset_subscriptions_list
      description: |
        ## List all asset subscriptions of a user
      parameters:
      - name: limit
        required: false
        in: query
        description: Number of results to return per page.
        schema:
          type: integer
      - name: offset
        required: false
        in: query
        description: The initial index from which to return the results.
        schema:
          type: integer
      tags:
      - Library collections
      security:
      - BasicAuth: []
      - TokenAuth: []
      - {}
      responses:
        '200':
          content:
            application/json:
              schema:
                $ref: '#/components/schemas/PaginatedAssetSubscriptionResponseList'
          description: null
    post:
      operationId: api_v2_asset_subscriptions_create
      description: |
        ## Create an asset subscription

        Create a subscription to a public collection for the user.
      tags:
      - Library collections
      requestBody:
        content:
          application/json:
            schema:
              $ref: '#/components/schemas/AssetSubscriptionRequest'
        required: true
      security:
      - BasicAuth: []
      - TokenAuth: []
      - {}
      responses:
        '201':
          content:
            application/json:
              schema:
                $ref: '#/components/schemas/AssetSubscriptionResponse'
          description: null
        '400':
          content:
            application/json:
              schema:
                $ref: '#/components/schemas/ErrorObject'
              examples:
                BadRequest:
                  value:
                    detail:
                      field_name:
                      - Error message
                  summary: Bad request
          description: ''
  /api/v2/asset_subscriptions/{uid_asset_subscription}/:
    get:
      operationId: api_v2_asset_subscriptions_retrieve
      description: |
        ## Retrieve an asset subscription
      parameters:
      - in: path
        name: uid_asset_subscription
        schema:
          type: string
        required: true
      tags:
      - Library collections
      security:
      - BasicAuth: []
      - TokenAuth: []
      - {}
      responses:
        '200':
          content:
            application/json:
              schema:
                $ref: '#/components/schemas/AssetSubscriptionResponse'
          description: null
        '404':
          content:
            application/json:
              schema:
                $ref: '#/components/schemas/ErrorObject'
              examples:
                NotFound:
                  value:
                    detail: Not found.
                  summary: Not Found
          description: ''
    delete:
      operationId: api_v2_asset_subscriptions_destroy
      description: |
        ## Delete a subscription to an asset

        Unsubscribe from a public asset.
      parameters:
      - in: path
        name: uid_asset_subscription
        schema:
          type: string
        required: true
      tags:
      - Library collections
      security:
      - BasicAuth: []
      - TokenAuth: []
      - {}
      responses:
        '204':
          description: No response body
        '404':
          content:
            application/json:
              schema:
                $ref: '#/components/schemas/ErrorObject'
              examples:
                NotFound:
                  value:
                    detail: Not found.
                  summary: Not Found
          description: ''
  /api/v2/asset_usage/:
    get:
      operationId: api_v2_asset_usage_list
      description: |
        ## Get user's asset usage
      parameters:
      - name: page
        required: false
        in: query
        description: A page number within the paginated result set.
        schema:
          type: integer
      - name: page_size
        required: false
        in: query
        description: Number of results to return per page.
        schema:
          type: integer
      tags:
      - User / team / organization / usage
      security:
      - BasicAuth: []
      - TokenAuth: []
      responses:
        '200':
          content:
            application/json:
              schema:
                $ref: '#/components/schemas/PaginatedAssetUsageResponseList'
          description: null
        '401':
          content:
            application/json:
              schema:
                $ref: '#/components/schemas/ErrorDetail'
              examples:
                NotAuthenticated:
                  value:
                    detail: Authentication credentials were not provided.
                  summary: Not authenticated
          description: ''
  /api/v2/assets/:
    get:
      operationId: api_v2_assets_list
      description: |
        ## Get user's assets


        Search can be made with `q` parameter.
        Search filters can be returned with results by passing `metadata=on` to querystring.


        Results can be sorted with `ordering` parameter, e.g.:

        ```shell
        curl -X GET https://kf.kobotoolbox.org/api/v2/assets/?ordering=-name
        ```


        Allowed fields are:

        - `asset_type`
        - `date_modified`
        - `date_deployed`
        - `date_modified__date`
        - `date_deployed__date`
        - `name`
        - `settings__sector`
        - `settings__sector__value`
        - `settings__description`
        - `owner__username`
        - `owner__extra_details__data__name`
        - `owner__extra_details__data__organization`
        - `owner__email`
        - `_deployment_status`
        - `subscribers_count`


        Note: Collections can be displayed first with parameter `collections_first`, e.g.:

        ```shell
        curl -X GET https://kf.kobotoolbox.org/api/v2/assets/?collections_first=true&ordering=-name
        ```
      parameters:
      - name: limit
        required: false
        in: query
        description: Number of results to return per page.
        schema:
          type: integer
      - name: offset
        required: false
        in: query
        description: The initial index from which to return the results.
        schema:
          type: integer
      - name: ordering
        required: false
        in: query
        description: Which field to use when ordering the results.
        schema:
          type: string
      tags:
      - Manage projects and library content
      security:
      - BasicAuth: []
      - TokenAuth: []
      responses:
        '200':
          content:
            application/json:
              schema:
                $ref: '#/components/schemas/PaginatedAssetList'
          description: null
    post:
      operationId: api_v2_assets_create
      description: |
        ## Create or clone an asset

        When cloning an asset, you must provide:

        - the name (as a string),
        - the `clone_from` (the uid representing the asset),
        - the asset_type

        Where `asset_type` must be one of these values:

        * block (can be cloned to `block`, `question`, `survey`, `template`)
        * question (can be cloned to `question`, `survey`, `template`)
        * survey (can be cloned to `block`, `question`, `survey`, `template`)
        * template (can be cloned to `survey`, `template`)

        Settings are cloned only when type of assets are `survey` or `template`.
        In that case, `share-metadata` is not preserved.

        When creating a new `block` or `question` asset, settings are not saved either.
      tags:
      - Manage projects and library content
      requestBody:
        content:
          application/json:
            schema:
              $ref: '#/components/schemas/AssetCreateRequest'
            examples:
              CreatingAnAsset:
                value:
                  name: string
                  settings:
                    description: string
                    sector: string
                    country: string
                    share-metadata: true
                  asset_type: string
                summary: Creating an asset
              CloningAnAsset:
                value:
                  name: string
                  clone_from: string
                  asset_type: string
                summary: Cloning an asset
      security:
      - BasicAuth: []
      - TokenAuth: []
      responses:
        '201':
          content:
            application/json:
              schema:
                $ref: '#/components/schemas/Asset'
          description: null
        '401':
          content:
            application/json:
              schema:
                $ref: '#/components/schemas/ErrorDetail'
              examples:
                NotAuthenticated:
                  value:
                    detail: Authentication credentials were not provided.
                  summary: Not authenticated
          description: ''
        '400':
          content:
            application/json:
              schema:
                $ref: '#/components/schemas/ErrorObject'
              examples:
                BadRequest:
                  value:
                    detail:
                      field_name:
                      - Error message
                  summary: Bad request
          description: ''
  /api/v2/assets/{uid_asset}/:
    get:
      operationId: api_v2_assets_retrieve
      description: |
        ## Get a user's current asset
      parameters:
      - in: query
        name: format
        schema:
          type: string
          enum:
          - json
          - ssjson
          - xls
          - xml
      - in: path
        name: uid_asset
        schema:
          type: string
        required: true
      tags:
      - Manage projects and library content
      security:
      - BasicAuth: []
      - TokenAuth: []
      responses:
        '200':
          content:
            application/json:
              schema:
                $ref: '#/components/schemas/Asset'
            application/xml:
              schema:
                $ref: '#/components/schemas/Asset'
            application/vnd.openxmlformats-officedocument.spreadsheetml.sheet:
              schema:
                $ref: '#/components/schemas/Asset'
          description: null
        '404':
          content:
            application/json:
              schema:
                $ref: '#/components/schemas/ErrorObject'
              examples:
                NotFound:
                  value:
                    detail: Not found.
                  summary: Not Found
          description: ''
    patch:
      operationId: api_v2_assets_partial_update
      description: |
        ## Update or connect a user's asset

        Updates a project or connect project's data from this project to other projects

        When `Data sharing`:

        `fields`: Optional. List of questions whose responses will be shared. If
        missing or empty, all responses will be shared. Questions must be
        identified by full group path separated by slashes, e.g.
        `group/subgroup/question_name`.
      parameters:
      - in: path
        name: uid_asset
        schema:
          type: string
        required: true
      tags:
      - Manage projects and library content
      requestBody:
        content:
          application/json:
            schema:
              $ref: '#/components/schemas/PatchedAssetPatchRequest'
            examples:
              UpdatingAnAsset:
                value:
                  content: string
                  name: string
                summary: Updating an asset
              DataSharingOfTheProject:
                value:
                  enabled: true
                  fields:
                  - string
                summary: Data sharing of the project
      security:
      - BasicAuth: []
      - TokenAuth: []
      responses:
        '200':
          content:
            application/json:
              schema:
                $ref: '#/components/schemas/Asset'
          description: null
        '401':
          content:
            application/json:
              schema:
                $ref: '#/components/schemas/ErrorDetail'
              examples:
                NotAuthenticated:
                  value:
                    detail: Authentication credentials were not provided.
                  summary: Not authenticated
          description: ''
        '404':
          content:
            application/json:
              schema:
                $ref: '#/components/schemas/ErrorObject'
              examples:
                NotFound:
                  value:
                    detail: Not found.
                  summary: Not Found
          description: ''
        '400':
          content:
            application/json:
              schema:
                $ref: '#/components/schemas/ErrorObject'
              examples:
                BadRequest:
                  value:
                    detail:
                      field_name:
                      - Error message
                  summary: Bad request
          description: ''
    delete:
      operationId: api_v2_assets_destroy
      description: |
        ## Delete a user's asset
      parameters:
      - in: path
        name: uid_asset
        schema:
          type: string
        required: true
      tags:
      - Manage projects and library content
      security:
      - BasicAuth: []
      - TokenAuth: []
      responses:
        '204':
          description: No response body
        '401':
          content:
            application/json:
              schema:
                $ref: '#/components/schemas/ErrorDetail'
              examples:
                NotAuthenticated:
                  value:
                    detail: Authentication credentials were not provided.
                  summary: Not authenticated
          description: ''
        '404':
          content:
            application/json:
              schema:
                $ref: '#/components/schemas/ErrorObject'
              examples:
                NotFound:
                  value:
                    detail: Not found.
                  summary: Not Found
          description: ''
  /api/v2/assets/{uid_asset}/attachments/{id}/:
    delete:
      operationId: api_v2_assets_attachments_destroy
      description: |
        ## Delete a specific attachment of an Asset

        * `id` can only be the uid of attachment to be deleted
      parameters:
      - in: path
        name: id
        schema:
          type: integer
        description: ID of the attachment
        required: true
      - in: path
        name: uid_asset
        schema:
          type: string
        description: UID of the parent asset
        required: true
      tags:
      - Survey data
      security:
      - BasicAuth: []
      - TokenAuth: []
      responses:
        '204':
          description: No response body
        '404':
          content:
            application/json:
              schema:
                $ref: '#/components/schemas/ErrorObject'
              examples:
                NotFound:
                  value:
                    detail: Not found.
                  summary: Not Found
          description: ''
        '400':
          content:
            application/json:
              schema:
                $ref: '#/components/schemas/ErrorObject'
              examples:
                BadRequest:
                  value:
                    detail:
                      field_name:
                      - Error message
                  summary: Bad request
          description: ''
  /api/v2/assets/{uid_asset}/attachments/bulk/:
    delete:
      operationId: api_v2_assets_attachments_bulk_destroy
      description: |
        ## Delete all attachments from a list of submissions

        ```curl
          curl -X DELETE https://kf.kobotoolbox.org/api/v2/assets/aSAvYreNzVEkrWg5Gdcvg/attachments/bulk/
        ```

        > **Payload**
        >
        >        {
        >           "submission_root_uuids": [
        >               "3ed2e8de-b493-4367-a78d-3463687239dc",
        >               "ef18fe33-c71d-4638-84d6-dafcbd69c327"
        >           ]
        >        }

        * Where: "submission_root_uuids" (required) is a list of submission root uuids on the asset
        to delete


        > **Response**
        >
        >        {
        >           "message": "{number_of_attachment} attachments deleted"
        >        }

        * Where: "number_of_attachment" is the number of items that was deleted


        ### !! Due to current DRF-Spectacular limitations with AOS 3.1, DELETE operations do not display request or response bodies in this documentation (as payloads are not typically recommended for DELETE). This means direct testing is unavailable. However, example payloads and responses are provided for reference, and HTTP codes/error messages are accurate.  !!
      parameters:
      - in: path
        name: uid_asset
        schema:
          type: string
        description: UID of the parent asset
        required: true
      tags:
      - Survey data
      security:
      - BasicAuth: []
      - TokenAuth: []
      responses:
        '202':
          description: No response body
        '404':
          content:
            application/json:
              schema:
                $ref: '#/components/schemas/ErrorObject'
              examples:
                NotFound:
                  value:
                    detail: Not found.
                  summary: Not Found
          description: ''
        '400':
          content:
            application/json:
              schema:
                $ref: '#/components/schemas/ErrorObject'
              examples:
                BadRequest:
                  value:
                    detail:
                      field_name:
                      - Error message
                  summary: Bad request
          description: ''
  /api/v2/assets/{uid_asset}/content/:
    get:
      operationId: api_v2_assets_content_retrieve
      description: |
        ## Return the content of a user's asset.
      parameters:
      - in: path
        name: uid_asset
        schema:
          type: string
        required: true
      tags:
      - Form content
      security:
      - BasicAuth: []
      - TokenAuth: []
      responses:
        '200':
          content:
            application/json:
              schema:
                $ref: '#/components/schemas/ContentResponse'
          description: null
        '404':
          content:
            application/json:
              schema:
                $ref: '#/components/schemas/ErrorObject'
              examples:
                NotFound:
                  value:
                    detail: Not found.
                  summary: Not Found
          description: ''
  /api/v2/assets/{uid_asset}/counts/:
    get:
      operationId: api_v2_assets_counts_list
      description: |
        ## Count the daily amount of submission

        Returns up to the last 31 days of daily counts and total counts of submissions to a survey.


        Use the `days` query to get the daily counts from the last x amount of days.
        Default amount is 30 days


        ```shell
        curl -X GET https://kf.kobotoolbox.org/api/v2/assets/aSAvYreNzVEkrWg5Gdcvg/counts/?days=7
        ```
      parameters:
      - name: limit
        required: false
        in: query
        description: Number of results to return per page.
        schema:
          type: integer
      - name: offset
        required: false
        in: query
        description: The initial index from which to return the results.
        schema:
          type: integer
      - in: path
        name: uid_asset
        schema:
          type: string
        description: UID of the parent asset
        required: true
      tags:
      - Manage projects and library content
      security:
      - BasicAuth: []
      - TokenAuth: []
      responses:
        '200':
          content:
            application/json:
              schema:
                $ref: '#/components/schemas/PaginatedAssetCountResponseList'
          description: null
        '401':
          content:
            application/json:
              schema:
                $ref: '#/components/schemas/ErrorDetail'
              examples:
                NotAuthenticated:
                  value:
                    detail: Authentication credentials were not provided.
                  summary: Not authenticated
          description: ''
        '404':
          content:
            application/json:
              schema:
                $ref: '#/components/schemas/ErrorObject'
              examples:
                NotFound:
                  value:
                    detail: Not found.
                  summary: Not Found
          description: ''
  /api/v2/assets/{uid_asset}/data/:
    get:
      operationId: api_v2_assets_data_list
      description: |+
        ## List of submissions for a specific asset

        By default, JSON format is used, but XML and GeoJSON are also available:

        ```shell
        curl -X GET https://kf.kobotoolbox.org/api/v2/assets/{uid}/data/
        ```

        ### Pagination
        Two parameters can be used to control pagination.

        * `start`: Index (zero-based) from which the results start
        * `limit`: Number of results per page <span class='label label-warning'>Maximum results per page is **30000**</span>

        ```shell
        curl -X GET https://kf.kobotoolbox.org/api/v2/assets/{uid}/data/?start=0&limit=10
        ```

        ### Query submitted data
        Provides a list of submitted data for a specific form. Use `query`
        parameter to apply form data specific, see
        <a href="http://docs.mongodb.org/manual/reference/operator/query/">http://docs.mongodb.org/manual/reference/operator/query/</a>.

        For more details see
        <a href="https://github.com/SEL-Columbia/formhub/wiki/Formhub-Access-Points-(API)#api-parameters">API Parameters</a>.

        ```shell
        curl -X GET https://kf.kobotoolbox.org/api/v2/assets/{uid}/data/?query={"__version__": "vWvkKzNE8xCtfApJvabfjG"}
        curl https://kf.kobotoolbox.org/api/v2/assets/{uid}/data/?query={"_submission_time": {"$gt": "2019-09-01T01:02:03"}}
        ```

        ### About the GeoJSON format
        Requesting the `geojson` format returns a `FeatureCollection` where each
        submission is a `Feature`. If your form has multiple geographic questions,
        use the `geo_question_name` query parameter to determine which question's
        responses populate the `geometry` for each `Feature`; otherwise, the first
        geographic question is used.  All question/response pairs are included in
        the `properties` of each `Feature`, but _repeating groups are omitted_.

        Question types are mapped to GeoJSON geometry types as follows:

        * `geopoint` to `Point`;
        * `geotrace` to `LineString`;
        * `geoshape` to `Polygon`.



        ### ⚠️ Note: DRF-Spectacular Limitation

        Due to limitations in **DRF-Spectacular**, the `ACCEPT` headers do not sync properly with the request. As a result, all responses will default to `application/json`, regardless of the specified format.

        This means that while alternative formats (like XML) are technically supported and will work via command-line tools (e.g., `curl`), **they will not work** when trying out the endpoint directly from the documentation page.

        We’ve still included the header to show supported formats, but keep in mind:
        **Only `application/json` will be used in the docs UI.**

      parameters:
      - in: query
        name: format
        schema:
          type: string
          enum:
          - geojson
          - json
          - xml
      - name: limit
        required: false
        in: query
        description: Number of results to return per page.
        schema:
          type: integer
      - name: start
        required: false
        in: query
        description: The initial index from which to return the results.
        schema:
          type: integer
      - in: path
        name: uid_asset
        schema:
          type: string
        description: UID of the parent asset
        required: true
      tags:
      - Survey data
      security:
      - BasicAuth: []
      - TokenAuth: []
      responses:
        '200':
          content:
            application/json:
              schema:
                $ref: '#/components/schemas/PaginatedDataResponseList'
            application/xml:
              schema:
                $ref: '#/components/schemas/PaginatedDataResponseList'
          description: null
        '404':
          content:
            application/json:
              schema:
                $ref: '#/components/schemas/ErrorObject'
              examples:
                NotFound:
                  value:
                    detail: Not found.
                  summary: Not Found
          description: ''
  /api/v2/assets/{uid_asset}/data/{id}/:
    get:
      operationId: api_v2_assets_data_retrieve
      description: |
        ## Get a specific submission
        It is also possible to specify the format.

        `id` can be the primary key of the submission or its `uuid`.
        Please note that using the `uuid` may match **several** submissions, only
        the first match will be returned.

        ```shell
        curl -X GET https://kf.kobotoolbox.org/api/v2/assets/{uid}/data/{id}.xml
        curl -X GET https://kf.kobotoolbox.org/api/v2/assets/{uid}/data/{id}.json
        ```

        or

        ```shell
        curl -X GET https://kf.kobotoolbox.org/api/v2/assets/{uid}/data/{id}/?format=xml
        curl -X GET https://kf.kobotoolbox.org/api/v2/assets/{uid}/data/{id}/?format=json
        ```


        ### ⚠️ Note: DRF-Spectacular Limitation

        Due to limitations in **DRF-Spectacular**, the `ACCEPT` headers do not sync properly with the request. As a result, all responses will default to `application/json`, regardless of the specified format.

        This means that while alternative formats (like XML) are technically supported and will work via command-line tools (e.g., `curl`), **they will not work** when trying out the endpoint directly from the documentation page.

        We’ve still included the header to show supported formats, but keep in mind:
        **Only `application/json` will be used in the docs UI.**
      parameters:
      - in: query
        name: format
        schema:
          type: string
          enum:
          - geojson
          - json
          - xml
      - in: path
        name: id
        schema:
          type: integer
        description: ID of the data
        required: true
      - in: path
        name: uid_asset
        schema:
          type: string
        description: UID of the parent asset
        required: true
      tags:
      - Survey data
      security:
      - BasicAuth: []
      - TokenAuth: []
      responses:
        '200':
          content:
            application/json:
              schema:
                $ref: '#/components/schemas/DataResponse'
            application/xml:
              schema:
                $ref: '#/components/schemas/DataResponse'
          description: null
        '404':
          content:
            application/json:
              schema:
                $ref: '#/components/schemas/ErrorObject'
              examples:
                NotFound:
                  value:
                    detail: Not found.
                  summary: Not Found
          description: ''
    delete:
      operationId: api_v2_assets_data_destroy
      description: |
        ## Deletes current submission
      parameters:
      - in: path
        name: id
        schema:
          type: integer
        description: ID of the data
        required: true
      - in: path
        name: uid_asset
        schema:
          type: string
        description: UID of the parent asset
        required: true
      tags:
      - Survey data
      security:
      - BasicAuth: []
      - TokenAuth: []
      responses:
        '204':
          description: No response body
        '404':
          content:
            application/json:
              schema:
                $ref: '#/components/schemas/ErrorObject'
              examples:
                NotFound:
                  value:
                    detail: Not found.
                  summary: Not Found
          description: ''
  /api/v2/assets/{uid_asset}/data/{id}/duplicate/:
    post:
      operationId: api_v2_assets_data_duplicate_create
      description: |
        ## Duplicate submission
        Duplicates the data of a submission
      parameters:
      - in: path
        name: id
        schema:
          type: integer
        description: ID of the data
        required: true
      - in: path
        name: uid_asset
        schema:
          type: string
        description: UID of the parent asset
        required: true
      tags:
      - Survey data
      requestBody:
        content:
          application/json:
            schema:
              $ref: '#/components/schemas/DataBulkDelete'
        required: true
      security:
      - BasicAuth: []
      - TokenAuth: []
      responses:
        '200':
          content:
            application/json:
              schema:
                $ref: '#/components/schemas/DataResponse'
          description: null
        '404':
          content:
            application/json:
              schema:
                $ref: '#/components/schemas/ErrorObject'
              examples:
                NotFound:
                  value:
                    detail: Not found.
                  summary: Not Found
          description: ''
  /api/v2/assets/{uid_asset}/data/{id}/edit/:
    get:
      operationId: api_v2_assets_data_edit_retrieve
      description: |
        ## Get submission url of enketo in edit mode

        Note: Some variation of this url exists:

        `/api/v2/assets/{uid_asset}/data/{id}/edit/`: deprecated, use the next one.

        `/api/v2/assets/{uid_asset}/data/{id}/enketo/edit/`: return the url of the enketo submission (as seen in the response example).

        `/api/v2/assets/{uid_asset}/data/{id}/enketo/redirect/edit/`: redirect to the enketo url submission with a 302 HTTP code.
      parameters:
      - in: path
        name: id
        schema:
          type: integer
        description: ID of the data
        required: true
      - in: path
        name: uid_asset
        schema:
          type: string
        description: UID of the parent asset
        required: true
      tags:
      - Survey data
      security:
      - BasicAuth: []
      - TokenAuth: []
      responses:
        '200':
          content:
            application/json:
              schema:
                $ref: '#/components/schemas/EnketoEditResponse'
          description: null
        '403':
          content:
            application/json:
              schema:
                $ref: '#/components/schemas/ErrorDetail'
              examples:
                AccessDenied:
                  value:
                    detail: You do not have permission to perform this action.
                  summary: Access Denied
          description: ''
        '404':
          content:
            application/json:
              schema:
                $ref: '#/components/schemas/ErrorObject'
              examples:
                NotFound:
                  value:
                    detail: Not found.
                  summary: Not Found
          description: ''
  /api/v2/assets/{uid_asset}/data/{id}/enketo/edit/:
    get:
      operationId: api_v2_assets_data_enketo_edit_retrieve
      description: |
        ## Get submission url of enketo in edit mode

        Note: Some variation of this url exists:

        `/api/v2/assets/{uid_asset}/data/{id}/edit/`: deprecated, use the next one.

        `/api/v2/assets/{uid_asset}/data/{id}/enketo/edit/`: return the url of the enketo submission (as seen in the response example).

        `/api/v2/assets/{uid_asset}/data/{id}/enketo/redirect/edit/`: redirect to the enketo url submission with a 302 HTTP code.
      parameters:
      - in: path
        name: id
        schema:
          type: integer
        description: ID of the data
        required: true
      - in: path
        name: uid_asset
        schema:
          type: string
        description: UID of the parent asset
        required: true
      tags:
      - Survey data
      security:
      - BasicAuth: []
      - TokenAuth: []
      responses:
        '200':
          content:
            application/json:
              schema:
                $ref: '#/components/schemas/EnketoEditResponse'
          description: null
        '403':
          content:
            application/json:
              schema:
                $ref: '#/components/schemas/ErrorDetail'
              examples:
                AccessDenied:
                  value:
                    detail: You do not have permission to perform this action.
                  summary: Access Denied
          description: ''
        '404':
          content:
            application/json:
              schema:
                $ref: '#/components/schemas/ErrorObject'
              examples:
                NotFound:
                  value:
                    detail: Not found.
                  summary: Not Found
          description: ''
  /api/v2/assets/{uid_asset}/data/{id}/enketo/redirect/edit/:
    get:
      operationId: api_v2_assets_data_enketo_redirect_edit_retrieve
      description: |
        ## Get submission url of enketo in edit mode

        Note: Some variation of this url exists:

        `/api/v2/assets/{uid_asset}/data/{id}/edit/`: deprecated, use the next one.

        `/api/v2/assets/{uid_asset}/data/{id}/enketo/edit/`: return the url of the enketo submission (as seen in the response example).

        `/api/v2/assets/{uid_asset}/data/{id}/enketo/redirect/edit/`: redirect to the enketo url submission with a 302 HTTP code.
      parameters:
      - in: path
        name: id
        schema:
          type: integer
        description: ID of the data
        required: true
      - in: path
        name: uid_asset
        schema:
          type: string
        description: UID of the parent asset
        required: true
      tags:
      - Survey data
      security:
      - BasicAuth: []
      - TokenAuth: []
      responses:
        '200':
          content:
            application/json:
              schema:
                $ref: '#/components/schemas/EnketoEditResponse'
          description: null
        '403':
          content:
            application/json:
              schema:
                $ref: '#/components/schemas/ErrorDetail'
              examples:
                AccessDenied:
                  value:
                    detail: You do not have permission to perform this action.
                  summary: Access Denied
          description: ''
        '404':
          content:
            application/json:
              schema:
                $ref: '#/components/schemas/ErrorObject'
              examples:
                NotFound:
                  value:
                    detail: Not found.
                  summary: Not Found
          description: ''
  /api/v2/assets/{uid_asset}/data/{id}/enketo/redirect/view/:
    get:
      operationId: api_v2_assets_data_enketo_redirect_view_retrieve
      description: |
        ## Get submission url of enketo in preview mode

        Note: Some variation of this url exists:

        `/api/v2/assets/{uid_asset}/data/{id}/enketo/view/`: return the url of the enketo submission (as seen in the response example).

        `/api/v2/assets/{uid_asset}/data/{id}/enketo/redirect/view/`: redirect to the enketo url submission with a 302 code.
      parameters:
      - in: path
        name: id
        schema:
          type: integer
        description: ID of the data
        required: true
      - in: path
        name: uid_asset
        schema:
          type: string
        description: UID of the parent asset
        required: true
      tags:
      - Survey data
      security:
      - BasicAuth: []
      - TokenAuth: []
      responses:
        '200':
          content:
            application/json:
              schema:
                $ref: '#/components/schemas/EnketoViewResponse'
          description: null
        '403':
          content:
            application/json:
              schema:
                $ref: '#/components/schemas/ErrorDetail'
              examples:
                AccessDenied:
                  value:
                    detail: You do not have permission to perform this action.
                  summary: Access Denied
          description: ''
        '404':
          content:
            application/json:
              schema:
                $ref: '#/components/schemas/ErrorObject'
              examples:
                NotFound:
                  value:
                    detail: Not found.
                  summary: Not Found
          description: ''
  /api/v2/assets/{uid_asset}/data/{id}/enketo/view/:
    get:
      operationId: api_v2_assets_data_enketo_view_retrieve
      description: |
        ## Get submission url of enketo in preview mode

        Note: Some variation of this url exists:

        `/api/v2/assets/{uid_asset}/data/{id}/enketo/view/`: return the url of the enketo submission (as seen in the response example).

        `/api/v2/assets/{uid_asset}/data/{id}/enketo/redirect/view/`: redirect to the enketo url submission with a 302 code.
      parameters:
      - in: path
        name: id
        schema:
          type: integer
        description: ID of the data
        required: true
      - in: path
        name: uid_asset
        schema:
          type: string
        description: UID of the parent asset
        required: true
      tags:
      - Survey data
      security:
      - BasicAuth: []
      - TokenAuth: []
      responses:
        '200':
          content:
            application/json:
              schema:
                $ref: '#/components/schemas/EnketoViewResponse'
          description: null
        '403':
          content:
            application/json:
              schema:
                $ref: '#/components/schemas/ErrorDetail'
              examples:
                AccessDenied:
                  value:
                    detail: You do not have permission to perform this action.
                  summary: Access Denied
          description: ''
        '404':
          content:
            application/json:
              schema:
                $ref: '#/components/schemas/ErrorObject'
              examples:
                NotFound:
                  value:
                    detail: Not found.
                  summary: Not Found
          description: ''
  /api/v2/assets/{uid_asset}/data/{id}/validation_status/:
    get:
      operationId: api_v2_assets_data_validation_status_retrieve
      description: |
        ## Get validation statuses
        Retrieves the validation status of a submission.
      parameters:
      - in: path
        name: id
        schema:
          type: integer
        description: ID of the data
        required: true
      - in: path
        name: uid_asset
        schema:
          type: string
        description: UID of the parent asset
        required: true
      tags:
      - Survey data
      security:
      - BasicAuth: []
      - TokenAuth: []
      responses:
        '200':
          content:
            application/json:
              schema:
                $ref: '#/components/schemas/DataValidationStatusUpdateResponse'
          description: null
        '404':
          content:
            application/json:
              schema:
                $ref: '#/components/schemas/ErrorObject'
              examples:
                NotFound:
                  value:
                    detail: Not found.
                  summary: Not Found
          description: ''
    patch:
      operationId: api_v2_assets_data_validation_status_partial_update
      description: |
        ## Update the validation of a submission

        The validation status of the submission can be updated. The `validation_status.uid` should be a `string`, and it must be one of the following values:

        - `validation_status_approved`
        - `validation_status_not_approved`
        - `validation_status_on_hold`
      parameters:
      - in: path
        name: id
        schema:
          type: integer
        description: ID of the data
        required: true
      - in: path
        name: uid_asset
        schema:
          type: string
        description: UID of the parent asset
        required: true
      tags:
      - Survey data
      requestBody:
        content:
          application/json:
            schema:
              $ref: '#/components/schemas/PatchedDataValidationStatusUpdatePayload'
      security:
      - BasicAuth: []
      - TokenAuth: []
      responses:
        '200':
          content:
            application/json:
              schema:
                $ref: '#/components/schemas/DataValidationStatusUpdateResponse'
          description: null
        '404':
          content:
            application/json:
              schema:
                $ref: '#/components/schemas/ErrorObject'
              examples:
                NotFound:
                  value:
                    detail: Not found.
                  summary: Not Found
          description: ''
    delete:
      operationId: api_v2_assets_data_validation_status_destroy
      description: |
        ## Delete validation status
      parameters:
      - in: path
        name: id
        schema:
          type: integer
        description: ID of the data
        required: true
      - in: path
        name: uid_asset
        schema:
          type: string
        description: UID of the parent asset
        required: true
      tags:
      - Survey data
      security:
      - BasicAuth: []
      - TokenAuth: []
      responses:
        '204':
          description: No response body
        '404':
          content:
            application/json:
              schema:
                $ref: '#/components/schemas/ErrorObject'
              examples:
                NotFound:
                  value:
                    detail: Not found.
                  summary: Not Found
          description: ''
  /api/v2/assets/{uid_asset}/data/{uid_data}/attachments/:
    get:
      operationId: api_v2_assets_data_attachments_list
      description: |
        ## Get an asset's attachment using xpath

        * `uid_data` can be the primary key of the submission or its `uuid`.
        Please note that using the `uuid` may match **several** submissions, only
        the first match will be returned.

        Use the `xpath` property to retrieve an attachment.

        ```curl
        curl -X GET https://kf.kobotoolbox.org/api/v2/assets/aSAvYreNzVEkrWg5Gdcvg/data/451/attachment/?xpath=Upload_a_file
        ```

        ### Get an MP3 file from an audio or video file
        Convert audio and video files. Only conversions to MP3 is supported for this feature

        ```curl
        curl -X GET https://kf.kobotoolbox.org/api/v2/assets/aSAvYreNzVEkrWg5Gdcvg/data/451/attachment/?xpath=Upload_a_file&format=mp3
        ```
      parameters:
      - in: query
        name: format
        schema:
          type: string
          enum:
          - mp3
      - in: path
        name: uid_asset
        schema:
          type: string
        description: UID of the parent asset
        required: true
      - in: path
        name: uid_data
        schema:
          type: string
        description: UID of the parent data
        required: true
      - in: query
        name: xpath
        schema:
          type: string
        required: true
      tags:
      - Survey data
      security:
      - BasicAuth: []
      - TokenAuth: []
      responses:
        '200':
          description: Will return a content type with the type of the attachment
            as well as the attachment itself.
        '404':
          content:
            application/json:
              schema:
                $ref: '#/components/schemas/ErrorObject'
              examples:
                NotFound:
                  value:
                    detail: Not found.
                  summary: Not Found
          description: ''
        '400':
          content:
            application/json:
              schema:
                $ref: '#/components/schemas/ErrorObject'
              examples:
                BadRequest:
                  value:
                    detail:
                      field_name:
                      - Error message
                  summary: Bad request
          description: ''
  /api/v2/assets/{uid_asset}/data/{uid_data}/attachments/{id}/:
    get:
      operationId: attachment_retrieve
      description: |
        ## Get an asset's attachment using the ID

        * `uid_data` can be the primary key of the submission or its `uuid`.
        Please note that using the `uuid` may match **several** submissions, only
        the first match will be returned.

        * `id` of attachment can be the primary key of the attachment or its `uid`.

        Both examples works:
        ```curl
        curl -X GET https://kf.kobotoolbox.org/api/v2/assets/aSAvYreNzVEkrWg5Gdcvg/data/451/attachment/1/
        ```
        Or, using the `UID`:
        ```curl
        curl -X GET https://kf.kobotoolbox.org/api/v2/assets/aSAvYreNzVEkrWg5Gdcvg/data/451/attachment/attwYwGxdtQPSqgmHk6wS6E6/
        ```

        ### Get an MP3 file from an audio or video file
        Convert audio and video files. Only conversions to MP3 is supported for this feature

        ```curl
        curl -X GET https://kf.kobotoolbox.org/api/v2/assets/aSAvYreNzVEkrWg5Gdcvg/data/451/attachment/1/?format=mp3
        ```
      parameters:
      - in: query
        name: format
        schema:
          type: string
          enum:
          - mp3
      - in: path
        name: id
        schema:
          type: integer
        description: ID of the attachment
        required: true
      - in: path
        name: uid_asset
        schema:
          type: string
        description: UID of the parent asset
        required: true
      - in: path
        name: uid_data
        schema:
          type: string
        description: UID of the parent data
        required: true
      tags:
      - Survey data
      security:
      - BasicAuth: []
      - TokenAuth: []
      responses:
        '200':
          description: Will return a content type with the type of the attachment
            as well as the attachment itself.
        '404':
          content:
            application/json:
              schema:
                $ref: '#/components/schemas/ErrorObject'
              examples:
                NotFound:
                  value:
                    detail: Not found.
                  summary: Not Found
          description: ''
        '400':
          content:
            application/json:
              schema:
                $ref: '#/components/schemas/ErrorObject'
              examples:
                BadRequest:
                  value:
                    detail:
                      field_name:
                      - Error message
                  summary: Bad request
          description: ''
  /api/v2/assets/{uid_asset}/data/{uid_data}/attachments/{id}/{suffix}/:
    get:
      operationId: attachment_thumbnail
      description: |
        ## Get a specific size of the user's attachment (Only for images)

        Available formats:
        - `small`
        - `medium`
        - `large`

        `id` of attachment can be the primary key of the attachment or its `uid`.

        Both examples works:
        ```curl
        curl -X GET https://kf.kobotoolbox.org/api/v2/assets/aSAvYreNzVEkrWg5Gdcvg/data/451/attachment/1/small/
        ```
        Or, using the `UID`:
        ```curl
        curl -X GET https://kf.kobotoolbox.org/api/v2/assets/aSAvYreNzVEkrWg5Gdcvg/data/451/attachment/attwYwGxdtQPSqgmHk6wS6E6/medium/
        ```
      parameters:
      - in: path
        name: id
        schema:
          type: integer
        description: ID of the attachment
        required: true
      - in: path
        name: suffix
        schema:
          type: string
          pattern: ^(original|large|medium|small)$
        required: true
      - in: path
        name: uid_asset
        schema:
          type: string
        description: UID of the parent asset
        required: true
      - in: path
        name: uid_data
        schema:
          type: string
        description: UID of the parent data
        required: true
      tags:
      - Survey data
      security:
      - BasicAuth: []
      - TokenAuth: []
      responses:
        '200':
          description: Will return a content type with the type of the attachment
            as well as the attachment itself in the demanded format.
        '404':
          content:
            application/json:
              schema:
                $ref: '#/components/schemas/ErrorObject'
              examples:
                NotFound:
                  value:
                    detail: Not found.
                  summary: Not Found
          description: ''
  /api/v2/assets/{uid_asset}/data/bulk/:
    patch:
      operationId: api_v2_assets_data_bulk_partial_update
      description: |
        ## Bulk updating of submissions

        Where `<field_to_update_n>` is a string and should be an existing XML field value of the submissions.
        If `<field_to_update_n>` is part of a group or nested group, the field must follow the group hierarchy
        structure, i.e.:

        If the field is within a group called `group_1`, the field name is `question_1` and the new value is `new value`,
        the payload should contain an item with the following structure:

        *"group_1/question_1": "new value"*


        Similarly, if there are `N` nested groups, the structure will be:

        *"group_1/sub_group_1/.../sub_group_n/question_1": "new value"*
      parameters:
      - in: path
        name: uid_asset
        schema:
          type: string
        description: UID of the parent asset
        required: true
      tags:
      - Survey data
      requestBody:
        content:
          application/json:
            schema:
              $ref: '#/components/schemas/PatchedDataBulkUpdate'
      security:
      - BasicAuth: []
      - TokenAuth: []
      responses:
        '200':
          content:
            application/json:
              schema:
                $ref: '#/components/schemas/DataBulkUpdateResponse'
          description: null
        '404':
          content:
            application/json:
              schema:
                $ref: '#/components/schemas/ErrorObject'
              examples:
                NotFound:
                  value:
                    detail: Not found.
                  summary: Not Found
          description: ''
    delete:
      operationId: api_v2_assets_data_bulk_destroy
      description: |
        ## Bulk delete submissions

        ```curl
          curl -X DELETE https://kf.kobotoolbox.org/api/v2/assets/aSAvYreNzVEkrWg5Gdcvg/data/bulk/
        ```

        **Payload**
        ```json
        {
                   "submissions_ids": [
                       1,
                       2
                   ]
                }
        ```
        * Where: `submissions_ids` (required) is a list of submission root id on the data
        to delete


        **Response**
        ```json
        {
                   "detail": "{number_of_submissions} submissions have been deleted"
        }
        ```
        * Where: `number_of_submissions` is the number of items that was deleted


        _Due to limitations with DRF-Spectacular current version, `DELETE` actions do not support showing a request body OR a response body. This is due to the 'vague' nature of the action which generally does *not* recommend the use of a payload. To still document this endpoint, example for the payload and response will be included but it will not be possible to test this endpoint. The HTTP code and the errors example are, for their part, factual and can be considered when working with the endpoint._
      parameters:
      - in: path
        name: uid_asset
        schema:
          type: string
        description: UID of the parent asset
        required: true
      tags:
      - Survey data
      security:
      - BasicAuth: []
      - TokenAuth: []
      responses:
        '200':
          description: No response body
        '404':
          content:
            application/json:
              schema:
                $ref: '#/components/schemas/ErrorObject'
              examples:
                NotFound:
                  value:
                    detail: Not found.
                  summary: Not Found
          description: ''
  /api/v2/assets/{uid_asset}/data/validation_statuses/:
    patch:
      operationId: api_v2_assets_data_validation_statuses_partial_update
      description: |
        ## Bulk update submissions status

        * Where: "submissions_ids" (required) is a list of submission root id on the data
        to delete
        * Where: "validation_status.uid" (required)  is a string and can be one of these values:
          * `validation_status_approved`
          * `validation_status_not_approved`
          * `validation_status_on_hold`

        Will return the number of submission updated as such:
        > **Response**
        >
        >        {
        >           "detail": "{number_of_submissions} submissions have been updated"
        >        }
      parameters:
      - in: path
        name: uid_asset
        schema:
          type: string
        description: UID of the parent asset
        required: true
      tags:
      - Survey data
      requestBody:
        content:
          application/json:
            schema:
              $ref: '#/components/schemas/PatchedDataValidationStatusesUpdatePayload'
      security:
      - BasicAuth: []
      - TokenAuth: []
      responses:
        '200':
          content:
            application/json:
              schema:
                $ref: '#/components/schemas/DataStatusesUpdate'
          description: null
        '404':
          content:
            application/json:
              schema:
                $ref: '#/components/schemas/ErrorObject'
              examples:
                NotFound:
                  value:
                    detail: Not found.
                  summary: Not Found
          description: ''
    delete:
      operationId: api_v2_assets_data_validation_statuses_destroy
      description: |
        ## Bulk delete submissions status

        ```curl
          curl -X DELETE https://kf.kobotoolbox.org/api/v2/assets/aSAvYreNzVEkrWg5Gdcvg/data/validation_statuses/
        ```

        **Payload**
        ```json
        {
          "payload": {
            "submission_ids": [
                1,
                2
              ],
            "validation_status.uid": "validation_status"
          }
        }
        ```
        * Where: "submissions_ids" (required) is a list of submission root id on the data
        to delete

        The validation status of the submission can be updated. The `validation_status.uid` should be a `string`, and it must be one of the following values:
        - `validation_status_approved`
        - `validation_status_not_approved`
        - `validation_status_on_hold`

        **Response**
        ```json
        {
                   "detail": "{number_of_submissions} submissions have been updated"
        }
        ```

        _Due to limitations with DRF-Spectacular current version, `DELETE` actions do not support showing a request body OR a response body. This is due to the 'vague' nature of the action which generally does *not* recommend the use of a payload. To still document this endpoint, example for the payload and response will be included but it will not be possible to test this endpoint. The HTTP code and the errors example are, for their part, factual and can be considered when working with the endpoint._
      parameters:
      - in: path
        name: uid_asset
        schema:
          type: string
        description: UID of the parent asset
        required: true
      tags:
      - Survey data
      security:
      - BasicAuth: []
      - TokenAuth: []
      responses:
        '204':
          description: No response body
        '404':
          content:
            application/json:
              schema:
                $ref: '#/components/schemas/ErrorObject'
              examples:
                NotFound:
                  value:
                    detail: Not found.
                  summary: Not Found
          description: ''
  /api/v2/assets/{uid_asset}/deployment/:
    get:
      operationId: api_v2_assets_deployment_retrieve
      description: |
        ## Retrieve the existing deployment (if any)
      parameters:
      - in: path
        name: uid_asset
        schema:
          type: string
        required: true
      tags:
      - Manage projects and library content
      security:
      - BasicAuth: []
      - TokenAuth: []
      responses:
        '200':
          content:
            application/json:
              schema:
                $ref: '#/components/schemas/DeploymentResponse'
          description: null
        '404':
          content:
            application/json:
              schema:
                $ref: '#/components/schemas/ErrorObject'
              examples:
                NotFound:
                  value:
                    detail: Not found.
                  summary: Not Found
          description: ''
    post:
      operationId: api_v2_assets_deployment_create
      description: |
        ## (Re)Deploy a form

        Deploy a new form or re-deploy an existing one.
      parameters:
      - in: path
        name: uid_asset
        schema:
          type: string
        required: true
      tags:
      - Manage projects and library content
      requestBody:
        content:
          application/json:
            schema:
              $ref: '#/components/schemas/DeploymentCreateRequest'
        required: true
      security:
      - BasicAuth: []
      - TokenAuth: []
      responses:
        '200':
          content:
            application/json:
              schema:
                $ref: '#/components/schemas/DeploymentResponse'
          description: null
        '401':
          content:
            application/json:
              schema:
                $ref: '#/components/schemas/ErrorDetail'
              examples:
                NotAuthenticated:
                  value:
                    detail: Authentication credentials were not provided.
                  summary: Not authenticated
          description: ''
        '404':
          content:
            application/json:
              schema:
                $ref: '#/components/schemas/ErrorObject'
              examples:
                NotFound:
                  value:
                    detail: Not found.
                  summary: Not Found
          description: ''
        '400':
          content:
            application/json:
              schema:
                $ref: '#/components/schemas/ErrorObject'
              examples:
                BadRequest:
                  value:
                    detail:
                      field_name:
                      - Error message
                  summary: Bad request
          description: ''
    patch:
      operationId: api_v2_assets_deployment_partial_update
      description: |
        ## (Un)Archive the existing deployment.

        Update the `active` field of the existing deployment.

        To overwrite the entire deployment (including the form contents), use a PUT request.
      parameters:
      - in: path
        name: uid_asset
        schema:
          type: string
        required: true
      tags:
      - Manage projects and library content
      requestBody:
        content:
          application/json:
            schema:
              $ref: '#/components/schemas/PatchedDeploymentPatchRequest'
      security:
      - BasicAuth: []
      - TokenAuth: []
      responses:
        '200':
          content:
            application/json:
              schema:
                $ref: '#/components/schemas/DeploymentResponse'
          description: null
        '401':
          content:
            application/json:
              schema:
                $ref: '#/components/schemas/ErrorDetail'
              examples:
                NotAuthenticated:
                  value:
                    detail: Authentication credentials were not provided.
                  summary: Not authenticated
          description: ''
        '404':
          content:
            application/json:
              schema:
                $ref: '#/components/schemas/ErrorObject'
              examples:
                NotFound:
                  value:
                    detail: Not found.
                  summary: Not Found
          description: ''
        '400':
          content:
            application/json:
              schema:
                $ref: '#/components/schemas/ErrorObject'
              examples:
                BadRequest:
                  value:
                    detail:
                      field_name:
                      - Error message
                  summary: Bad request
          description: ''
  /api/v2/assets/{uid_asset}/export-settings/:
    get:
      operationId: api_v2_assets_export_settings_list
      description: |
        ## List of export settings for a specific asset

        <sup>*</sup> _Required permissions: `view_submissions` (View submissions)_
      parameters:
      - name: limit
        required: false
        in: query
        description: Number of results to return per page.
        schema:
          type: integer
      - name: offset
        required: false
        in: query
        description: The initial index from which to return the results.
        schema:
          type: integer
      - in: path
        name: uid_asset
        schema:
          type: string
        description: UID of the parent asset
        required: true
      - in: path
        name: uid_export_setting
        schema:
          type: string
        description: UID of the export setting
        required: true
      tags:
      - Survey data
      security:
      - BasicAuth: []
      - TokenAuth: []
      responses:
        '200':
          content:
            application/json:
              schema:
                $ref: '#/components/schemas/PaginatedExportSettingResponseList'
          description: null
        '404':
          content:
            application/json:
              schema:
                $ref: '#/components/schemas/ErrorObject'
              examples:
                NotFound:
                  value:
                    detail: Not found.
                  summary: Not Found
          description: ''
    post:
      operationId: api_v2_assets_export_settings_create
      description: |
        ## Create an export setting for an asset

        <sup>*</sup> _Required permissions: `manage_asset` (Manage project)_

        Where:

        * `name` (required) is the name of the export setting displayed in the UI
        * `export_settings` (required) is a map of defined settings containing the following valid options:
            * `fields` (optional) is an array of column names to be included in the export (including their group hierarchy). Valid inputs include:
                * An array containing any string value that matches the XML column name
                * An empty array which will result in all columns being included
                * If `fields` is not included in the `export_settings`, all columns will be included in the export
        * `flatten` (optional) is a boolean value and only relevant when exporting to `geojson` format.
        * `fields_from_all_versions` (required) is a boolean to specify whether fields from all form versions will be included in the export.
        * `group_sep` (required) is a value used to separate the names in a hierarchy of groups. Valid inputs include:
            * Non-empty value
        * `hierarchy_in_labels` (required) is a boolean to specify whether the group hierarchy will be displayed in labels
        * `multiple_select` (required) is a value to specify the display of multiple-select-type responses. Valid inputs include:
            * `both`,
            * `summary`, or
            * `details`
        * `type` (required) specifies the export format. Valid export formats include:
            * `csv`,
            * `geojson`,
            * `spss_labels`, or
            * `xls`
        * `xls_types_as_text` (optional) is a boolean value that defaults to `false` and only affects `xls` export types.
        * `include_media_url` (optional) is a boolean value that defaults to `false` and only affects `xls` and `csv` export types.
        * `submission_ids` (optional) is an array of submission ids that will filter exported submissions to only the specified array of ids. Valid inputs include:
            * An array containing integer values
            * An empty array (no filtering)
        * `query` (optional) is a JSON object containing a Mongo filter query for filtering exported submissions. Valid inputs include:
            * A JSON object containing a valid Mongo query
            * An empty JSON object (no filtering)

        **Note that the following behaviour can be expected when specifying a value for the `multiple_select` field:**

        * `summary`: Includes one column per question, with all selected choices separated by spaces;
        * `details`: Expands each multiple-select question to one column per choice, with each of those columns having a binary 1 or 0 to indicate whether that choice was chosen;
        * `both`: Includes the format of `summary` _and_ `details` in the export
      parameters:
      - in: path
        name: uid_asset
        schema:
          type: string
        description: UID of the parent asset
        required: true
      - in: path
        name: uid_export_setting
        schema:
          type: string
        description: UID of the export setting
        required: true
      tags:
      - Survey data
      requestBody:
        content:
          application/json:
            schema:
              $ref: '#/components/schemas/ExportSettingCreatePayload'
        required: true
      security:
      - BasicAuth: []
      - TokenAuth: []
      responses:
        '201':
          content:
            application/json:
              schema:
                $ref: '#/components/schemas/ExportSettingResponse'
          description: null
        '404':
          content:
            application/json:
              schema:
                $ref: '#/components/schemas/ErrorObject'
              examples:
                NotFound:
                  value:
                    detail: Not found.
                  summary: Not Found
          description: ''
        '400':
          content:
            application/json:
              schema:
                $ref: '#/components/schemas/ErrorObject'
              examples:
                BadRequest:
                  value:
                    detail:
                      field_name:
                      - Error message
                  summary: Bad request
          description: ''
  /api/v2/assets/{uid_asset}/export-settings/{uid_export_setting}/:
    get:
      operationId: api_v2_assets_export_settings_retrieve
      description: |
        ## Retrieve a specific export setting

        <sup>*</sup> _Required permissions: `view_submissions` (View submissions)_
      parameters:
      - in: path
        name: uid
        schema:
          type: string
        description: UID of the export-settings
        required: true
      - in: path
        name: uid_asset
        schema:
          type: string
        description: UID of the parent asset
        required: true
      - in: path
        name: uid_export_setting
        schema:
          type: string
        description: UID of the export setting
        required: true
      tags:
      - Survey data
      security:
      - BasicAuth: []
      - TokenAuth: []
      responses:
        '200':
          content:
            application/json:
              schema:
                $ref: '#/components/schemas/ExportSettingResponse'
          description: null
        '404':
          content:
            application/json:
              schema:
                $ref: '#/components/schemas/ErrorObject'
              examples:
                NotFound:
                  value:
                    detail: Not found.
                  summary: Not Found
          description: ''
    patch:
      operationId: api_v2_assets_export_settings_partial_update
      description: |
        ## Update the current export setting

        <sup>*</sup> _Required permissions: `manage_asset` (Manage project)_
      parameters:
      - in: path
        name: uid
        schema:
          type: string
        description: UID of the export-settings
        required: true
      - in: path
        name: uid_asset
        schema:
          type: string
        description: UID of the parent asset
        required: true
      - in: path
        name: uid_export_setting
        schema:
          type: string
        description: UID of the export setting
        required: true
      tags:
      - Survey data
      requestBody:
        content:
          application/json:
            schema:
              $ref: '#/components/schemas/PatchedExportSettingUpdatePayload'
      security:
      - BasicAuth: []
      - TokenAuth: []
      responses:
        '200':
          content:
            application/json:
              schema:
                $ref: '#/components/schemas/ExportSettingResponse'
          description: null
        '404':
          content:
            application/json:
              schema:
                $ref: '#/components/schemas/ErrorObject'
              examples:
                NotFound:
                  value:
                    detail: Not found.
                  summary: Not Found
          description: ''
        '400':
          content:
            application/json:
              schema:
                $ref: '#/components/schemas/ErrorObject'
              examples:
                BadRequest:
                  value:
                    detail:
                      field_name:
                      - Error message
                  summary: Bad request
          description: ''
    delete:
      operationId: api_v2_assets_export_settings_destroy
      description: |+
        ## Delete current export setting

        <sup>*</sup> _Required permissions: `manage_asset` (Manage project)_

      parameters:
      - in: path
        name: uid
        schema:
          type: string
        description: UID of the export-settings
        required: true
      - in: path
        name: uid_asset
        schema:
          type: string
        description: UID of the parent asset
        required: true
      - in: path
        name: uid_export_setting
        schema:
          type: string
        description: UID of the export setting
        required: true
      tags:
      - Survey data
      security:
      - BasicAuth: []
      - TokenAuth: []
      responses:
        '204':
          description: No response body
        '404':
          content:
            application/json:
              schema:
                $ref: '#/components/schemas/ErrorObject'
              examples:
                NotFound:
                  value:
                    detail: Not found.
                  summary: Not Found
          description: ''
  /api/v2/assets/{uid_asset}/export-settings/{uid_export_setting}/data/:
    get:
      operationId: api_v2_assets_export_settings_data_retrieve
      description: |
        ## Synchronously export data

        To retrieve data synchronously in CSV and XLSX format according to a
        particular instance of export settings.

        Processing time of synchronous exports is substantially limited compared to
        asynchronous exports, which are available at `/api/v2/assets/{asset_uid}/exports/`.
      parameters:
      - in: query
        name: format
        schema:
          type: string
          enum:
          - csv
          - xlsx
        required: true
      - in: path
        name: uid
        schema:
          type: string
        description: UID of the export-settings
        required: true
      - in: path
        name: uid_asset
        schema:
          type: string
        description: UID of the parent asset
        required: true
      - in: path
        name: uid_export_setting
        schema:
          type: string
        description: UID of the export setting
        required: true
      tags:
      - Survey data
      security:
      - BasicAuth: []
      - TokenAuth: []
      responses:
        '200':
          description: Will return a content type with the type of the attachment
            as well as the attachment itself.
        '404':
          content:
            application/json:
              schema:
                $ref: '#/components/schemas/ErrorObject'
              examples:
                NotFound:
                  value:
                    detail: Not found.
                  summary: Not Found
          description: ''
        '400':
          content:
            application/json:
              schema:
                $ref: '#/components/schemas/ErrorObject'
              examples:
                BadRequest:
                  value:
                    detail:
                      field_name:
                      - Error message
                  summary: Bad request
          description: ''
  /api/v2/assets/{uid_asset}/exports/:
    get:
      operationId: api_v2_assets_exports_list
      description: |
        ## List of export tasks endpoints

        Lists the export tasks accessible to requesting user, for anonymous access
        nothing is returned.

        <sup>*</sup> _Required permissions: `view_submissions` (View submissions)_

        Otherwise, the search can be more specific:

        **Exports matching `uid`s:**
        ```shell
        curl -X GET https://kf.kobotoolbox.org/api/v2/assets/{asset_uid}/exports/?q=uid__in:ehZUwRctkhp9QfJgvEWGg OR uid__in:ehZUwRctkhp9QfJgvDnjud
        ```
      parameters:
      - name: limit
        required: false
        in: query
        description: Number of results to return per page.
        schema:
          type: integer
      - name: offset
        required: false
        in: query
        description: The initial index from which to return the results.
        schema:
          type: integer
      - name: ordering
        required: false
        in: query
        description: Which field to use when ordering the results.
        schema:
          type: string
      - in: path
        name: uid_asset
        schema:
          type: string
        description: UID of the parent asset
        required: true
      - in: path
        name: uid_export
        schema:
          type: string
        description: UID of the export
        required: true
      tags:
      - Survey data
      security:
      - BasicAuth: []
      - TokenAuth: []
      responses:
        '200':
          content:
            application/json:
              schema:
                $ref: '#/components/schemas/PaginatedExportResponseList'
          description: null
        '403':
          content:
            application/json:
              schema:
                $ref: '#/components/schemas/ErrorDetail'
              examples:
                AccessDenied:
                  value:
                    detail: You do not have permission to perform this action.
                  summary: Access Denied
          description: ''
        '404':
          content:
            application/json:
              schema:
                $ref: '#/components/schemas/ErrorObject'
              examples:
                NotFound:
                  value:
                    detail: Not found.
                  summary: Not Found
          description: ''
    post:
      operationId: api_v2_assets_exports_create
      description: |
        ## Creates an export task

        Where:
        * `fields_from_all_versions` (required) is a boolean to specify whether fields from all form versions will be included in the export.
            * `group_sep` (required) is a value used to separate the names in a hierarchy of groups. Valid inputs include:
                * Non-empty value
            * `hierarchy_in_labels` (required) is a boolean to specify whether the group hierarchy will be displayed in labels
            * `lang` (required) is a string that can be set to:
                * `_xml` to have XML values and headers, or
                * Any translation specified in the form such as `English (en)`, etc.
            * `multiple_select` (required) is a value to specify the display of `multiple_select-type` responses. Valid inputs include:
                * `both`,
                * `summary`, or
                * `details`
            * "`type`" (required) specifies the export format. Valid export formats include:
                * `csv`,
                * `geojson`,
                * `spss_labels`, or
                * `xls`
            * `fields` (optional) is an array of column names to be included in the export (including their group hierarchy). Valid inputs include:
                * An array containing any string value that matches the XML column name
                * An empty array which will result in all columns being included
                * If `fields` is not included in the `export_settings`, all columns will be included in the export
            * `flatten` (optional) is a boolean value and only relevant when exporting to "geojson" format.
            * `xls_types_as_text` (optional) is a boolean value that defaults to `false` and only affects `xls` export types.
            * `include_media_url` (optional) is a boolean value that defaults to `false` and only affects `xls` and "csv" export types. This will include an additional column for media-type questions (`question_name_URL`) with the URL link to the hosted file.
            * `submission_ids` (optional) is an array of submission ids that will filter exported submissions to only the specified array of ids. Valid inputs include:
                * An array containing integer values
                * An empty array (no filtering)
            * `query` (optional) is a JSON object containing a Mongo filter query for filtering exported submissions. Valid inputs include:
                * A JSON object containing a valid Mongo query
                * An empty JSON object (no filtering)
      parameters:
      - in: path
        name: uid_asset
        schema:
          type: string
        description: UID of the parent asset
        required: true
      - in: path
        name: uid_export
        schema:
          type: string
        description: UID of the export
        required: true
      tags:
      - Survey data
      requestBody:
        content:
          application/json:
            schema:
              $ref: '#/components/schemas/ExportCreatePayload'
        required: true
      security:
      - BasicAuth: []
      - TokenAuth: []
      responses:
        '201':
          content:
            application/json:
              schema:
                $ref: '#/components/schemas/ExportResponse'
          description: null
        '403':
          content:
            application/json:
              schema:
                $ref: '#/components/schemas/ErrorDetail'
              examples:
                AccessDenied:
                  value:
                    detail: You do not have permission to perform this action.
                  summary: Access Denied
          description: ''
        '404':
          content:
            application/json:
              schema:
                $ref: '#/components/schemas/ErrorObject'
              examples:
                NotFound:
                  value:
                    detail: Not found.
                  summary: Not Found
          description: ''
        '400':
          content:
            application/json:
              schema:
                $ref: '#/components/schemas/ErrorObject'
              examples:
                BadRequest:
                  value:
                    detail:
                      field_name:
                      - Error message
                  summary: Bad request
          description: ''
  /api/v2/assets/{uid_asset}/exports/{uid_export}/:
    get:
      operationId: api_v2_assets_exports_retrieve
      description: |
        ## Retrieves current export task
      parameters:
      - in: path
        name: uid
        schema:
          type: string
        description: UID of the export task
        required: true
      - in: path
        name: uid_asset
        schema:
          type: string
        description: UID of the parent asset
        required: true
      - in: path
        name: uid_export
        schema:
          type: string
        description: UID of the export
        required: true
      tags:
      - Survey data
      security:
      - BasicAuth: []
      - TokenAuth: []
      responses:
        '200':
          content:
            application/json:
              schema:
                $ref: '#/components/schemas/ExportResponse'
          description: null
        '403':
          content:
            application/json:
              schema:
                $ref: '#/components/schemas/ErrorDetail'
              examples:
                AccessDenied:
                  value:
                    detail: You do not have permission to perform this action.
                  summary: Access Denied
          description: ''
        '404':
          content:
            application/json:
              schema:
                $ref: '#/components/schemas/ErrorObject'
              examples:
                NotFound:
                  value:
                    detail: Not found.
                  summary: Not Found
          description: ''
    delete:
      operationId: api_v2_assets_exports_destroy
      description: |
        ## Deletes current export task
      parameters:
      - in: path
        name: uid
        schema:
          type: string
        description: UID of the export task
        required: true
      - in: path
        name: uid_asset
        schema:
          type: string
        description: UID of the parent asset
        required: true
      - in: path
        name: uid_export
        schema:
          type: string
        description: UID of the export
        required: true
      tags:
      - Survey data
      security:
      - BasicAuth: []
      - TokenAuth: []
      responses:
        '204':
          description: No response body
        '403':
          content:
            application/json:
              schema:
                $ref: '#/components/schemas/ErrorDetail'
              examples:
                AccessDenied:
                  value:
                    detail: You do not have permission to perform this action.
                  summary: Access Denied
          description: ''
        '404':
          content:
            application/json:
              schema:
                $ref: '#/components/schemas/ErrorObject'
              examples:
                NotFound:
                  value:
                    detail: Not found.
                  summary: Not Found
          description: ''
  /api/v2/assets/{uid_asset}/files/:
    get:
      operationId: api_v2_assets_files_list
      description: |
        ## Retrieve current asset files

        Results can be narrowed down with a filter by type:
        ```shell
        curl -X GET https://kf.kobotoolbox.org/api/v2/assets/aSAvYreNzVEkrWg5Gdcvg/files/?collections_first=true&ordering=-name
        ```
      parameters:
      - name: limit
        required: false
        in: query
        description: Number of results to return per page.
        schema:
          type: integer
      - name: offset
        required: false
        in: query
        description: The initial index from which to return the results.
        schema:
          type: integer
      - in: path
        name: uid_asset
        schema:
          type: string
        description: UID of the parent asset
        required: true
      tags:
      - Survey data
      security:
      - BasicAuth: []
      - TokenAuth: []
      responses:
        '200':
          content:
            application/json:
              schema:
                $ref: '#/components/schemas/PaginatedFilesResponseList'
          description: null
        '404':
          content:
            application/json:
              schema:
                $ref: '#/components/schemas/ErrorObject'
              examples:
                NotFound:
                  value:
                    detail: Not found.
                  summary: Not Found
          description: ''
    post:
      operationId: api_v2_assets_files_create
      description: |
        ## Create a new file on current asset

        Fields:

        - `asset` (required)
        - `user` (required)
        - `description` (required)
        - `file_type` (required)
        - `content` (as binary) (optional)
        - `metadata` JSON (optional)

        _Notes:_

        1. Files can have different types:
            - `map_layer`
            - `form_media`
        2. Files can be created with three different ways
            - `POST` a file with `content` parameter
            - `POST` a base64 encoded string with `base64Encoded` parameter<sup>1</sup>
            - `POST` an URL with `metadata` parameter<sup>2</sup>

        <sup>1)</sup> `metadata` becomes mandatory and must contain `filename` property<br>
        <sup>2)</sup> `metadata` becomes mandatory and must contain `redirect_url` property

        **Files with `form_media` type must have unique `filename` per asset**
      parameters:
      - in: path
        name: uid_asset
        schema:
          type: string
        description: UID of the parent asset
        required: true
      tags:
      - Survey data
      requestBody:
        content:
          application/json:
            schema:
              $ref: '#/components/schemas/CreateFilePayload'
            examples:
              CreatingAFileWithBinaryContent:
                value:
                  user: https://kf.kobotoolbox.org/api/v2/users/bob/
                  asset: https://kf.kobotoolbox.org/api/v2/assets/a3C9wWefqZVkChNLKqqXVZ/
                  description: Description of the file
                  file_type: image/png
                  content: <binary>
                summary: Creating a file with binary content
              CreatingAFileWithBase64Content:
                value:
                  user: https://kf.kobotoolbox.org/api/v2/users/bob/
                  asset: https://kf.kobotoolbox.org/api/v2/assets/a3C9wWefqZVkChNLKqqXVZ/
                  description: Description of the file
                  file_type: image/png
                  base64Encoded: SGVsbG8sIFdvcmxkIQ
                  metadata:
                    filename: string
                summary: Creating a file with Base64 content
              CreatingAFileWithARemoteUrl:
                value:
                  user: https://kf.kobotoolbox.org/api/v2/users/bob/
                  asset: https://kf.kobotoolbox.org/api/v2/assets/a3C9wWefqZVkChNLKqqXVZ/
                  description: Description of the file
                  file_type: image/png
                  metadata:
                    redirect_url: string
                summary: Creating a file with a remote url
      security:
      - BasicAuth: []
      - TokenAuth: []
      responses:
        '201':
          content:
            application/json:
              schema:
                $ref: '#/components/schemas/FilesResponse'
          description: null
        '404':
          content:
            application/json:
              schema:
                $ref: '#/components/schemas/ErrorObject'
              examples:
                NotFound:
                  value:
                    detail: Not found.
                  summary: Not Found
          description: ''
        '400':
          content:
            application/json:
              schema:
                $ref: '#/components/schemas/ErrorObject'
              examples:
                BadRequest:
                  value:
                    detail:
                      field_name:
                      - Error message
                  summary: Bad request
          description: ''
  /api/v2/assets/{uid_asset}/files/{uid_file}/:
    get:
      operationId: api_v2_assets_files_retrieve
      description: |
        ## Retrieve a file from current asset
      parameters:
      - in: path
        name: uid_asset
        schema:
          type: string
        description: UID of the parent asset
        required: true
      - in: path
        name: uid_file
        schema:
          type: string
        required: true
      tags:
      - Survey data
      security:
      - BasicAuth: []
      - TokenAuth: []
      responses:
        '200':
          content:
            application/json:
              schema:
                $ref: '#/components/schemas/FilesResponse'
          description: null
        '404':
          content:
            application/json:
              schema:
                $ref: '#/components/schemas/ErrorObject'
              examples:
                NotFound:
                  value:
                    detail: Not found.
                  summary: Not Found
          description: ''
    delete:
      operationId: api_v2_assets_files_destroy
      description: |
        ## Delete a file from current asset
      parameters:
      - in: path
        name: uid_asset
        schema:
          type: string
        description: UID of the parent asset
        required: true
      - in: path
        name: uid_file
        schema:
          type: string
        required: true
      tags:
      - Survey data
      security:
      - BasicAuth: []
      - TokenAuth: []
      responses:
        '204':
          description: No response body
        '404':
          content:
            application/json:
              schema:
                $ref: '#/components/schemas/ErrorObject'
              examples:
                NotFound:
                  value:
                    detail: Not found.
                  summary: Not Found
          description: ''
  /api/v2/assets/{uid_asset}/files/{uid_file}/content/:
    get:
      operationId: api_v2_assets_files_content_retrieve
      description: |
        ## Download the asset file
      parameters:
      - in: path
        name: uid_asset
        schema:
          type: string
        description: UID of the parent asset
        required: true
      - in: path
        name: uid_file
        schema:
          type: string
        required: true
      tags:
      - Survey data
      security:
      - BasicAuth: []
      - TokenAuth: []
      responses:
        '200':
          description: Will return a content type with the type of the attachment
            as well as the attachment itself.
        '404':
          content:
            application/json:
              schema:
                $ref: '#/components/schemas/ErrorObject'
              examples:
                NotFound:
                  value:
                    detail: Not found.
                  summary: Not Found
          description: ''
  /api/v2/assets/{uid_asset}/history/:
    get:
      operationId: api_v2_assets_history_list
      description: |
        ## List project history logs

        Lists all project history logs for a single project.

        ⚠️ _Required permissions: `manage_asset` (Manage project)_

        Results from this endpoint can be filtered by a Boolean query specified in the `q` parameter.

        ### Filterable fields for all project history logs:

          - date_created
          - user_uid
          - user__username
          - user__email
          - user__is_superuser
          - metadata__source
          - metadata__ip_address
          - metadata__log_subtype
            - available subtypes: "project", "permission"

        ### action

        available actions:
          - add-media
          - add-submission
          - allow-anonymous-submissions
          - archive
          - clone-permissions
          - connect-project
          - delete-media
          - delete-service
          - delete-submission
          - deploy
          - disable-sharing
          - disallow-anonymous-submissions
          - disconnect-project
          - enable-sharing
          - export
          - modify-imported-fields
          - modify-qa-data
          - modify-service
          - modify-sharing
          - modify-submission
          - modify-user-permissions
          - redeploy
           - register-service
          - replace-form
          - share-data-publicly
          - share-form-publicly
          - transfer
          - unarchive
          - unshare-data-publicly
          - unshare-form-publicly
          - update-content
          - update-name
          - update-settings
          - update-qa

        ### Filterable fields by action:

          add-media
          - metadata__asset-file__uid
          - metadata__asset-file__filename

          add-submission
          - metadata__submission__submitted_by
          - metadata__submission__root_uuid

          archive
          - metadata__latest_version_uid

          clone-permissions
          - metadata__cloned_from

          connect-project
          - metadata__paired-data__source_uid
          - metadata__paired-data__source_name

          delete-media
          - metadata__asset-file__uid
          - metadata__asset-file__filename

          delete-service
          - metadata__hook__uid
          - metadata__hook__endpoint
          - metadata__hook__active

          delete-submission
          - metadata__submission__submitted_by
          - metadata__submission__root_uuid

          deploy
          - metadata__latest_version_uid
          - metadata__latest_deployed_version_uid

          disconnect-project
          - metadata__paired-data__source_uid
          - metadata__paired-data__source_name

          modify-imported-fields
          - metadata__paired-data__source_uid
          - metadata__paired-data__source_name

          modify-qa-data
          - metadata__submission__submitted_by
          - metadata__submission__root_uuid

          modify-service
          - metadata__hook__uid
          - metadata__hook__endpoint
          - metadata__hook__active

          modify-submission
          - metadata__submission__submitted_by
          - metadata__submission__root_uuid
          - metadata__submission__status (only present if changed)

          modify-user-permissions
          - metadata__permissions__username

          redeploy
          - metadata__latest_version_uid
          - metadata__latest_deployed_version_uid

          register-service
          - metadata__hook__uid
          - metadata__hook__endpoint
          - metadata__hook__active

          transfer
          - metadata__username

          unarchive
          - metadata__latest_version_uid

          update-name
          - metadata__name__old
          - metadata__name__new

          update-settings
          - metadata__settings__description__old
          - metadata__settings__description__new

        This endpoint can be paginated with 'offset' and 'limit' parameters.
      parameters:
      - name: limit
        required: false
        in: query
        description: Number of results to return per page.
        schema:
          type: integer
      - name: offset
        required: false
        in: query
        description: The initial index from which to return the results.
        schema:
          type: integer
      - in: query
        name: q
        schema:
          type: string
      - in: path
        name: uid_asset
        schema:
          type: string
        description: UID of the parent assets
        required: true
      tags:
      - Logging
      security:
      - BasicAuth: []
      - TokenAuth: []
      responses:
        '200':
          content:
            application/json:
              schema:
                $ref: '#/components/schemas/PaginatedHistoryListResponseList'
          description: null
        '403':
          content:
            application/json:
              schema:
                $ref: '#/components/schemas/ErrorDetail'
              examples:
                AccessDenied:
                  value:
                    detail: You do not have permission to perform this action.
                  summary: Access Denied
          description: ''
        '404':
          content:
            application/json:
              schema:
                $ref: '#/components/schemas/ErrorObject'
              examples:
                NotFound:
                  value:
                    detail: Not found.
                  summary: Not Found
          description: ''
  /api/v2/assets/{uid_asset}/history/actions/:
    get:
      operationId: api_v2_assets_history_actions_retrieve
      description: |
        ## Retrieve distinct actions performed on the project.
      parameters:
      - in: path
        name: uid_asset
        schema:
          type: string
        description: UID of the parent assets
        required: true
      tags:
      - Logging
      security:
      - BasicAuth: []
      - TokenAuth: []
      responses:
        '200':
          content:
            application/json:
              schema:
                $ref: '#/components/schemas/HistoryActionResponse'
          description: null
        '403':
          content:
            application/json:
              schema:
                $ref: '#/components/schemas/ErrorDetail'
              examples:
                AccessDenied:
                  value:
                    detail: You do not have permission to perform this action.
                  summary: Access Denied
          description: ''
        '404':
          content:
            application/json:
              schema:
                $ref: '#/components/schemas/ErrorObject'
              examples:
                NotFound:
                  value:
                    detail: Not found.
                  summary: Not Found
          description: ''
  /api/v2/assets/{uid_asset}/history/export/:
    post:
      operationId: api_v2_assets_history_export_create
      description: |
        ## Export current project's history

        Exports the project's history and sends it by email to the requesting user.
      parameters:
      - in: path
        name: uid_asset
        schema:
          type: string
        description: UID of the parent assets
        required: true
      tags:
      - Logging
      security:
      - BasicAuth: []
      - TokenAuth: []
      responses:
        '202':
          content:
            application/json:
              schema:
                $ref: '#/components/schemas/historyExportResponse'
          description: null
        '403':
          content:
            application/json:
              schema:
                $ref: '#/components/schemas/ErrorDetail'
              examples:
                AccessDenied:
                  value:
                    detail: You do not have permission to perform this action.
                  summary: Access Denied
          description: ''
        '404':
          content:
            application/json:
              schema:
                $ref: '#/components/schemas/ErrorObject'
              examples:
                NotFound:
                  value:
                    detail: Not found.
                  summary: Not Found
          description: ''
  /api/v2/assets/{uid_asset}/hooks/:
    get:
      operationId: api_v2_assets_hooks_list
      description: |
        ## List external services

        Lists the external services endpoints accessible to requesting user
      parameters:
      - name: limit
        required: false
        in: query
        description: Number of results to return per page.
        schema:
          type: integer
      - name: offset
        required: false
        in: query
        description: The initial index from which to return the results.
        schema:
          type: integer
      - in: path
        name: uid_asset
        schema:
          type: string
        description: UID of the parent assets
        required: true
      - in: path
        name: uid_hook
        schema:
          type: string
        description: UID of the hook
        required: true
      tags:
      - Survey data - Rest Services
      security:
      - BasicAuth: []
      - TokenAuth: []
      responses:
        '200':
          content:
            application/json:
              schema:
                $ref: '#/components/schemas/PaginatedHookList'
          description: null
        '404':
          content:
            application/json:
              schema:
                $ref: '#/components/schemas/ErrorObject'
              examples:
                NotFound:
                  value:
                    detail: Not found.
                  summary: Not Found
          description: ''
    post:
      operationId: api_v2_assets_hooks_create
      description: |
        ## Add an external service to asset.

        Where:

        * `name` and `endpoint` are required
        * `active` is True by default
        * `export_type` must be one of these values:

            1. `json` (_default_)
            2. `xml`

        * `email_notification` is a boolean. If true, User will be notified when request to remote server has failed.
        * `auth_level` must be one of these values:

            1. `no_auth` (_default_)
            2. `basic_auth`

        * `subset_fields` is the list of fields of the form definition. Only these fields should be present in data sent to remote server
        * `settings`.`custom_headers` is dictionary of `custom header`: `value`

        For example:
        >         "settings": {
        >             "customer_headers": {
        >                 "Authorization" : "Token 1af538baa9045a84c0e889f672baf83ff24"
        >             }

        * `payload_template` is a custom wrapper around `%SUBMISSION%` when sending data to remote server.
           It can be used only with JSON submission format.

        For example:
        >         "payload_template": '{"fields": %SUBMISSION%}'
      parameters:
      - in: path
        name: uid_asset
        schema:
          type: string
        description: UID of the parent assets
        required: true
      - in: path
        name: uid_hook
        schema:
          type: string
        description: UID of the hook
        required: true
      tags:
      - Survey data - Rest Services
      requestBody:
        content:
          application/json:
            schema:
              $ref: '#/components/schemas/Hook'
          application/x-www-form-urlencoded:
            schema:
              $ref: '#/components/schemas/Hook'
          multipart/form-data:
            schema:
              $ref: '#/components/schemas/Hook'
        required: true
      security:
      - BasicAuth: []
      - TokenAuth: []
      responses:
        '201':
          content:
            application/json:
              schema:
                $ref: '#/components/schemas/Hook'
          description: null
        '404':
          content:
            application/json:
              schema:
                $ref: '#/components/schemas/ErrorObject'
              examples:
                NotFound:
                  value:
                    detail: Not found.
                  summary: Not Found
          description: ''
        '400':
          content:
            application/json:
              schema:
                $ref: '#/components/schemas/ErrorObject'
              examples:
                BadRequest:
                  value:
                    detail:
                      field_name:
                      - Error message
                  summary: Bad request
          description: ''
  /api/v2/assets/{uid_asset}/hooks/{uid_hook}/:
    get:
      operationId: api_v2_assets_hooks_retrieve
      description: |
        ## Retrieve an external service
      parameters:
      - in: path
        name: uid
        schema:
          type: string
        description: UID of the hook
        required: true
      - in: path
        name: uid_asset
        schema:
          type: string
        description: UID of the parent assets
        required: true
      - in: path
        name: uid_hook
        schema:
          type: string
        description: UID of the hook
        required: true
      tags:
      - Survey data - Rest Services
      security:
      - BasicAuth: []
      - TokenAuth: []
      responses:
        '200':
          content:
            application/json:
              schema:
                $ref: '#/components/schemas/Hook'
          description: null
        '404':
          content:
            application/json:
              schema:
                $ref: '#/components/schemas/ErrorObject'
              examples:
                NotFound:
                  value:
                    detail: Not found.
                  summary: Not Found
          description: ''
    patch:
      operationId: api_v2_assets_hooks_partial_update
      description: |
        ## Update an external service.
      parameters:
      - in: path
        name: uid
        schema:
          type: string
        description: UID of the hook
        required: true
      - in: path
        name: uid_asset
        schema:
          type: string
        description: UID of the parent assets
        required: true
      - in: path
        name: uid_hook
        schema:
          type: string
        description: UID of the hook
        required: true
      tags:
      - Survey data - Rest Services
      requestBody:
        content:
          application/json:
            schema:
              $ref: '#/components/schemas/PatchedHook'
          application/x-www-form-urlencoded:
            schema:
              $ref: '#/components/schemas/PatchedHook'
          multipart/form-data:
            schema:
              $ref: '#/components/schemas/PatchedHook'
      security:
      - BasicAuth: []
      - TokenAuth: []
      responses:
        '200':
          content:
            application/json:
              schema:
                $ref: '#/components/schemas/Hook'
          description: null
        '404':
          content:
            application/json:
              schema:
                $ref: '#/components/schemas/ErrorObject'
              examples:
                NotFound:
                  value:
                    detail: Not found.
                  summary: Not Found
          description: ''
        '400':
          content:
            application/json:
              schema:
                $ref: '#/components/schemas/ErrorObject'
              examples:
                BadRequest:
                  value:
                    detail:
                      field_name:
                      - Error message
                  summary: Bad request
          description: ''
    delete:
      operationId: api_v2_assets_hooks_destroy
      description: |
        ## Delete an external service.
      parameters:
      - in: path
        name: uid
        schema:
          type: string
        description: UID of the hook
        required: true
      - in: path
        name: uid_asset
        schema:
          type: string
        description: UID of the parent assets
        required: true
      - in: path
        name: uid_hook
        schema:
          type: string
        description: UID of the hook
        required: true
      tags:
      - Survey data - Rest Services
      security:
      - BasicAuth: []
      - TokenAuth: []
      responses:
        '204':
          description: No response body
        '404':
          content:
            application/json:
              schema:
                $ref: '#/components/schemas/ErrorObject'
              examples:
                NotFound:
                  value:
                    detail: Not found.
                  summary: Not Found
          description: ''
  /api/v2/assets/{uid_asset}/hooks/{uid_hook}/logs/:
    get:
      operationId: api_v2_assets_hooks_logs_list
      description: |
        ## List logs of an external services endpoints accessible to requesting user

        Where:
        * `asset_uid` - is the unique identifier of a specific asset
        * `hook_uid` - is the unique identifier of a specific external service
        * `uid` - is the unique identifier of a specific log

        Use the `status` query parameter to filter logs by numeric status:
        * `status=0`: hook has failed after exhausting all retries
        * `status=1`: hook is still pending
        * `status=2`: hook has succeeded

        Use the `start` and `end` query parameters to filter logs by date range, providing ISO-8601 date strings (e.g. '2022-01-14', '2022-01-21 06:51:04', '2022-01-21T06:51:08.144004+02:00').
        Note that `start` is inclusive, while `end` is exclusive.
        Time zone is assumed to be UTC. If provided, it needs to be in '+00:00' format ('Z' is not supported). Watch out for url encoding for the '+' character (%2B).
      parameters:
      - in: query
        name: end
        schema:
          type: string
          format: date-time
      - name: page
        required: false
        in: query
        description: A page number within the paginated result set.
        schema:
          type: integer
      - in: query
        name: start
        schema:
          type: string
          format: date-time
      - in: query
        name: status
        schema:
          type: integer
          enum:
          - 0
          - 1
          - 2
        description: |-
          * `0` - Failed
          * `1` - Pending
          * `2` - Success
      - in: path
        name: uid_asset
        schema:
          type: string
        description: UID of the parent assets
        required: true
      - in: path
        name: uid_hook
        schema:
          type: string
        description: UID of the parent hook
        required: true
      tags:
      - Survey data - Rest Services
      security:
      - BasicAuth: []
      - TokenAuth: []
      responses:
        '200':
          content:
            application/json:
              schema:
                $ref: '#/components/schemas/PaginatedHookLogList'
          description: null
        '403':
          content:
            application/json:
              schema:
                $ref: '#/components/schemas/ErrorDetail'
              examples:
                AccessDenied:
                  value:
                    detail: You do not have permission to perform this action.
                  summary: Access Denied
          description: ''
        '404':
          content:
            application/json:
              schema:
                $ref: '#/components/schemas/ErrorObject'
              examples:
                NotFound:
                  value:
                    detail: Not found.
                  summary: Not Found
          description: ''
  /api/v2/assets/{uid_asset}/hooks/{uid_hook}/logs/{uid_log}/:
    get:
      operationId: api_v2_assets_hooks_logs_retrieve
      description: |
        ## Retrieve an external service endpoint log
      parameters:
      - in: path
        name: uid_asset
        schema:
          type: string
        description: UID of the parent assets
        required: true
      - in: path
        name: uid_hook
        schema:
          type: string
        description: UID of the parent hook
        required: true
      - in: path
        name: uid_log
        schema:
          type: string
        required: true
      tags:
      - Survey data - Rest Services
      security:
      - BasicAuth: []
      - TokenAuth: []
      responses:
        '200':
          content:
            application/json:
              schema:
                $ref: '#/components/schemas/HookLog'
          description: null
        '403':
          content:
            application/json:
              schema:
                $ref: '#/components/schemas/ErrorDetail'
              examples:
                AccessDenied:
                  value:
                    detail: You do not have permission to perform this action.
                  summary: Access Denied
          description: ''
        '404':
          content:
            application/json:
              schema:
                $ref: '#/components/schemas/ErrorObject'
              examples:
                NotFound:
                  value:
                    detail: Not found.
                  summary: Not Found
          description: ''
  /api/v2/assets/{uid_asset}/hooks/{uid_hook}/logs/{uid_log}/retry/:
    patch:
      operationId: api_v2_assets_hooks_logs_retry_partial_update
      description: |
        ## Retry a failed submission attempt
      parameters:
      - in: path
        name: uid_asset
        schema:
          type: string
        description: UID of the parent assets
        required: true
      - in: path
        name: uid_hook
        schema:
          type: string
        description: UID of the parent hook
        required: true
      - in: path
        name: uid_log
        schema:
          type: string
        required: true
      tags:
      - Survey data - Rest Services
      requestBody:
        content:
          application/json:
            schema:
              $ref: '#/components/schemas/PatchedHookLog'
          application/x-www-form-urlencoded:
            schema:
              $ref: '#/components/schemas/PatchedHookLog'
          multipart/form-data:
            schema:
              $ref: '#/components/schemas/PatchedHookLog'
      security:
      - BasicAuth: []
      - TokenAuth: []
      responses:
        '200':
          content:
            application/json:
              schema:
                $ref: '#/components/schemas/LogsRetryResponse'
          description: null
        '403':
          content:
            application/json:
              schema:
                $ref: '#/components/schemas/ErrorDetail'
              examples:
                AccessDenied:
                  value:
                    detail: You do not have permission to perform this action.
                  summary: Access Denied
          description: ''
        '404':
          content:
            application/json:
              schema:
                $ref: '#/components/schemas/ErrorObject'
              examples:
                NotFound:
                  value:
                    detail: Not found.
                  summary: Not Found
          description: ''
  /api/v2/assets/{uid_asset}/hooks/{uid_hook}/retry/:
    patch:
      operationId: api_v2_assets_hooks_retry_partial_update
      description: |
        ## Retries all failed attempts

        **This call is asynchronous. Job is sent to Celery to be run in background**

        It returns all logs `uid`s that are being retried.
      parameters:
      - in: path
        name: uid
        schema:
          type: string
        description: UID of the hook
        required: true
      - in: path
        name: uid_asset
        schema:
          type: string
        description: UID of the parent assets
        required: true
      - in: path
        name: uid_hook
        schema:
          type: string
        description: UID of the hook
        required: true
      tags:
      - Survey data - Rest Services
      security:
      - BasicAuth: []
      - TokenAuth: []
      responses:
        '200':
          content:
            application/json:
              schema:
                $ref: '#/components/schemas/HookRetryResponse'
          description: null
        '404':
          content:
            application/json:
              schema:
                $ref: '#/components/schemas/ErrorObject'
              examples:
                NotFound:
                  value:
                    detail: Not found.
                  summary: Not Found
          description: ''
  /api/v2/assets/{uid_asset}/paired-data/:
    get:
      operationId: api_v2_assets_paired_data_list
      description: |
        ## List paired project endpoints

        This endpoint is paginated and accepts these parameters:
        - `offset`: The initial index from which to return the results
        - `limit`: Number of results to return per page
      parameters:
      - name: limit
        required: false
        in: query
        description: Number of results to return per page.
        schema:
          type: integer
      - name: offset
        required: false
        in: query
        description: The initial index from which to return the results.
        schema:
          type: integer
      - in: path
        name: uid_asset
        schema:
          type: string
        description: UID of the parent asset
        required: true
      tags:
      - Survey data
      security:
      - BasicAuth: []
      - TokenAuth: []
      responses:
        '200':
          content:
            application/json:
              schema:
                $ref: '#/components/schemas/PaginatedPairedDataResponseList'
          description: null
        '404':
          content:
            application/json:
              schema:
                $ref: '#/components/schemas/ErrorObject'
              examples:
                NotFound:
                  value:
                    detail: Not found.
                  summary: Not Found
          description: ''
    post:
      operationId: api_v2_assets_paired_data_create
      description: |
        ## Create a connection between two projects

        * `fields`: Optional. List of questions whose responses will be retrieved
                from the source data. If missing or empty, all responses will be
                retrieved. Questions must be identified by full group path separated by
                slashes, e.g. `group/subgroup/question_name`.
        * `filename`: Must be unique among all asset files. Only accepts letters, numbers and '-'.
      parameters:
      - in: path
        name: uid_asset
        schema:
          type: string
        description: UID of the parent asset
        required: true
      tags:
      - Survey data
      requestBody:
        content:
          application/json:
            schema:
              $ref: '#/components/schemas/PairedData'
          application/x-www-form-urlencoded:
            schema:
              $ref: '#/components/schemas/PairedData'
          multipart/form-data:
            schema:
              $ref: '#/components/schemas/PairedData'
        required: true
      security:
      - BasicAuth: []
      - TokenAuth: []
      responses:
        '201':
          content:
            application/json:
              schema:
                $ref: '#/components/schemas/PairedDataResponse'
          description: null
        '404':
          content:
            application/json:
              schema:
                $ref: '#/components/schemas/ErrorObject'
              examples:
                NotFound:
                  value:
                    detail: Not found.
                  summary: Not Found
          description: ''
        '400':
          content:
            application/json:
              schema:
                $ref: '#/components/schemas/ErrorObject'
              examples:
                BadRequest:
                  value:
                    detail:
                      field_name:
                      - Error message
                  summary: Bad request
          description: ''
  /api/v2/assets/{uid_asset}/paired-data/{uid_paired_data}/:
    get:
      operationId: api_v2_assets_paired_data_retrieve
      description: |
        ## Retrieve a connection between two projects
      parameters:
      - in: path
        name: uid_asset
        schema:
          type: string
        description: UID of the parent asset
        required: true
      - in: path
        name: uid_paired_data
        schema:
          type: string
        description: UID of the paired data
        required: true
      tags:
      - Survey data
      security:
      - BasicAuth: []
      - TokenAuth: []
      responses:
        '200':
          content:
            application/json:
              schema:
                $ref: '#/components/schemas/PairedDataResponse'
          description: null
        '404':
          content:
            application/json:
              schema:
                $ref: '#/components/schemas/ErrorObject'
              examples:
                NotFound:
                  value:
                    detail: Not found.
                  summary: Not Found
          description: ''
    patch:
      operationId: api_v2_assets_paired_data_partial_update
      description: |
        ## Update a connection between two projects

        _Notes: `source` cannot be changed_
      parameters:
      - in: path
        name: uid_asset
        schema:
          type: string
        description: UID of the parent asset
        required: true
      - in: path
        name: uid_paired_data
        schema:
          type: string
        description: UID of the paired data
        required: true
      tags:
      - Survey data
      requestBody:
        content:
          application/json:
            schema:
              $ref: '#/components/schemas/PatchedPairedDataPatchPayload'
      security:
      - BasicAuth: []
      - TokenAuth: []
      responses:
        '200':
          content:
            application/json:
              schema:
                $ref: '#/components/schemas/PairedDataResponse'
          description: null
        '404':
          content:
            application/json:
              schema:
                $ref: '#/components/schemas/ErrorObject'
              examples:
                NotFound:
                  value:
                    detail: Not found.
                  summary: Not Found
          description: ''
        '400':
          content:
            application/json:
              schema:
                $ref: '#/components/schemas/ErrorObject'
              examples:
                BadRequest:
                  value:
                    detail:
                      field_name:
                      - Error message
                  summary: Bad request
          description: ''
    delete:
      operationId: api_v2_assets_paired_data_destroy
      description: |
        ## Remove a connection between two projects
      parameters:
      - in: path
        name: uid_asset
        schema:
          type: string
        description: UID of the parent asset
        required: true
      - in: path
        name: uid_paired_data
        schema:
          type: string
        description: UID of the paired data
        required: true
      tags:
      - Survey data
      security:
      - BasicAuth: []
      - TokenAuth: []
      responses:
        '204':
          description: No response body
        '404':
          content:
            application/json:
              schema:
                $ref: '#/components/schemas/ErrorObject'
              examples:
                NotFound:
                  value:
                    detail: Not found.
                  summary: Not Found
          description: ''
  /api/v2/assets/{uid_asset}/paired-data/{uid_paired_data}/external/:
    get:
      operationId: api_v2_assets_paired_data_external_retrieve
      description: |
        ## Return an XML which contains data submitted to paired asset

        Creates the endpoints
        - /api/v2/assets/<uid_asset>/paired-data/<uid_paired_data>/external/
        - /api/v2/assets/<uid_asset>/paired-data/<uid_paired_data>/external.xml/
      parameters:
      - in: path
        name: uid_asset
        schema:
          type: string
        description: UID of the parent asset
        required: true
      - in: path
        name: uid_paired_data
        schema:
          type: string
        description: UID of the paired data
        required: true
      tags:
      - Survey data
      security:
      - BasicAuth: []
      - TokenAuth: []
      responses:
        '200':
          content:
            application/xml:
              schema:
                $ref: '#/components/schemas/ExternalResponse'
          description: null
        '404':
          content:
            application/xml:
              schema:
                $ref: '#/components/schemas/ErrorObject'
              examples:
                NotFound:
                  value:
                    detail: Not found.
                  summary: Not Found
          description: ''
  /api/v2/assets/{uid_asset}/permission-assignments/:
    get:
      operationId: api_v2_assets_permission_assignments_list
      description: |
        ## List permission assignments
      parameters:
      - in: path
        name: uid_asset
        schema:
          type: string
        description: UID of the parent asset
        required: true
      - in: path
        name: uid_permission_assignment
        schema:
          type: string
        description: UID of the permission assignment
        required: true
      tags:
      - Manage permissions
      security:
      - BasicAuth: []
      - TokenAuth: []
      responses:
        '200':
          content:
            application/json:
              schema:
                type: array
                items:
                  $ref: '#/components/schemas/PermissionAssignmentResponse'
          description: null
        '403':
          content:
            application/json:
              schema:
                $ref: '#/components/schemas/ErrorDetail'
              examples:
                AccessDenied:
                  value:
                    detail: You do not have permission to perform this action.
                  summary: Access Denied
          description: ''
        '404':
          content:
            application/json:
              schema:
                $ref: '#/components/schemas/ErrorObject'
              examples:
                NotFound:
                  value:
                    detail: Not found.
                  summary: Not Found
          description: ''
    post:
      operationId: api_v2_assets_permission_assignments_create
      description: |
        ## Assign a permission

        N.B.:
          - Filters use Mongo Query Engine to narrow down results
          - Filters are joined with `OR` operator
          - Implied permissions will be also assigned. (e.g. `change_asset` will add `view_asset` too)
      parameters:
      - in: path
        name: uid_asset
        schema:
          type: string
        description: UID of the parent asset
        required: true
      - in: path
        name: uid_permission_assignment
        schema:
          type: string
        description: UID of the permission assignment
        required: true
      tags:
      - Manage permissions
      requestBody:
        content:
          application/json:
            schema:
              $ref: '#/components/schemas/PermissionAssignmentCreateRequest'
            examples:
              CreatePartialPermission:
                value:
                  user: https://kf.kobotoolbox.org/api/v2/users/bob/
                  partial_permission:
                  - filter:
                    - _submitted_by:
                        $in:
                        - string
                    url: https://kf.kobotoolbox.org/api/v2/assets/a3C9wWefqZVkChNLKqqXVZ/permission-assignments/pGaXCTDAbdZKLXoXAXd3M4/
                  permission: https://kf.kobotoolbox.org/api/v2/permissions/change_asset/
                summary: Create partial permission
              CreatePermission:
                value:
                  user: https://kf.kobotoolbox.org/api/v2/users/bob/
                  permission: https://kf.kobotoolbox.org/api/v2/permissions/change_asset/
                summary: Create permission
<<<<<<< HEAD
=======
      security:
      - BasicAuth: []
      - TokenAuth: []
      responses:
        '200':
          content:
            application/json:
              schema:
                $ref: '#/components/schemas/PermissionAssignmentResponse'
          description: null
        '403':
          content:
            application/json:
              schema:
                $ref: '#/components/schemas/ErrorDetail'
              examples:
                AccessDenied:
                  value:
                    detail: You do not have permission to perform this action.
                  summary: Access Denied
          description: ''
        '404':
          content:
            application/json:
              schema:
                $ref: '#/components/schemas/ErrorObject'
              examples:
                NotFound:
                  value:
                    detail: Not found.
                  summary: Not Found
          description: ''
        '400':
          content:
            application/json:
              schema:
                $ref: '#/components/schemas/ErrorObject'
              examples:
                BadRequest:
                  value:
                    detail:
                      field_name:
                      - Error message
                  summary: Bad request
          description: ''
  /api/v2/assets/{parent_lookup_asset}/permission-assignments/{uid}/:
    get:
      operationId: api_v2_assets_permission_assignments_retrieve
      description: |
        ## Retrieve assignments
      parameters:
      - in: path
        name: parent_lookup_asset
        schema:
          type: string
        description: UID of the parent asset
        required: true
      - in: path
        name: uid
        schema:
          type: string
        description: UID of the permission
        required: true
      tags:
      - Manage permissions
      security:
      - BasicAuth: []
      - TokenAuth: []
      responses:
        '200':
          content:
            application/json:
              schema:
                $ref: '#/components/schemas/PermissionAssignmentResponse'
          description: null
        '403':
          content:
            application/json:
              schema:
                $ref: '#/components/schemas/ErrorDetail'
              examples:
                AccessDenied:
                  value:
                    detail: You do not have permission to perform this action.
                  summary: Access Denied
          description: ''
        '404':
          content:
            application/json:
              schema:
                $ref: '#/components/schemas/ErrorObject'
              examples:
                NotFound:
                  value:
                    detail: Not found.
                  summary: Not Found
          description: ''
    delete:
      operationId: api_v2_assets_permission_assignments_destroy
      description: |
        ## Remove a permission assignment
      parameters:
      - in: path
        name: parent_lookup_asset
        schema:
          type: string
        description: UID of the parent asset
        required: true
      - in: path
        name: uid
        schema:
          type: string
        description: UID of the permission
        required: true
      tags:
      - Manage permissions
      security:
      - BasicAuth: []
      - TokenAuth: []
      responses:
        '204':
          description: No response body
        '403':
          content:
            application/json:
              schema:
                $ref: '#/components/schemas/ErrorDetail'
              examples:
                AccessDenied:
                  value:
                    detail: You do not have permission to perform this action.
                  summary: Access Denied
          description: ''
        '404':
          content:
            application/json:
              schema:
                $ref: '#/components/schemas/ErrorObject'
              examples:
                NotFound:
                  value:
                    detail: Not found.
                  summary: Not Found
          description: ''
  /api/v2/assets/{parent_lookup_asset}/permission-assignments/bulk/:
    post:
      operationId: api_v2_assets_permission_assignments_bulk_create
      description: |
        ## Assign multiple permissions at once

        * Can put both regular and partial permission in the payload
      parameters:
      - in: path
        name: parent_lookup_asset
        schema:
          type: string
        description: UID of the parent asset
        required: true
      tags:
      - Manage permissions
      requestBody:
        content:
          application/json:
            schema:
              type: array
              items:
                $ref: '#/components/schemas/PermissionAssignmentBulkRequest'
        required: true
      security:
      - BasicAuth: []
      - TokenAuth: []
      responses:
        '200':
          content:
            application/json:
              schema:
                type: array
                items:
                  $ref: '#/components/schemas/PermissionAssignmentResponse'
          description: null
        '403':
          content:
            application/json:
              schema:
                $ref: '#/components/schemas/ErrorDetail'
              examples:
                AccessDenied:
                  value:
                    detail: You do not have permission to perform this action.
                  summary: Access Denied
          description: ''
        '404':
          content:
            application/json:
              schema:
                $ref: '#/components/schemas/ErrorObject'
              examples:
                NotFound:
                  value:
                    detail: Not found.
                  summary: Not Found
          description: ''
        '400':
          content:
            application/json:
              schema:
                $ref: '#/components/schemas/ErrorObject'
              examples:
                BadRequest:
                  value:
                    detail:
                      field_name:
                      - Error message
                  summary: Bad request
          description: ''
    delete:
      operationId: api_v2_assets_permission_assignments_bulk_destroy
      description: |
        ## Remove all permission assignments

        ⚠️ **Warning**
        This endpoint currently supports deleting **only the user whose username is provided as a parameter**.
        Deletion of other accounts is not yet supported.

        **Payload**
        ```json
        {
           "username": "bob"
        }
        ```

        _Due to limitations with DRF-Spectacular current version, `DELETE` actions do not support showing a request body OR a response body. This is due to the 'vague' nature of the action which generally does *not* recommend the use of a payload. To still document this endpoint, example for the payload and response will be included but it will not be possible to test this endpoint. The HTTP code and the errors example are, for their part, factual and can be considered when working with the endpoint._
      parameters:
      - in: path
        name: parent_lookup_asset
        schema:
          type: string
        description: UID of the parent asset
        required: true
      tags:
      - Manage permissions
      security:
      - BasicAuth: []
      - TokenAuth: []
      responses:
        '204':
          description: No response body
        '403':
          content:
            application/json:
              schema:
                $ref: '#/components/schemas/ErrorDetail'
              examples:
                AccessDenied:
                  value:
                    detail: You do not have permission to perform this action.
                  summary: Access Denied
          description: ''
        '404':
          content:
            application/json:
              schema:
                $ref: '#/components/schemas/ErrorObject'
              examples:
                NotFound:
                  value:
                    detail: Not found.
                  summary: Not Found
          description: ''
        '400':
          content:
            application/json:
              schema:
                $ref: '#/components/schemas/ErrorObject'
              examples:
                BadRequest:
                  value:
                    detail:
                      field_name:
                      - Error message
                  summary: Bad request
          description: ''
  /api/v2/assets/{parent_lookup_asset}/permission-assignments/clone/:
    patch:
      operationId: api_v2_assets_permission_assignments_clone_partial_update
      description: |
        ## Clone permission assignments from another asset using uid

        Where `clone_from` is the source uid.
      parameters:
      - in: path
        name: parent_lookup_asset
        schema:
          type: string
        description: UID of the parent asset
        required: true
      tags:
      - Manage permissions
      requestBody:
        content:
          application/json:
            schema:
              $ref: '#/components/schemas/PatchedPermissionAssignmentCloneRequest'
      security:
      - BasicAuth: []
      - TokenAuth: []
      responses:
        '200':
          content:
            application/json:
              schema:
                type: array
                items:
                  $ref: '#/components/schemas/PermissionAssignmentResponse'
          description: null
        '403':
          content:
            application/json:
              schema:
                $ref: '#/components/schemas/ErrorDetail'
              examples:
                AccessDenied:
                  value:
                    detail: You do not have permission to perform this action.
                  summary: Access Denied
          description: ''
        '404':
          content:
            application/json:
              schema:
                $ref: '#/components/schemas/ErrorObject'
              examples:
                NotFound:
                  value:
                    detail: Not found.
                  summary: Not Found
          description: ''
        '400':
          content:
            application/json:
              schema:
                $ref: '#/components/schemas/ErrorObject'
              examples:
                BadRequest:
                  value:
                    detail:
                      field_name:
                      - Error message
                  summary: Bad request
          description: ''
  /api/v2/assets/{parent_lookup_asset}/versions/:
    get:
      operationId: api_v2_assets_versions_list
      description: |
        ## List the versions of forms
      parameters:
      - name: limit
        required: false
        in: query
        description: Number of results to return per page.
        schema:
          type: integer
      - name: offset
        required: false
        in: query
        description: The initial index from which to return the results.
        schema:
          type: integer
      - in: path
        name: parent_lookup_asset
        schema:
          type: string
        description: UID of the parent asset
        required: true
      tags:
      - Manage projects and library content
      security:
      - BasicAuth: []
      - TokenAuth: []
      responses:
        '200':
          content:
            application/json:
              schema:
                $ref: '#/components/schemas/PaginatedVersionListResponseList'
          description: null
        '404':
          content:
            application/json:
              schema:
                $ref: '#/components/schemas/ErrorObject'
              examples:
                NotFound:
                  value:
                    detail: Not found.
                  summary: Not Found
          description: ''
  /api/v2/assets/{parent_lookup_asset}/versions/{uid}/:
    get:
      operationId: api_v2_assets_versions_retrieve
      description: |
        ## Retrieve asset versions

        Returns the details of an asset version
      parameters:
      - in: path
        name: parent_lookup_asset
        schema:
          type: string
        description: UID of the parent asset
        required: true
      - in: path
        name: uid
        schema:
          type: string
        required: true
      tags:
      - Manage projects and library content
      security:
      - BasicAuth: []
      - TokenAuth: []
      responses:
        '200':
          content:
            application/json:
              schema:
                $ref: '#/components/schemas/VersionRetrieveResponse'
          description: null
        '404':
          content:
            application/json:
              schema:
                $ref: '#/components/schemas/ErrorObject'
              examples:
                NotFound:
                  value:
                    detail: Not found.
                  summary: Not Found
          description: ''
  /api/v2/assets/{uid}/:
    get:
      operationId: api_v2_assets_retrieve
      description: |
        ## Get a user's current asset
      parameters:
      - in: query
        name: format
        schema:
          type: string
          enum:
          - json
          - ssjson
          - xls
          - xml
      - in: path
        name: uid
        schema:
          type: string
        required: true
      tags:
      - Manage projects and library content
      security:
      - BasicAuth: []
      - TokenAuth: []
      responses:
        '200':
          content:
            application/json:
              schema:
                $ref: '#/components/schemas/Asset'
            application/xml:
              schema:
                $ref: '#/components/schemas/Asset'
            application/vnd.openxmlformats-officedocument.spreadsheetml.sheet:
              schema:
                $ref: '#/components/schemas/Asset'
          description: null
        '404':
          content:
            application/json:
              schema:
                $ref: '#/components/schemas/ErrorObject'
              examples:
                NotFound:
                  value:
                    detail: Not found.
                  summary: Not Found
          description: ''
    patch:
      operationId: api_v2_assets_partial_update
      description: |
        ## Update or connect a user's asset

        Updates a project or connect project's data from this project to other projects

        When `Data sharing`:

        `fields`: Optional. List of questions whose responses will be shared. If
        missing or empty, all responses will be shared. Questions must be
        identified by full group path separated by slashes, e.g.
        `group/subgroup/question_name`.
      parameters:
      - in: path
        name: uid
        schema:
          type: string
        required: true
      tags:
      - Manage projects and library content
      requestBody:
        content:
          application/json:
            schema:
              $ref: '#/components/schemas/PatchedAssetPatchRequest'
            examples:
              UpdatingAnAsset:
                value:
                  content: string
                  name: string
                summary: Updating an asset
              DataSharingOfTheProject:
                value:
                  enabled: true
                  fields:
                  - string
                summary: Data sharing of the project
>>>>>>> ee488dcd
      security:
      - BasicAuth: []
      - TokenAuth: []
      responses:
        '200':
          content:
            application/json:
              schema:
                $ref: '#/components/schemas/PermissionAssignmentResponse'
          description: null
        '403':
          content:
            application/json:
              schema:
                $ref: '#/components/schemas/ErrorDetail'
              examples:
                AccessDenied:
                  value:
                    detail: You do not have permission to perform this action.
                  summary: Access Denied
          description: ''
        '404':
          content:
            application/json:
              schema:
                $ref: '#/components/schemas/ErrorObject'
              examples:
                NotFound:
                  value:
                    detail: Not found.
                  summary: Not Found
          description: ''
        '400':
          content:
            application/json:
              schema:
                $ref: '#/components/schemas/ErrorObject'
              examples:
                BadRequest:
                  value:
                    detail:
                      field_name:
                      - Error message
                  summary: Bad request
          description: ''
  /api/v2/assets/{uid_asset}/permission-assignments/{uid_permission_assignment}/:
    get:
      operationId: api_v2_assets_permission_assignments_retrieve
      description: |
        ## Retrieve assignments
      parameters:
      - in: path
        name: uid
        schema:
          type: string
        description: UID of the permission
        required: true
      - in: path
        name: uid_asset
        schema:
          type: string
        description: UID of the parent asset
        required: true
      - in: path
        name: uid_permission_assignment
        schema:
          type: string
        description: UID of the permission assignment
        required: true
      tags:
      - Manage permissions
      security:
      - BasicAuth: []
      - TokenAuth: []
      responses:
        '200':
          content:
            application/json:
              schema:
                $ref: '#/components/schemas/PermissionAssignmentResponse'
          description: null
        '403':
          content:
            application/json:
              schema:
                $ref: '#/components/schemas/ErrorDetail'
              examples:
                AccessDenied:
                  value:
                    detail: You do not have permission to perform this action.
                  summary: Access Denied
          description: ''
        '404':
          content:
            application/json:
              schema:
                $ref: '#/components/schemas/ErrorObject'
              examples:
                NotFound:
                  value:
                    detail: Not found.
                  summary: Not Found
          description: ''
    delete:
      operationId: api_v2_assets_permission_assignments_destroy
      description: |
        ## Remove a permission assignment
      parameters:
      - in: path
        name: uid
        schema:
          type: string
        description: UID of the permission
        required: true
      - in: path
        name: uid_asset
        schema:
          type: string
        description: UID of the parent asset
        required: true
      - in: path
        name: uid_permission_assignment
        schema:
          type: string
        description: UID of the permission assignment
        required: true
      tags:
      - Manage permissions
      security:
      - BasicAuth: []
      - TokenAuth: []
      responses:
        '204':
          description: No response body
        '403':
          content:
            application/json:
              schema:
                $ref: '#/components/schemas/ErrorDetail'
              examples:
                AccessDenied:
                  value:
                    detail: You do not have permission to perform this action.
                  summary: Access Denied
          description: ''
        '404':
          content:
            application/json:
              schema:
                $ref: '#/components/schemas/ErrorObject'
              examples:
                NotFound:
                  value:
                    detail: Not found.
                  summary: Not Found
          description: ''
  /api/v2/assets/{uid_asset}/permission-assignments/{uid_permission_assignment}/delete-all/:
    delete:
      operationId: api_v2_assets_permission_assignments_delete_all_destroy
      description: |
        ## Remove all permission assignments
      parameters:
      - in: path
        name: uid
        schema:
          type: string
        description: UID of the permission
        required: true
      - in: path
        name: uid_asset
        schema:
          type: string
        description: UID of the parent asset
        required: true
      - in: path
        name: uid_permission_assignment
        schema:
          type: string
        description: UID of the permission assignment
        required: true
      tags:
      - Manage permissions
      security:
      - BasicAuth: []
      - TokenAuth: []
      responses:
        '204':
          description: No response body
        '403':
          content:
            application/json:
              schema:
                $ref: '#/components/schemas/ErrorDetail'
              examples:
                AccessDenied:
                  value:
                    detail: You do not have permission to perform this action.
                  summary: Access Denied
          description: ''
        '404':
          content:
            application/json:
              schema:
                $ref: '#/components/schemas/ErrorObject'
              examples:
                NotFound:
                  value:
                    detail: Not found.
                  summary: Not Found
          description: ''
  /api/v2/assets/{uid_asset}/permission-assignments/bulk/:
    post:
      operationId: api_v2_assets_permission_assignments_bulk_create
      description: |
        ## Assign multiple permissions at once

        * Can put both regular and partial permission in the payload
      parameters:
      - in: path
        name: uid_asset
        schema:
          type: string
        description: UID of the parent asset
        required: true
      - in: path
        name: uid_permission_assignment
        schema:
          type: string
        description: UID of the permission assignment
        required: true
      tags:
      - Manage permissions
      requestBody:
        content:
          application/json:
            schema:
              type: array
              items:
                $ref: '#/components/schemas/PermissionAssignmentBulkRequest'
        required: true
      security:
      - BasicAuth: []
      - TokenAuth: []
      responses:
        '200':
          content:
            application/json:
              schema:
                type: array
                items:
                  $ref: '#/components/schemas/PermissionAssignmentResponse'
          description: null
        '403':
          content:
            application/json:
              schema:
                $ref: '#/components/schemas/ErrorDetail'
              examples:
                AccessDenied:
                  value:
                    detail: You do not have permission to perform this action.
                  summary: Access Denied
          description: ''
        '404':
          content:
            application/json:
              schema:
                $ref: '#/components/schemas/ErrorObject'
              examples:
                NotFound:
                  value:
                    detail: Not found.
                  summary: Not Found
          description: ''
        '400':
          content:
            application/json:
              schema:
                $ref: '#/components/schemas/ErrorObject'
              examples:
                BadRequest:
                  value:
                    detail:
                      field_name:
                      - Error message
                  summary: Bad request
          description: ''
  /api/v2/assets/{uid_asset}/permission-assignments/clone/:
    patch:
      operationId: api_v2_assets_permission_assignments_clone_partial_update
      description: |
        ## Clone permission assignments from another asset using uid

        Where `clone_from` is the source uid.
      parameters:
      - in: path
        name: uid_asset
        schema:
          type: string
        description: UID of the parent asset
        required: true
      - in: path
        name: uid_permission_assignment
        schema:
          type: string
        description: UID of the permission assignment
        required: true
      tags:
      - Manage permissions
      requestBody:
        content:
          application/json:
            schema:
              $ref: '#/components/schemas/PatchedPermissionAssignmentCloneRequest'
      security:
      - BasicAuth: []
      - TokenAuth: []
      responses:
        '200':
          content:
            application/json:
              schema:
                type: array
                items:
                  $ref: '#/components/schemas/PermissionAssignmentResponse'
          description: null
        '403':
          content:
            application/json:
              schema:
                $ref: '#/components/schemas/ErrorDetail'
              examples:
                AccessDenied:
                  value:
                    detail: You do not have permission to perform this action.
                  summary: Access Denied
          description: ''
        '404':
          content:
            application/json:
              schema:
                $ref: '#/components/schemas/ErrorObject'
              examples:
                NotFound:
                  value:
                    detail: Not found.
                  summary: Not Found
          description: ''
        '400':
          content:
            application/json:
              schema:
                $ref: '#/components/schemas/ErrorObject'
              examples:
                BadRequest:
                  value:
                    detail:
                      field_name:
                      - Error message
                  summary: Bad request
          description: ''
  /api/v2/assets/{uid_asset}/reports/:
    get:
      operationId: api_v2_assets_reports_retrieve
      description: |
        ## Report of a user's asset

        Returns the submission data for all deployments of a survey.
        This data is grouped by answers, and does not show the data for individual submissions.
        The endpoint will return a **404 NOT FOUND** error if the asset is not deployed and will only return the data for the most recently deployed version.
      parameters:
      - in: path
        name: uid_asset
        schema:
          type: string
        required: true
      tags:
      - Survey data
      security:
      - BasicAuth: []
      - TokenAuth: []
      responses:
        '200':
          content:
            application/json:
              schema:
                $ref: '#/components/schemas/ReportResponse'
          description: null
        '404':
          content:
            application/json:
              schema:
                $ref: '#/components/schemas/ErrorObject'
              examples:
                NotFound:
                  value:
                    detail: Not found.
                  summary: Not Found
          description: ''
  /api/v2/assets/{uid_asset}/table_view/:
    get:
      operationId: api_v2_assets_table_view_retrieve
      description: |
        ## Return plain HTML of survey in tabular format
      parameters:
      - in: path
        name: uid_asset
        schema:
          type: string
        required: true
      tags:
      - Form content
      security:
      - BasicAuth: []
      - TokenAuth: []
      responses:
        '200':
          content:
            text/html:
              schema:
                type: string
              examples:
                TableViewExample:
                  value: |
                    <!doctype html>
                    <html><body><code><pre>#survey

                    | type    | name       | label      | default   | required   |
                    |---------+------------+------------+-----------+------------|
                    | start   | start      |            |           |            |
                    | end     | end        |            |           |            |
                    | text    | Question_1 | Question 1 |           | true       |
                    | integer | Question_2 | Question 2 |           | false      |
                    </pre></code></body></html>
                  summary: Expected HTML response
          description: ''
        '404':
          description: No response body
  /api/v2/assets/{uid_asset}/valid_content/:
    get:
      operationId: api_v2_assets_valid_content_retrieve
      description: |
        ## Return valid content for user's asset
      parameters:
      - in: path
        name: uid_asset
        schema:
          type: string
        required: true
      tags:
      - Form content
      security:
      - BasicAuth: []
      - TokenAuth: []
      responses:
        '200':
          content:
            application/json:
              schema:
                $ref: '#/components/schemas/AssetValidContentResponse'
          description: null
        '404':
          content:
            application/json:
              schema:
                $ref: '#/components/schemas/ErrorObject'
              examples:
                NotFound:
                  value:
                    detail: Not found.
                  summary: Not Found
          description: ''
  /api/v2/assets/{uid_asset}/versions/:
    get:
      operationId: api_v2_assets_versions_list
      description: |
        ## List the versions of forms
      parameters:
      - name: limit
        required: false
        in: query
        description: Number of results to return per page.
        schema:
          type: integer
      - name: offset
        required: false
        in: query
        description: The initial index from which to return the results.
        schema:
          type: integer
      - in: path
        name: uid_asset
        schema:
          type: string
        description: UID of the parent asset
        required: true
      tags:
      - Manage projects and library content
      security:
      - BasicAuth: []
      - TokenAuth: []
      responses:
        '200':
          content:
            application/json:
              schema:
                $ref: '#/components/schemas/PaginatedVersionListResponseList'
          description: null
        '404':
          content:
            application/json:
              schema:
                $ref: '#/components/schemas/ErrorObject'
              examples:
                NotFound:
                  value:
                    detail: Not found.
                  summary: Not Found
          description: ''
  /api/v2/assets/{uid_asset}/versions/{uid_version}/:
    get:
      operationId: api_v2_assets_versions_retrieve
      description: |
        ## Retrieve asset versions

        Returns the details of an asset version
      parameters:
      - in: path
        name: uid_asset
        schema:
          type: string
        description: UID of the parent asset
        required: true
      - in: path
        name: uid_version
        schema:
          type: string
        required: true
      tags:
      - Manage projects and library content
      security:
      - BasicAuth: []
      - TokenAuth: []
      responses:
        '200':
          content:
            application/json:
              schema:
                $ref: '#/components/schemas/VersionRetrieveResponse'
          description: null
        '404':
          content:
            application/json:
              schema:
                $ref: '#/components/schemas/ErrorObject'
              examples:
                NotFound:
                  value:
                    detail: Not found.
                  summary: Not Found
          description: ''
  /api/v2/assets/{uid_asset}/xform/:
    get:
      operationId: api_v2_assets_xform_retrieve
      description: |
        ## This route will render the XForm into syntax-highlighted HTML.

        It is useful for debugging pyxform transformations
      parameters:
      - in: path
        name: uid_asset
        schema:
          type: string
        required: true
      tags:
      - Manage projects and library content
      security:
      - BasicAuth: []
      - TokenAuth: []
      responses:
        '200':
          content:
            text/html:
              schema:
                type: string
              examples:
                XFORMExample:
                  value: |+
                    <?xml version="1.0"?>
                    <h:html xmlns="http://www.w3.org/2002/xforms" xmlns:h="http://www.w3.org/1999/xhtml" xmlns:ev="http://www.w3.org/2001/xml-events" xmlns:xsd="http://www.w3.org/2001/XMLSchema" xmlns:jr="http://openrosa.org/javarosa" xmlns:orx="http://openrosa.org/xforms" xmlns:odk="http://www.opendatakit.org/xforms">
                      <h:head>
                        <h:title>Project 1 EXAMPLE</h:title>
                        <model odk:xforms-version="1.0.0">
                          <itext>
                            <translation lang="default" default="true()">
                              <text id="/akJTPb4JLVFqXMqYhKiPXZ/Question_1:hint">
                                <value form="guidance">This is an example</value>
                              </text>
                            </translation>
                          </itext>
                          <instance>
                            <akJTPb4JLVFqXMqYhKiPXZ id="akJTPb4JLVFqXMqYhKiPXZ">
                              <start/>
                              <end/>
                              <Question_1>Example 1</Question_1>
                              <Question_2/>
                              <meta>
                                <instanceID/>
                              </meta>
                            </akJTPb4JLVFqXMqYhKiPXZ>
                          </instance>
                          <bind nodeset="/akJTPb4JLVFqXMqYhKiPXZ/start" jr:preload="timestamp" type="dateTime" jr:preloadParams="start"/>
                          <bind nodeset="/akJTPb4JLVFqXMqYhKiPXZ/end" jr:preload="timestamp" type="dateTime" jr:preloadParams="end"/>
                          <bind nodeset="/akJTPb4JLVFqXMqYhKiPXZ/Question_1" type="string" required="true()" constraint=". != 'wrong'" jr:constraintMsg="This is not right"/>
                          <bind nodeset="/akJTPb4JLVFqXMqYhKiPXZ/Question_2" type="int" required="false()"/>
                          <bind nodeset="/akJTPb4JLVFqXMqYhKiPXZ/meta/instanceID" type="string" readonly="true()" jr:preload="uid"/>
                        </model>
                      </h:head>
                      <h:body>
                        <input appearance="numbers" ref="/akJTPb4JLVFqXMqYhKiPXZ/Question_1">
                          <label>Question 1</label>
                          <hint ref="jr:itext('/akJTPb4JLVFqXMqYhKiPXZ/Question_1:hint')"/>
                        </input>
                        <input ref="/akJTPb4JLVFqXMqYhKiPXZ/Question_2">
                          <label>Question 2</label>
                        </input>
                      </h:body>
                    </h:html>

                  summary: Expected HTML response
          description: ''
        '404':
          description: No response body
  /api/v2/assets/{uid_asset}/xls/:
    get:
      operationId: api_v2_assets_xls_retrieve
      description: |
        ## Return plain HTML of survey in tabular format
      parameters:
      - in: path
        name: uid_asset
        schema:
          type: string
        required: true
      tags:
      - Form content
      security:
      - BasicAuth: []
      - TokenAuth: []
      responses:
        '200':
          content:
            text/html:
              schema:
                type: string
              examples:
                XLSExample:
                  value: |
                    <!doctype html>
                    <html><body><code><pre>#survey

                    | type    | name       | label      | default   | required   |
                    |---------+------------+------------+-----------+------------|
                    | start   | start      |            |           |            |
                    | end     | end        |            |           |            |
                    | text    | Question_1 | Question 1 |           | true       |
                    | integer | Question_2 | Question 2 |           | false      |
                    </pre></code></body></html>
                  summary: Expected HTML response
          description: ''
        '404':
          description: No response body
  /api/v2/assets/bulk/:
    post:
      operationId: api_v2_assets_bulk_create
      description: |
        ## Perform bulk actions on assets

        Actions available:

        - `archive`
        - `delete`
        - `unarchive`
        - `undelete` (superusers only)
      tags:
      - Manage projects and library content
      requestBody:
        content:
          application/json:
            schema:
              $ref: '#/components/schemas/AssetBulkRequest'
            examples:
              PerformActionOnOneOrMoreAsset:
                value:
                  asset_uids:
                    asset_uids:
                    - {}
                  action: string
                summary: Perform action on one or more asset
              PerformBulkOnALLAsset:
                value:
                  confirm: true
                  action: string
                summary: Perform bulk on ALL asset
      security:
      - BasicAuth: []
      - TokenAuth: []
      responses:
        '200':
          content:
            application/json:
              schema:
                $ref: '#/components/schemas/AssetBulkResponse'
          description: null
        '404':
          content:
            application/json:
              schema:
                $ref: '#/components/schemas/ErrorObject'
              examples:
                NotFound:
                  value:
                    detail: Not found.
                  summary: Not Found
          description: ''
  /api/v2/assets/hash/:
    get:
      operationId: api_v2_assets_hash_retrieve
      description: |
        ## Get a hash of all `version_id`s of all accessible assets by the current user.

        Useful to detect any changes in assets with only one call to `API`
      tags:
      - Manage projects and library content
      security:
      - BasicAuth: []
      - TokenAuth: []
      responses:
        '200':
          content:
            application/json:
              schema:
                $ref: '#/components/schemas/HashResponse'
          description: null
        '401':
          content:
            application/json:
              schema:
                $ref: '#/components/schemas/ErrorDetail'
              examples:
                NotAuthenticated:
                  value:
                    detail: Authentication credentials were not provided.
                  summary: Not authenticated
          description: ''
  /api/v2/assets/metadata/:
    get:
      operationId: api_v2_assets_metadata_retrieve
      description: |
        ## Get metadata for all authenticated user' assets
      tags:
      - Manage projects and library content
      security:
      - BasicAuth: []
      - TokenAuth: []
      responses:
        '200':
          content:
            application/json:
              schema:
                $ref: '#/components/schemas/AssetMetadataResponse'
          description: null
  /api/v2/audit-logs/:
    get:
      operationId: api_v2_audit_logs_list
      description: |
        ## List actions performed by users.

        ⚠️ _Only available to superusers_

        Results from this endpoint can be filtered by a Boolean query specified in the `q` parameter.

        **Filterable fields:**

        * app_label
        * model_name
        * action
          Available actions:
           * create
           * delete
           * in-trash
           * put-back
           * remove
           * update
           * auth
        * log_type
          Available log types:
            * access
            * project-history
            * data-editing
            * submission-management
            * user-management
            * asset-management
        * date_created
        * user_uid
        * user__username
        * user__email
        * user__is_superuser
        * metadata__asset_uid
        * metadata__auth_type

        *Notes: Some logs may have additional filterable fields in the metadata*

        **Some examples:**

        * All deleted submissions
            `api/v2/audit-logs/?q=action:delete`
        * All deleted submissions of a specific project `aTJ3vi2KRGYj2NytSzBPp7`
            `api/v2/audit-logs/?q=action:delete AND metadata__asset_uid:aTJ3vi2KRGYj2NytSzBPp7`
        * All submissions deleted by a specific user `my_username`
            `api/v2/audit-logs/?q=action:delete AND user__username:my_username`
        * All deleted submissions submitted after a specific date
            `/api/v2/audit-logs/?q=action:delete AND date_created__gte:2022-11-15`
        * All deleted submissions submitted after a specific date **and time**
            `/api/v2/audit-logs/?q=action:delete AND date_created__gte:"2022-11-15 20:34"`
        * All authentications from superusers
            `api/v2/audit-logs/?q=action:auth AND user__is_superuser:True`

        *Notes: Do not forget to wrap search terms in double-quotes if they contain spaces
        (e.g. date and time "2022-11-15 20:34")*
      parameters:
      - name: limit
        required: false
        in: query
        description: Number of results to return per page.
        schema:
          type: integer
      - name: offset
        required: false
        in: query
        description: The initial index from which to return the results.
        schema:
          type: integer
      - in: query
        name: q
        schema:
          type: string
      tags:
      - Audit logs (superusers)
      security:
      - BasicAuth: []
      - TokenAuth: []
      responses:
        '200':
          content:
            application/json:
              schema:
                $ref: '#/components/schemas/PaginatedAuditLogResponseList'
          description: null
        '403':
          content:
            application/json:
              schema:
                $ref: '#/components/schemas/ErrorDetail'
              examples:
                AccessDenied:
                  value:
                    detail: You do not have permission to perform this action.
                  summary: Access Denied
          description: ''
        '404':
          content:
            application/json:
              schema:
                $ref: '#/components/schemas/ErrorObject'
              examples:
                NotFound:
                  value:
                    detail: Not found.
                  summary: Not Found
          description: ''
  /api/v2/imports/:
    get:
      operationId: api_v2_imports_list
      description: |
        ## List imported files
      parameters:
      - name: limit
        required: false
        in: query
        description: Number of results to return per page.
        schema:
          type: integer
      - name: offset
        required: false
        in: query
        description: The initial index from which to return the results.
        schema:
          type: integer
      tags:
      - Manage projects and library content
      security:
      - BasicAuth: []
      - TokenAuth: []
      - {}
      responses:
        '200':
          content:
            application/json:
              schema:
                $ref: '#/components/schemas/PaginatedImportResponseList'
          description: null
        '401':
          content:
            application/json:
              schema:
                $ref: '#/components/schemas/ErrorDetail'
              examples:
                NotAuthenticated:
                  value:
                    detail: Authentication credentials were not provided.
                  summary: Not authenticated
          description: ''
    post:
      operationId: api_v2_imports_create
      description: |
        ## Import file

        _**Note**: this endpoint is expecting a multipart/form-data_
      tags:
      - Manage projects and library content
      requestBody:
        content:
          multipart/form-data:
            schema:
              $ref: '#/components/schemas/ImportCreateRequest'
        required: true
      security:
      - BasicAuth: []
      - TokenAuth: []
      - {}
      responses:
        '201':
          content:
            application/json:
              schema:
                $ref: '#/components/schemas/ImportCreateResponse'
          description: null
        '401':
          content:
            application/json:
              schema:
                $ref: '#/components/schemas/ErrorDetail'
              examples:
                NotAuthenticated:
                  value:
                    detail: Authentication credentials were not provided.
                  summary: Not authenticated
          description: ''
        '404':
          content:
            application/json:
              schema:
                $ref: '#/components/schemas/ErrorObject'
              examples:
                NotFound:
                  value:
                    detail: Not found.
                  summary: Not Found
          description: ''
        '400':
          content:
            application/json:
              schema:
                $ref: '#/components/schemas/ErrorObject'
              examples:
                BadRequest:
                  value:
                    detail:
                      field_name:
                      - Error message
                  summary: Bad request
          description: ''
  /api/v2/imports/{uid_import}/:
    get:
      operationId: api_v2_imports_retrieve
      description: |
        ## Retrieve imported files
      parameters:
      - in: path
        name: uid_import
        schema:
          type: string
        required: true
      tags:
      - Manage projects and library content
      security:
      - BasicAuth: []
      - TokenAuth: []
      - {}
      responses:
        '200':
          content:
            application/json:
              schema:
                $ref: '#/components/schemas/ImportResponse'
          description: null
        '401':
          content:
            application/json:
              schema:
                $ref: '#/components/schemas/ErrorDetail'
              examples:
                NotAuthenticated:
                  value:
                    detail: Authentication credentials were not provided.
                  summary: Not authenticated
          description: ''
        '404':
          content:
            application/json:
              schema:
                $ref: '#/components/schemas/ErrorObject'
              examples:
                NotFound:
                  value:
                    detail: Not found.
                  summary: Not Found
          description: ''
  /api/v2/languages/:
    get:
      operationId: api_v2_languages_list
      description: |
        ## List the languages accessible to requesting (authenticated) user.

        Search can be made with `q` parameter. By default, search for the term in language names or language codes.

        Examples:
        ```shell
          curl -X GET https://kf.kobotoolbox.org/api/v2/languages/?q=fr
        ```

        Complex searches can be done on other fields, such as `transcription_services` and `translation_services`.

        Examples:
        ```shell
          curl -X GET https://kf.kobotoolbox.org/api/v2/languages/?q=transcription_services__code:goog AND translation_services__code:goog
        ```

        Results are order by `featured` first (descending order), then by their name.
      parameters:
      - name: limit
        required: false
        in: query
        description: Number of results to return per page.
        schema:
          type: integer
      - name: offset
        required: false
        in: query
        description: The initial index from which to return the results.
        schema:
          type: integer
      tags:
      - Other
      security:
      - BasicAuth: []
      - TokenAuth: []
      responses:
        '200':
          content:
            application/json:
              schema:
                $ref: '#/components/schemas/PaginatedLanguageListList'
          description: null
        '401':
          content:
            application/json:
              schema:
                $ref: '#/components/schemas/ErrorDetail'
              examples:
                NotAuthenticated:
                  value:
                    detail: Authentication credentials were not provided.
                  summary: Not authenticated
          description: ''
  /api/v2/languages/{code}/:
    get:
      operationId: api_v2_languages_retrieve
      description: |
        ## Retrieve one language

        * `code` - is the unique identifier of a specific language
      parameters:
      - in: path
        name: code
        schema:
          type: string
        required: true
      tags:
      - Other
      security:
      - BasicAuth: []
      - TokenAuth: []
      responses:
        '200':
          content:
            application/json:
              schema:
                $ref: '#/components/schemas/Language'
          description: null
        '401':
          content:
            application/json:
              schema:
                $ref: '#/components/schemas/ErrorDetail'
              examples:
                NotAuthenticated:
                  value:
                    detail: Authentication credentials were not provided.
                  summary: Not authenticated
          description: ''
        '404':
          content:
            application/json:
              schema:
                $ref: '#/components/schemas/ErrorObject'
              examples:
                NotFound:
                  value:
                    detail: Not found.
                  summary: Not Found
          description: ''
  /api/v2/organizations/:
    get:
      operationId: api_v2_organizations_list
      description: |
        ## List user's organizations
      parameters:
      - name: limit
        required: false
        in: query
        description: Number of results to return per page.
        schema:
          type: integer
      - name: offset
        required: false
        in: query
        description: The initial index from which to return the results.
        schema:
          type: integer
      tags:
      - User / team / organization / usage
      security:
      - BasicAuth: []
      - TokenAuth: []
      responses:
        '200':
          content:
            application/json:
              schema:
                $ref: '#/components/schemas/PaginatedOrganizationList'
          description: null
        '404':
          content:
            application/json:
              schema:
                $ref: '#/components/schemas/ErrorObject'
              examples:
                NotFound:
                  value:
                    detail: Not found.
                  summary: Not Found
          description: ''
  /api/v2/organizations/{uid_organization}/:
    get:
      operationId: api_v2_organizations_retrieve
      description: |
        ## Retrieve organization's details
      parameters:
      - in: path
        name: uid_organization
        schema:
          type: string
        description: A unique value identifying this organization.
        required: true
      tags:
      - User / team / organization / usage
      security:
      - BasicAuth: []
      - TokenAuth: []
      responses:
        '200':
          content:
            application/json:
              schema:
                $ref: '#/components/schemas/Organization'
          description: null
        '404':
          content:
            application/json:
              schema:
                $ref: '#/components/schemas/ErrorObject'
              examples:
                NotFound:
                  value:
                    detail: Not found.
                  summary: Not Found
          description: ''
    patch:
      operationId: api_v2_organizations_partial_update
      description: |
        ## Update organization's details
      parameters:
      - in: path
        name: uid_organization
        schema:
          type: string
        description: A unique value identifying this organization.
        required: true
      tags:
      - User / team / organization / usage
      requestBody:
        content:
          application/json:
            schema:
              $ref: '#/components/schemas/PatchedOrganizationPatchPayload'
      security:
      - BasicAuth: []
      - TokenAuth: []
      responses:
        '200':
          content:
            application/json:
              schema:
                $ref: '#/components/schemas/Organization'
          description: null
        '404':
          content:
            application/json:
              schema:
                $ref: '#/components/schemas/ErrorObject'
              examples:
                NotFound:
                  value:
                    detail: Not found.
                  summary: Not Found
          description: ''
        '400':
          content:
            application/json:
              schema:
                $ref: '#/components/schemas/ErrorObject'
              examples:
                BadRequest:
                  value:
                    detail:
                      field_name:
                      - Error message
                  summary: Bad request
          description: ''
  /api/v2/organizations/{uid_organization}/asset_usage/:
    get:
      operationId: api_v2_organizations_asset_usage_retrieve
      description: |
        ## Retrieve organization asset usage tracker

        Tracks the total usage of each asset for the user in the given organization
      parameters:
      - in: path
        name: uid_organization
        schema:
          type: string
        description: A unique value identifying this organization.
        required: true
      tags:
      - User / team / organization / usage
      security:
      - BasicAuth: []
      - TokenAuth: []
      responses:
        '200':
          content:
            application/json:
              schema:
                $ref: '#/components/schemas/PaginatedOrganizationAssetUsageResponseList'
          description: null
        '404':
          content:
            application/json:
              schema:
                $ref: '#/components/schemas/ErrorObject'
              examples:
                NotFound:
                  value:
                    detail: Not found.
                  summary: Not Found
          description: ''
  /api/v2/organizations/{uid_organization}/assets/:
    get:
      operationId: api_v2_organizations_assets_retrieve
      description: |
        ## Retrieve Organization Assets

        This endpoint returns all assets associated with a specific organization.
        The assets listed here are restricted to those owned by the specified
        organization.

        Only the owner or administrators of the organization can access this endpoint.

        ### Additional Information
        For more details, please refer to `/api/v2/assets/`.
      parameters:
      - in: path
        name: uid_organization
        schema:
          type: string
        description: A unique value identifying this organization.
        required: true
      tags:
      - User / team / organization / usage
      security:
      - BasicAuth: []
      - TokenAuth: []
      responses:
        '200':
          content:
            application/json:
              schema:
                $ref: '#/components/schemas/PaginatedAssetList'
          description: null
        '404':
          content:
            application/json:
              schema:
                $ref: '#/components/schemas/ErrorObject'
              examples:
                NotFound:
                  value:
                    detail: Not found.
                  summary: Not Found
          description: ''
  /api/v2/organizations/{uid_organization}/invites/:
    get:
      operationId: api_v2_organizations_invites_list
      description: |
        ## List organization invites
      parameters:
      - name: limit
        required: false
        in: query
        description: Number of results to return per page.
        schema:
          type: integer
      - name: offset
        required: false
        in: query
        description: The initial index from which to return the results.
        schema:
          type: integer
      - in: path
        name: uid_organization
        schema:
          type: string
        description: UID of the organization asset
        required: true
      tags:
      - User / team / organization / usage
      security:
      - BasicAuth: []
      - TokenAuth: []
      responses:
        '200':
          content:
            application/json:
              schema:
                $ref: '#/components/schemas/PaginatedInviteResponseList'
          description: null
        '404':
          content:
            application/json:
              schema:
                $ref: '#/components/schemas/ErrorObject'
              examples:
                NotFound:
                  value:
                    detail: Not found.
                  summary: Not Found
          description: ''
    post:
      operationId: api_v2_organizations_invites_create
      description: |
        ## Create Organization Invite

        * Create organization invites for registered and unregistered users.
        * Set the role for which the user is being invited -
        (Choices: `member`, `admin`). Default is `member`.
      parameters:
      - in: path
        name: uid_organization
        schema:
          type: string
        description: UID of the organization asset
        required: true
      tags:
      - User / team / organization / usage
      requestBody:
        content:
          application/json:
            schema:
              $ref: '#/components/schemas/InviteCreatePayload'
        required: true
      security:
      - BasicAuth: []
      - TokenAuth: []
      responses:
        '201':
          content:
            application/json:
              schema:
                $ref: '#/components/schemas/InviteCreateResponse'
          description: null
        '404':
          content:
            application/json:
              schema:
                $ref: '#/components/schemas/ErrorObject'
              examples:
                NotFound:
                  value:
                    detail: Not found.
                  summary: Not Found
          description: ''
        '400':
          content:
            application/json:
              schema:
                $ref: '#/components/schemas/ErrorObject'
              examples:
                BadRequest:
                  value:
                    detail:
                      field_name:
                      - Error message
                  summary: Bad request
          description: ''
  /api/v2/organizations/{uid_organization}/invites/{guid}/:
    get:
      operationId: api_v2_organizations_invites_retrieve
      description: |
        ## Retrieve organization invite
      parameters:
      - in: path
        name: guid
        schema:
          type: string
        description: GUID of the invite
        required: true
      - in: path
        name: uid_organization
        schema:
          type: string
        description: UID of the organization asset
        required: true
      tags:
      - User / team / organization / usage
      security:
      - BasicAuth: []
      - TokenAuth: []
      responses:
        '200':
          content:
            application/json:
              schema:
                $ref: '#/components/schemas/InviteResponse'
          description: null
        '404':
          content:
            application/json:
              schema:
                $ref: '#/components/schemas/ErrorObject'
              examples:
                NotFound:
                  value:
                    detail: Not found.
                  summary: Not Found
          description: ''
    patch:
      operationId: api_v2_organizations_invites_partial_update
      description: |+
        ## Update Organization Invite

        * Update an organization invite to accept, decline, cancel, expire, or resend.
        * Update the role of the invitee to `admin` or `member`. Only the owner or admin can update the role.

      parameters:
      - in: path
        name: guid
        schema:
          type: string
        description: GUID of the invite
        required: true
      - in: path
        name: uid_organization
        schema:
          type: string
        description: UID of the organization asset
        required: true
      tags:
      - User / team / organization / usage
      requestBody:
        content:
          application/json:
            schema:
              $ref: '#/components/schemas/PatchedInvitePatchPayload'
            examples:
              UpdatingStatus:
                value:
                  status: string
                summary: Updating status
              UpdatingRole:
                value:
                  role: string
                summary: Updating role
      security:
      - BasicAuth: []
      - TokenAuth: []
      responses:
        '200':
          content:
            application/json:
              schema:
                $ref: '#/components/schemas/InviteResponse'
          description: null
        '403':
          content:
            application/json:
              schema:
                $ref: '#/components/schemas/ErrorDetail'
              examples:
                AccessDenied:
                  value:
                    detail: You do not have permission to perform this action.
                  summary: Access Denied
          description: ''
        '404':
          content:
            application/json:
              schema:
                $ref: '#/components/schemas/ErrorObject'
              examples:
                NotFound:
                  value:
                    detail: Not found.
                  summary: Not Found
          description: ''
        '400':
          content:
            application/json:
              schema:
                $ref: '#/components/schemas/ErrorObject'
              examples:
                BadRequest:
                  value:
                    detail:
                      field_name:
                      - Error message
                  summary: Bad request
          description: ''
    delete:
      operationId: api_v2_organizations_invites_destroy
      description: |
        ## Delete Organization Invite

        * Organization owner or admin can delete an organization invite.
      parameters:
      - in: path
        name: guid
        schema:
          type: string
        description: GUID of the invite
        required: true
      - in: path
        name: uid_organization
        schema:
          type: string
        description: UID of the organization asset
        required: true
      tags:
      - User / team / organization / usage
      security:
      - BasicAuth: []
      - TokenAuth: []
      responses:
        '204':
          description: No response body
        '403':
          content:
            application/json:
              schema:
                $ref: '#/components/schemas/ErrorDetail'
              examples:
                AccessDenied:
                  value:
                    detail: You do not have permission to perform this action.
                  summary: Access Denied
          description: ''
        '404':
          content:
            application/json:
              schema:
                $ref: '#/components/schemas/ErrorObject'
              examples:
                NotFound:
                  value:
                    detail: Not found.
                  summary: Not Found
          description: ''
  /api/v2/organizations/{uid_organization}/members/:
    get:
      operationId: api_v2_organizations_members_list
      description: |
        ## List Members

        Retrieves all members in the specified organization.
      parameters:
      - name: limit
        required: false
        in: query
        description: Number of results to return per page.
        schema:
          type: integer
      - name: offset
        required: false
        in: query
        description: The initial index from which to return the results.
        schema:
          type: integer
      - in: path
        name: uid_organization
        schema:
          type: string
        description: UID of the organization
        required: true
      tags:
      - User / team / organization / usage
      security:
      - BasicAuth: []
      - TokenAuth: []
      responses:
        '200':
          content:
            application/json:
              schema:
                $ref: '#/components/schemas/PaginatedMemberListResponseList'
          description: null
        '404':
          content:
            application/json:
              schema:
                $ref: '#/components/schemas/ErrorObject'
              examples:
                NotFound:
                  value:
                    detail: Not found.
                  summary: Not Found
          description: ''
  /api/v2/organizations/{uid_organization}/members/{user__username}/:
    get:
      operationId: api_v2_organizations_members_retrieve
      description: |
        ## Retrieve Member Details

        Retrieves the details of a specific member within an organization by username.
      parameters:
      - in: path
        name: uid_organization
        schema:
          type: string
        description: UID of the organization
        required: true
      - in: path
        name: user__username
        schema:
          type: string
        description: Username of the user
        required: true
      tags:
      - User / team / organization / usage
      security:
      - BasicAuth: []
      - TokenAuth: []
      responses:
        '200':
          content:
            application/json:
              schema:
                $ref: '#/components/schemas/MemberListResponse'
          description: null
        '404':
          content:
            application/json:
              schema:
                $ref: '#/components/schemas/ErrorObject'
              examples:
                NotFound:
                  value:
                    detail: Not found.
                  summary: Not Found
          description: ''
    patch:
      operationId: api_v2_organizations_members_partial_update
      description: |
        ## Update Member Role

        Updates the role of a member within the organization to `admin` or
        `member`.

        - **admin**: Grants the member admin privileges within the organization
        - **member**: Revokes admin privileges, setting the member as a regular user
      parameters:
      - in: path
        name: uid_organization
        schema:
          type: string
        description: UID of the organization
        required: true
      - in: path
        name: user__username
        schema:
          type: string
        description: Username of the user
        required: true
      tags:
      - User / team / organization / usage
      requestBody:
        content:
          application/json:
            schema:
              $ref: '#/components/schemas/PatchedMemberPatchRequest'
      security:
      - BasicAuth: []
      - TokenAuth: []
      responses:
        '200':
          content:
            application/json:
              schema:
                $ref: '#/components/schemas/MemberListResponse'
          description: null
        '403':
          content:
            application/json:
              schema:
                $ref: '#/components/schemas/ErrorDetail'
              examples:
                AccessDenied:
                  value:
                    detail: You do not have permission to perform this action.
                  summary: Access Denied
          description: ''
        '404':
          content:
            application/json:
              schema:
                $ref: '#/components/schemas/ErrorObject'
              examples:
                NotFound:
                  value:
                    detail: Not found.
                  summary: Not Found
          description: ''
        '400':
          content:
            application/json:
              schema:
                $ref: '#/components/schemas/ErrorObject'
              examples:
                BadRequest:
                  value:
                    detail:
                      field_name:
                      - Error message
                  summary: Bad request
          description: ''
    delete:
      operationId: api_v2_organizations_members_destroy
      description: |
        ## Remove Member

        Delete an organization member.
      parameters:
      - in: path
        name: uid_organization
        schema:
          type: string
        description: UID of the organization
        required: true
      - in: path
        name: user__username
        schema:
          type: string
        description: Username of the user
        required: true
      tags:
      - User / team / organization / usage
      security:
      - BasicAuth: []
      - TokenAuth: []
      responses:
        '204':
          description: No response body
        '403':
          content:
            application/json:
              schema:
                $ref: '#/components/schemas/ErrorDetail'
              examples:
                AccessDenied:
                  value:
                    detail: You do not have permission to perform this action.
                  summary: Access Denied
          description: ''
        '404':
          content:
            application/json:
              schema:
                $ref: '#/components/schemas/ErrorObject'
              examples:
                NotFound:
                  value:
                    detail: Not found.
                  summary: Not Found
          description: ''
  /api/v2/organizations/{uid_organization}/service_usage/:
    get:
      operationId: api_v2_organizations_service_usage_retrieve
      description: |
        ## Organization Usage Tracker

        - Tracks the total usage of different services for each account in an organization
        - Tracks the submissions and NLP seconds/characters for the current month/year/all time
        - Tracks the current total storage used
        - Includes a detailed list of balances relative to a user's usage limits
        - If no organization is found with the provided ID, returns the usage for the logged-in user

        **This endpoint is cached for an amount of time determined by ENDPOINT_CACHE_DURATION**
      parameters:
      - in: path
        name: uid_organization
        schema:
          type: string
        description: A unique value identifying this organization.
        required: true
      tags:
      - User / team / organization / usage
      security:
      - BasicAuth: []
      - TokenAuth: []
      responses:
        '200':
          content:
            application/json:
              schema:
                $ref: '#/components/schemas/OrganizationServiceUsageResponse'
          description: null
        '404':
          content:
            application/json:
              schema:
                $ref: '#/components/schemas/ErrorObject'
              examples:
                NotFound:
                  value:
                    detail: Not found.
                  summary: Not Found
          description: ''
  /api/v2/permissions/:
    get:
      operationId: api_v2_permissions_list
      description: |
        ## List all assignable permissions for `Asset`

        The `implied` property of a given permission shows which additional
        permissions are automatically granted when assigning that particular
        permission.

        The `contradictory` property shows which permissions are removed when
        assigning that particular permission.
      parameters:
      - name: limit
        required: false
        in: query
        description: Number of results to return per page.
        schema:
          type: integer
      - name: offset
        required: false
        in: query
        description: The initial index from which to return the results.
        schema:
          type: integer
      tags:
      - Other
      security:
      - BasicAuth: []
      - TokenAuth: []
      - {}
      responses:
        '200':
          content:
            application/json:
              schema:
                $ref: '#/components/schemas/PaginatedPermissionResponseList'
          description: null
  /api/v2/permissions/{codename}/:
    get:
      operationId: api_v2_permissions_retrieve
      description: |
        ## Retrieve a codename's permissions
      parameters:
      - in: path
        name: codename
        schema:
          type: string
        required: true
      tags:
      - Other
      security:
      - BasicAuth: []
      - TokenAuth: []
      - {}
      responses:
        '200':
          content:
            application/json:
              schema:
                $ref: '#/components/schemas/PermissionResponse'
          description: null
  /api/v2/project-history-logs/:
    get:
      operationId: api_v2_project_history_logs_list
      description: |
        ## List all project history logs for all projects.

        ⚠️_Only available to superusers_

        Results from this endpoint can be filtered by a Boolean query
        specified in the `q` parameter.

        **Filterable fields for all project history logs:**

        * date_created
        * user_uid
        * user__username
        * user__email
        * user__is_superuser
        * metadata__source
        * metadata__ip_address
        * metadata__asset_uid
        * metadata__log_subtype
            * available subtypes: "project", "permission"
        * action

        available actions:

        >       add-media
        >       add-submission
        >       allow-anonymous-submissions
        >       archive
        >       clone-permissions
        >       connect-project
        >       delete-media
        >       delete-service
        >       delete-submission
        >       deploy
        >       disable-sharing
        >       disallow-anonymous-submissions
        >       disconnect-project
        >       enable-sharing
        >       export
        >       modify-imported-fields
        >       modify-qa-data
        >       modify-service
        >       modify-sharing
        >       modify-submission
        >       modify-user-permissions
        >       redeploy
        >       register-service
        >       replace-form
        >       share-data-publicly
        >       share-form-publicly
        >       transfer
        >       unarchive
        >       unshare-data-publicly
        >       unshare-form-publicly
        >       update-content
        >       update-name
        >       update-settings
        >       update-qa

        **Filterable fields by action:**

        * add-media

            a. metadata__asset-file__uid

            b. metadata__asset-file__filename

        * add-submission

            a. metadata__submission__submitted_by

            b. metadata__submission__root_uuid

        * archive

            a. metadata__latest_version_uid

        * clone-permissions

            a. metadata__cloned_from

        * connect-project

            a. metadata__paired-data__source_uid

            b. metadata__paired-data__source_name

        * delete-media

            a. metadata__asset-file__uid

            b. metadata__asset-file__filename

        * delete-service

            a. metadata__hook__uid

            b. metadata__hook__endpoint

            c. metadata__hook__active

        * delete-submission

            a. metadata__submission__submitted_by

            b. metadata__submission__root_uuid

        * deploy

            a. metadata__latest_version_uid

            b. metadata__latest_deployed_version_uid

        * disconnect-project

            a. metadata__paired-data__source_uid

            b. metadata__paired-data__source_name

        * modify-imported-fields

            a. metadata__paired-data__source_uid

            b. metadata__paired-data__source_name

        * modify-qa-data

            a. metadata__submission__submitted_by

            b. metadata__submission__root_uuid

        * modify-service

            a. metadata__hook__uid

            b. metadata__hook__endpoint

            c. metadata__hook__active

        * modify-submission

            a. metadata__submission__submitted_by

            b. metadata__submission__root_uuid

            b. metadata__submission__status (only present if changed)

        * modify-user-permissions

            a. metadata__permissions__username

        * redeploy

            a. metadata__latest_version_uid

            b. metadata__latest_deployed_version_uid

        * register-service

            a. metadata__hook__uid

            b. metadata__hook__endpoint

            c. metadata__hook__active

        * transfer

            a. metadata__username

        * unarchive

            a. metadata__latest_version_uid

        * update-name

            a. metadata__name__old

            b. metadata__name__new

        * update-settings

            a. metadata__settings__description__old

            b. metadata__settings__description__new

        This endpoint can be paginated with 'offset' and 'limit' parameters
      parameters:
      - name: limit
        required: false
        in: query
        description: Number of results to return per page.
        schema:
          type: integer
      - name: offset
        required: false
        in: query
        description: The initial index from which to return the results.
        schema:
          type: integer
      - in: query
        name: q
        schema:
          type: string
      tags:
      - Audit logs (superusers)
      security:
      - BasicAuth: []
      - TokenAuth: []
      responses:
        '200':
          content:
            application/json:
              schema:
                $ref: '#/components/schemas/PaginatedProjectHistoryLogResponseList'
          description: null
        '403':
          content:
            application/json:
              schema:
                $ref: '#/components/schemas/ErrorDetail'
              examples:
                AccessDenied:
                  value:
                    detail: You do not have permission to perform this action.
                  summary: Access Denied
          description: ''
        '404':
          content:
            application/json:
              schema:
                $ref: '#/components/schemas/ErrorObject'
              examples:
                NotFound:
                  value:
                    detail: Not found.
                  summary: Not Found
          description: ''
  /api/v2/project-history-logs/export/:
    get:
      operationId: api_v2_project_history_logs_export_retrieve
      description: |
        ## List of Project History Exports

        ⚠️ _Only available to superusers_
      tags:
      - Audit logs (superusers)
      security:
      - BasicAuth: []
      - TokenAuth: []
      responses:
        '202':
          content:
            application/json:
              schema:
                $ref: '#/components/schemas/ExportHistoryResponse'
          description: null
        '403':
          content:
            application/json:
              schema:
                $ref: '#/components/schemas/ErrorDetail'
              examples:
                AccessDenied:
                  value:
                    detail: You do not have permission to perform this action.
                  summary: Access Denied
          description: ''
        '404':
          content:
            application/json:
              schema:
                $ref: '#/components/schemas/ErrorObject'
              examples:
                NotFound:
                  value:
                    detail: Not found.
                  summary: Not Found
          description: ''
    post:
      operationId: api_v2_project_history_logs_export_create
      description: |
        ## Create an export of projects history logs

        ⚠️ _Only available to superusers_

        Export project history logs and send it by email to the requesting user.
      tags:
      - Audit logs (superusers)
      security:
      - BasicAuth: []
      - TokenAuth: []
      responses:
        '202':
          content:
            application/json:
              schema:
                $ref: '#/components/schemas/ExportHistoryResponse'
          description: null
        '403':
          content:
            application/json:
              schema:
                $ref: '#/components/schemas/ErrorDetail'
              examples:
                AccessDenied:
                  value:
                    detail: You do not have permission to perform this action.
                  summary: Access Denied
          description: ''
        '404':
          content:
            application/json:
              schema:
                $ref: '#/components/schemas/ErrorObject'
              examples:
                NotFound:
                  value:
                    detail: Not found.
                  summary: Not Found
          description: ''
  /api/v2/project-ownership/invites/:
    get:
      operationId: api_v2_project_ownership_invites_list
      description: |+
        ## List of invites

        Invites sent or received by current user about transferring project ownership.

        List can be filtered with `mode` parameter,  e.g.: display only received invites.

        Possible values for `mode`:
        - `sender`
        - `recipient`

      parameters:
      - name: limit
        required: false
        in: query
        description: Number of results to return per page.
        schema:
          type: integer
      - in: query
        name: mode
        schema:
          type: string
      - name: offset
        required: false
        in: query
        description: The initial index from which to return the results.
        schema:
          type: integer
      tags:
      - Manage projects and library content
      security:
      - BasicAuth: []
      - TokenAuth: []
      responses:
        '200':
          content:
            application/json:
              schema:
                $ref: '#/components/schemas/PaginatedProjectInviteResponseList'
          description: null
        '403':
          content:
            application/json:
              schema:
                $ref: '#/components/schemas/ErrorDetail'
              examples:
                AccessDenied:
                  value:
                    detail: You do not have permission to perform this action.
                  summary: Access Denied
          description: ''
    post:
      operationId: api_v2_project_ownership_invites_create
      description: |+
        ## Create (send) an invite

        Where the assets `uid` are given in the payload's list


      tags:
      - Manage projects and library content
      requestBody:
        content:
          application/json:
            schema:
              $ref: '#/components/schemas/ProjectInviteCreatePayload'
        required: true
      security:
      - BasicAuth: []
      - TokenAuth: []
      responses:
        '201':
          content:
            application/json:
              schema:
                $ref: '#/components/schemas/ProjectInviteResponse'
          description: null
        '403':
          content:
            application/json:
              schema:
                $ref: '#/components/schemas/ErrorDetail'
              examples:
                AccessDenied:
                  value:
                    detail: You do not have permission to perform this action.
                  summary: Access Denied
          description: ''
        '400':
          content:
            application/json:
              schema:
                $ref: '#/components/schemas/ErrorObject'
              examples:
                BadRequest:
                  value:
                    detail:
                      field_name:
                      - Error message
                  summary: Bad request
          description: ''
  /api/v2/project-ownership/invites/{uid_invite}/:
    get:
      operationId: api_v2_project_ownership_invites_retrieve
      description: |
        ## Invite detail

        It can be useful to monitor the invite status while the transfer is being processed
      parameters:
      - in: path
        name: uid_invite
        schema:
          type: string
        required: true
      tags:
      - Manage projects and library content
      security:
      - BasicAuth: []
      - TokenAuth: []
      responses:
        '200':
          content:
            application/json:
              schema:
                $ref: '#/components/schemas/ProjectInviteResponse'
          description: null
        '403':
          content:
            application/json:
              schema:
                $ref: '#/components/schemas/ErrorDetail'
              examples:
                AccessDenied:
                  value:
                    detail: You do not have permission to perform this action.
                  summary: Access Denied
          description: ''
        '404':
          content:
            application/json:
              schema:
                $ref: '#/components/schemas/ErrorObject'
              examples:
                NotFound:
                  value:
                    detail: Not found.
                  summary: Not Found
          description: ''
    patch:
      operationId: api_v2_project_ownership_invites_partial_update
      description: |+
        ## Update an invite status

        Update the status of an invite.
        Status accepted:
        - `cancelled`
        - `accepted`
        - `declined`

        **Notes**:
        - _When submitting `accepted` the invite status becomes automatically `in_progress`_
        - _Only the sender can cancel an invite, and **if only if** the invite is still pending._
        - _Only the recipient can accept or decline, **if and only if** the invite is still pending._

      parameters:
      - in: path
        name: uid_invite
        schema:
          type: string
        required: true
      tags:
      - Manage projects and library content
      requestBody:
        content:
          application/json:
            schema:
              $ref: '#/components/schemas/PatchedInviteUpdatePayload'
      security:
      - BasicAuth: []
      - TokenAuth: []
      responses:
        '200':
          content:
            application/json:
              schema:
                $ref: '#/components/schemas/ProjectInviteResponse'
          description: null
        '403':
          content:
            application/json:
              schema:
                $ref: '#/components/schemas/ErrorDetail'
              examples:
                AccessDenied:
                  value:
                    detail: You do not have permission to perform this action.
                  summary: Access Denied
          description: ''
        '404':
          content:
            application/json:
              schema:
                $ref: '#/components/schemas/ErrorObject'
              examples:
                NotFound:
                  value:
                    detail: Not found.
                  summary: Not Found
          description: ''
        '400':
          content:
            application/json:
              schema:
                $ref: '#/components/schemas/ErrorObject'
              examples:
                BadRequest:
                  value:
                    detail:
                      field_name:
                      - Error message
                  summary: Bad request
          description: ''
    delete:
      operationId: api_v2_project_ownership_invites_destroy
      description: |
        ## Delete invite
      parameters:
      - in: path
        name: uid_invite
        schema:
          type: string
        required: true
      tags:
      - Manage projects and library content
      security:
      - BasicAuth: []
      - TokenAuth: []
      responses:
        '204':
          description: No response body
        '403':
          content:
            application/json:
              schema:
                $ref: '#/components/schemas/ErrorDetail'
              examples:
                AccessDenied:
                  value:
                    detail: You do not have permission to perform this action.
                  summary: Access Denied
          description: ''
        '404':
          content:
            application/json:
              schema:
                $ref: '#/components/schemas/ErrorObject'
              examples:
                NotFound:
                  value:
                    detail: Not found.
                  summary: Not Found
          description: ''
  /api/v2/project-ownership/invites/{uid_invite}/transfers/{uid_transfer}/:
    get:
      operationId: api_v2_project_ownership_invites_transfers_retrieve
      description: |
        ## Retrieve transfer details
      parameters:
      - in: path
        name: uid_invite
        schema:
          type: string
        description: UID of the parent invite
        required: true
      - in: path
        name: uid_transfer
        schema:
          type: string
        required: true
      tags:
      - Manage projects and library content
      security:
      - BasicAuth: []
      - TokenAuth: []
      responses:
        '200':
          content:
            application/json:
              schema:
                $ref: '#/components/schemas/TransferListResponse'
          description: null
        '401':
          content:
            application/json:
              schema:
                $ref: '#/components/schemas/ErrorDetail'
              examples:
                NotAuthenticated:
                  value:
                    detail: Authentication credentials were not provided.
                  summary: Not authenticated
          description: ''
        '403':
          content:
            application/json:
              schema:
                $ref: '#/components/schemas/ErrorDetail'
              examples:
                AccessDenied:
                  value:
                    detail: You do not have permission to perform this action.
                  summary: Access Denied
          description: ''
        '404':
          content:
            application/json:
              schema:
                $ref: '#/components/schemas/ErrorObject'
              examples:
                NotFound:
                  value:
                    detail: Not found.
                  summary: Not Found
          description: ''
  /api/v2/project-views/:
    get:
      operationId: api_v2_project_views_list
      description: |
        ## List project views for current user
      parameters:
      - name: limit
        required: false
        in: query
        description: Number of results to return per page.
        schema:
          type: integer
      - name: offset
        required: false
        in: query
        description: The initial index from which to return the results.
        schema:
          type: integer
      tags:
      - User / team / organization / usage
      security:
      - BasicAuth: []
      - TokenAuth: []
      responses:
        '200':
          content:
            application/json:
              schema:
                $ref: '#/components/schemas/PaginatedProjectViewListResponseList'
          description: null
        '403':
          content:
            application/json:
              schema:
                $ref: '#/components/schemas/ErrorDetail'
              examples:
                AccessDenied:
                  value:
                    detail: You do not have permission to perform this action.
                  summary: Access Denied
          description: ''
  /api/v2/project-views/{uid_project_view}/:
    get:
      operationId: api_v2_project_views_retrieve
      description: |
        ## Retrieve project view of a shared project to current user
      parameters:
      - in: path
        name: uid_project_view
        schema:
          type: string
        required: true
      tags:
      - User / team / organization / usage
      security:
      - BasicAuth: []
      - TokenAuth: []
      responses:
        '200':
          content:
            application/json:
              schema:
                $ref: '#/components/schemas/ProjectViewListResponse'
          description: null
        '403':
          content:
            application/json:
              schema:
                $ref: '#/components/schemas/ErrorDetail'
              examples:
                AccessDenied:
                  value:
                    detail: You do not have permission to perform this action.
                  summary: Access Denied
          description: ''
        '404':
          content:
            application/json:
              schema:
                $ref: '#/components/schemas/ErrorObject'
              examples:
                NotFound:
                  value:
                    detail: Not found.
                  summary: Not Found
          description: ''
  /api/v2/project-views/{uid_project_view}/{obj_type}/export/:
    get:
      operationId: api_v2_project_views_export_retrieve
      description: |+
        ## Retrieve an export for the requested object

        * Note: `{obj_type}` can either be `users` or `assets`

      parameters:
      - in: path
        name: obj_type
        schema:
          type: string
          pattern: ^(assets|users)$
        required: true
      - in: path
        name: uid_project_view
        schema:
          type: string
        required: true
      tags:
      - User / team / organization / usage
      security:
      - BasicAuth: []
      - TokenAuth: []
      responses:
        '200':
          content:
            application/json:
              schema:
                $ref: '#/components/schemas/ProjectViewExportResponse'
          description: null
        '401':
          content:
            application/json:
              schema:
                $ref: '#/components/schemas/ErrorDetail'
              examples:
                NotAuthenticated:
                  value:
                    detail: Authentication credentials were not provided.
                  summary: Not authenticated
          description: ''
        '403':
          content:
            application/json:
              schema:
                $ref: '#/components/schemas/ErrorDetail'
              examples:
                AccessDenied:
                  value:
                    detail: You do not have permission to perform this action.
                  summary: Access Denied
          description: ''
        '404':
          content:
            application/json:
              schema:
                $ref: '#/components/schemas/ErrorObject'
              examples:
                NotFound:
                  value:
                    detail: Not found.
                  summary: Not Found
          description: ''
        '400':
          content:
            application/json:
              schema:
                $ref: '#/components/schemas/ErrorObject'
              examples:
                BadRequest:
                  value:
                    detail:
                      field_name:
                      - Error message
                  summary: Bad request
          description: ''
    post:
      operationId: api_v2_project_views_export_create
      description: |
        ## Create an export for the requested object

        * Note: `{obj_type}` can either be `users` or `assets`
      parameters:
      - in: path
        name: obj_type
        schema:
          type: string
          pattern: ^(assets|users)$
        required: true
      - in: path
        name: uid_project_view
        schema:
          type: string
        required: true
      tags:
      - User / team / organization / usage
      security:
      - BasicAuth: []
      - TokenAuth: []
      responses:
        '200':
          content:
            application/json:
              schema:
                $ref: '#/components/schemas/ProjectViewExportCreateResponse'
          description: null
        '401':
          content:
            application/json:
              schema:
                $ref: '#/components/schemas/ErrorDetail'
              examples:
                NotAuthenticated:
                  value:
                    detail: Authentication credentials were not provided.
                  summary: Not authenticated
          description: ''
        '403':
          content:
            application/json:
              schema:
                $ref: '#/components/schemas/ErrorDetail'
              examples:
                AccessDenied:
                  value:
                    detail: You do not have permission to perform this action.
                  summary: Access Denied
          description: ''
        '404':
          content:
            application/json:
              schema:
                $ref: '#/components/schemas/ErrorObject'
              examples:
                NotFound:
                  value:
                    detail: Not found.
                  summary: Not Found
          description: ''
        '400':
          content:
            application/json:
              schema:
                $ref: '#/components/schemas/ErrorObject'
              examples:
                BadRequest:
                  value:
                    detail:
                      field_name:
                      - Error message
                  summary: Bad request
          description: ''
  /api/v2/project-views/{uid_project_view}/assets/:
    get:
      operationId: api_v2_project_views_assets_retrieve
      description: |
        ## Retrieve assets available in project view
      parameters:
      - in: query
        name: limit
        schema:
          type: integer
        description: Paginate results with limit parameter
      - in: query
        name: offset
        schema:
          type: integer
        description: Paginate results with offset parameter
      - in: path
        name: uid_project_view
        schema:
          type: string
        required: true
      tags:
      - User / team / organization / usage
      security:
      - BasicAuth: []
      - TokenAuth: []
      responses:
        '200':
          content:
            application/json:
              schema:
                $ref: '#/components/schemas/PaginatedProjectViewAssetResponseList'
          description: null
        '401':
          content:
            application/json:
              schema:
                $ref: '#/components/schemas/ErrorDetail'
              examples:
                NotAuthenticated:
                  value:
                    detail: Authentication credentials were not provided.
                  summary: Not authenticated
          description: ''
        '404':
          content:
            application/json:
              schema:
                $ref: '#/components/schemas/ErrorObject'
              examples:
                NotFound:
                  value:
                    detail: Not found.
                  summary: Not Found
          description: ''
        '400':
          content:
            application/json:
              schema:
                $ref: '#/components/schemas/ErrorObject'
              examples:
                BadRequest:
                  value:
                    detail:
                      field_name:
                      - Error message
                  summary: Bad request
          description: ''
  /api/v2/project-views/{uid_project_view}/users/:
    get:
      operationId: api_v2_project_views_users_retrieve
      description: |
        ## Retrieve users available in project view
      parameters:
      - in: query
        name: limit
        schema:
          type: integer
        description: Paginate results with limit parameter
      - in: query
        name: offset
        schema:
          type: integer
        description: Paginate results with offset parameter
      - in: path
        name: uid_project_view
        schema:
          type: string
        required: true
      tags:
      - User / team / organization / usage
      security:
      - BasicAuth: []
      - TokenAuth: []
      responses:
        '200':
          content:
            application/json:
              schema:
                $ref: '#/components/schemas/PaginatedProjectViewUserResponseList'
          description: null
        '403':
          content:
            application/json:
              schema:
                $ref: '#/components/schemas/ErrorDetail'
              examples:
                AccessDenied:
                  value:
                    detail: You do not have permission to perform this action.
                  summary: Access Denied
          description: ''
        '404':
          content:
            application/json:
              schema:
                $ref: '#/components/schemas/ErrorObject'
              examples:
                NotFound:
                  value:
                    detail: Not found.
                  summary: Not Found
          description: ''
  /api/v2/service_usage/:
    get:
      operationId: api_v2_service_usage_list
      description: |
        <span class='label label-warning'>⚠️ Deprecated</span>
        ## Track Service Usage

        Tracks the total usage of different services for the logged-in user. </br>
        Tracks the submissions and NLP seconds/characters for the current month/year/all time. </br>
        Tracks the current total storage used. </br>
        Note: this endpoint is not currently used by the frontend to display usage information. </br>
        See `/api/v2/organizations/{organization_id}/service_usage/` for the endpoint we use on the Usage page. </br>
      tags:
      - User / team / organization / usage
      security:
      - BasicAuth: []
      - TokenAuth: []
      responses:
        '200':
          content:
            application/json:
              schema:
                type: array
                items:
                  $ref: '#/components/schemas/ServiceUsageResponse'
          description: null
        '401':
          content:
            application/json:
              schema:
                $ref: '#/components/schemas/ErrorDetail'
              examples:
                NotAuthenticated:
                  value:
                    detail: Authentication credentials were not provided.
                  summary: Not authenticated
          description: ''
  /api/v2/tags/:
    get:
      operationId: api_v2_tags_list
      description: |
        ## List current user's assets' tags
      parameters:
      - name: limit
        required: false
        in: query
        description: Number of results to return per page.
        schema:
          type: integer
      - name: offset
        required: false
        in: query
        description: The initial index from which to return the results.
        schema:
          type: integer
      tags:
      - Manage projects and library content
      security:
      - BasicAuth: []
      - TokenAuth: []
      - {}
      responses:
        '200':
          content:
            application/json:
              schema:
                $ref: '#/components/schemas/PaginatedTagListResponseList'
          description: null
        '401':
          content:
            application/json:
              schema:
                $ref: '#/components/schemas/ErrorDetail'
              examples:
                NotAuthenticated:
                  value:
                    detail: Authentication credentials were not provided.
                  summary: Not authenticated
          description: ''
  /api/v2/tags/{taguid__uid}/:
    get:
      operationId: api_v2_tags_retrieve
      description: |
        ## Retrieve a tag's data
      parameters:
      - in: path
        name: taguid__uid
        schema:
          type: string
        required: true
      tags:
      - Manage projects and library content
      security:
      - BasicAuth: []
      - TokenAuth: []
      - {}
      responses:
        '200':
          content:
            application/json:
              schema:
                $ref: '#/components/schemas/TagRetrieveResponse'
          description: null
        '401':
          content:
            application/json:
              schema:
                $ref: '#/components/schemas/ErrorDetail'
              examples:
                NotAuthenticated:
                  value:
                    detail: Authentication credentials were not provided.
                  summary: Not authenticated
          description: ''
        '404':
          content:
            application/json:
              schema:
                $ref: '#/components/schemas/ErrorObject'
              examples:
                NotFound:
                  value:
                    detail: Not found.
                  summary: Not Found
          description: ''
  /api/v2/terms-of-service/:
    get:
      operationId: api_v2_terms_of_service_list
      description: |
        ## List the different terms of service
      tags:
      - Other
      security:
      - BasicAuth: []
      - TokenAuth: []
      responses:
        '200':
          content:
            application/json:
              schema:
                type: array
                items:
                  $ref: '#/components/schemas/TermsOfServiceResponse'
          description: null
        '401':
          content:
            application/json:
              schema:
                $ref: '#/components/schemas/ErrorDetail'
              examples:
                NotAuthenticated:
                  value:
                    detail: Authentication credentials were not provided.
                  summary: Not authenticated
          description: ''
  /api/v2/terms-of-service/{slug}/:
    get:
      operationId: api_v2_terms_of_service_retrieve
      description: |
        ## Retrieve a specific terms of service
      parameters:
      - in: path
        name: slug
        schema:
          type: string
        required: true
      tags:
      - Other
      security:
      - BasicAuth: []
      - TokenAuth: []
      responses:
        '200':
          content:
            application/json:
              schema:
                $ref: '#/components/schemas/TermsOfServiceResponse'
          description: null
        '401':
          content:
            application/json:
              schema:
                $ref: '#/components/schemas/ErrorDetail'
              examples:
                NotAuthenticated:
                  value:
                    detail: Authentication credentials were not provided.
                  summary: Not authenticated
          description: ''
        '404':
          content:
            application/json:
              schema:
                $ref: '#/components/schemas/ErrorObject'
              examples:
                NotFound:
                  value:
                    detail: Not found.
                  summary: Not Found
          description: ''
  /api/v2/transcription-services/:
    get:
      operationId: api_v2_transcription_services_list
      description: |
        ## List the transcription services accessible to requesting user.

        Search can be made with `q` parameter to search for the term in names and codes.

        Results are order by name.
      parameters:
      - name: limit
        required: false
        in: query
        description: Number of results to return per page.
        schema:
          type: integer
      - name: offset
        required: false
        in: query
        description: The initial index from which to return the results.
        schema:
          type: integer
      - in: query
        name: q
        schema:
          type: string
      tags:
      - Other
      security:
      - BasicAuth: []
      - TokenAuth: []
      responses:
        '200':
          content:
            application/json:
              schema:
                $ref: '#/components/schemas/PaginatedTranscriptionServiceList'
          description: null
        '401':
          content:
            application/json:
              schema:
                $ref: '#/components/schemas/ErrorDetail'
              examples:
                NotAuthenticated:
                  value:
                    detail: Authentication credentials were not provided.
                  summary: Not authenticated
          description: ''
  /api/v2/transcription-services/{code}/:
    get:
      operationId: api_v2_transcription_services_retrieve
      description: |
        ## retrieve a transcription service

        * `code` - is the unique identifier of a specific language
      parameters:
      - in: path
        name: code
        schema:
          type: string
        required: true
      tags:
      - Other
      security:
      - BasicAuth: []
      - TokenAuth: []
      responses:
        '200':
          content:
            application/json:
              schema:
                $ref: '#/components/schemas/TranscriptionService'
          description: null
        '401':
          content:
            application/json:
              schema:
                $ref: '#/components/schemas/ErrorDetail'
              examples:
                NotAuthenticated:
                  value:
                    detail: Authentication credentials were not provided.
                  summary: Not authenticated
          description: ''
        '404':
          content:
            application/json:
              schema:
                $ref: '#/components/schemas/ErrorObject'
              examples:
                NotFound:
                  value:
                    detail: Not found.
                  summary: Not Found
          description: ''
  /api/v2/translation-services/:
    get:
      operationId: api_v2_translation_services_list
      description: |+
        ## List the translation services accessible to requesting (authenticated) user.

        Search can be made with `q` parameter to search for the term in names and codes.

        Results are ordered by name.

      parameters:
      - name: limit
        required: false
        in: query
        description: Number of results to return per page.
        schema:
          type: integer
      - name: offset
        required: false
        in: query
        description: The initial index from which to return the results.
        schema:
          type: integer
      - in: query
        name: q
        schema:
          type: string
      tags:
      - Other
      security:
      - BasicAuth: []
      - TokenAuth: []
      responses:
        '200':
          content:
            application/json:
              schema:
                $ref: '#/components/schemas/PaginatedTranslationServiceList'
          description: null
        '401':
          content:
            application/json:
              schema:
                $ref: '#/components/schemas/ErrorDetail'
              examples:
                NotAuthenticated:
                  value:
                    detail: Authentication credentials were not provided.
                  summary: Not authenticated
          description: ''
        '400':
          content:
            application/json:
              schema:
                $ref: '#/components/schemas/ErrorObject'
              examples:
                BadRequest:
                  value:
                    detail:
                      field_name:
                      - Error message
                  summary: Bad request
          description: ''
  /api/v2/translation-services/{code}/:
    get:
      operationId: api_v2_translation_services_retrieve
      description: |
        ## Retrieve a translation service

        * `code` - is the unique identifier of a specific language
      parameters:
      - in: path
        name: code
        schema:
          type: string
        required: true
      tags:
      - Other
      security:
      - BasicAuth: []
      - TokenAuth: []
      responses:
        '200':
          content:
            application/json:
              schema:
                $ref: '#/components/schemas/TranslationService'
          description: null
        '401':
          content:
            application/json:
              schema:
                $ref: '#/components/schemas/ErrorDetail'
              examples:
                NotAuthenticated:
                  value:
                    detail: Authentication credentials were not provided.
                  summary: Not authenticated
          description: ''
        '404':
          content:
            application/json:
              schema:
                $ref: '#/components/schemas/ErrorObject'
              examples:
                NotFound:
                  value:
                    detail: Not found.
                  summary: Not Found
          description: ''
  /api/v2/users/:
    get:
      operationId: api_v2_users_list
      description: |
        ## List users

        ⚠️ _Only available to superusers_
      parameters:
      - name: limit
        required: false
        in: query
        description: Number of results to return per page.
        schema:
          type: integer
      - name: offset
        required: false
        in: query
        description: The initial index from which to return the results.
        schema:
          type: integer
      tags:
      - User / team / organization / usage
      security:
      - BasicAuth: []
      - TokenAuth: []
      responses:
        '200':
          content:
            application/json:
              schema:
                $ref: '#/components/schemas/PaginatedUserListResponseList'
          description: null
        '403':
          content:
            application/json:
              schema:
                $ref: '#/components/schemas/ErrorDetail'
              examples:
                AccessDenied:
                  value:
                    detail: You do not have permission to perform this action.
                  summary: Access Denied
          description: ''
  /api/v2/users/{username}/:
    get:
      operationId: api_v2_users_retrieve
      description: |
        ## Retrieve a user
      parameters:
      - in: path
        name: username
        schema:
          type: string
          description: Required. 150 characters or fewer. Letters, digits and @/./+/-/_
            only.
        required: true
      tags:
      - User / team / organization / usage
      security:
      - BasicAuth: []
      - TokenAuth: []
      responses:
        '200':
          content:
            application/json:
              schema:
                $ref: '#/components/schemas/UserRetrieveResponse'
          description: null
        '404':
          content:
            application/json:
              schema:
                $ref: '#/components/schemas/ErrorObject'
              examples:
                NotFound:
                  value:
                    detail: Not found.
                  summary: Not Found
          description: ''
  /me/:
    get:
      operationId: me_retrieve
      description: |
        ## Retrieve current user profile
      tags:
      - User / team / organization / usage
      security:
      - BasicAuth: []
      - TokenAuth: []
      responses:
        '200':
          content:
            application/json:
              schema:
                $ref: '#/components/schemas/MeListResponse'
          description: null
        '401':
          content:
            application/json:
              schema:
                $ref: '#/components/schemas/ErrorDetail'
              examples:
                NotAuthenticated:
                  value:
                    detail: Authentication credentials were not provided.
                  summary: Not authenticated
          description: ''
    patch:
      operationId: me_partial_update
      description: |
        ## Update current user infos
      tags:
      - User / team / organization / usage
      requestBody:
        content:
          application/json:
            schema:
              $ref: '#/components/schemas/PatchedCurrentUser'
          application/x-www-form-urlencoded:
            schema:
              $ref: '#/components/schemas/PatchedCurrentUser'
          multipart/form-data:
            schema:
              $ref: '#/components/schemas/PatchedCurrentUser'
      security:
      - BasicAuth: []
      - TokenAuth: []
      responses:
        '200':
          content:
            application/json:
              schema:
                $ref: '#/components/schemas/MeListResponse'
          description: null
        '401':
          content:
            application/json:
              schema:
                $ref: '#/components/schemas/ErrorDetail'
              examples:
                NotAuthenticated:
                  value:
                    detail: Authentication credentials were not provided.
                  summary: Not authenticated
          description: ''
        '400':
          content:
            application/json:
              schema:
                $ref: '#/components/schemas/ErrorObject'
              examples:
                BadRequest:
                  value:
                    detail:
                      field_name:
                      - Error message
                  summary: Bad request
          description: ''
    delete:
      operationId: me_destroy
      description: |
        ## Delete current user

        > Payload Example:
        >
        >       {
        >           "confirm": "user__extra_details__uid",
        >       }


        ### !! Due to current DRF-Spectacular limitations with AOS 3.1, DELETE operations do not display request or response bodies in this documentation (as payloads are not typically recommended for DELETE). This means direct testing is unavailable. However, example payloads and responses are provided for reference, and HTTP codes/error messages are accurate.  !!
      tags:
      - User / team / organization / usage
      security:
      - BasicAuth: []
      - TokenAuth: []
      responses:
        '204':
          description: No response body
        '401':
          content:
            application/json:
              schema:
                $ref: '#/components/schemas/ErrorDetail'
              examples:
                NotAuthenticated:
                  value:
                    detail: Authentication credentials were not provided.
                  summary: Not authenticated
          description: ''
        '403':
          content:
            application/json:
              schema:
                $ref: '#/components/schemas/ErrorDetail'
              examples:
                AccessDenied:
                  value:
                    detail: You do not have permission to perform this action.
                  summary: Access Denied
          description: ''
        '400':
          content:
            application/json:
              schema:
                $ref: '#/components/schemas/ErrorObject'
              examples:
                BadRequest:
                  value:
                    detail:
                      field_name:
                      - Error message
                  summary: Bad request
          description: ''
  /me/emails/:
    get:
      operationId: me_emails_list
      description: |
        ## View current user's email
      parameters:
      - name: limit
        required: false
        in: query
        description: Number of results to return per page.
        schema:
          type: integer
      - name: offset
        required: false
        in: query
        description: The initial index from which to return the results.
        schema:
          type: integer
      tags:
      - User / team / organization / usage
      security:
      - BasicAuth: []
      - TokenAuth: []
      responses:
        '200':
          content:
            application/json:
              schema:
                $ref: '#/components/schemas/PaginatedEmailAddressList'
          description: null
        '401':
          content:
            application/json:
              schema:
                $ref: '#/components/schemas/ErrorDetail'
              examples:
                NotAuthenticated:
                  value:
                    detail: Authentication credentials were not provided.
                  summary: Not authenticated
          description: ''
    post:
      operationId: me_emails_create
      description: |
        ## Set a new email

        The new email will be unverified and replace existing unverified, non-primary emails.
        New email is not usable until verified.
      tags:
      - User / team / organization / usage
      requestBody:
        content:
          application/json:
            schema:
              $ref: '#/components/schemas/EmailRequestPayload'
        required: true
      security:
      - BasicAuth: []
      - TokenAuth: []
      responses:
        '201':
          content:
            application/json:
              schema:
                $ref: '#/components/schemas/EmailAddress'
          description: null
        '401':
          content:
            application/json:
              schema:
                $ref: '#/components/schemas/ErrorDetail'
              examples:
                NotAuthenticated:
                  value:
                    detail: Authentication credentials were not provided.
                  summary: Not authenticated
          description: ''
        '400':
          content:
            application/json:
              schema:
                $ref: '#/components/schemas/ErrorObject'
              examples:
                BadRequest:
                  value:
                    detail:
                      field_name:
                      - Error message
                  summary: Bad request
          description: ''
  /me/social-accounts/:
    get:
      operationId: me_social_accounts_list
      description: |
        ## List user's social accounts
      parameters:
      - name: limit
        required: false
        in: query
        description: Number of results to return per page.
        schema:
          type: integer
      - name: offset
        required: false
        in: query
        description: The initial index from which to return the results.
        schema:
          type: integer
      tags:
      - User / team / organization / usage
      security:
      - BasicAuth: []
      - TokenAuth: []
      responses:
        '200':
          content:
            application/json:
              schema:
                $ref: '#/components/schemas/PaginatedSocialAccountList'
          description: null
        '401':
          content:
            application/json:
              schema:
                $ref: '#/components/schemas/ErrorDetail'
              examples:
                NotAuthenticated:
                  value:
                    detail: Authentication credentials were not provided.
                  summary: Not authenticated
          description: ''
  /me/social-accounts/{provider}/{uid_social_account}/:
    get:
      operationId: me_social_accounts_retrieve
      description: |
        ## Retrieve a social account provider
      parameters:
      - in: path
        name: provider
        schema:
          type: string
        required: true
      - in: path
        name: uid_social_account
        schema:
          type: string
          pattern: ^[-\w]+$
        required: true
      tags:
      - User / team / organization / usage
      security:
      - BasicAuth: []
      - TokenAuth: []
      responses:
        '200':
          content:
            application/json:
              schema:
                $ref: '#/components/schemas/SocialAccount'
          description: null
        '401':
          content:
            application/json:
              schema:
                $ref: '#/components/schemas/ErrorDetail'
              examples:
                NotAuthenticated:
                  value:
                    detail: Authentication credentials were not provided.
                  summary: Not authenticated
          description: ''
        '404':
          content:
            application/json:
              schema:
                $ref: '#/components/schemas/ErrorObject'
              examples:
                NotFound:
                  value:
                    detail: Not found.
                  summary: Not Found
          description: ''
    delete:
      operationId: me_social_accounts_destroy
      description: |
        ## Delete a social account provider
      parameters:
      - in: path
        name: provider
        schema:
          type: string
        required: true
      - in: path
        name: uid_social_account
        schema:
          type: string
          pattern: ^[-\w]+$
        required: true
      tags:
      - User / team / organization / usage
      security:
      - BasicAuth: []
      - TokenAuth: []
      responses:
        '204':
          description: No response body
        '401':
          content:
            application/json:
              schema:
                $ref: '#/components/schemas/ErrorDetail'
              examples:
                NotAuthenticated:
                  value:
                    detail: Authentication credentials were not provided.
                  summary: Not authenticated
          description: ''
        '404':
          content:
            application/json:
              schema:
                $ref: '#/components/schemas/ErrorObject'
              examples:
                NotFound:
                  value:
                    detail: Not found.
                  summary: Not Found
          description: ''
components:
  schemas:
    AccessLogResponse:
      type: object
      properties:
        user:
          type: string
          format: uri
          example: https://kf.kobotoolbox.org/api/v2/users/bob/
        date_created:
          type: string
          format: date-time
        username:
          type: string
        metadata:
          type: object
          properties:
            source:
              type: string
            auth_type:
              type: string
            ip_address:
              type: string
            initial_user_uid:
              type: string
            initial_user_username:
              type: string
            authorized_app_name:
              type: string
        user_uid:
          type: string
        count:
          type: integer
      required:
      - count
      - date_created
      - metadata
      - user
      - user_uid
      - username
    Asset:
      type: object
      properties:
        url:
          type: string
          format: uri
          example: https://kf.kobotoolbox.org/api/v2/assets/aBeA23YCYjkGTFvYVHuAyU/
          readOnly: true
        owner:
          type: string
          format: uri
          example: https://kf.kobotoolbox.org/api/v2/users/bob/
          readOnly: true
        owner__username:
          type: string
          description: Required. 150 characters or fewer. Letters, digits and @/./+/-/_
            only.
          readOnly: true
        parent:
          type: string
          format: uri
          example: https://kf.kobotoolbox.org/api/v2/assets/a3C9wWefqZVkChNLKqqXVZ/
          nullable: true
        settings:
          type: object
          properties:
            sector:
              type: object
            country:
              type: array
              items:
                type: string
            description:
              type: string
            collects_pii:
              type: string
            organization:
              type: string
            country_codes:
              type: array
              items:
                type: string
            operational_purpose:
              type: string
        asset_type:
          $ref: '#/components/schemas/AssetTypeEnum'
        files:
          type: array
          items:
            type: string
          readOnly: true
        summary:
          type: object
          properties:
            geo:
              type: boolean
            labels:
              type: array
              items:
                type: string
            columns:
              type: array
              items:
                type: string
            lock_all:
              type: boolean
            lock_any:
              type: boolean
            languages:
              type: array
              items:
                type: string
            row_count:
              type: integer
            name_quality:
              type: object
            default_translation:
              type: string
          readOnly: true
        date_created:
          type: string
          format: date-time
        date_modified:
          type: string
          format: date-time
        date_deployed:
          type: string
          format: date-time
          nullable: true
        version_id:
          type: string
          readOnly: true
        version__content_hash:
          type: string
          readOnly: true
        version_count:
          type: integer
          readOnly: true
        has_deployment:
          type: boolean
          readOnly: true
        deployed_version_id:
          type: string
          readOnly: true
        deployed_versions:
          type: object
          properties:
            count:
              type: integer
            next:
              type: string
            previous:
              type: string
            results:
              type: array
              items:
                type: object
                properties:
                  uid:
                    type: string
                  url:
                    type: string
                    format: uri
                    example: https://kf.kobotoolbox.org/api/v2/assets/aBeA23YCYjkGTFvYVHuAyU/versions/vBeA23YCYjkGTFvYVHuAyU/
                  content_hash:
                    type: string
                  date_deployed:
                    type: string
                    format: date-time
                  date_modified:
                    type: string
                    format: date-time
          readOnly: true
        deployment__links:
          type: object
          readOnly: true
        deployment__active:
          type: boolean
          readOnly: true
        deployment__data_download_links:
          type: object
          readOnly: true
        deployment__submission_count:
          type: integer
          readOnly: true
        deployment__last_submission_time:
          type: string
          format: date-time
          readOnly: true
        deployment__encrypted:
          type: boolean
          readOnly: true
        deployment__uuid:
          type: string
          readOnly: true
        deployment_status:
          type: string
          readOnly: true
        report_styles:
          type: object
          properties:
            default:
              type: object
            specified:
              type: object
              properties:
                end:
                  type: object
                start:
                  type: object
            kuid_names:
              type: object
              properties:
                end:
                  type: string
                start:
                  type: string
        report_custom:
          type: object
        advanced_features:
          type: object
        advanced_submission_schema:
          type: object
          properties:
            type:
              type: string
            $description:
              type: string
          readOnly: true
        analysis_form_json:
          type: object
          properties:
            engines:
              type: object
            additional_fields:
              type: array
              items:
                type: string
          readOnly: true
        map_styles:
          type: object
        map_custom:
          type: object
        content:
          type: object
          properties:
            schema:
              type: string
            survey:
              type: array
              items:
                type: object
            settings:
              type: object
            translated:
              type: array
              items:
                type: string
            translations:
              type: array
              items:
                type: string
        downloads:
          type: array
          items:
            type: object
            properties:
              format:
                type: string
              url:
                type: string
          readOnly: true
        embeds:
          type: array
          items:
            type: object
            properties:
              format:
                type: string
              url:
                type: string
          readOnly: true
        xform_link:
          type: string
          format: uri
          example: https://kf.kobotoolbox.org/api/v2/assets/{uid_asset}/xform/
          readOnly: true
        hooks_link:
          type: string
          format: uri
          example: https://kf.kobotoolbox.org/api/v2/assets/aBeA23YCYjkGTFvYVHuAyU/hooks/
          readOnly: true
        tag_string:
          type: string
        uid:
          type: string
          readOnly: true
        kind:
          type: string
          readOnly: true
        xls_link:
          type: string
          format: uri
          example: https://kf.kobotoolbox.org/api/v2/assets/{uid_asset}/
          readOnly: true
        name:
          type: string
          maxLength: 255
        assignable_permissions:
          type: array
          items:
            type: object
          readOnly: true
        permissions:
          type: array
          items:
            type: string
          readOnly: true
        effective_permissions:
          type: array
          items:
            type: object
            properties:
              codename:
                type: string
          readOnly: true
        exports:
          type: string
          format: uri
          example: https://kf.kobotoolbox.org/api/v2/assets/aBeA23YCYjkGTFvYVHuAyU/exports/
          readOnly: true
        export_settings:
          type: array
          items:
            $ref: '#/components/schemas/AssetExportSettings'
          readOnly: true
        data:
          type: string
          format: uri
          example: https://kf.kobotoolbox.org/api/v2/assets/aBeA23YCYjkGTFvYVHuAyU/submissions/
          readOnly: true
        children:
          type: object
          properties:
            count:
              type: integer
          readOnly: true
        subscribers_count:
          type: integer
          readOnly: true
        status:
          type: string
          readOnly: true
        access_types:
          type: array
          items:
            type: string
          readOnly: true
        data_sharing:
          type: object
        paired_data:
          type: string
          format: uri
          example: https://kf.kobotoolbox.org/api/v2/assets/aBeA23YCYjkGTFvYVHuAyU/paired-data/
          readOnly: true
        project_ownership:
          type: object
          additionalProperties: {}
          nullable: true
          readOnly: true
        owner_label:
          type: string
          readOnly: true
        last_modified_by:
          type: string
          readOnly: true
          nullable: true
      required:
      - access_types
      - advanced_submission_schema
      - analysis_form_json
      - asset_type
      - assignable_permissions
      - children
      - data
      - deployed_version_id
      - deployed_versions
      - deployment__active
      - deployment__data_download_links
      - deployment__encrypted
      - deployment__last_submission_time
      - deployment__links
      - deployment__submission_count
      - deployment__uuid
      - deployment_status
      - downloads
      - effective_permissions
      - embeds
      - export_settings
      - exports
      - files
      - has_deployment
      - hooks_link
      - kind
      - last_modified_by
      - owner
      - owner__username
      - owner_label
      - paired_data
      - permissions
      - project_ownership
      - status
      - subscribers_count
      - summary
      - uid
      - url
      - version__content_hash
      - version_count
      - version_id
      - xform_link
      - xls_link
    AssetBulkRequest:
      oneOf:
      - type: object
        properties:
          asset_uids:
            type: object
            properties:
              asset_uids:
                type: array
                items:
                  type: object
          action:
            type: string
        required:
        - action
        - asset_uids
      - type: object
        properties:
          confirm:
            type: boolean
          action:
            type: string
        required:
        - action
        - confirm
    AssetBulkResponse:
      type: object
      properties:
        detail:
          type: string
      required:
      - detail
    AssetCountResponse:
      type: object
      properties:
        daily_submission_count:
          type: object
          properties:
            '2020-10-20':
              type: integer
        total_submission_count:
          type: integer
      required:
      - daily_submission_count
      - total_submission_count
    AssetCreateRequest:
      oneOf:
      - type: object
        properties:
          name:
            type: string
          clone_from:
            type: string
          asset_type:
            type: string
        required:
        - asset_type
        - clone_from
        - name
      - type: object
        properties:
          name:
            type: string
          settings:
            type: object
            properties:
              description:
                type: string
              sector:
                type: string
              country:
                type: string
              share-metadata:
                type: boolean
          asset_type:
            type: string
        required:
        - asset_type
        - name
        - settings
    AssetExportSettings:
      type: object
      properties:
        uid:
          type: string
          readOnly: true
        url:
          type: string
          readOnly: true
        data_url_csv:
          type: string
          readOnly: true
        data_url_xlsx:
          type: string
          readOnly: true
        name:
          type: string
        date_modified:
          type: string
          format: date-time
          readOnly: true
        export_settings:
          type: object
          additionalProperties: {}
      required:
      - data_url_csv
      - data_url_xlsx
      - date_modified
      - export_settings
      - name
      - uid
      - url
    AssetMetadataResponse:
      type: object
      properties:
        languages:
          type: array
          items:
            type: string
        countries:
          type: array
          items:
            type: array
            items:
              type: string
        sectors:
          type: array
          items:
            type: array
            items:
              type: string
        organizations:
          type: array
          items:
            type: string
      required:
      - countries
      - languages
      - organizations
      - sectors
    AssetSnapshotCreateRequest:
      oneOf:
      - type: object
        properties:
          asset:
            type: string
            format: uri
            example: https://kf.kobotoolbox.org/api/v2/assets/a3C9wWefqZVkChNLKqqXVZ/
          details:
            type: object
            properties:
              status:
                type: string
              warnings:
                type: array
                items:
                  type: object
                  properties:
                    code:
                      type: string
                    message:
                      type: string
        required:
        - asset
        - details
      - type: object
        properties:
          source:
            type: object
            properties:
              schema:
                type: string
              survey:
                type: array
                items:
                  type: object
                  properties:
                    name:
                      type: string
                    type:
                      type: string
              settings:
                type: object
                properties:
                  form_title:
                    type: string
              translated:
                type: array
                items:
                  type: string
              translation:
                type: array
                items:
                  type: string
          details:
            type: object
            properties:
              status:
                type: string
              warnings:
                type: array
                items:
                  type: object
                  properties:
                    code:
                      type: string
                    message:
                      type: string
        required:
        - details
        - source
    AssetSnapshotResponse:
      type: object
      properties:
        url:
          type: string
          format: uri
          example: https://kf.kobotoolbox.org/api/v2/asset_snapshots/sEMPghTguZsxj4rn4s9dvS/
        uid:
          type: string
        owner:
          type: string
          format: uri
          example: https://kf.kobotoolbox.org/api/v2/users/bob/
        date_created:
          type: string
          format: date-time
        xml:
          type: string
          format: uri
          example: https://kf.kobotoolbox.org/api/v2/asset_snapshots/sEMPghTguZsxj4rn4s9dvS/
        enketopreviewlink:
          type: string
          format: uri
          example: https://kf.kobotoolbox.org/api/v2/asset_snapshots/sEMPghTguZsxj4rn4s9dvS/preview/
        asset:
          type: string
          format: uri
          example: https://kf.kobotoolbox.org/api/v2/assets/a3C9wWefqZVkChNLKqqXVZ/
        asset_version_id:
          type: string
        details:
          type: object
          properties:
            status:
              type: string
            warnings:
              type: array
              items:
                type: object
                properties:
                  code:
                    type: string
                  message:
                    type: string
        source:
          type: object
          properties:
            schema:
              type: string
            survey:
              type: array
              items:
                type: object
                properties:
                  name:
                    type: string
                  type:
                    type: string
            settings:
              type: object
              properties:
                form_title:
                  type: string
            translated:
              type: array
              items:
                type: string
            translation:
              type: array
              items:
                type: string
      required:
      - asset
      - asset_version_id
      - date_created
      - details
      - enketopreviewlink
      - owner
      - source
      - uid
      - url
      - xml
    AssetSubscriptionRequest:
      type: object
      properties:
        asset:
          type: string
          format: uri
          example: https://kf.kobotoolbox.org/api/v2/assets/a3C9wWefqZVkChNLKqqXVZ/
      required:
      - asset
    AssetSubscriptionResponse:
      type: object
      properties:
        url:
          type: string
          format: uri
          example: https://kf.kobotoolbox.org/api/v2/asset_subscription/sEMPghTguZsxj4rn4s9dvS/
        asset:
          type: string
          format: uri
          example: https://kf.kobotoolbox.org/api/v2/assets/a3C9wWefqZVkChNLKqqXVZ/
        uid:
          type: string
      required:
      - asset
      - uid
      - url
    AssetTypeEnum:
      enum:
      - text
      - empty
      - question
      - block
      - survey
      - template
      - collection
      type: string
      description: |-
        * `text` - text
        * `empty` - empty
        * `question` - question
        * `block` - block
        * `survey` - survey
        * `template` - template
        * `collection` - collection
    AssetUsageResponse:
      type: object
      properties:
        asset:
          type: string
          format: uri
          example: https://kf.kobotoolbox.org/api/v2/assets/a3C9wWefqZVkChNLKqqXVZ/
        asset__name:
          type: string
        nlp_usage_current_period:
          type: object
          properties:
            total_nlp_asr_seconds:
              type: integer
            total_nlp_mt_characters:
              type: integer
        nlp_usage_all_time:
          type: object
          properties:
            total_nlp_asr_seconds:
              type: integer
            total_nlp_mt_characters:
              type: integer
        storage_bytes:
          type: integer
        submission_count_current_period:
          type: integer
        submission_count_all_time:
          type: integer
      required:
      - asset
      - asset__name
      - nlp_usage_all_time
      - nlp_usage_current_period
      - storage_bytes
      - submission_count_all_time
      - submission_count_current_period
    AssetValidContentResponse:
      type: object
      properties:
        kind:
          type: string
        uid:
          type: string
          default: akJTPb4JLVFqXMqYhKiPXZ
        data:
          type: object
          properties:
            schema:
              type: string
            survey:
              type: array
              items:
                type: object
                properties:
                  name:
                    type: string
                  type:
                    type: string
                  $kuid:
                    type: string
                  $xpath:
                    type: string
                  $autoname:
                    type: string
            settings:
              type: object
            translated:
              type: array
              items:
                type: string
            translations:
              type: array
              items:
                type: string
      required:
      - data
      - kind
    AuditLogResponse:
      type: object
      properties:
        app_label:
          type: string
        model_name:
          type: string
        user:
          type: string
          format: uri
          example: https://kf.kobotoolbox.org/api/v2/users/bob/
        user_uid:
          type: string
        username:
          type: string
        action:
          type: string
        metadata:
          type: object
          properties:
            source:
              type: string
            settings:
              type: object
              properties:
                sector:
                  type: object
                  properties:
                    new:
                      type: object
                      properties:
                        label:
                          type: string
                        value:
                          type: string
                    old:
                      type: object
                      properties:
                        label:
                          type: string
                        value:
                          type: string
                country:
                  type: object
                  properties:
                    added:
                      type: object
                      properties:
                        label:
                          type: string
                        value:
                          type: string
                    removed:
                      type: object
                      properties:
                        label:
                          type: string
                        value:
                          type: string
                description:
                  type: object
                  properties:
                    new:
                      type: string
                    old:
                      type: string
                country_codes:
                  type: object
                  properties:
                    added:
                      type: array
                      items:
                        type: string
                    removed:
                      type: array
                      items:
                        type: string
                data-table:
                  type: object
                  properties:
                    new:
                      type: object
                    old:
                      type: object
            asset_uid:
              type: string
            auth_type:
              type: string
            ip_address:
              type: string
            log_subtype:
              type: string
            project_owner:
              type: string
            latest_version_uid:
              type: string
            asset-files:
              type: object
              properties:
                uid:
                  type: string
                filename:
                  type: string
                md5_hash:
                  type: string
                download_url:
                  type: string
            permissions:
              type: object
              properties:
                added:
                  type: array
                  items:
                    type: string
                removed:
                  type: array
                  items:
                    type: string
                username:
                  type: string
            latest_deployed_version_uid:
              type: string
            submission:
              type: object
              properties:
                root_uuid:
                  type: string
                submitted_by:
                  type: string
            hook:
              type: object
              properties:
                uid:
                  type: string
                active:
                  type: boolean
                endpoint:
                  type: boolean
            name:
              type: object
              properties:
                new:
                  type: string
                old:
                  type: string
            shared_fields:
              type: object
              properties:
                added:
                  type: array
                  items:
                    type: string
                removed:
                  type: array
                  items:
                    type: string
        date_created:
          type: string
          format: date-time
        log_type:
          type: string
      required:
      - action
      - app_label
      - date_created
      - log_type
      - metadata
      - model_name
      - user
      - user_uid
      - username
    AuthLevelEnum:
      enum:
      - no_auth
      - basic_auth
      type: string
      description: |-
        * `no_auth` - no_auth
        * `basic_auth` - basic_auth
    ContentResponse:
      type: object
      properties:
        kind:
          type: string
        uid:
          type: string
          default: akJTPb4JLVFqXMqYhKiPXZ
        data:
          type: object
          properties:
            survey:
              type: array
              items:
                type: object
            settings:
              type: object
      required:
      - data
      - kind
    CreateFilePayload:
      oneOf:
      - type: object
        properties:
          user:
            type: string
            format: uri
            example: https://kf.kobotoolbox.org/api/v2/users/bob/
          asset:
            type: string
            format: uri
            example: https://kf.kobotoolbox.org/api/v2/assets/a3C9wWefqZVkChNLKqqXVZ/
          description:
            type: string
          file_type:
            type: string
          content:
            type: string
        required:
        - asset
        - content
        - description
        - file_type
        - user
      - type: object
        properties:
          user:
            type: string
            format: uri
            example: https://kf.kobotoolbox.org/api/v2/users/bob/
          asset:
            type: string
            format: uri
            example: https://kf.kobotoolbox.org/api/v2/assets/a3C9wWefqZVkChNLKqqXVZ/
          description:
            type: string
          file_type:
            type: string
          base64Encoded:
            type: string
          metadata:
            type: object
            properties:
              filename:
                type: string
            required:
            - filename
        required:
        - asset
        - base64Encoded
        - description
        - file_type
        - metadata
        - user
      - type: object
        properties:
          user:
            type: string
            format: uri
            example: https://kf.kobotoolbox.org/api/v2/users/bob/
          asset:
            type: string
            format: uri
            example: https://kf.kobotoolbox.org/api/v2/assets/a3C9wWefqZVkChNLKqqXVZ/
          description:
            type: string
          file_type:
            type: string
          metadata:
            type: object
            properties:
              redirect_url:
                type: string
                format: uri
            required:
            - redirect_url
        required:
        - asset
        - description
        - file_type
        - metadata
        - user
    DataBulkDelete:
      type: object
      properties:
        payload:
          type: array
          items:
            type: integer
      required:
      - payload
    DataBulkUpdateResponse:
      type: object
      properties:
        count:
          type: integer
        successes:
          type: integer
        failures:
          type: integer
        results:
          type: array
          items:
            type: object
            properties:
              uuid:
                type: string
              status_code:
                type: integer
              message:
                type: string
      required:
      - count
      - failures
      - results
      - successes
    DataResponse:
      type: object
      properties:
        _id:
          type: integer
          title: ' id'
        formhub/uuid:
          type: string
        start:
          type: string
          format: date-time
        end:
          type: string
          format: date-time
        Question_A/Enter_your_question:
          type: string
        Question_B:
          type: string
        __version__:
          type: string
          title: '  version  '
        meta/instanceID:
          type: string
        _xform_id_string:
          type: string
          title: ' xform id string'
        _uuid:
          type: string
          title: ' uuid'
        meta/rootUuid:
          type: string
        _attachments:
          type: object
          properties:
            download_url:
              type: string
              format: uri
              example: https://kf.kobotoolbox.org/api/v2/assets/aTPPUDScaFZkvBzd8FyK4Q/data/18/attachments/1
            download_large_url:
              type: string
              format: uri
              example: https://kf.kobotoolbox.org/api/v2/assets/aTPPUDScaFZkvBzd8FyK4Q/data/18/attachments/attWNZNwhXK6HDYVkZJSn9jy/large/
            download_medium_url:
              type: string
              format: uri
              example: https://kf.kobotoolbox.org/api/v2/assets/aTPPUDScaFZkvBzd8FyK4Q/data/18/attachments/attWNZNwhXK6HDYVkZJSn9jy/medium/
            download_small_url:
              type: string
              format: uri
              example: https://kf.kobotoolbox.org/api/v2/assets/aTPPUDScaFZkvBzd8FyK4Q/data/18/attachments/attWNZNwhXK6HDYVkZJSn9jy/small/
            mimetype:
              type: string
            filename:
              type: string
            uid:
              type: string
            question_xpath:
              type: string
          title: ' attachments'
        _status:
          type: string
          title: ' status'
        _geolocation:
          type: array
          items: {}
          title: ' geolocation'
        _submission_time:
          type: string
          format: date-time
          title: ' submission time'
        _tags:
          type: array
          items: {}
          title: ' tags'
        Notes:
          type: array
          items: {}
        _validation_status:
          title: ' validation status'
        _submitted_by:
          type: string
          title: ' submitted by'
      required:
      - Notes
      - Question_A/Enter_your_question
      - Question_B
      - __version__
      - _attachments
      - _geolocation
      - _id
      - _status
      - _submission_time
      - _submitted_by
      - _tags
      - _uuid
      - _validation_status
      - _xform_id_string
      - end
      - formhub/uuid
      - meta/instanceID
      - meta/rootUuid
      - start
    DataStatusesUpdate:
      type: object
      properties:
        detail:
          type: string
      required:
      - detail
    DataValidationStatusUpdateResponse:
      type: object
      properties:
        timestamp:
          type: string
          format: date-time
        uid:
          type: string
        by_whom:
          type: string
        label:
          type: string
      required:
      - by_whom
      - label
      - timestamp
      - uid
    DeploymentCreateRequest:
      type: object
      properties:
        active:
          type: boolean
      required:
      - active
    DeploymentResponse:
      type: object
      properties:
        backend:
          type: string
        active:
          type: boolean
        version_id:
          type: string
        asset:
          $ref: '#/components/schemas/Asset'
      required:
      - active
      - asset
      - backend
      - version_id
    EmailAddress:
      type: object
      properties:
        primary:
          type: boolean
          readOnly: true
        email:
          type: string
          format: email
          title: Email address
          maxLength: 254
        verified:
          type: boolean
          readOnly: true
      required:
      - email
      - primary
      - verified
    EmailRequestPayload:
      type: object
      properties:
        email:
          type: string
          format: email
      required:
      - email
    EnketoEditResponse:
      type: object
      properties:
        url:
          type: string
          format: uri
          example: https://kf.kobotoolbox.org/edit/iXUdUc3w?instance_id=1824b282-f729-4944-b799-7a805d4564e1&return_url=false
        version:
          type: string
      required:
      - url
      - version
    EnketoViewResponse:
      type: object
      properties:
        url:
          type: string
          format: uri
          example: https://kf.kobotoolbox.org/view/f93d2a488a2e35cedc336e84e1bd1edc?instance_id=1824b282-f729-4944-b799-7a805d4564e1&return_url=false
        version:
          type: string
      required:
      - url
      - version
    ErrorDetail:
      type: object
      properties:
        detail:
          type: string
      required:
      - detail
    ErrorObject:
      type: object
      properties:
        detail: {}
      required:
      - detail
    ExportCreatePayload:
      type: object
      properties:
        fields:
          type: array
          items:
            type: string
        fields_from_all_versions:
          type: boolean
        group_sep:
          type: string
        hierarchy_in_labels:
          type: boolean
        include_media_url:
          type: boolean
        lang:
          type: string
        multiple_select:
          type: string
        submissions_id:
          type: array
          items:
            type: integer
        type:
          type: string
        flatten:
          type: boolean
        xls_types_as_text:
          type: boolean
        query:
          type: object
          properties:
            $and:
              type: array
              items:
                type: object
                properties:
                  _submission_time:
                    type: object
                    properties:
                      $gte:
                        type: string
                        format: date
      required:
      - fields
      - fields_from_all_versions
      - flatten
      - group_sep
      - hierarchy_in_labels
      - include_media_url
      - lang
      - multiple_select
      - query
      - submissions_id
      - type
      - xls_types_as_text
    ExportCreateResponse:
      type: object
      properties:
        status:
          type: string
          maxLength: 32
      required:
      - status
    ExportHistoryResponse:
      type: object
      properties:
        status:
          type: string
      required:
      - status
    ExportListResponse:
      type: object
      properties:
        uid:
          type: string
          maxLength: 24
        status:
          type: string
          maxLength: 32
        date_created:
          type: string
          format: date-time
      required:
      - date_created
      - status
      - uid
    ExportResponse:
      type: object
      properties:
        url:
          type: string
          format: uri
          example: https://kf.kobotoolbox.org/api/v2/assets/a3C9wWefqZVkChNLKqqXVZ/exports/eYeXfo2KjbSzXgWuKsJNPY/
        status:
          type: string
        message:
          type: object
        uid:
          type: string
        date_created:
          type: string
          format: date-time
        last_submission_time:
          type: string
          format: date-time
        result:
          type: string
          format: uri
          example: https://kf.kobotoolbox.orguser/export/NEW PROJECT - all versions
            - False - 2025-01-01-01-01.csv
        data:
          type: object
          properties:
            lang:
              type: string
            name:
              type: string
            type:
              type: string
            fields:
              type: array
              items:
                type: string
            source:
              type: string
              format: uri
              example: https://kf.kobotoolbox.org/api/v2/assets/a3C9wWefqZVkChNLKqqXVZ/
            group_sep:
              type: string
            multiple_select:
              type: string
            include_media_url:
              type: boolean
            hierarchy_in_labels:
              type: boolean
            processing_time_seconds:
              type: number
              format: float
            fields_from_all_versions:
              type: boolean
      required:
      - data
      - date_created
      - last_submission_time
      - message
      - result
      - status
      - uid
      - url
    ExportSettingCreatePayload:
      type: object
      properties:
        name:
          type: string
        export_settings:
          type: object
          properties:
            fields_from_all_versions:
              type: boolean
            group_sep:
              type: string
            hierarchy_in_labels:
              type: boolean
            lang:
              type: boolean
            multiple_select:
              type: string
            types:
              type: string
            fields:
              type: array
              items:
                type: string
            flatten:
              type: boolean
            xls_types_as_text:
              type: boolean
            include_media_url:
              type: boolean
            submission_ids:
              type: array
              items:
                type: integer
            query:
              type: object
              properties:
                $and:
                  type: array
                  items:
                    type: object
                    properties:
                      _submission_time:
                        type: object
                        properties:
                          $gte:
                            type: string
                            format: date
      required:
      - export_settings
      - name
    ExportSettingResponse:
      type: object
      properties:
        uid:
          type: string
        url:
          type: string
          format: uri
          example: https://kf.kobotoolbox.org/api/v2/assets/a3C9wWefqZVkChNLKqqXVZ/export-settings/esMxJfzPhnWn6r2c3EKkuaV/
        data_url_csv:
          type: string
          format: uri
          example: https://kf.kobotoolbox.org/api/v2/assets/a3C9wWefqZVkChNLKqqXVZ/export-settings/esMxJfzPhnWn6r2c3EKkuaV/data.csv
        data_url_xlsx:
          type: string
          format: uri
          example: https://kf.kobotoolbox.org/api/v2/assets/a3C9wWefqZVkChNLKqqXVZ/export-settings/esMxJfzPhnWn6r2c3EKkuaV/data.xlsx
        name:
          type: string
        date_modified:
          type: string
          format: date-time
        export_settings:
          type: object
          properties:
            lang:
              type: string
            type:
              type: string
            fields:
              type: array
              items:
                type: string
            group_sep:
              type: string
            multiple_select:
              type: string
            include_media_url:
              type: boolean
            xls_types_as_text:
              type: boolean
            hierarchy_in_labels:
              type: boolean
            fields_from_all_versions:
              type: boolean
      required:
      - data_url_csv
      - data_url_xlsx
      - date_modified
      - export_settings
      - name
      - uid
      - url
    ExportTypeEnum:
      enum:
      - xml
      - json
      type: string
      description: |-
        * `xml` - xml
        * `json` - json
    ExternalResponse:
      type: object
      properties:
        root:
          type: object
          properties:
            data:
              type: array
              items:
                type: object
                properties:
                  id:
                    type: string
                  version:
                    type: string
                  field_value_1:
                    type: string
                  field_value_2:
                    type: string
      required:
      - root
    FilesResponse:
      type: object
      properties:
        uid:
          type: string
        url:
          type: string
          format: uri
          example: https://kf.kobotoolbox.org/api/v2/assets/a3C9wWefqZVkChNLKqqXVZ/files/afSa8PqnoYe8vJqkrsGz3oN/
        asset:
          type: string
          format: uri
          example: https://kf.kobotoolbox.org/api/v2/assets/a3C9wWefqZVkChNLKqqXVZ/
        user:
          type: string
          format: uri
          example: https://kf.kobotoolbox.org/api/v2/users/bob/
        user__username:
          type: string
        file_type:
          type: string
        description:
          type: string
        date_created:
          type: string
          format: date-time
        content:
          type: string
          format: uri
          example: https://kf.kobotoolbox.org/api/v2/assets/a3C9wWefqZVkChNLKqqXVZ/files/afSa8PqnoYe8vJqkrsGz3oN/content/
        metadata:
          type: object
          properties:
            hash:
              type: string
            filename:
              type: string
            mimetype:
              type: string
      required:
      - asset
      - content
      - date_created
      - description
      - file_type
      - metadata
      - uid
      - url
      - user
      - user__username
    HashResponse:
      type: object
      properties:
        hash:
          type: string
      required:
      - hash
    HistoryActionResponse:
      type: object
      properties:
        actions:
          type: array
          items:
            type: string
      required:
      - actions
    HistoryListResponse:
      type: object
      properties:
        user:
          type: string
          format: uri
          example: https://kf.kobotoolbox.org/api/v2/users/bob/
        user_uid:
          type: string
        username:
          type: string
        action:
          type: string
        metadata:
          type: object
          properties:
            source:
              type: string
            settings:
              type: object
              properties:
                sector:
                  type: object
                  properties:
                    new:
                      type: object
                      properties:
                        label:
                          type: string
                        value:
                          type: string
                    old:
                      type: object
                      properties:
                        label:
                          type: string
                        value:
                          type: string
                country:
                  type: object
                  properties:
                    added:
                      type: object
                      properties:
                        label:
                          type: string
                        value:
                          type: string
                    removed:
                      type: object
                      properties:
                        label:
                          type: string
                        value:
                          type: string
                description:
                  type: object
                  properties:
                    new:
                      type: string
                    old:
                      type: string
                country_codes:
                  type: object
                  properties:
                    added:
                      type: array
                      items:
                        type: string
                    removed:
                      type: array
                      items:
                        type: string
                data-table:
                  type: object
                  properties:
                    new:
                      type: object
                    old:
                      type: object
            asset_uid:
              type: string
            ip_address:
              type: string
            log_subtype:
              type: string
            project_owner:
              type: string
            latest_version_uid:
              type: string
            asset-files:
              type: object
              properties:
                uid:
                  type: string
                filename:
                  type: string
                md5_hash:
                  type: string
                download_url:
                  type: string
            permissions:
              type: object
              properties:
                added:
                  type: array
                  items:
                    type: string
                removed:
                  type: array
                  items:
                    type: string
                username:
                  type: string
            latest_deployed_version_uid:
              type: string
            submission:
              type: object
              properties:
                root_uuid:
                  type: string
                submitted_by:
                  type: string
            hook:
              type: object
              properties:
                uid:
                  type: string
                active:
                  type: boolean
                endpoint:
                  type: boolean
            name:
              type: object
              properties:
                new:
                  type: string
                old:
                  type: string
            shared_fields:
              type: object
              properties:
                added:
                  type: array
                  items:
                    type: string
                removed:
                  type: array
                  items:
                    type: string
        date_created:
          type: string
          format: date-time
      required:
      - action
      - date_created
      - metadata
      - user
      - user_uid
      - username
    Hook:
      type: object
      properties:
        active:
          type: boolean
        asset:
          type: integer
          readOnly: true
        auth_level:
          $ref: '#/components/schemas/AuthLevelEnum'
        date_modified:
          type: string
          format: date-time
          readOnly: true
        email_notification:
          type: boolean
        endpoint:
          type: string
          maxLength: 500
        export_type:
          $ref: '#/components/schemas/ExportTypeEnum'
        failed_count:
          type: integer
          readOnly: true
        logs_url:
          type: string
          format: uri
          example: https://kf.kobotoolbox.org/api/v2/assets/a3C9wWefqZVkChNLKqqXVZ/hooks/hZzzeedWxQoFHgibsTCysv/logs/
          readOnly: true
        name:
          type: string
          maxLength: 255
        payload_template:
          type: string
          nullable: true
        pending_count:
          type: integer
          readOnly: true
        settings:
          type: object
          properties:
            password:
              type: string
            username:
              type: string
            custom_headers:
              type: object
              properties:
                value_field:
                  type: string
                value_field_2:
                  type: string
        subset_fields:
          type: array
          items:
            type: string
        success_count:
          type: integer
          readOnly: true
        uid:
          type: string
          readOnly: true
        url:
          type: string
          format: uri
          example: https://kf.kobotoolbox.org/api/v2/assets/a3C9wWefqZVkChNLKqqXVZ/
          readOnly: true
      required:
      - asset
      - date_modified
      - endpoint
      - failed_count
      - logs_url
      - name
      - pending_count
      - settings
      - subset_fields
      - success_count
      - uid
      - url
    HookLog:
      type: object
      properties:
        url:
          type: string
          format: uri
          example: https://kf.kobotoolbox.org/api/v2/assets/aTPPUDScaFZkvBzd8FyK4Q/hooks/hsw3Ec5vz7Lqg7TrwrxdaS/logs/hl8Ldv5m84SBpU5UB5J7QBD/
          readOnly: true
        uid:
          type: string
          readOnly: true
        submission_id:
          type: integer
          readOnly: true
        tries:
          type: integer
          readOnly: true
        status:
          allOf:
          - $ref: '#/components/schemas/HookLogStatusEnum'
          readOnly: true
        status_str:
          type: string
        status_code:
          type: integer
          readOnly: true
          nullable: true
        message:
          type: string
          readOnly: true
        date_modified:
          type: string
          format: date-time
          readOnly: true
      required:
      - date_modified
      - message
      - status
      - status_code
      - status_str
      - submission_id
      - tries
      - uid
      - url
    HookLogStatusEnum:
      enum:
      - 0
      - 1
      - 2
      type: integer
      description: |-
        * `0` - Failed
        * `1` - Pending
        * `2` - Success
    HookRetryResponse:
      type: object
      properties:
        detail:
          type: string
        pending_uids:
          type: array
          items:
            type: string
      required:
      - detail
      - pending_uids
    ImportCreateRequest:
      type: object
      properties:
        destination:
          type: string
          format: uri
        url:
          type: string
          format: uri
        name:
          type: string
        assetUid:
          type: string
      required:
      - assetUid
      - destination
      - url
    ImportCreateResponse:
      type: object
      properties:
        uid:
          type: string
        url:
          type: string
          format: uri
          example: https://kf.kobotoolbox.org/api/v2/imports/iYxVZhbZb6poxVpPqrd6eG/
        status:
          type: string
      required:
      - status
      - uid
      - url
    ImportResponse:
      type: object
      properties:
        url:
          type: string
          format: uri
          example: https://kf.kobotoolbox.org/api/v2/imports/iYxVZhbZb6poxVpPqrd6eG/
        status:
          type: string
        messages:
          type: object
          properties:
            updated:
              type: array
              items:
                type: object
                properties:
                  uid:
                    type: string
                  kind:
                    type: string
                  summary:
                    type: object
                    properties:
                      geo:
                        type: boolean
                      labels:
                        type: array
                        items:
                          type: string
                      columns:
                        type: array
                        items:
                          type: string
                      language:
                        type: array
                        items:
                          type: string
                      row_count:
                        type: integer
                      name_quality:
                        type: object
                        properties:
                          ok:
                            type: integer
                          bad:
                            type: integer
                          good:
                            type: integer
                          total:
                            type: integer
                          first:
                            type: object
                      default_translation:
                        type: string
                  owner__username:
                    type: string
            audit-logs:
              type: array
              items:
                type: object
                properties:
                  source:
                    type: string
                  asset_id:
                    type: integer
                  new_name:
                    type: string
                  old_name:
                    type: string
                  asset_uid:
                    type: string
                  ip_address:
                    type: string
                  project_owner:
                    type: string
                  latest_version_uid:
                    type: string
            error:
              type: string
            error_type:
              type: string
        uid:
          type: string
        date_created:
          type: string
          format: date-time
      required:
      - date_created
      - messages
      - status
      - uid
      - url
    InviteCreatePayload:
      type: object
      properties:
        invitees:
          type: array
          items:
            type: string
        role:
          $ref: '#/components/schemas/InviteeRoleEnum'
      required:
      - invitees
      - role
    InviteCreateResponse:
      type: array
      items:
        type: object
        properties:
          url:
            type: string
            format: uri
            example: https://kf.kobotoolbox.org/api/v2/organizations/orgR6zUBwMHop2mgGygtFd6c/invites/f3ba00b2-372b-4283-9d57-adbe7d5b1bf1/
          invited_by:
            type: string
            format: uri
            example: https://kf.kobotoolbox.org/api/v2/users/bob/
          status:
            type: string
          invitee_role:
            enum:
            - admin
            - member
            type: string
            description: |-
              * `admin` - admin
              * `member` - member
          organization_name:
            type: string
          created:
            type: string
            format: date-time
          modified:
            type: string
            format: date-time
          invitee:
            type: string
        required:
        - created
        - invited_by
        - invitee
        - invitee_role
        - modified
        - organization_name
        - status
        - url
    InviteResponse:
      type: object
      properties:
        url:
          type: string
          format: uri
          example: https://kf.kobotoolbox.org/api/v2/organizations/orgR6zUBwMHop2mgGygtFd6c/invites/f3ba00b2-372b-4283-9d57-adbe7d5b1bf1/
        invited_by:
          type: string
          format: uri
          example: https://kf.kobotoolbox.org/api/v2/users/bob/
        status:
          $ref: '#/components/schemas/InviteStatusChoicesEnum'
        invitee_role:
          $ref: '#/components/schemas/InviteeRoleEnum'
        organization_name:
          type: string
        created:
          type: string
          format: date-time
        modified:
          type: string
          format: date-time
        invitee:
          type: string
      required:
      - created
      - invited_by
      - invitee
      - invitee_role
      - modified
      - organization_name
      - status
      - url
    InviteStatusChoicesEnum:
      enum:
      - accepted
      - cancelled
      - declined
      - expired
      - pending
      - resent
      type: string
      description: |-
        * `accepted` - Accepted
        * `cancelled` - Cancelled
        * `declined` - Declined
        * `expired` - Expired
        * `pending` - Pending
        * `resent` - Resent
    InviteeRoleEnum:
      enum:
      - admin
      - member
      type: string
      description: |-
        * `admin` - admin
        * `member` - member
    Language:
      type: object
      properties:
        name:
          type: string
          maxLength: 200
        code:
          type: string
          maxLength: 10
        featured:
          type: boolean
        transcription_services:
          type: array
          items:
            type: object
            properties:
              code:
                type: string
              name:
                type: string
          readOnly: true
        translation_services:
          type: array
          items:
            type: object
            properties:
              code:
                type: string
              name:
                type: string
          readOnly: true
        regions:
          type: array
          items:
            $ref: '#/components/schemas/LanguageRegion'
      required:
      - code
      - name
      - regions
      - transcription_services
      - translation_services
    LanguageList:
      type: object
      properties:
        name:
          type: string
          maxLength: 200
        code:
          type: string
          maxLength: 10
        featured:
          type: boolean
        transcription_services:
          type: array
          items:
            type: object
            properties:
              code:
                type: string
              name:
                type: string
          readOnly: true
        translation_services:
          type: array
          items:
            type: object
            properties:
              code:
                type: string
              name:
                type: string
          readOnly: true
        url:
          type: string
          format: uri
          example: https://kf.kobotoolbox.org/api/v2/language/en/
          readOnly: true
      required:
      - code
      - name
      - transcription_services
      - translation_services
      - url
    LanguageRegion:
      type: object
      properties:
        code:
          type: string
          maxLength: 20
        name:
          type: string
          maxLength: 200
      required:
      - code
      - name
    LogsRetryResponse:
      type: object
      properties:
        detail:
          type: string
        pending_uids:
          type: array
          items:
            type: string
      required:
      - detail
      - pending_uids
    MeListResponse:
      type: object
      properties:
        username:
          type: string
        first_name:
          type: string
        last_name:
          type: string
        email:
          type: string
          format: email
        server_time:
          type: string
          format: date-time
        date_joined:
          type: string
          format: date-time
        projects_url:
          type: string
          format: uri
          example: https://kf.kobotoolbox.org/bob
        gravatar:
          type: string
          format: uri
          example: https://www.gravatar.com/avatar/5a9aec55090975e64e0f6b0a29110a5f?s=40
        last_login:
          type: string
          format: date-time
        extra_details:
          type: object
          properties:
            bio:
              type: string
            city:
              type: string
            name:
              type: string
            sector:
              type: string
            country:
              type: string
            twitter:
              type: string
            linkedin:
              type: string
            instagram:
              type: string
            organization:
              type: string
            last_ui_language:
              type: string
            organization_type:
              type: string
            organization_website:
              type: string
            project_views_settings:
              type: object
            require_auth:
              type: boolean
            newsletter_subscription:
              type: string
        git_rev:
          type: object
          properties:
            short:
              type: string
            long:
              type: string
            branch:
              type: string
            tag:
              type: string
        social_accounts:
          type: array
          items:
            type: object
            properties:
              provider:
                type: string
              uid:
                type: string
              last_joined:
                type: string
                format: date-time
              date_joined:
                type: string
                format: date-time
              email:
                type: string
                format: email
              username:
                type: string
        validated_password:
          type: boolean
        accepted_tos:
          type: boolean
        organization:
          type: object
          properties:
            url:
              type: string
              format: uri
              example: https://kf.kobotoolbox.org/api/v2/organizations/orgzeph7Ub8tVmJ82JBbH96n/
            name:
              type: string
            uid:
              type: string
        extra_details__uid:
          type: string
      required:
      - accepted_tos
      - date_joined
      - email
      - extra_details
      - extra_details__uid
      - first_name
      - git_rev
      - gravatar
      - last_login
      - last_name
      - organization
      - projects_url
      - server_time
      - social_accounts
      - username
      - validated_password
    MemberListResponse:
      type: object
      properties:
        url:
          type: string
          format: uri
          example: https://kf.kobotoolbox.org/api/v2/organizations/orgR6zUBwMHop2mgGygtFd6c/members/bob/
        user:
          type: string
          format: uri
          example: https://kf.kobotoolbox.org/api/v2/users/bob/
        user__username:
          type: string
        user__email:
          type: string
          format: email
        user__extra_details__name:
          type: string
        role:
          $ref: '#/components/schemas/MemberListResponseRoleEnum'
        user__has_mfa_enabled:
          type: boolean
        date_joined:
          type: string
          format: date-time
        user__is_active:
          type: boolean
        invite:
          type: object
          properties:
            url:
              type: string
              format: uri
              example: https://kf.kobotoolbox.org/api/v2/organizations/orgR6zUBwMHop2mgGygtFd6c/invites/f3ba00b2-372b-4283-9d57-adbe7d5b1bf1/
            invited_by:
              type: string
              format: uri
              example: https://kf.kobotoolbox.org/api/v2/users/bob/
            status:
              enum:
              - accepted
              - cancelled
              - declined
              - expired
              - pending
              - resent
              type: string
              description: |-
                * `accepted` - Accepted
                * `cancelled` - Cancelled
                * `declined` - Declined
                * `expired` - Expired
                * `pending` - Pending
                * `resent` - Resent
            invitee_role:
              enum:
              - admin
              - member
              - owner
              type: string
              description: |-
                * `admin` - admin
                * `member` - member
                * `owner` - owner
            organization_name:
              type: string
            created:
              type: string
              format: date-time
            modified:
              type: string
              format: date-time
            invitee:
              type: string
          required:
          - created
          - invited_by
          - invitee_role
          - modified
          - organization_name
          - status
          - url
      required:
      - date_joined
      - invite
      - role
      - url
      - user
      - user__email
      - user__extra_details__name
      - user__has_mfa_enabled
      - user__is_active
      - user__username
    MemberListResponseRoleEnum:
      enum:
      - admin
      - member
      - owner
      type: string
      description: |-
        * `admin` - admin
        * `member` - member
        * `owner` - owner
    OpenRosaXFormResponse:
      type: object
      properties:
        html:
          type: object
          properties:
            head:
              type: object
              properties:
                title:
                  type: string
                model:
                  type: object
                  properties:
                    instance:
                      type: object
                      properties:
                        instanceUuid:
                          type: object
                          properties:
                            fieldName:
                              type: string
                            meta:
                              type: object
                              properties:
                                instanceID:
                                  type: string
            body:
              type: object
              properties:
                input:
                  type: object
                  properties:
                    label:
                      type: string
                    hint:
                      type: string
      required:
      - html
    Organization:
      type: object
      properties:
        id:
          type: string
          readOnly: true
        url:
          type: string
          format: uri
          example: https://kf.kobotoolbox.org/api/v2/organizations/orgzeph7Ub8tVmJ82JBbH96n/
          readOnly: true
        name:
          type: string
          description: The name of the organization
          maxLength: 200
        website:
          type: string
        organization_type:
          $ref: '#/components/schemas/OrganizationTypeEnum'
        created:
          type: string
          format: date-time
          readOnly: true
        modified:
          type: string
          format: date-time
          readOnly: true
        is_owner:
          type: boolean
          readOnly: true
        is_mmo:
          type: boolean
          readOnly: true
        request_user_role:
          type: string
          readOnly: true
        members:
          type: string
          format: uri
          example: https://kf.kobotoolbox.org/api/v2/organizations/orgzeph7Ub8tVmJ82JBbH96n/members/
          readOnly: true
        assets:
          type: string
          format: uri
          example: https://kf.kobotoolbox.org/api/v2/organizations/orgzeph7Ub8tVmJ82JBbH96n/assets/
          readOnly: true
        service_usage:
          type: string
          format: uri
          example: https://kf.kobotoolbox.org/api/v2/organizations/orgzeph7Ub8tVmJ82JBbH96n/service_usage/
          readOnly: true
        asset_usage:
          type: string
          format: uri
          example: https://kf.kobotoolbox.org/api/v2/organizations/orgzeph7Ub8tVmJ82JBbH96n/assets_usage/
          readOnly: true
      required:
      - asset_usage
      - assets
      - created
      - id
      - is_mmo
      - is_owner
      - members
      - modified
      - name
      - request_user_role
      - service_usage
      - url
    OrganizationAssetUsageResponse:
      type: object
      properties:
        asset:
          type: string
          format: uri
          example: https://kf.kobotoolbox.org/api/v2/organizations/orgzeph7Ub8tVmJ82JBbH96n/assets/
        asset__name:
          type: string
        nlp_usage_current_period:
          type: object
          properties:
            total_nlp_asr_seconds:
              type: integer
            total_nlp_mt_characters:
              type: integer
        nlp_usage_all_time:
          type: object
          properties:
            total_nlp_asr_seconds:
              type: integer
            total_nlp_mt_characters:
              type: integer
        storage_bytes:
          type: integer
        submission_count_current_period:
          type: integer
        submission_count_all_time:
          type: integer
        deployment_status:
          type: string
      required:
      - asset
      - asset__name
      - deployment_status
      - nlp_usage_all_time
      - nlp_usage_current_period
      - storage_bytes
      - submission_count_all_time
      - submission_count_current_period
    OrganizationServiceUsageResponse:
      type: object
      properties:
        total_nlp_usage:
          type: object
          properties:
            asr_seconds_current_period:
              type: integer
            mt_characters_current_period:
              type: integer
            asr_seconds_all_time:
              type: integer
            mt_characters_all_time:
              type: integer
        total_storage_bytes:
          type: integer
        total_submission_count:
          type: object
          properties:
            all_time:
              type: integer
            current_period:
              type: integer
        balances:
          type: object
          properties:
            submission:
              type: object
              properties:
                effective_limit:
                  type: integer
                balance_value:
                  type: integer
                balance_percent:
                  type: integer
                exceeded:
                  type: integer
            storage_bytes:
              type: object
              properties:
                effective_limit:
                  type: integer
                balance_value:
                  type: integer
                balance_percent:
                  type: integer
                exceeded:
                  type: integer
            asr_seconds:
              type: object
              properties:
                effective_limit:
                  type: integer
                balance_value:
                  type: integer
                balance_percent:
                  type: integer
                exceeded:
                  type: integer
            mt_characters:
              type: object
              properties:
                effective_limit:
                  type: integer
                balance_value:
                  type: integer
                balance_percent:
                  type: integer
                exceeded:
                  type: integer
        current_period_start:
          type: string
          format: date-time
        current_period_end:
          type: string
          format: date-time
        last_updated:
          type: string
          format: date-time
      required:
      - balances
      - current_period_end
      - current_period_start
      - last_updated
      - total_nlp_usage
      - total_storage_bytes
      - total_submission_count
    OrganizationTypeEnum:
      enum:
      - non-profit
      - government
      - educational
      - commercial
      - none
      type: string
      description: |-
        * `non-profit` - Non-profit organization
        * `government` - Government institution
        * `educational` - Educational organization
        * `commercial` - A commercial/for-profit company
        * `none` - I am not associated with any organization
    PaginatedAccessLogResponseList:
      type: object
      required:
      - count
      - results
      properties:
        count:
          type: integer
          example: 123
        next:
          type: string
          nullable: true
          format: uri
          example: http://api.example.org/accounts/?offset=400&limit=100
        previous:
          type: string
          nullable: true
          format: uri
          example: http://api.example.org/accounts/?offset=200&limit=100
        results:
          type: array
          items:
            $ref: '#/components/schemas/AccessLogResponse'
    PaginatedAssetCountResponseList:
      type: object
      required:
      - count
      - results
      properties:
        count:
          type: integer
          example: 123
        next:
          type: string
          nullable: true
          format: uri
          example: http://api.example.org/accounts/?offset=400&limit=100
        previous:
          type: string
          nullable: true
          format: uri
          example: http://api.example.org/accounts/?offset=200&limit=100
        results:
          type: array
          items:
            $ref: '#/components/schemas/AssetCountResponse'
    PaginatedAssetList:
      type: object
      properties:
        count:
          type: integer
          example: 123
        next:
          type: string
          nullable: true
        previous:
          type: string
          nullable: true
        metadata:
          type: object
          properties:
            languages:
              type: array
              items:
                type: string
              example:
              - English (en)
            countries:
              type: array
              items:
                type: array
                items:
                  type: string
              example:
              - - FRA
                - France
            sectors:
              type: array
              items:
                type: array
                items:
                  type: string
              example:
              - - Public Administration
                - Public Administration
            organizations:
              type: array
              items:
                type: string
              example:
              - Kobotoolbox
        results:
          type: array
          items:
            $ref: '#/components/schemas/Asset'
    PaginatedAssetSnapshotResponseList:
      type: object
      required:
      - count
      - results
      properties:
        count:
          type: integer
          example: 123
        next:
          type: string
          nullable: true
          format: uri
          example: http://api.example.org/accounts/?offset=400&limit=100
        previous:
          type: string
          nullable: true
          format: uri
          example: http://api.example.org/accounts/?offset=200&limit=100
        results:
          type: array
          items:
            $ref: '#/components/schemas/AssetSnapshotResponse'
    PaginatedAssetSubscriptionResponseList:
      type: object
      required:
      - count
      - results
      properties:
        count:
          type: integer
          example: 123
        next:
          type: string
          nullable: true
          format: uri
          example: http://api.example.org/accounts/?offset=400&limit=100
        previous:
          type: string
          nullable: true
          format: uri
          example: http://api.example.org/accounts/?offset=200&limit=100
        results:
          type: array
          items:
            $ref: '#/components/schemas/AssetSubscriptionResponse'
    PaginatedAssetUsageResponseList:
      type: object
      required:
      - count
      - results
      properties:
        count:
          type: integer
          example: 123
        next:
          type: string
          nullable: true
          format: uri
          example: http://api.example.org/accounts/?page=4
        previous:
          type: string
          nullable: true
          format: uri
          example: http://api.example.org/accounts/?page=2
        results:
          type: array
          items:
            $ref: '#/components/schemas/AssetUsageResponse'
    PaginatedAuditLogResponseList:
      type: object
      required:
      - count
      - results
      properties:
        count:
          type: integer
          example: 123
        next:
          type: string
          nullable: true
          format: uri
          example: http://api.example.org/accounts/?offset=400&limit=100
        previous:
          type: string
          nullable: true
          format: uri
          example: http://api.example.org/accounts/?offset=200&limit=100
        results:
          type: array
          items:
            $ref: '#/components/schemas/AuditLogResponse'
    PaginatedDataResponseList:
      type: object
      required:
      - count
      - results
      properties:
        count:
          type: integer
          example: 123
        next:
          type: string
          nullable: true
          format: uri
          example: http://api.example.org/accounts/?start=400&limit=100
        previous:
          type: string
          nullable: true
          format: uri
          example: http://api.example.org/accounts/?start=200&limit=100
        results:
          type: array
          items:
            $ref: '#/components/schemas/DataResponse'
    PaginatedEmailAddressList:
      type: object
      required:
      - count
      - results
      properties:
        count:
          type: integer
          example: 123
        next:
          type: string
          nullable: true
          format: uri
          example: http://api.example.org/accounts/?offset=400&limit=100
        previous:
          type: string
          nullable: true
          format: uri
          example: http://api.example.org/accounts/?offset=200&limit=100
        results:
          type: array
          items:
            $ref: '#/components/schemas/EmailAddress'
    PaginatedExportResponseList:
      type: object
      required:
      - count
      - results
      properties:
        count:
          type: integer
          example: 123
        next:
          type: string
          nullable: true
          format: uri
          example: http://api.example.org/accounts/?offset=400&limit=100
        previous:
          type: string
          nullable: true
          format: uri
          example: http://api.example.org/accounts/?offset=200&limit=100
        results:
          type: array
          items:
            $ref: '#/components/schemas/ExportResponse'
    PaginatedExportSettingResponseList:
      type: object
      required:
      - count
      - results
      properties:
        count:
          type: integer
          example: 123
        next:
          type: string
          nullable: true
          format: uri
          example: http://api.example.org/accounts/?offset=400&limit=100
        previous:
          type: string
          nullable: true
          format: uri
          example: http://api.example.org/accounts/?offset=200&limit=100
        results:
          type: array
          items:
            $ref: '#/components/schemas/ExportSettingResponse'
    PaginatedFilesResponseList:
      type: object
      required:
      - count
      - results
      properties:
        count:
          type: integer
          example: 123
        next:
          type: string
          nullable: true
          format: uri
          example: http://api.example.org/accounts/?offset=400&limit=100
        previous:
          type: string
          nullable: true
          format: uri
          example: http://api.example.org/accounts/?offset=200&limit=100
        results:
          type: array
          items:
            $ref: '#/components/schemas/FilesResponse'
    PaginatedHistoryListResponseList:
      type: object
      required:
      - count
      - results
      properties:
        count:
          type: integer
          example: 123
        next:
          type: string
          nullable: true
          format: uri
          example: http://api.example.org/accounts/?offset=400&limit=100
        previous:
          type: string
          nullable: true
          format: uri
          example: http://api.example.org/accounts/?offset=200&limit=100
        results:
          type: array
          items:
            $ref: '#/components/schemas/HistoryListResponse'
    PaginatedHookList:
      type: object
      required:
      - count
      - results
      properties:
        count:
          type: integer
          example: 123
        next:
          type: string
          nullable: true
          format: uri
          example: http://api.example.org/accounts/?offset=400&limit=100
        previous:
          type: string
          nullable: true
          format: uri
          example: http://api.example.org/accounts/?offset=200&limit=100
        results:
          type: array
          items:
            $ref: '#/components/schemas/Hook'
    PaginatedHookLogList:
      type: object
      required:
      - count
      - results
      properties:
        count:
          type: integer
          example: 123
        next:
          type: string
          nullable: true
          format: uri
          example: http://api.example.org/accounts/?page=4
        previous:
          type: string
          nullable: true
          format: uri
          example: http://api.example.org/accounts/?page=2
        results:
          type: array
          items:
            $ref: '#/components/schemas/HookLog'
    PaginatedImportResponseList:
      type: object
      required:
      - count
      - results
      properties:
        count:
          type: integer
          example: 123
        next:
          type: string
          nullable: true
          format: uri
          example: http://api.example.org/accounts/?offset=400&limit=100
        previous:
          type: string
          nullable: true
          format: uri
          example: http://api.example.org/accounts/?offset=200&limit=100
        results:
          type: array
          items:
            $ref: '#/components/schemas/ImportResponse'
    PaginatedInviteResponseList:
      type: object
      required:
      - count
      - results
      properties:
        count:
          type: integer
          example: 123
        next:
          type: string
          nullable: true
          format: uri
          example: http://api.example.org/accounts/?offset=400&limit=100
        previous:
          type: string
          nullable: true
          format: uri
          example: http://api.example.org/accounts/?offset=200&limit=100
        results:
          type: array
          items:
            $ref: '#/components/schemas/InviteResponse'
    PaginatedLanguageListList:
      type: object
      required:
      - count
      - results
      properties:
        count:
          type: integer
          example: 123
        next:
          type: string
          nullable: true
          format: uri
          example: http://api.example.org/accounts/?offset=400&limit=100
        previous:
          type: string
          nullable: true
          format: uri
          example: http://api.example.org/accounts/?offset=200&limit=100
        results:
          type: array
          items:
            $ref: '#/components/schemas/LanguageList'
    PaginatedMemberListResponseList:
      type: object
      required:
      - count
      - results
      properties:
        count:
          type: integer
          example: 123
        next:
          type: string
          nullable: true
          format: uri
          example: http://api.example.org/accounts/?offset=400&limit=100
        previous:
          type: string
          nullable: true
          format: uri
          example: http://api.example.org/accounts/?offset=200&limit=100
        results:
          type: array
          items:
            $ref: '#/components/schemas/MemberListResponse'
    PaginatedOrganizationAssetUsageResponseList:
      type: object
      required:
      - count
      - results
      properties:
        count:
          type: integer
          example: 123
        next:
          type: string
          nullable: true
          format: uri
          example: http://api.example.org/accounts/?offset=400&limit=100
        previous:
          type: string
          nullable: true
          format: uri
          example: http://api.example.org/accounts/?offset=200&limit=100
        results:
          type: array
          items:
            $ref: '#/components/schemas/OrganizationAssetUsageResponse'
    PaginatedOrganizationList:
      type: object
      required:
      - count
      - results
      properties:
        count:
          type: integer
          example: 123
        next:
          type: string
          nullable: true
          format: uri
          example: http://api.example.org/accounts/?offset=400&limit=100
        previous:
          type: string
          nullable: true
          format: uri
          example: http://api.example.org/accounts/?offset=200&limit=100
        results:
          type: array
          items:
            $ref: '#/components/schemas/Organization'
    PaginatedPairedDataResponseList:
      type: object
      required:
      - count
      - results
      properties:
        count:
          type: integer
          example: 123
        next:
          type: string
          nullable: true
          format: uri
          example: http://api.example.org/accounts/?offset=400&limit=100
        previous:
          type: string
          nullable: true
          format: uri
          example: http://api.example.org/accounts/?offset=200&limit=100
        results:
          type: array
          items:
            $ref: '#/components/schemas/PairedDataResponse'
    PaginatedPermissionResponseList:
      type: object
      required:
      - count
      - results
      properties:
        count:
          type: integer
          example: 123
        next:
          type: string
          nullable: true
          format: uri
          example: http://api.example.org/accounts/?offset=400&limit=100
        previous:
          type: string
          nullable: true
          format: uri
          example: http://api.example.org/accounts/?offset=200&limit=100
        results:
          type: array
          items:
            $ref: '#/components/schemas/PermissionResponse'
    PaginatedProjectHistoryLogResponseList:
      type: object
      required:
      - count
      - results
      properties:
        count:
          type: integer
          example: 123
        next:
          type: string
          nullable: true
          format: uri
          example: http://api.example.org/accounts/?offset=400&limit=100
        previous:
          type: string
          nullable: true
          format: uri
          example: http://api.example.org/accounts/?offset=200&limit=100
        results:
          type: array
          items:
            $ref: '#/components/schemas/ProjectHistoryLogResponse'
    PaginatedProjectInviteResponseList:
      type: object
      required:
      - count
      - results
      properties:
        count:
          type: integer
          example: 123
        next:
          type: string
          nullable: true
          format: uri
          example: http://api.example.org/accounts/?offset=400&limit=100
        previous:
          type: string
          nullable: true
          format: uri
          example: http://api.example.org/accounts/?offset=200&limit=100
        results:
          type: array
          items:
            $ref: '#/components/schemas/ProjectInviteResponse'
    PaginatedProjectViewAssetResponseList:
      type: object
      required:
      - count
      - results
      properties:
        count:
          type: integer
          example: 123
        next:
          type: string
          nullable: true
          format: uri
          example: http://api.example.org/accounts/?offset=400&limit=100
        previous:
          type: string
          nullable: true
          format: uri
          example: http://api.example.org/accounts/?offset=200&limit=100
        results:
          type: array
          items:
            $ref: '#/components/schemas/ProjectViewAssetResponse'
    PaginatedProjectViewListResponseList:
      type: object
      required:
      - count
      - results
      properties:
        count:
          type: integer
          example: 123
        next:
          type: string
          nullable: true
          format: uri
          example: http://api.example.org/accounts/?offset=400&limit=100
        previous:
          type: string
          nullable: true
          format: uri
          example: http://api.example.org/accounts/?offset=200&limit=100
        results:
          type: array
          items:
            $ref: '#/components/schemas/ProjectViewListResponse'
    PaginatedProjectViewUserResponseList:
      type: object
      required:
      - count
      - results
      properties:
        count:
          type: integer
          example: 123
        next:
          type: string
          nullable: true
          format: uri
          example: http://api.example.org/accounts/?offset=400&limit=100
        previous:
          type: string
          nullable: true
          format: uri
          example: http://api.example.org/accounts/?offset=200&limit=100
        results:
          type: array
          items:
            $ref: '#/components/schemas/ProjectViewUserResponse'
    PaginatedSocialAccountList:
      type: object
      required:
      - count
      - results
      properties:
        count:
          type: integer
          example: 123
        next:
          type: string
          nullable: true
          format: uri
          example: http://api.example.org/accounts/?offset=400&limit=100
        previous:
          type: string
          nullable: true
          format: uri
          example: http://api.example.org/accounts/?offset=200&limit=100
        results:
          type: array
          items:
            $ref: '#/components/schemas/SocialAccount'
    PaginatedTagListResponseList:
      type: object
      required:
      - count
      - results
      properties:
        count:
          type: integer
          example: 123
        next:
          type: string
          nullable: true
          format: uri
          example: http://api.example.org/accounts/?offset=400&limit=100
        previous:
          type: string
          nullable: true
          format: uri
          example: http://api.example.org/accounts/?offset=200&limit=100
        results:
          type: array
          items:
            $ref: '#/components/schemas/TagListResponse'
    PaginatedTranscriptionServiceList:
      type: object
      required:
      - count
      - results
      properties:
        count:
          type: integer
          example: 123
        next:
          type: string
          nullable: true
          format: uri
          example: http://api.example.org/accounts/?offset=400&limit=100
        previous:
          type: string
          nullable: true
          format: uri
          example: http://api.example.org/accounts/?offset=200&limit=100
        results:
          type: array
          items:
            $ref: '#/components/schemas/TranscriptionService'
    PaginatedTranslationServiceList:
      type: object
      required:
      - count
      - results
      properties:
        count:
          type: integer
          example: 123
        next:
          type: string
          nullable: true
          format: uri
          example: http://api.example.org/accounts/?offset=400&limit=100
        previous:
          type: string
          nullable: true
          format: uri
          example: http://api.example.org/accounts/?offset=200&limit=100
        results:
          type: array
          items:
            $ref: '#/components/schemas/TranslationService'
    PaginatedUserListResponseList:
      type: object
      required:
      - count
      - results
      properties:
        count:
          type: integer
          example: 123
        next:
          type: string
          nullable: true
          format: uri
          example: http://api.example.org/accounts/?offset=400&limit=100
        previous:
          type: string
          nullable: true
          format: uri
          example: http://api.example.org/accounts/?offset=200&limit=100
        results:
          type: array
          items:
            $ref: '#/components/schemas/UserListResponse'
    PaginatedVersionListResponseList:
      type: object
      required:
      - count
      - results
      properties:
        count:
          type: integer
          example: 123
        next:
          type: string
          nullable: true
          format: uri
          example: http://api.example.org/accounts/?offset=400&limit=100
        previous:
          type: string
          nullable: true
          format: uri
          example: http://api.example.org/accounts/?offset=200&limit=100
        results:
          type: array
          items:
            $ref: '#/components/schemas/VersionListResponse'
    PairedData:
      type: object
      properties:
        source:
          type: string
          format: uri
        fields:
          type: array
          items:
            type: string
        filename:
          type: string
        source__name:
          type: string
          readOnly: true
      required:
      - filename
      - source
      - source__name
    PairedDataResponse:
      type: object
      properties:
        source:
          type: string
          format: uri
          example: https://kf.kobotoolbox.org/api/v2/assets/a3C9wWefqZVkChNLKqqXVZ/
        source__name:
          type: string
          readOnly: true
        fields:
          type: array
          items:
            type: string
        filename:
          type: string
        url:
          type: string
          format: uri
          example: https://kf.kobotoolbox.org/api/v2/assets/a5owyo85mHyFazzgsZK45c/paired-data/pd9CWSKADt4T7h5bMKwhLqq
      required:
      - fields
      - filename
      - source
      - source__name
      - url
    PatchedAssetPatchRequest:
      oneOf:
      - type: object
        properties:
          content:
            type: string
          name:
            type: string
        required:
        - content
        - name
      - type: object
        properties:
          enabled:
            type: boolean
          fields:
            type: array
            items:
              type: string
        required:
        - enabled
        - fields
    PatchedCurrentUser:
      type: object
      properties:
        username:
          type: string
          description: Required. 150 characters or fewer. Letters, digits and @/./+/-/_
            only.
          pattern: ^[\w.@+-]+$
          maxLength: 150
        first_name:
          type: string
          maxLength: 150
        last_name:
          type: string
          maxLength: 150
        email:
          type: string
          format: email
          readOnly: true
          title: Email address
        server_time:
          type: string
          format: date-time
          readOnly: true
        date_joined:
          type: string
          format: date-time
          readOnly: true
        projects_url:
          type: string
          format: uri
          example: https://kf.kobotoolbox.org/bob
          readOnly: true
        gravatar:
          type: string
          format: uri
          example: https://www.gravatar.com/avatar/5a9aec55090975e64e0f6b0a29110a5f?s=40
          readOnly: true
        last_login:
          type: string
          format: date-time
          nullable: true
        extra_details:
          type: object
          properties:
            bio:
              type: string
            city:
              type: string
            name:
              type: string
            sector:
              type: string
            country:
              type: string
            twitter:
              type: string
            linkedin:
              type: string
            instagram:
              type: string
            organization:
              type: string
            last_ui_language:
              type: string
            organization_type:
              type: string
            organization_website:
              type: string
            project_views_settings:
              type: object
            require_auth:
              type: boolean
            newsletter_subscription:
              type: string
        current_password:
          type: string
          writeOnly: true
        new_password:
          type: string
          writeOnly: true
        git_rev:
          type: string
          readOnly: true
        social_accounts:
          type: array
          items:
            $ref: '#/components/schemas/SocialAccount'
          readOnly: true
        validated_password:
          type: boolean
          readOnly: true
        accepted_tos:
          type: boolean
          description: |-
            Verifies user acceptance of terms of service (tos) by checking that the tos
            endpoint was called and stored the current time in the `private_data` property
          readOnly: true
        organization:
          type: object
          properties:
            url:
              type: string
              format: uri
              example: https://kf.kobotoolbox.org/api/v2/organizations/orgzeph7Ub8tVmJ82JBbH96n/
            name:
              type: string
            uid:
              type: string
          readOnly: true
        extra_details__uid:
          type: string
          readOnly: true
    PatchedDataBulkUpdate:
      type: object
      properties:
        payload:
          type: object
          properties:
            submission_ids:
              type: array
              items:
                type: integer
            data:
              type: object
              properties:
                field_to_update:
                  type: string
    PatchedDataValidationStatusUpdatePayload:
      type: object
      properties:
        validation_status.uid:
          type: string
    PatchedDataValidationStatusesUpdatePayload:
      type: object
      properties:
        payload:
          type: object
          properties:
            submission_ids:
              type: array
              items:
                type: integer
            validation_status.uid:
              type: string
    PatchedDeploymentPatchRequest:
      type: object
      properties:
        active:
          type: boolean
        version_id:
          type: string
    PatchedExportSettingUpdatePayload:
      type: object
      properties:
        name:
          type: string
        export_settings:
          type: object
          properties:
            fields_from_all_versions:
              type: boolean
            group_sep:
              type: string
            hierarchy_in_labels:
              type: boolean
            lang:
              type: string
            multiple_select:
              type: string
            type:
              type: string
            fields:
              type: array
              items:
                type: string
    PatchedHook:
      type: object
      properties:
        active:
          type: boolean
        asset:
          type: integer
          readOnly: true
        auth_level:
          $ref: '#/components/schemas/AuthLevelEnum'
        date_modified:
          type: string
          format: date-time
          readOnly: true
        email_notification:
          type: boolean
        endpoint:
          type: string
          maxLength: 500
        export_type:
          $ref: '#/components/schemas/ExportTypeEnum'
        failed_count:
          type: integer
          readOnly: true
        logs_url:
          type: string
          format: uri
          example: https://kf.kobotoolbox.org/api/v2/assets/a3C9wWefqZVkChNLKqqXVZ/hooks/hZzzeedWxQoFHgibsTCysv/logs/
          readOnly: true
        name:
          type: string
          maxLength: 255
        payload_template:
          type: string
          nullable: true
        pending_count:
          type: integer
          readOnly: true
        settings:
          type: object
          properties:
            password:
              type: string
            username:
              type: string
            custom_headers:
              type: object
              properties:
                value_field:
                  type: string
                value_field_2:
                  type: string
        subset_fields:
          type: array
          items:
            type: string
        success_count:
          type: integer
          readOnly: true
        uid:
          type: string
          readOnly: true
        url:
          type: string
          format: uri
          example: https://kf.kobotoolbox.org/api/v2/assets/a3C9wWefqZVkChNLKqqXVZ/
          readOnly: true
    PatchedHookLog:
      type: object
      properties:
        url:
          type: string
          format: uri
          example: https://kf.kobotoolbox.org/api/v2/assets/aTPPUDScaFZkvBzd8FyK4Q/hooks/hsw3Ec5vz7Lqg7TrwrxdaS/logs/hl8Ldv5m84SBpU5UB5J7QBD/
          readOnly: true
        uid:
          type: string
          readOnly: true
        submission_id:
          type: integer
          readOnly: true
        tries:
          type: integer
          readOnly: true
        status:
          allOf:
          - $ref: '#/components/schemas/HookLogStatusEnum'
          readOnly: true
        status_str:
          type: string
        status_code:
          type: integer
          readOnly: true
          nullable: true
        message:
          type: string
          readOnly: true
        date_modified:
          type: string
          format: date-time
          readOnly: true
    PatchedInvitePatchPayload:
      oneOf:
      - type: object
        properties:
          status:
            type: string
        required:
        - status
      - type: object
        properties:
          role:
            type: string
        required:
        - role
    PatchedInviteUpdatePayload:
      type: object
      properties:
        status:
          $ref: '#/components/schemas/InviteStatusChoicesEnum'
    PatchedMemberPatchRequest:
      type: object
      properties:
        role:
          $ref: '#/components/schemas/InviteeRoleEnum'
    PatchedOrganizationPatchPayload:
      type: object
      properties:
        name:
          type: string
        website:
          type: string
        organization_type:
          type: string
    PatchedPairedDataPatchPayload:
      type: object
      properties:
        fields:
          type: array
          items:
            type: string
        filename:
          type: string
    PatchedPermissionAssignmentCloneRequest:
      type: object
      properties:
        clone_from:
          type: string
    PermissionAssignmentBulkRequest:
      type: object
      properties:
        user:
          type: string
          format: uri
          example: https://kf.kobotoolbox.org/api/v2/users/bob/
        permission:
          type: string
          format: uri
          example: https://kf.kobotoolbox.org/api/v2/assets/a3C9wWefqZVkChNLKqqXVZ/permission-assignments/pGaXCTDAbdZKLXoXAXd3M4/
      required:
      - permission
      - user
    PermissionAssignmentCreateRequest:
      oneOf:
      - type: object
        properties:
          permission:
            type: string
            format: uri
            example: https://kf.kobotoolbox.org/api/v2/permissions/change_asset/
          user:
            type: string
            format: uri
            example: https://kf.kobotoolbox.org/api/v2/users/bob/
        additionalProperties: false
        required:
        - permission
        - user
      - type: object
        properties:
          partial_permission:
            type: array
            items:
              type: object
              properties:
                filter:
                  type: array
                  items:
                    type: object
                    properties:
                      _submitted_by:
                        type: object
                        properties:
                          $in:
                            type: array
                            items:
                              type: string
                url:
                  type: string
                  format: uri
                  example: https://kf.kobotoolbox.org/api/v2/assets/a3C9wWefqZVkChNLKqqXVZ/permission-assignments/pGaXCTDAbdZKLXoXAXd3M4/
          permission:
            type: string
            format: uri
            example: https://kf.kobotoolbox.org/api/v2/permissions/change_asset/
          user:
            type: string
            format: uri
            example: https://kf.kobotoolbox.org/api/v2/users/bob/
        required:
        - partial_permission
        - permission
        - user
    PermissionAssignmentResponse:
      type: object
      properties:
        url:
          type: string
          format: uri
          example: https://kf.kobotoolbox.org/api/v2/assets/a3C9wWefqZVkChNLKqqXVZ/permission-assignments/pGaXCTDAbdZKLXoXAXd3M4/
        user:
          type: string
          format: uri
          example: https://kf.kobotoolbox.org/api/v2/users/bob/
        permission:
          type: string
          format: uri
          example: https://kf.kobotoolbox.org/api/v2/permissions/change_asset/
        label:
          type: string
          readOnly: true
      required:
      - label
      - permission
      - url
      - user
    PermissionResponse:
      type: object
      properties:
        url:
          type: string
          format: uri
          example: https://kf.kobotoolbox.org/api/v2/permissions/change_submissions/
          readOnly: true
        codename:
          type: string
        implied:
          type: array
          items:
            type: string
            format: uri
            example: https://kf.kobotoolbox.org/api/v2/permissions/change_submissions/
        contradictory:
          type: array
          items:
            type: string
            format: uri
            example: https://kf.kobotoolbox.org/api/v2/permissions/change_submissions/
        name:
          type: string
      required:
      - codename
      - contradictory
      - implied
      - name
      - url
    ProjectHistoryLogResponse:
      type: object
      properties:
        user:
          type: string
          format: uri
          example: https://kf.kobotoolbox.org/api/v2/users/bob/
        user_uid:
          type: string
        username:
          type: string
        action:
          type: string
        metadata:
          type: object
          properties:
            source:
              type: string
            asset_uid:
              type: string
            ip_address:
              type: string
            cloned_from:
              type: string
            log_subtype:
              type: string
            paired-data:
              type: object
              properties:
                fields:
                  type: array
                  items:
                    type: string
                source_uid:
                  type: string
                source_name:
                  type: string
            username:
              type: string
            settings:
              type: object
              properties:
                sector:
                  type: object
                  properties:
                    new:
                      type: object
                      properties:
                        label:
                          type: string
                        value:
                          type: string
                    old:
                      type: object
                      properties:
                        label:
                          type: string
                        value:
                          type: string
                country:
                  type: object
                  properties:
                    added:
                      type: object
                      properties:
                        label:
                          type: string
                        value:
                          type: string
                    removed:
                      type: object
                      properties:
                        label:
                          type: string
                        value:
                          type: string
                description:
                  type: object
                  properties:
                    new:
                      type: string
                    old:
                      type: string
                country_codes:
                  type: object
                  properties:
                    added:
                      type: array
                      items:
                        type: string
                    removed:
                      type: array
                      items:
                        type: string
                data-table:
                  type: object
                  properties:
                    new:
                      type: object
                    old:
                      type: object
            asset-files:
              type: object
              properties:
                uid:
                  type: string
                filename:
                  type: string
                md5_hash:
                  type: string
                download_url:
                  type: string
            permissions:
              type: object
              properties:
                added:
                  type: array
                  items:
                    type: string
                removed:
                  type: array
                  items:
                    type: string
                username:
                  type: string
            project_owner:
              type: string
            latest_version_uid:
              type: string
            submission:
              type: object
              properties:
                root_uuid:
                  type: string
                submitted_by:
                  type: string
                status:
                  type: string
            hook:
              type: object
              properties:
                uid:
                  type: string
                active:
                  type: boolean
                endpoint:
                  type: boolean
            name:
              type: object
              properties:
                new:
                  type: string
                old:
                  type: string
            shared_fields:
              type: object
              properties:
                added:
                  type: array
                  items:
                    type: string
                removed:
                  type: array
                  items:
                    type: string
        date_created:
          type: string
          format: date-time
      required:
      - action
      - date_created
      - metadata
      - user
      - user_uid
      - username
    ProjectInviteCreatePayload:
      type: object
      properties:
        recipient:
          type: string
          format: uri
          example: https://kf.kobotoolbox.org/api/v2/users/bob/
        assets:
          type: array
          items:
            type: string
      required:
      - assets
      - recipient
    ProjectInviteResponse:
      type: object
      properties:
        url:
          type: string
          format: uri
          example: https://kf.kobotoolbox.org/api/v2/project-ownership/invites/poi52fGkwDjQeZkUxcaou39q/
        sender |  recipient:
          type: string
          format: uri
          example: https://kf.kobotoolbox.org/api/v2/users/bob/
        status:
          $ref: '#/components/schemas/InviteStatusChoicesEnum'
        date_created:
          type: string
          format: date-time
        date_modified:
          type: string
          format: date-time
        transfers:
          type: array
          items:
            type: object
            properties:
              url:
                type: string
                format: uri
                example: https://kf.kobotoolbox.org/api/v2/project-ownership/invites/poi52fGkwDjQeZkUxcaou39q/transfers/pot54pTqM5qwKdZ4wnNdiwDY/
              asset:
                type: string
                format: uri
                example: https://kf.kobotoolbox.org/api/v2/assets/a3C9wWefqZVkChNLKqqXVZ/
              status:
                type: string
              error:
                type: string
              date_modified:
                type: string
                format: date-time
      required:
      - date_created
      - date_modified
      - sender |  recipient
      - status
      - transfers
      - url
    ProjectViewAssetResponse:
      type: object
      properties:
        url:
          type: string
          format: uri
          example: https://kf.kobotoolbox.org/api/v2/project-views/pvyHWBnzRw3GCJpFs6cMdem/assets/
        date_created:
          type: string
          format: date-time
        date_modified:
          type: string
          format: date-time
        date_deployed:
          type: string
          format: date-time
        owner:
          type: string
          format: uri
          example: https://kf.kobotoolbox.org/api/v2/project-views/pvyHWBnzRw3GCJpFs6cMdem/users/
        owner__username:
          type: string
        owner__email:
          type: string
          format: email
        owner__name:
          type: string
        owner__organization:
          type: string
        uid:
          type: string
        name:
          type: string
        settings:
          type: object
          properties:
            sector:
              type: object
              properties:
                label:
                  type: string
                value:
                  type: string
            country:
              type: array
              items:
                type: object
                properties:
                  label:
                    type: string
                  value:
                    type: string
            description:
              type: string
            collects_pii:
              type: string
            organization:
              type: string
            country_codes:
              type: array
              items:
                type: string
            operational_purpose:
              type: string
        languages:
          type: array
          items:
            type: string
        has_deployment:
          type: boolean
        deployment__active:
          type: boolean
        deployment__submission_count:
          type: integer
        deployment_status:
          type: string
        asset_type:
          type: string
        downloads:
          type: array
          items:
            type: object
            properties:
              format:
                type: string
              url:
                type: string
                format: uri
                example: https://kf.kobotoolbox.org/api/v2/assets/aTPPUDScaFZkvBzd8FyK4Q/
        owner_label:
          type: string
      required:
      - asset_type
      - date_created
      - date_deployed
      - date_modified
      - deployment__active
      - deployment__submission_count
      - deployment_status
      - downloads
      - has_deployment
      - languages
      - name
      - owner
      - owner__email
      - owner__name
      - owner__organization
      - owner__username
      - owner_label
      - settings
      - uid
      - url
    ProjectViewExportCreateResponse:
      type: object
      properties:
        status:
          type: string
          maxLength: 32
      required:
      - status
    ProjectViewExportResponse:
      type: object
      properties:
        status:
          type: string
          maxLength: 32
        result:
          type: string
          format: uri
          example: https://kf.kobotoolbox.org/private-media/bob/exports/assets-bob-view_pvNNUan8EBhzfkrv6sCNuzR-2025-08-11T143443Z.csv
      required:
      - result
      - status
    ProjectViewListResponse:
      type: object
      properties:
        uid:
          type: string
          maxLength: 32
        name:
          type: string
          format: uri
          example: https://kf.kobotoolbox.org/private-media/bob/exports/assets-bob-view_pvNNUan8EBhzfkrv6sCNuzR-2025-08-11T143443Z.csv
        url:
          type: string
          format: uri
          example: https://kf.kobotoolbox.org/api/v2/project-views/pvyHWBnzRw3GCJpFs6cMdem/
        assets:
          type: string
          format: uri
          example: https://kf.kobotoolbox.org/api/v2/project-views/pvyHWBnzRw3GCJpFs6cMdem/assets/
        assets_export:
          type: string
          format: uri
          example: https://kf.kobotoolbox.org/api/v2/project-views/pvyHWBnzRw3GCJpFs6cMdem/assets/export/
        users:
          type: string
          format: uri
          example: https://kf.kobotoolbox.org/api/v2/project-views/pvyHWBnzRw3GCJpFs6cMdem/users/
        users_export:
          type: string
          format: uri
          example: https://kf.kobotoolbox.org/api/v2/project-views/pvyHWBnzRw3GCJpFs6cMdem/users/export/
        countries:
          type: array
          items:
            type: string
        permissions:
          type: array
          items:
            type: string
        assigned_users:
          type: array
          items:
            type: string
      required:
      - assets
      - assets_export
      - assigned_users
      - countries
      - name
      - permissions
      - uid
      - url
      - users
      - users_export
    ProjectViewUserResponse:
      type: object
      properties:
        id:
          type: integer
        username:
          type: string
        is_superuser:
          type: boolean
        date_joined:
          type: string
          format: date-time
        last_login:
          type: string
          format: date-time
        is_active:
          type: boolean
        email:
          type: string
          format: email
        asset_count:
          type: integer
        metadata:
          type: object
          properties:
            city:
              type: string
            name:
              type: string
            sector:
              type: string
            country:
              type: string
            organization:
              type: string
            last_ui_language:
              type: string
            organization_type:
              type: string
            organization_website:
              type: string
            project_view_settings:
              type: object
              properties:
                my_project_view_name:
                  type: object
                  properties:
                    order:
                      type: object
                    fields:
                      type: array
                      items:
                        type: string
                    filters:
                      type: array
                      items:
                        type: string
      required:
      - asset_count
      - date_joined
      - email
      - id
      - is_active
      - is_superuser
      - last_login
      - metadata
      - username
    ReportResponse:
      type: object
      properties:
        url:
          type: string
          format: uri
          example: https://kf.kobotoolbox.org/api/v2/assets/{uid_asset}/reports/
        count:
          type: integer
        list:
          type: array
          items:
            type: object
            properties:
              name:
                type: string
              row:
                type: object
                properties:
                  type:
                    type: string
              data:
                type: object
                properties:
                  total_count:
                    type: integer
                  not_provided:
                    type: integer
                  provided:
                    type: integer
                  show_graph:
                    type: boolean
              kuid:
                type: string
              style:
                type: object
      required:
      - count
      - list
      - url
    ServiceUsageResponse:
      type: object
      properties:
        total_nlp_usage:
          type: object
          properties:
            asr_seconds_current_period:
              type: integer
            mt_characters_current_period:
              type: integer
            asr_seconds_all_time:
              type: integer
            mt_characters_all_time:
              type: integer
        total_storage_bytes:
          type: integer
        total_submission_count:
          type: object
          properties:
            all_time:
              type: integer
            current_period:
              type: integer
        balances:
          type: object
          properties:
            submission:
              type: object
              properties:
                effective_limit:
                  type: integer
                balance_value:
                  type: integer
                balance_percent:
                  type: integer
                exceeded:
                  type: integer
            storage_bytes:
              type: object
              properties:
                effective_limit:
                  type: integer
                balance_value:
                  type: integer
                balance_percent:
                  type: integer
                exceeded:
                  type: integer
            asr_seconds:
              type: object
              properties:
                effective_limit:
                  type: integer
                balance_value:
                  type: integer
                balance_percent:
                  type: integer
                exceeded:
                  type: integer
            mt_characters:
              type: object
              properties:
                effective_limit:
                  type: integer
                balance_value:
                  type: integer
                balance_percent:
                  type: integer
                exceeded:
                  type: integer
        current_period_start:
          type: string
          format: date-time
        current_period_end:
          type: string
          format: date-time
        last_updated:
          type: string
          format: date-time
      required:
      - balances
      - current_period_end
      - current_period_start
      - last_updated
      - total_nlp_usage
      - total_storage_bytes
      - total_submission_count
    SocialAccount:
      type: object
      description: serialize allauth SocialAccounts for use with a REST API
      properties:
        provider:
          type: string
          maxLength: 200
        uid:
          type: string
          maxLength: 191
        last_login:
          type: string
          format: date-time
          readOnly: true
        date_joined:
          type: string
          format: date-time
          readOnly: true
        email:
          type: string
          format: email
          readOnly: true
        username:
          type: string
          readOnly: true
      required:
      - date_joined
      - email
      - last_login
      - provider
      - uid
      - username
    TagListResponse:
      type: object
      properties:
        name:
          type: string
        url:
          type: string
          format: uri
          example: https://kf.kobotoolbox.org/api/v2/tags/tg3c5giitsQUMCJNNoDEpQ/
      required:
      - name
      - url
    TagRetrieveResponse:
      type: object
      properties:
        name:
          type: string
        url:
          type: string
          format: uri
          example: https://kf.kobotoolbox.org/api/v2/tags/tg3c5giitsQUMCJNNoDEpQ/
        assets:
          type: array
          items:
            type: string
            format: uri
            example: https://kf.kobotoolbox.org/api/v2/assets/a5owyo85mHyFazzgsZK45c/
        parent:
          type: string
          format: uri
          example: https://kf.kobotoolbox.org/api/v2/tags/
        uid:
          type: string
      required:
      - assets
      - name
      - parent
      - uid
      - url
    TermsOfServiceResponse:
      type: object
      properties:
        url:
          type: string
          format: uri
          example: https://kf.kobotoolbox.org/api/v2/terms-of-service/terms_of_service_fr/
        slug:
          type: string
        body:
          type: string
      required:
      - body
      - slug
      - url
    TranscriptionService:
      type: object
      properties:
        name:
          type: string
          maxLength: 100
        code:
          type: string
          maxLength: 10
      required:
      - code
      - name
    TransferListResponse:
      type: object
      properties:
        url:
          type: string
          format: uri
          example: https://kf.kobotoolbox.org/api/v2/project-ownership/invites/poi52fGkwDjQeZkUxcaou39q/transfers/pot54pTqM5qwKdZ4wnNdiwDY/
        asset:
          type: string
          format: uri
          example: https://kf.kobotoolbox.org/api/v2/assets/a3C9wWefqZVkChNLKqqXVZ/
        status:
          type: string
        error:
          type: string
        date_modified:
          type: string
          format: date-time
        statuses:
          type: array
          items:
            type: object
            properties:
              status:
                type: string
              status_type:
                type: string
              error:
                type: string
      required:
      - asset
      - date_modified
      - error
      - status
      - statuses
      - url
    TranslationService:
      type: object
      properties:
        name:
          type: string
          maxLength: 100
        code:
          type: string
          maxLength: 10
      required:
      - code
      - name
    UserListResponse:
      type: object
      properties:
        id:
          type: integer
        username:
          type: string
        is_superuser:
          type: boolean
        date_joined:
          type: string
          format: date-time
        last_login:
          type: string
          format: date-time
        is_active:
          type: boolean
        email:
          type: string
          format: email
        asset_count:
          type: integer
        metadata:
          type: object
          properties:
            name:
              type: string
            sector:
              type: string
            country:
              type: string
            organization:
              type: string
            last_ui_language:
              type: string
            organization_type:
              type: string
            organization_website:
              type: string
            project_views_settings:
              type: object
              properties:
                kobo_my_project:
                  type: object
                  properties:
                    order:
                      type: object
                    fields:
                      type: array
                      items:
                        type: string
                    filters:
                      type: array
                      items:
                        type: string
      required:
      - asset_count
      - date_joined
      - email
      - id
      - is_active
      - is_superuser
      - last_login
      - metadata
      - username
    UserRetrieveResponse:
      type: object
      properties:
        url:
          type: string
          format: uri
          example: https://kf.kobotoolbox.org/api/v2/users/bob/
        username:
          type: string
        date_joined:
          type: string
          format: date-time
        public_collection_subscribers_count:
          type: integer
        public_collections_count:
          type: integer
      required:
      - date_joined
      - public_collection_subscribers_count
      - public_collections_count
      - url
      - username
    VersionListResponse:
      type: object
      properties:
        uid:
          type: string
          readOnly: true
        url:
          type: string
          format: uri
          example: https://kf.kobotoolbox.org/api/v2/assets/a3C9wWefqZVkChNLKqqXVZ/versions/vf7pK9SmkJPYZVzr4uypi4/
          readOnly: true
        content_hash:
          type: string
          readOnly: true
        date_deployed:
          type: string
          format: date-time
          readOnly: true
        date_modified:
          type: string
          format: date-time
          readOnly: true
      required:
      - content_hash
      - date_deployed
      - date_modified
      - uid
      - url
    VersionRetrieveResponse:
      type: object
      properties:
        uid:
          type: string
          readOnly: true
        url:
          type: string
          format: uri
          example: https://kf.kobotoolbox.org/api/v2/assets/a3C9wWefqZVkChNLKqqXVZ/versions/vf7pK9SmkJPYZVzr4uypi4/
          readOnly: true
        content_hash:
          type: string
          readOnly: true
        date_deployed:
          type: string
          format: date-time
          readOnly: true
        date_modified:
          type: string
          format: date-time
          readOnly: true
        content:
          type: object
          properties:
            schema:
              type: string
            survey:
              type: array
              items:
                type: object
                properties:
                  hint:
                    type: array
                    items:
                      type: string
                  type:
                    type: string
                  $kuid:
                    type: string
                  label:
                    type: array
                    items:
                      type: string
                  $xpath:
                    type: string
                  required:
                    type: boolean
                  $autoname:
                    type: string
            settings:
              type: object
              properties:
                default_language:
                  type: string
            translated:
              type: array
              items:
                type: string
            translation:
              type: array
              items:
                type: string
          readOnly: true
      required:
      - content
      - content_hash
      - date_deployed
      - date_modified
      - uid
      - url
    historyExportResponse:
      type: object
      properties:
        status:
          type: string
      required:
      - status
  securitySchemes:
    BasicAuth:
      type: http
      scheme: basic
    TokenAuth:
      type: apiKey
      in: header
      name: Authorization
      description: 'Token-based authentication. Use the format: `Token <your-token>`'
tags:
- name: Manage projects and library content
  description:
  - Create, organize, and manage projects, assets (projects/library content), and
    tags
- name: Form content
  description: Export and preview assets (projects/library content) in different formats
- name: Survey data
  description: View, edit, validate, export, and report collected data
- name: Survey data - Rest Services
  description: Configure and manage webhooks for survey data integrations
- name: Manage permissions
  description: Assign, clone, and bulk-manage project and asset (projects/library
    content) permissions
- name: Logging
  description: Project history logs, access logs, Rest Service hook logs
- name: Library collections
  description: Subscribe to and manage shared library collections
- name: Audit logs (superusers)
  description: View server-wide logs
- name: User / team / organization / usage
  description: Manage users, orgs, invites, roles, and usage tracking
- name: Other
  description: Languages, available permissions, other<|MERGE_RESOLUTION|>--- conflicted
+++ resolved
@@ -4885,8 +4885,6 @@
                   user: https://kf.kobotoolbox.org/api/v2/users/bob/
                   permission: https://kf.kobotoolbox.org/api/v2/permissions/change_asset/
                 summary: Create permission
-<<<<<<< HEAD
-=======
       security:
       - BasicAuth: []
       - TokenAuth: []
@@ -4932,23 +4930,29 @@
                       - Error message
                   summary: Bad request
           description: ''
-  /api/v2/assets/{parent_lookup_asset}/permission-assignments/{uid}/:
+  /api/v2/assets/{uid_asset}/permission-assignments/{uid_permission_assignment}/:
     get:
       operationId: api_v2_assets_permission_assignments_retrieve
       description: |
         ## Retrieve assignments
       parameters:
       - in: path
-        name: parent_lookup_asset
+        name: uid
+        schema:
+          type: string
+        description: UID of the permission
+        required: true
+      - in: path
+        name: uid_asset
         schema:
           type: string
         description: UID of the parent asset
         required: true
       - in: path
-        name: uid
-        schema:
-          type: string
-        description: UID of the permission
+        name: uid_permission_assignment
+        schema:
+          type: string
+        description: UID of the permission assignment
         required: true
       tags:
       - Manage permissions
@@ -4990,16 +4994,22 @@
         ## Remove a permission assignment
       parameters:
       - in: path
-        name: parent_lookup_asset
+        name: uid
+        schema:
+          type: string
+        description: UID of the permission
+        required: true
+      - in: path
+        name: uid_asset
         schema:
           type: string
         description: UID of the parent asset
         required: true
       - in: path
-        name: uid
-        schema:
-          type: string
-        description: UID of the permission
+        name: uid_permission_assignment
+        schema:
+          type: string
+        description: UID of the permission assignment
         required: true
       tags:
       - Manage permissions
@@ -5040,7 +5050,13 @@
         * Can put both regular and partial permission in the payload
       parameters:
       - in: path
-        name: parent_lookup_asset
+        name: uid
+        schema:
+          type: string
+        description: UID of the permission
+        required: true
+      - in: path
+        name: uid_asset
         schema:
           type: string
         description: UID of the parent asset
@@ -5121,7 +5137,7 @@
         _Due to limitations with DRF-Spectacular current version, `DELETE` actions do not support showing a request body OR a response body. This is due to the 'vague' nature of the action which generally does *not* recommend the use of a payload. To still document this endpoint, example for the payload and response will be included but it will not be possible to test this endpoint. The HTTP code and the errors example are, for their part, factual and can be considered when working with the endpoint._
       parameters:
       - in: path
-        name: parent_lookup_asset
+        name: uid_asset
         schema:
           type: string
         description: UID of the parent asset
@@ -5134,538 +5150,6 @@
       responses:
         '204':
           description: No response body
-        '403':
-          content:
-            application/json:
-              schema:
-                $ref: '#/components/schemas/ErrorDetail'
-              examples:
-                AccessDenied:
-                  value:
-                    detail: You do not have permission to perform this action.
-                  summary: Access Denied
-          description: ''
-        '404':
-          content:
-            application/json:
-              schema:
-                $ref: '#/components/schemas/ErrorObject'
-              examples:
-                NotFound:
-                  value:
-                    detail: Not found.
-                  summary: Not Found
-          description: ''
-        '400':
-          content:
-            application/json:
-              schema:
-                $ref: '#/components/schemas/ErrorObject'
-              examples:
-                BadRequest:
-                  value:
-                    detail:
-                      field_name:
-                      - Error message
-                  summary: Bad request
-          description: ''
-  /api/v2/assets/{parent_lookup_asset}/permission-assignments/clone/:
-    patch:
-      operationId: api_v2_assets_permission_assignments_clone_partial_update
-      description: |
-        ## Clone permission assignments from another asset using uid
-
-        Where `clone_from` is the source uid.
-      parameters:
-      - in: path
-        name: parent_lookup_asset
-        schema:
-          type: string
-        description: UID of the parent asset
-        required: true
-      tags:
-      - Manage permissions
-      requestBody:
-        content:
-          application/json:
-            schema:
-              $ref: '#/components/schemas/PatchedPermissionAssignmentCloneRequest'
-      security:
-      - BasicAuth: []
-      - TokenAuth: []
-      responses:
-        '200':
-          content:
-            application/json:
-              schema:
-                type: array
-                items:
-                  $ref: '#/components/schemas/PermissionAssignmentResponse'
-          description: null
-        '403':
-          content:
-            application/json:
-              schema:
-                $ref: '#/components/schemas/ErrorDetail'
-              examples:
-                AccessDenied:
-                  value:
-                    detail: You do not have permission to perform this action.
-                  summary: Access Denied
-          description: ''
-        '404':
-          content:
-            application/json:
-              schema:
-                $ref: '#/components/schemas/ErrorObject'
-              examples:
-                NotFound:
-                  value:
-                    detail: Not found.
-                  summary: Not Found
-          description: ''
-        '400':
-          content:
-            application/json:
-              schema:
-                $ref: '#/components/schemas/ErrorObject'
-              examples:
-                BadRequest:
-                  value:
-                    detail:
-                      field_name:
-                      - Error message
-                  summary: Bad request
-          description: ''
-  /api/v2/assets/{parent_lookup_asset}/versions/:
-    get:
-      operationId: api_v2_assets_versions_list
-      description: |
-        ## List the versions of forms
-      parameters:
-      - name: limit
-        required: false
-        in: query
-        description: Number of results to return per page.
-        schema:
-          type: integer
-      - name: offset
-        required: false
-        in: query
-        description: The initial index from which to return the results.
-        schema:
-          type: integer
-      - in: path
-        name: parent_lookup_asset
-        schema:
-          type: string
-        description: UID of the parent asset
-        required: true
-      tags:
-      - Manage projects and library content
-      security:
-      - BasicAuth: []
-      - TokenAuth: []
-      responses:
-        '200':
-          content:
-            application/json:
-              schema:
-                $ref: '#/components/schemas/PaginatedVersionListResponseList'
-          description: null
-        '404':
-          content:
-            application/json:
-              schema:
-                $ref: '#/components/schemas/ErrorObject'
-              examples:
-                NotFound:
-                  value:
-                    detail: Not found.
-                  summary: Not Found
-          description: ''
-  /api/v2/assets/{parent_lookup_asset}/versions/{uid}/:
-    get:
-      operationId: api_v2_assets_versions_retrieve
-      description: |
-        ## Retrieve asset versions
-
-        Returns the details of an asset version
-      parameters:
-      - in: path
-        name: parent_lookup_asset
-        schema:
-          type: string
-        description: UID of the parent asset
-        required: true
-      - in: path
-        name: uid
-        schema:
-          type: string
-        required: true
-      tags:
-      - Manage projects and library content
-      security:
-      - BasicAuth: []
-      - TokenAuth: []
-      responses:
-        '200':
-          content:
-            application/json:
-              schema:
-                $ref: '#/components/schemas/VersionRetrieveResponse'
-          description: null
-        '404':
-          content:
-            application/json:
-              schema:
-                $ref: '#/components/schemas/ErrorObject'
-              examples:
-                NotFound:
-                  value:
-                    detail: Not found.
-                  summary: Not Found
-          description: ''
-  /api/v2/assets/{uid}/:
-    get:
-      operationId: api_v2_assets_retrieve
-      description: |
-        ## Get a user's current asset
-      parameters:
-      - in: query
-        name: format
-        schema:
-          type: string
-          enum:
-          - json
-          - ssjson
-          - xls
-          - xml
-      - in: path
-        name: uid
-        schema:
-          type: string
-        required: true
-      tags:
-      - Manage projects and library content
-      security:
-      - BasicAuth: []
-      - TokenAuth: []
-      responses:
-        '200':
-          content:
-            application/json:
-              schema:
-                $ref: '#/components/schemas/Asset'
-            application/xml:
-              schema:
-                $ref: '#/components/schemas/Asset'
-            application/vnd.openxmlformats-officedocument.spreadsheetml.sheet:
-              schema:
-                $ref: '#/components/schemas/Asset'
-          description: null
-        '404':
-          content:
-            application/json:
-              schema:
-                $ref: '#/components/schemas/ErrorObject'
-              examples:
-                NotFound:
-                  value:
-                    detail: Not found.
-                  summary: Not Found
-          description: ''
-    patch:
-      operationId: api_v2_assets_partial_update
-      description: |
-        ## Update or connect a user's asset
-
-        Updates a project or connect project's data from this project to other projects
-
-        When `Data sharing`:
-
-        `fields`: Optional. List of questions whose responses will be shared. If
-        missing or empty, all responses will be shared. Questions must be
-        identified by full group path separated by slashes, e.g.
-        `group/subgroup/question_name`.
-      parameters:
-      - in: path
-        name: uid
-        schema:
-          type: string
-        required: true
-      tags:
-      - Manage projects and library content
-      requestBody:
-        content:
-          application/json:
-            schema:
-              $ref: '#/components/schemas/PatchedAssetPatchRequest'
-            examples:
-              UpdatingAnAsset:
-                value:
-                  content: string
-                  name: string
-                summary: Updating an asset
-              DataSharingOfTheProject:
-                value:
-                  enabled: true
-                  fields:
-                  - string
-                summary: Data sharing of the project
->>>>>>> ee488dcd
-      security:
-      - BasicAuth: []
-      - TokenAuth: []
-      responses:
-        '200':
-          content:
-            application/json:
-              schema:
-                $ref: '#/components/schemas/PermissionAssignmentResponse'
-          description: null
-        '403':
-          content:
-            application/json:
-              schema:
-                $ref: '#/components/schemas/ErrorDetail'
-              examples:
-                AccessDenied:
-                  value:
-                    detail: You do not have permission to perform this action.
-                  summary: Access Denied
-          description: ''
-        '404':
-          content:
-            application/json:
-              schema:
-                $ref: '#/components/schemas/ErrorObject'
-              examples:
-                NotFound:
-                  value:
-                    detail: Not found.
-                  summary: Not Found
-          description: ''
-        '400':
-          content:
-            application/json:
-              schema:
-                $ref: '#/components/schemas/ErrorObject'
-              examples:
-                BadRequest:
-                  value:
-                    detail:
-                      field_name:
-                      - Error message
-                  summary: Bad request
-          description: ''
-  /api/v2/assets/{uid_asset}/permission-assignments/{uid_permission_assignment}/:
-    get:
-      operationId: api_v2_assets_permission_assignments_retrieve
-      description: |
-        ## Retrieve assignments
-      parameters:
-      - in: path
-        name: uid
-        schema:
-          type: string
-        description: UID of the permission
-        required: true
-      - in: path
-        name: uid_asset
-        schema:
-          type: string
-        description: UID of the parent asset
-        required: true
-      - in: path
-        name: uid_permission_assignment
-        schema:
-          type: string
-        description: UID of the permission assignment
-        required: true
-      tags:
-      - Manage permissions
-      security:
-      - BasicAuth: []
-      - TokenAuth: []
-      responses:
-        '200':
-          content:
-            application/json:
-              schema:
-                $ref: '#/components/schemas/PermissionAssignmentResponse'
-          description: null
-        '403':
-          content:
-            application/json:
-              schema:
-                $ref: '#/components/schemas/ErrorDetail'
-              examples:
-                AccessDenied:
-                  value:
-                    detail: You do not have permission to perform this action.
-                  summary: Access Denied
-          description: ''
-        '404':
-          content:
-            application/json:
-              schema:
-                $ref: '#/components/schemas/ErrorObject'
-              examples:
-                NotFound:
-                  value:
-                    detail: Not found.
-                  summary: Not Found
-          description: ''
-    delete:
-      operationId: api_v2_assets_permission_assignments_destroy
-      description: |
-        ## Remove a permission assignment
-      parameters:
-      - in: path
-        name: uid
-        schema:
-          type: string
-        description: UID of the permission
-        required: true
-      - in: path
-        name: uid_asset
-        schema:
-          type: string
-        description: UID of the parent asset
-        required: true
-      - in: path
-        name: uid_permission_assignment
-        schema:
-          type: string
-        description: UID of the permission assignment
-        required: true
-      tags:
-      - Manage permissions
-      security:
-      - BasicAuth: []
-      - TokenAuth: []
-      responses:
-        '204':
-          description: No response body
-        '403':
-          content:
-            application/json:
-              schema:
-                $ref: '#/components/schemas/ErrorDetail'
-              examples:
-                AccessDenied:
-                  value:
-                    detail: You do not have permission to perform this action.
-                  summary: Access Denied
-          description: ''
-        '404':
-          content:
-            application/json:
-              schema:
-                $ref: '#/components/schemas/ErrorObject'
-              examples:
-                NotFound:
-                  value:
-                    detail: Not found.
-                  summary: Not Found
-          description: ''
-  /api/v2/assets/{uid_asset}/permission-assignments/{uid_permission_assignment}/delete-all/:
-    delete:
-      operationId: api_v2_assets_permission_assignments_delete_all_destroy
-      description: |
-        ## Remove all permission assignments
-      parameters:
-      - in: path
-        name: uid
-        schema:
-          type: string
-        description: UID of the permission
-        required: true
-      - in: path
-        name: uid_asset
-        schema:
-          type: string
-        description: UID of the parent asset
-        required: true
-      - in: path
-        name: uid_permission_assignment
-        schema:
-          type: string
-        description: UID of the permission assignment
-        required: true
-      tags:
-      - Manage permissions
-      security:
-      - BasicAuth: []
-      - TokenAuth: []
-      responses:
-        '204':
-          description: No response body
-        '403':
-          content:
-            application/json:
-              schema:
-                $ref: '#/components/schemas/ErrorDetail'
-              examples:
-                AccessDenied:
-                  value:
-                    detail: You do not have permission to perform this action.
-                  summary: Access Denied
-          description: ''
-        '404':
-          content:
-            application/json:
-              schema:
-                $ref: '#/components/schemas/ErrorObject'
-              examples:
-                NotFound:
-                  value:
-                    detail: Not found.
-                  summary: Not Found
-          description: ''
-  /api/v2/assets/{uid_asset}/permission-assignments/bulk/:
-    post:
-      operationId: api_v2_assets_permission_assignments_bulk_create
-      description: |
-        ## Assign multiple permissions at once
-
-        * Can put both regular and partial permission in the payload
-      parameters:
-      - in: path
-        name: uid_asset
-        schema:
-          type: string
-        description: UID of the parent asset
-        required: true
-      - in: path
-        name: uid_permission_assignment
-        schema:
-          type: string
-        description: UID of the permission assignment
-        required: true
-      tags:
-      - Manage permissions
-      requestBody:
-        content:
-          application/json:
-            schema:
-              type: array
-              items:
-                $ref: '#/components/schemas/PermissionAssignmentBulkRequest'
-        required: true
-      security:
-      - BasicAuth: []
-      - TokenAuth: []
-      responses:
-        '200':
-          content:
-            application/json:
-              schema:
-                type: array
-                items:
-                  $ref: '#/components/schemas/PermissionAssignmentResponse'
-          description: null
         '403':
           content:
             application/json:
