openapi: 3.0.3
info:
  title: KoboToolbox Primary API
  version: 2.0.0 (api_v2)
  description: |-
    This page documents all KoboToolbox API endpoints, except for those implementing the OpenRosa protocol, which are [documented separately](/api/openrosa/docs/).

    The endpoints are grouped by area of intended use. Each category contains related endpoints, with detailed documentation on usage and configuration. Use this as a reference to quickly find the right endpoint for managing projects, forms, data, permissions, integrations, logs, and organizational resources.

    **General note**: All projects (whether deployed or draft), as well as all library content (questions, blocks, templates, and collections) in the user-facing application are represented in the API as "assets".
paths:
  /api/v2/access-logs/:
    get:
      operationId: api_v2_access_logs_list
      description: |
        ## List all access logs for all users

        ⚠️ _Only available to superusers_

        Submissions will be grouped together by user by hour

        **Filterable fields:**

        - date_created
        - user_uid
        - user__username
        - metadata__source
        - metadata__auth_type
        - metadata__ip_address

        **Some examples:**

        1. All logs from a specific IP address
            `api/v2/access-logs/?q=metadata__ip_address:"127.0.0.1"`

        2. All logs created after Jan 1, 2025
            `api/v2/access-logs/?q=date_created__gte:"2025-01-01"`

        *Notes: Do not forget to wrap search terms in double-quotes if they contain spaces
        (e.g. date and time "2022-11-15 20:34")*
      parameters:
      - name: limit
        required: false
        in: query
        description: Number of results to return per page.
        schema:
          type: integer
      - name: offset
        required: false
        in: query
        description: The initial index from which to return the results.
        schema:
          type: integer
      - in: query
        name: q
        schema:
          type: string
      tags:
      - Server logs (superusers)
      security:
      - BasicAuth: []
      - TokenAuth: []
      responses:
        '200':
          content:
            application/json:
              schema:
                $ref: '#/components/schemas/PaginatedAccessLogResponseList'
          description: null
        '403':
          content:
            application/json:
              schema:
                $ref: '#/components/schemas/ErrorDetail'
              examples:
                AccessDenied:
                  value:
                    detail: You do not have permission to perform this action.
                  summary: Access Denied
          description: ''
  /api/v2/access-logs/export/:
    get:
      operationId: api_v2_access_logs_export_list
      description: |
        ## List all access logs export tasks for all users

        ⚠️ _Only available to superusers_
      tags:
      - Server logs (superusers)
      security:
      - BasicAuth: []
      - TokenAuth: []
      responses:
        '200':
          content:
            application/json:
              schema:
                type: array
                items:
                  $ref: '#/components/schemas/ExportListResponse'
          description: null
        '403':
          content:
            application/json:
              schema:
                $ref: '#/components/schemas/ErrorDetail'
              examples:
                AccessDenied:
                  value:
                    detail: You do not have permission to perform this action.
                  summary: Access Denied
          description: ''
    post:
      operationId: api_v2_access_logs_export_create
      description: |
        ## Create an export task for all users

        ⚠️ _Only available to superusers_
      tags:
      - Server logs (superusers)
      security:
      - BasicAuth: []
      - TokenAuth: []
      responses:
        '202':
          content:
            application/json:
              schema:
                $ref: '#/components/schemas/ExportCreateResponse'
          description: null
        '401':
          content:
            application/json:
              schema:
                $ref: '#/components/schemas/ErrorDetail'
              examples:
                NotAuthenticated:
                  value:
                    detail: Authentication credentials were not provided.
                  summary: Not authenticated
          description: ''
        '403':
          content:
            application/json:
              schema:
                $ref: '#/components/schemas/ErrorDetail'
              examples:
                AccessDenied:
                  value:
                    detail: You do not have permission to perform this action.
                  summary: Access Denied
          description: ''
  /api/v2/access-logs/me/:
    get:
      operationId: api_v2_access_logs_me_list
      description: |
        ## List all access logs for the authenticated user

        Submissions will be grouped together by hour

        Results from this endpoint can be filtered by a boolean query specified in the `q` parameter.

        **Filterable fields:**

        * date_created
        * metadata__source
        * metadata__auth_type
        * metadata__ip_address

        **Some examples:**

        * All logs from a specific IP address
            `api/v2/access-logs/?q=metadata__ip_address:"127.0.0.1"`
        * All logs created after Jan, 1 2025
            `api/v2/access-logs/?q=date_created__date__gte:"2025-01-01"`

        *Notes: Do not forget to wrap search terms in double-quotes if they contain spaces
        (e.g. date and time "2022-11-15 20:34")*
      parameters:
      - name: limit
        required: false
        in: query
        description: Number of results to return per page.
        schema:
          type: integer
      - name: offset
        required: false
        in: query
        description: The initial index from which to return the results.
        schema:
          type: integer
      - in: query
        name: q
        schema:
          type: string
      tags:
      - Logging
      security:
      - BasicAuth: []
      - TokenAuth: []
      responses:
        '200':
          content:
            application/json:
              schema:
                $ref: '#/components/schemas/PaginatedAccessLogResponseList'
          description: null
        '401':
          content:
            application/json:
              schema:
                $ref: '#/components/schemas/ErrorDetail'
              examples:
                NotAuthenticated:
                  value:
                    detail: Authentication credentials were not provided.
                  summary: Not authenticated
          description: ''
  /api/v2/access-logs/me/export/:
    get:
      operationId: api_v2_access_logs_me_export_list
      description: |
        ## List all access logs export tasks for the authenticated user
      tags:
      - Logging
      security:
      - BasicAuth: []
      - TokenAuth: []
      responses:
        '200':
          content:
            application/json:
              schema:
                type: array
                items:
                  $ref: '#/components/schemas/ExportListResponse'
          description: null
        '401':
          content:
            application/json:
              schema:
                $ref: '#/components/schemas/ErrorDetail'
              examples:
                NotAuthenticated:
                  value:
                    detail: Authentication credentials were not provided.
                  summary: Not authenticated
          description: ''
    post:
      operationId: api_v2_access_logs_me_export_create
      description: |
        ## Create an export task for the authenticated user
      tags:
      - Logging
      security:
      - BasicAuth: []
      - TokenAuth: []
      responses:
        '202':
          content:
            application/json:
              schema:
                $ref: '#/components/schemas/ExportCreateResponse'
          description: null
        '401':
          content:
            application/json:
              schema:
                $ref: '#/components/schemas/ErrorDetail'
              examples:
                NotAuthenticated:
                  value:
                    detail: Authentication credentials were not provided.
                  summary: Not authenticated
          description: ''
  /api/v2/asset_snapshots/:
    get:
      operationId: api_v2_asset_snapshots_list
      description: |
        ## List all snapshots for every asset of a user
      parameters:
      - name: limit
        required: false
        in: query
        description: Number of results to return per page.
        schema:
          type: integer
      - name: offset
        required: false
        in: query
        description: The initial index from which to return the results.
        schema:
          type: integer
      tags:
      - Form content
      security:
      - BasicAuth: []
      - TokenAuth: []
      responses:
        '200':
          content:
            application/json:
              schema:
                $ref: '#/components/schemas/PaginatedAssetSnapshotResponseList'
          description: null
        '401':
          content:
            application/json:
              schema:
                $ref: '#/components/schemas/ErrorDetail'
              examples:
                NotAuthenticated:
                  value:
                    detail: Authentication credentials were not provided.
                  summary: Not authenticated
          description: ''
    post:
      operationId: api_v2_asset_snapshots_create
      description: |
        ## Create an asset snapshot

        When creating an asset snapshot, you must provide either:

        - the asset (as a URI), or
        - the source (as a JSON object representing the asset)

        …but not both.
      tags:
      - Form content
      requestBody:
        content:
          application/json:
            schema:
              $ref: '#/components/schemas/AssetSnapshotCreateRequest'
            examples:
              UsingAsset:
                value:
                  asset: https://kf.kobotoolbox.org/api/v2/assets/a3C9wWefqZVkChNLKqqXVZ/
                  details:
                    status: string
                    warnings:
                    - code: string
                      message: string
                summary: Using asset
              UsingSource:
                value:
                  source:
                    schema: string
                    survey:
                    - name: string
                      type: string
                    settings:
                      form_title: string
                    translated:
                    - string
                    translation:
                    - string
                  details:
                    status: string
                    warnings:
                    - code: string
                      message: string
                summary: Using source
      security:
      - BasicAuth: []
      - TokenAuth: []
      responses:
        '201':
          content:
            application/json:
              schema:
                $ref: '#/components/schemas/AssetSnapshotResponse'
          description: null
        '401':
          content:
            application/json:
              schema:
                $ref: '#/components/schemas/ErrorDetail'
              examples:
                NotAuthenticated:
                  value:
                    detail: Authentication credentials were not provided.
                  summary: Not authenticated
          description: ''
        '400':
          content:
            application/json:
              schema:
                $ref: '#/components/schemas/ErrorObject'
              examples:
                BadRequest:
                  value:
                    detail:
                      field_name:
                      - Error message
                  summary: Bad request
          description: ''
  /api/v2/asset_snapshots/{uid_asset_snapshot}/:
    get:
      operationId: api_v2_asset_snapshots_retrieve
      description: |
        ## Retrieve an asset snapshot

        Note: If the `Content-Type` of the request is set to `application/xml`, the response will
        return the XML version of the form, rather than the JSON representation of the asset
        snapshot.
      parameters:
      - in: query
        name: format
        schema:
          type: string
          enum:
          - json
          - xml
      - in: path
        name: uid_asset_snapshot
        schema:
          type: string
        description: UID of the asset snapshot
        required: true
      tags:
      - Form content
      security:
      - BasicAuth: []
      - TokenAuth: []
      responses:
        '200':
          content:
            application/json:
              schema:
                $ref: '#/components/schemas/AssetSnapshotResponse'
            application/xml:
              schema:
                $ref: '#/components/schemas/AssetSnapshotResponse'
          description: null
        '401':
          content:
            application/json:
              schema:
                $ref: '#/components/schemas/ErrorDetail'
              examples:
                NotAuthenticated:
                  value:
                    detail: Authentication credentials were not provided.
                  summary: Not authenticated
          description: ''
        '404':
          content:
            application/json:
              schema:
                $ref: '#/components/schemas/ErrorDetail'
              examples:
                NotFound:
                  value:
                    detail: Not found.
                  summary: Not Found
          description: ''
    delete:
      operationId: api_v2_asset_snapshots_destroy
      description: |
        ## Delete an asset snapshot
      parameters:
      - in: path
        name: uid_asset_snapshot
        schema:
          type: string
        description: UID of the asset snapshot
        required: true
      tags:
      - Form content
      security:
      - BasicAuth: []
      - TokenAuth: []
      responses:
        '204':
          description: No response body
        '401':
          content:
            application/json:
              schema:
                $ref: '#/components/schemas/ErrorDetail'
              examples:
                NotAuthenticated:
                  value:
                    detail: Authentication credentials were not provided.
                  summary: Not authenticated
          description: ''
        '404':
          content:
            application/json:
              schema:
                $ref: '#/components/schemas/ErrorDetail'
              examples:
                NotFound:
                  value:
                    detail: Not found.
                  summary: Not Found
          description: ''
  /api/v2/asset_snapshots/{uid_asset_snapshot}/preview/:
    get:
      operationId: api_v2_asset_snapshots_preview_retrieve
      description: |
        ## Asset snapshot preview

        Returns a `302 Found` redirect to the Enketo preview page associated with the asset.
      parameters:
      - in: path
        name: uid_asset_snapshot
        schema:
          type: string
        description: UID of the asset snapshot
        required: true
      tags:
      - Form content
      security:
      - BasicAuth: []
      - TokenAuth: []
      responses:
        '302':
          description: No response body
        '404':
          content:
            application/json:
              schema:
                $ref: '#/components/schemas/ErrorDetail'
              examples:
                NotFound:
                  value:
                    detail: Not found.
                  summary: Not Found
          description: ''
  /api/v2/asset_snapshots/{uid_asset_snapshot}/xform/:
    get:
      operationId: api_v2_asset_snapshots_xform_retrieve
      description: |
        ## This route will render the XForm into syntax-highlighted HTML.

        It is useful for debugging pyxform transformations
      parameters:
      - in: path
        name: uid_asset_snapshot
        schema:
          type: string
        description: UID of the asset snapshot
        required: true
      tags:
      - Form content
      security:
      - BasicAuth: []
      - TokenAuth: []
      responses:
        '200':
          content:
            application/xml:
              schema:
                $ref: '#/components/schemas/OpenRosaXFormResponse'
          description: null
        '404':
          description: No response body
  /api/v2/asset_snapshots/{uid_asset_snapshot}/xml_with_disclaimer/:
    get:
      operationId: api_v2_asset_snapshots_xml_with_disclaimer_retrieve
      description: |
        ## Implement part of the OpenRosa Form List API

        This endpoint is used by Enketo to fetch and return the full XML form.
        It behaves like the standard retrieve endpoint but includes an additional `<note>`
        node containing the disclaimer, if one exists.
      parameters:
      - in: path
        name: uid_asset_snapshot
        schema:
          type: string
        description: UID of the asset snapshot
        required: true
      tags:
      - Form content
      security:
      - BasicAuth: []
      - TokenAuth: []
      responses:
        '200':
          content:
            application/xml:
              schema:
                $ref: '#/components/schemas/OpenRosaXFormResponse'
          description: null
        '404':
          content:
            application/json:
              schema:
                $ref: '#/components/schemas/ErrorDetail'
              examples:
                NotFound:
                  value:
                    detail: Not found.
                  summary: Not Found
          description: ''
  /api/v2/asset_subscriptions/:
    get:
      operationId: api_v2_asset_subscriptions_list
      description: |
        ## List all asset subscriptions of a user
      parameters:
      - name: limit
        required: false
        in: query
        description: Number of results to return per page.
        schema:
          type: integer
      - name: offset
        required: false
        in: query
        description: The initial index from which to return the results.
        schema:
          type: integer
      tags:
      - Library collections
      security:
      - BasicAuth: []
      - TokenAuth: []
      - {}
      responses:
        '200':
          content:
            application/json:
              schema:
                $ref: '#/components/schemas/PaginatedAssetSubscriptionResponseList'
          description: null
    post:
      operationId: api_v2_asset_subscriptions_create
      description: |
        ## Create an asset subscription

        Create a subscription to a public collection for the user.
      tags:
      - Library collections
      requestBody:
        content:
          application/json:
            schema:
              $ref: '#/components/schemas/AssetSubscriptionRequest'
        required: true
      security:
      - BasicAuth: []
      - TokenAuth: []
      - {}
      responses:
        '201':
          content:
            application/json:
              schema:
                $ref: '#/components/schemas/AssetSubscriptionResponse'
          description: null
        '400':
          content:
            application/json:
              schema:
                $ref: '#/components/schemas/ErrorObject'
              examples:
                BadRequest:
                  value:
                    detail:
                      field_name:
                      - Error message
                  summary: Bad request
          description: ''
  /api/v2/asset_subscriptions/{uid_asset_subscription}/:
    get:
      operationId: api_v2_asset_subscriptions_retrieve
      description: |
        ## Retrieve an asset subscription
      parameters:
      - in: path
        name: uid_asset_subscription
        schema:
          type: string
        required: true
      tags:
      - Library collections
      security:
      - BasicAuth: []
      - TokenAuth: []
      - {}
      responses:
        '200':
          content:
            application/json:
              schema:
                $ref: '#/components/schemas/AssetSubscriptionResponse'
          description: null
        '404':
          content:
            application/json:
              schema:
                $ref: '#/components/schemas/ErrorDetail'
              examples:
                NotFound:
                  value:
                    detail: Not found.
                  summary: Not Found
          description: ''
    delete:
      operationId: api_v2_asset_subscriptions_destroy
      description: |
        ## Delete a subscription to an asset

        Unsubscribe from a public asset.
      parameters:
      - in: path
        name: uid_asset_subscription
        schema:
          type: string
        required: true
      tags:
      - Library collections
      security:
      - BasicAuth: []
      - TokenAuth: []
      - {}
      responses:
        '204':
          description: No response body
        '404':
          content:
            application/json:
              schema:
                $ref: '#/components/schemas/ErrorDetail'
              examples:
                NotFound:
                  value:
                    detail: Not found.
                  summary: Not Found
          description: ''
  /api/v2/asset_usage/:
    get:
      operationId: api_v2_asset_usage_list
      description: |
        ## Get user's asset usage
      parameters:
      - name: page
        required: false
        in: query
        description: A page number within the paginated result set.
        schema:
          type: integer
      - name: page_size
        required: false
        in: query
        description: Number of results to return per page.
        schema:
          type: integer
      tags:
      - User / team / organization / usage
      security:
      - BasicAuth: []
      - TokenAuth: []
      responses:
        '200':
          content:
            application/json:
              schema:
                $ref: '#/components/schemas/PaginatedAssetUsageResponseList'
          description: null
        '401':
          content:
            application/json:
              schema:
                $ref: '#/components/schemas/ErrorDetail'
              examples:
                NotAuthenticated:
                  value:
                    detail: Authentication credentials were not provided.
                  summary: Not authenticated
          description: ''
  /api/v2/assets/:
    get:
      operationId: api_v2_assets_list
      description: |
        ## Get user's assets


        Search can be made with `q` parameter.
        Search filters can be returned with results by passing `metadata=on` to querystring.


        Results can be sorted with `ordering` parameter, e.g.:

        ```shell
        curl -X GET https://kf.kobotoolbox.org/api/v2/assets/?ordering=-name
        ```


        Allowed fields are:

        - `asset_type`
        - `date_modified`
        - `date_deployed`
        - `date_modified__date`
        - `date_deployed__date`
        - `name`
        - `settings__sector`
        - `settings__sector__value`
        - `settings__description`
        - `owner__username`
        - `owner__extra_details__data__name`
        - `owner__extra_details__data__organization`
        - `owner__email`
        - `_deployment_status`
        - `subscribers_count`


        Note: Collections can be displayed first with parameter `collections_first`, e.g.:

        ```shell
        curl -X GET https://kf.kobotoolbox.org/api/v2/assets/?collections_first=true&ordering=-name
        ```
      parameters:
      - name: limit
        required: false
        in: query
        description: Number of results to return per page.
        schema:
          type: integer
      - name: offset
        required: false
        in: query
        description: The initial index from which to return the results.
        schema:
          type: integer
      - name: ordering
        required: false
        in: query
        description: Which field to use when ordering the results.
        schema:
          type: string
      tags:
      - Manage projects and library content
      security:
      - BasicAuth: []
      - TokenAuth: []
      responses:
        '200':
          content:
            application/json:
              schema:
                $ref: '#/components/schemas/PaginatedAssetList'
          description: null
    post:
      operationId: api_v2_assets_create
      description: |
        ## Create or clone an asset

        When cloning an asset, you must provide:

        - the name (as a string),
        - the `clone_from` (the uid representing the asset),
        - the asset_type

        Where `asset_type` must be one of these values:

        * block (can be cloned to `block`, `question`, `survey`, `template`)
        * question (can be cloned to `question`, `survey`, `template`)
        * survey (can be cloned to `block`, `question`, `survey`, `template`)
        * template (can be cloned to `survey`, `template`)

        Settings are cloned only when type of assets are `survey` or `template`.
        In that case, `share-metadata` is not preserved.

        When creating a new `block` or `question` asset, settings are not saved either.
      tags:
      - Manage projects and library content
      requestBody:
        content:
          application/json:
            schema:
              $ref: '#/components/schemas/AssetCreateRequest'
            examples:
              CreatingAnAsset:
                value:
                  name: string
                  settings:
                    description: string
                    sector: string
                    country: string
                    share-metadata: true
                  asset_type: string
                summary: Creating an asset
              CloningAnAsset:
                value:
                  name: string
                  clone_from: string
                  asset_type: string
                summary: Cloning an asset
      security:
      - BasicAuth: []
      - TokenAuth: []
      responses:
        '201':
          content:
            application/json:
              schema:
                $ref: '#/components/schemas/Asset'
          description: null
        '401':
          content:
            application/json:
              schema:
                $ref: '#/components/schemas/ErrorDetail'
              examples:
                NotAuthenticated:
                  value:
                    detail: Authentication credentials were not provided.
                  summary: Not authenticated
          description: ''
        '400':
          content:
            application/json:
              schema:
                $ref: '#/components/schemas/ErrorObject'
              examples:
                BadRequest:
                  value:
                    detail:
                      field_name:
                      - Error message
                  summary: Bad request
          description: ''
  /api/v2/assets/{uid_asset}/:
    get:
      operationId: api_v2_assets_retrieve
      description: |
        ## Get a user's current asset
      parameters:
      - in: query
        name: format
        schema:
          type: string
          enum:
          - json
          - ssjson
          - xls
          - xml
      - in: path
        name: uid_asset
        schema:
          type: string
        required: true
      tags:
      - Manage projects and library content
      security:
      - BasicAuth: []
      - TokenAuth: []
      responses:
        '200':
          content:
            application/json:
              schema:
                $ref: '#/components/schemas/Asset'
            application/xml:
              schema:
                $ref: '#/components/schemas/Asset'
            application/vnd.openxmlformats-officedocument.spreadsheetml.sheet:
              schema:
                $ref: '#/components/schemas/Asset'
          description: null
        '404':
          content:
            application/json:
              schema:
                $ref: '#/components/schemas/ErrorDetail'
              examples:
                NotFound:
                  value:
                    detail: Not found.
                  summary: Not Found
          description: ''
    patch:
      operationId: api_v2_assets_partial_update
      description: |
        ## Update or connect a user's asset

        Updates a project or connect project's data from this project to other projects

        When `Data sharing`:

        `fields`: Optional. List of questions whose responses will be shared. If
        missing or empty, all responses will be shared. Questions must be
        identified by full group path separated by slashes, e.g.
        `group/subgroup/question_name`.
      parameters:
      - in: path
        name: uid_asset
        schema:
          type: string
        required: true
      tags:
      - Manage projects and library content
      requestBody:
        content:
          application/json:
            schema:
              $ref: '#/components/schemas/PatchedAssetPatchRequest'
            examples:
              UpdatingAnAsset:
                value:
                  content: string
                  name: string
                summary: Updating an asset
              DataSharingOfTheProject:
                value:
                  enabled: true
                  fields:
                  - string
                summary: Data sharing of the project
      security:
      - BasicAuth: []
      - TokenAuth: []
      responses:
        '200':
          content:
            application/json:
              schema:
                $ref: '#/components/schemas/Asset'
          description: null
        '401':
          content:
            application/json:
              schema:
                $ref: '#/components/schemas/ErrorDetail'
              examples:
                NotAuthenticated:
                  value:
                    detail: Authentication credentials were not provided.
                  summary: Not authenticated
          description: ''
        '404':
          content:
            application/json:
              schema:
                $ref: '#/components/schemas/ErrorDetail'
              examples:
                NotFound:
                  value:
                    detail: Not found.
                  summary: Not Found
          description: ''
        '400':
          content:
            application/json:
              schema:
                $ref: '#/components/schemas/ErrorObject'
              examples:
                BadRequest:
                  value:
                    detail:
                      field_name:
                      - Error message
                  summary: Bad request
          description: ''
    delete:
      operationId: api_v2_assets_destroy
      description: |
        ## Delete a user's asset
      parameters:
      - in: path
        name: uid_asset
        schema:
          type: string
        required: true
      tags:
      - Manage projects and library content
      security:
      - BasicAuth: []
      - TokenAuth: []
      responses:
        '204':
          description: No response body
        '401':
          content:
            application/json:
              schema:
                $ref: '#/components/schemas/ErrorDetail'
              examples:
                NotAuthenticated:
                  value:
                    detail: Authentication credentials were not provided.
                  summary: Not authenticated
          description: ''
        '404':
          content:
            application/json:
              schema:
                $ref: '#/components/schemas/ErrorDetail'
              examples:
                NotFound:
                  value:
                    detail: Not found.
                  summary: Not Found
          description: ''
  /api/v2/assets/{uid_asset}/attachments/{id}/:
    delete:
      operationId: api_v2_assets_attachments_destroy
      description: |
        ## Delete a specific attachment of an Asset

        * `id` can only be the uid of attachment to be deleted
      parameters:
      - in: path
        name: id
        schema:
          type: integer
        description: ID of the attachment
        required: true
      - in: path
        name: uid_asset
        schema:
          type: string
        description: UID of the parent asset
        required: true
      tags:
      - Survey data
      security:
      - BasicAuth: []
      - TokenAuth: []
      responses:
        '204':
          description: No response body
        '404':
          content:
            application/json:
              schema:
                $ref: '#/components/schemas/ErrorDetail'
              examples:
                NotFound:
                  value:
                    detail: Not found.
                  summary: Not Found
          description: ''
        '400':
          content:
            application/json:
              schema:
                $ref: '#/components/schemas/ErrorObject'
              examples:
                BadRequest:
                  value:
                    detail:
                      field_name:
                      - Error message
                  summary: Bad request
          description: ''
  /api/v2/assets/{uid_asset}/attachments/bulk/:
    delete:
      operationId: api_v2_assets_attachments_bulk_destroy
      description: |
        ## Delete all attachments from a list of submissions

        ```curl
          curl -X DELETE https://kf.kobotoolbox.org/api/v2/assets/aSAvYreNzVEkrWg5Gdcvg/attachments/bulk/
        ```

        > **Payload**
        >
        >        {
        >           "submission_root_uuids": [
        >               "3ed2e8de-b493-4367-a78d-3463687239dc",
        >               "ef18fe33-c71d-4638-84d6-dafcbd69c327"
        >           ]
        >        }

        * Where: "submission_root_uuids" (required) is a list of submission root uuids on the asset
        to delete


        > **Response**
        >
        >        {
        >           "message": "{number_of_attachment} attachments deleted"
        >        }

        * Where: "number_of_attachment" is the number of items that was deleted


        ### !! Due to current DRF-Spectacular limitations with AOS 3.1, DELETE operations do not display request or response bodies in this documentation (as payloads are not typically recommended for DELETE). This means direct testing is unavailable. However, example payloads and responses are provided for reference, and HTTP codes/error messages are accurate.  !!
      parameters:
      - in: path
        name: uid_asset
        schema:
          type: string
        description: UID of the parent asset
        required: true
      tags:
      - Survey data
      security:
      - BasicAuth: []
      - TokenAuth: []
      responses:
        '202':
          description: No response body
        '404':
          content:
            application/json:
              schema:
                $ref: '#/components/schemas/ErrorDetail'
              examples:
                NotFound:
                  value:
                    detail: Not found.
                  summary: Not Found
          description: ''
        '400':
          content:
            application/json:
              schema:
                $ref: '#/components/schemas/ErrorObject'
              examples:
                BadRequest:
                  value:
                    detail:
                      field_name:
                      - Error message
                  summary: Bad request
          description: ''
  /api/v2/assets/{uid_asset}/content/:
    get:
      operationId: api_v2_assets_content_retrieve
      description: |
        ## Return the content of a user's asset.
      parameters:
      - in: path
        name: uid_asset
        schema:
          type: string
        required: true
      tags:
      - Form content
      security:
      - BasicAuth: []
      - TokenAuth: []
      responses:
        '200':
          content:
            application/json:
              schema:
                $ref: '#/components/schemas/ContentResponse'
          description: null
        '404':
          content:
            application/json:
              schema:
                $ref: '#/components/schemas/ErrorDetail'
              examples:
                NotFound:
                  value:
                    detail: Not found.
                  summary: Not Found
          description: ''
  /api/v2/assets/{uid_asset}/counts/:
    get:
      operationId: api_v2_assets_counts_list
      description: |
        ## Count the daily amount of submission

        Returns up to the last 31 days of daily counts and total counts of submissions to a survey.


        Use the `days` query to get the daily counts from the last x amount of days.
        Default amount is 30 days


        ```shell
        curl -X GET https://kf.kobotoolbox.org/api/v2/assets/aSAvYreNzVEkrWg5Gdcvg/counts/?days=7
        ```
      parameters:
      - name: limit
        required: false
        in: query
        description: Number of results to return per page.
        schema:
          type: integer
      - name: offset
        required: false
        in: query
        description: The initial index from which to return the results.
        schema:
          type: integer
      - in: path
        name: uid_asset
        schema:
          type: string
        description: UID of the parent asset
        required: true
      tags:
      - Manage projects and library content
      security:
      - BasicAuth: []
      - TokenAuth: []
      responses:
        '200':
          content:
            application/json:
              schema:
                $ref: '#/components/schemas/PaginatedAssetCountResponseList'
          description: null
        '401':
          content:
            application/json:
              schema:
                $ref: '#/components/schemas/ErrorDetail'
              examples:
                NotAuthenticated:
                  value:
                    detail: Authentication credentials were not provided.
                  summary: Not authenticated
          description: ''
        '404':
          content:
            application/json:
              schema:
                $ref: '#/components/schemas/ErrorDetail'
              examples:
                NotFound:
                  value:
                    detail: Not found.
                  summary: Not Found
          description: ''
  /api/v2/assets/{uid_asset}/data/:
    get:
      operationId: api_v2_assets_data_list
      description: |+
        ## List of submissions for a specific asset

        By default, JSON format is used, but XML and GeoJSON are also available:

        ```shell
        curl -X GET https://kf.kobotoolbox.org/api/v2/assets/{uid}/data/
        ```

        ### Pagination
        Two parameters can be used to control pagination.

        * `start`: Index (zero-based) from which the results start
        * `limit`: Number of results per page <span class='label label-warning'>Maximum results per page is **30000**</span>

        ```shell
        curl -X GET https://kf.kobotoolbox.org/api/v2/assets/{uid}/data/?start=0&limit=10
        ```

        ### Query submitted data
        Provides a list of submitted data for a specific form. Use `query`
        parameter to apply form data specific, see
        <a href="http://docs.mongodb.org/manual/reference/operator/query/">http://docs.mongodb.org/manual/reference/operator/query/</a>.

        For more details see
        <a href="https://github.com/SEL-Columbia/formhub/wiki/Formhub-Access-Points-(API)#api-parameters">API Parameters</a>.

        ```shell
        curl -X GET https://kf.kobotoolbox.org/api/v2/assets/{uid}/data/?query={"__version__": "vWvkKzNE8xCtfApJvabfjG"}
        curl https://kf.kobotoolbox.org/api/v2/assets/{uid}/data/?query={"_submission_time": {"$gt": "2019-09-01T01:02:03"}}
        ```

        ### About the GeoJSON format
        Requesting the `geojson` format returns a `FeatureCollection` where each
        submission is a `Feature`. If your form has multiple geographic questions,
        use the `geo_question_name` query parameter to determine which question's
        responses populate the `geometry` for each `Feature`; otherwise, the first
        geographic question is used.  All question/response pairs are included in
        the `properties` of each `Feature`, but _repeating groups are omitted_.

        Question types are mapped to GeoJSON geometry types as follows:

        * `geopoint` to `Point`;
        * `geotrace` to `LineString`;
        * `geoshape` to `Polygon`.



        ### ⚠️ Note: DRF-Spectacular Limitation

        Due to limitations in **DRF-Spectacular**, the `ACCEPT` headers do not sync properly with the request. As a result, all responses will default to `application/json`, regardless of the specified format.

        This means that while alternative formats (like XML) are technically supported and will work via command-line tools (e.g., `curl`), **they will not work** when trying out the endpoint directly from the documentation page.

        We’ve still included the header to show supported formats, but keep in mind:
        **Only `application/json` will be used in the docs UI.**

      parameters:
      - in: query
        name: format
        schema:
          type: string
          enum:
          - geojson
          - json
          - xml
      - name: limit
        required: false
        in: query
        description: Number of results to return per page.
        schema:
          type: integer
      - name: start
        required: false
        in: query
        description: The initial index from which to return the results.
        schema:
          type: integer
      - in: path
        name: uid_asset
        schema:
          type: string
        description: UID of the parent asset
        required: true
      tags:
      - Survey data
      security:
      - BasicAuth: []
      - TokenAuth: []
      responses:
        '200':
          content:
            application/json:
              schema:
                $ref: '#/components/schemas/PaginatedDataResponseList'
            application/xml:
              schema:
                $ref: '#/components/schemas/PaginatedDataResponseList'
          description: null
        '404':
          content:
            application/json:
              schema:
                $ref: '#/components/schemas/ErrorDetail'
              examples:
                NotFound:
                  value:
                    detail: Not found.
                  summary: Not Found
          description: ''
  /api/v2/assets/{uid_asset}/data/{id}/:
    get:
      operationId: api_v2_assets_data_retrieve
      description: |
        ## Get a specific submission
        It is also possible to specify the format.

        `id` can be the primary key of the submission or its `uuid`.
        Please note that using the `uuid` may match **several** submissions, only
        the first match will be returned.

        ```shell
        curl -X GET https://kf.kobotoolbox.org/api/v2/assets/{uid}/data/{id}.xml
        curl -X GET https://kf.kobotoolbox.org/api/v2/assets/{uid}/data/{id}.json
        ```

        or

        ```shell
        curl -X GET https://kf.kobotoolbox.org/api/v2/assets/{uid}/data/{id}/?format=xml
        curl -X GET https://kf.kobotoolbox.org/api/v2/assets/{uid}/data/{id}/?format=json
        ```


        ### ⚠️ Note: DRF-Spectacular Limitation

        Due to limitations in **DRF-Spectacular**, the `ACCEPT` headers do not sync properly with the request. As a result, all responses will default to `application/json`, regardless of the specified format.

        This means that while alternative formats (like XML) are technically supported and will work via command-line tools (e.g., `curl`), **they will not work** when trying out the endpoint directly from the documentation page.

        We’ve still included the header to show supported formats, but keep in mind:
        **Only `application/json` will be used in the docs UI.**
      parameters:
      - in: query
        name: format
        schema:
          type: string
          enum:
          - geojson
          - json
          - xml
      - in: path
        name: id
        schema:
          type: integer
        description: ID of the data
        required: true
      - in: path
        name: uid_asset
        schema:
          type: string
        description: UID of the parent asset
        required: true
      tags:
      - Survey data
      security:
      - BasicAuth: []
      - TokenAuth: []
      responses:
        '200':
          content:
            application/json:
              schema:
                $ref: '#/components/schemas/DataResponse'
            application/xml:
              schema:
                $ref: '#/components/schemas/DataResponse'
          description: null
        '404':
          content:
            application/json:
              schema:
                $ref: '#/components/schemas/ErrorDetail'
              examples:
                NotFound:
                  value:
                    detail: Not found.
                  summary: Not Found
          description: ''
    delete:
      operationId: api_v2_assets_data_destroy
      description: |
        ## Deletes current submission
      parameters:
      - in: path
        name: id
        schema:
          type: integer
        description: ID of the data
        required: true
      - in: path
        name: uid_asset
        schema:
          type: string
        description: UID of the parent asset
        required: true
      tags:
      - Survey data
      security:
      - BasicAuth: []
      - TokenAuth: []
      responses:
        '204':
          description: No response body
        '404':
          content:
            application/json:
              schema:
                $ref: '#/components/schemas/ErrorDetail'
              examples:
                NotFound:
                  value:
                    detail: Not found.
                  summary: Not Found
          description: ''
  /api/v2/assets/{uid_asset}/data/{id}/duplicate/:
    post:
      operationId: api_v2_assets_data_duplicate_create
      description: |
        ## Duplicate submission
        Duplicates the data of a submission
      parameters:
      - in: path
        name: id
        schema:
          type: integer
        description: ID of the data
        required: true
      - in: path
        name: uid_asset
        schema:
          type: string
        description: UID of the parent asset
        required: true
      tags:
      - Survey data
      requestBody:
        content:
          application/json:
            schema:
              $ref: '#/components/schemas/DataBulkDelete'
        required: true
      security:
      - BasicAuth: []
      - TokenAuth: []
      responses:
        '200':
          content:
            application/json:
              schema:
                $ref: '#/components/schemas/DataResponse'
          description: null
        '404':
          content:
            application/json:
              schema:
                $ref: '#/components/schemas/ErrorDetail'
              examples:
                NotFound:
                  value:
                    detail: Not found.
                  summary: Not Found
          description: ''
  /api/v2/assets/{uid_asset}/data/{id}/edit/:
    get:
      operationId: api_v2_assets_data_edit_retrieve
      description: |
        ## Get submission url of enketo in edit mode

        Note: Some variation of this url exists:

        `/api/v2/assets/{uid_asset}/data/{id}/edit/`: deprecated, use the next one.

        `/api/v2/assets/{uid_asset}/data/{id}/enketo/edit/`: return the url of the enketo submission (as seen in the response example).

        `/api/v2/assets/{uid_asset}/data/{id}/enketo/redirect/edit/`: redirect to the enketo url submission with a 302 HTTP code.
      parameters:
      - in: path
        name: id
        schema:
          type: integer
        description: ID of the data
        required: true
      - in: path
        name: uid_asset
        schema:
          type: string
        description: UID of the parent asset
        required: true
      tags:
      - Survey data
      security:
      - BasicAuth: []
      - TokenAuth: []
      responses:
        '200':
          content:
            application/json:
              schema:
                $ref: '#/components/schemas/EnketoEditResponse'
          description: null
        '403':
          content:
            application/json:
              schema:
                $ref: '#/components/schemas/ErrorDetail'
              examples:
                AccessDenied:
                  value:
                    detail: You do not have permission to perform this action.
                  summary: Access Denied
          description: ''
        '404':
          content:
            application/json:
              schema:
                $ref: '#/components/schemas/ErrorDetail'
              examples:
                NotFound:
                  value:
                    detail: Not found.
                  summary: Not Found
          description: ''
  /api/v2/assets/{uid_asset}/data/{id}/enketo/edit/:
    get:
      operationId: api_v2_assets_data_enketo_edit_retrieve
      description: |
        ## Get submission url of enketo in edit mode

        Note: Some variation of this url exists:

        `/api/v2/assets/{uid_asset}/data/{id}/edit/`: deprecated, use the next one.

        `/api/v2/assets/{uid_asset}/data/{id}/enketo/edit/`: return the url of the enketo submission (as seen in the response example).

        `/api/v2/assets/{uid_asset}/data/{id}/enketo/redirect/edit/`: redirect to the enketo url submission with a 302 HTTP code.
      parameters:
      - in: path
        name: id
        schema:
          type: integer
        description: ID of the data
        required: true
      - in: path
        name: uid_asset
        schema:
          type: string
        description: UID of the parent asset
        required: true
      tags:
      - Survey data
      security:
      - BasicAuth: []
      - TokenAuth: []
      responses:
        '200':
          content:
            application/json:
              schema:
                $ref: '#/components/schemas/EnketoEditResponse'
          description: null
        '403':
          content:
            application/json:
              schema:
                $ref: '#/components/schemas/ErrorDetail'
              examples:
                AccessDenied:
                  value:
                    detail: You do not have permission to perform this action.
                  summary: Access Denied
          description: ''
        '404':
          content:
            application/json:
              schema:
                $ref: '#/components/schemas/ErrorDetail'
              examples:
                NotFound:
                  value:
                    detail: Not found.
                  summary: Not Found
          description: ''
  /api/v2/assets/{uid_asset}/data/{id}/enketo/redirect/edit/:
    get:
      operationId: api_v2_assets_data_enketo_redirect_edit_retrieve
      description: |
        ## Get submission url of enketo in edit mode

        Note: Some variation of this url exists:

        `/api/v2/assets/{uid_asset}/data/{id}/edit/`: deprecated, use the next one.

        `/api/v2/assets/{uid_asset}/data/{id}/enketo/edit/`: return the url of the enketo submission (as seen in the response example).

        `/api/v2/assets/{uid_asset}/data/{id}/enketo/redirect/edit/`: redirect to the enketo url submission with a 302 HTTP code.
      parameters:
      - in: path
        name: id
        schema:
          type: integer
        description: ID of the data
        required: true
      - in: path
        name: uid_asset
        schema:
          type: string
        description: UID of the parent asset
        required: true
      tags:
      - Survey data
      security:
      - BasicAuth: []
      - TokenAuth: []
      responses:
        '200':
          content:
            application/json:
              schema:
                $ref: '#/components/schemas/EnketoEditResponse'
          description: null
        '403':
          content:
            application/json:
              schema:
                $ref: '#/components/schemas/ErrorDetail'
              examples:
                AccessDenied:
                  value:
                    detail: You do not have permission to perform this action.
                  summary: Access Denied
          description: ''
        '404':
          content:
            application/json:
              schema:
                $ref: '#/components/schemas/ErrorDetail'
              examples:
                NotFound:
                  value:
                    detail: Not found.
                  summary: Not Found
          description: ''
  /api/v2/assets/{uid_asset}/data/{id}/enketo/redirect/view/:
    get:
      operationId: api_v2_assets_data_enketo_redirect_view_retrieve
      description: |
        ## Get submission url of enketo in preview mode

        Note: Some variation of this url exists:

        `/api/v2/assets/{uid_asset}/data/{id}/enketo/view/`: return the url of the enketo submission (as seen in the response example).

        `/api/v2/assets/{uid_asset}/data/{id}/enketo/redirect/view/`: redirect to the enketo url submission with a 302 code.
      parameters:
      - in: path
        name: id
        schema:
          type: integer
        description: ID of the data
        required: true
      - in: path
        name: uid_asset
        schema:
          type: string
        description: UID of the parent asset
        required: true
      tags:
      - Survey data
      security:
      - BasicAuth: []
      - TokenAuth: []
      responses:
        '200':
          content:
            application/json:
              schema:
                $ref: '#/components/schemas/EnketoViewResponse'
          description: null
        '403':
          content:
            application/json:
              schema:
                $ref: '#/components/schemas/ErrorDetail'
              examples:
                AccessDenied:
                  value:
                    detail: You do not have permission to perform this action.
                  summary: Access Denied
          description: ''
        '404':
          content:
            application/json:
              schema:
                $ref: '#/components/schemas/ErrorDetail'
              examples:
                NotFound:
                  value:
                    detail: Not found.
                  summary: Not Found
          description: ''
  /api/v2/assets/{uid_asset}/data/{id}/enketo/view/:
    get:
      operationId: api_v2_assets_data_enketo_view_retrieve
      description: |
        ## Get submission url of enketo in preview mode

        Note: Some variation of this url exists:

        `/api/v2/assets/{uid_asset}/data/{id}/enketo/view/`: return the url of the enketo submission (as seen in the response example).

        `/api/v2/assets/{uid_asset}/data/{id}/enketo/redirect/view/`: redirect to the enketo url submission with a 302 code.
      parameters:
      - in: path
        name: id
        schema:
          type: integer
        description: ID of the data
        required: true
      - in: path
        name: uid_asset
        schema:
          type: string
        description: UID of the parent asset
        required: true
      tags:
      - Survey data
      security:
      - BasicAuth: []
      - TokenAuth: []
      responses:
        '200':
          content:
            application/json:
              schema:
                $ref: '#/components/schemas/EnketoViewResponse'
          description: null
        '403':
          content:
            application/json:
              schema:
                $ref: '#/components/schemas/ErrorDetail'
              examples:
                AccessDenied:
                  value:
                    detail: You do not have permission to perform this action.
                  summary: Access Denied
          description: ''
        '404':
          content:
            application/json:
              schema:
                $ref: '#/components/schemas/ErrorDetail'
              examples:
                NotFound:
                  value:
                    detail: Not found.
                  summary: Not Found
          description: ''
  /api/v2/assets/{uid_asset}/data/{id}/validation_status/:
    get:
      operationId: api_v2_assets_data_validation_status_retrieve
      description: |
        ## Get validation statuses
        Retrieves the validation status of a submission.
      parameters:
      - in: path
        name: id
        schema:
          type: integer
        description: ID of the data
        required: true
      - in: path
        name: uid_asset
        schema:
          type: string
        description: UID of the parent asset
        required: true
      tags:
      - Survey data
      security:
      - BasicAuth: []
      - TokenAuth: []
      responses:
        '200':
          content:
            application/json:
              schema:
                $ref: '#/components/schemas/DataValidationStatusUpdateResponse'
          description: null
        '404':
          content:
            application/json:
              schema:
                $ref: '#/components/schemas/ErrorDetail'
              examples:
                NotFound:
                  value:
                    detail: Not found.
                  summary: Not Found
          description: ''
    patch:
      operationId: api_v2_assets_data_validation_status_partial_update
      description: |
        ## Update the validation of a submission

        The validation status of the submission can be updated. The `validation_status.uid` should be a `string`, and it must be one of the following values:

        - `validation_status_approved`
        - `validation_status_not_approved`
        - `validation_status_on_hold`
      parameters:
      - in: path
        name: id
        schema:
          type: integer
        description: ID of the data
        required: true
      - in: path
        name: uid_asset
        schema:
          type: string
        description: UID of the parent asset
        required: true
      tags:
      - Survey data
      requestBody:
        content:
          application/json:
            schema:
              $ref: '#/components/schemas/PatchedDataValidationStatusUpdatePayload'
      security:
      - BasicAuth: []
      - TokenAuth: []
      responses:
        '200':
          content:
            application/json:
              schema:
                $ref: '#/components/schemas/DataValidationStatusUpdateResponse'
          description: null
        '404':
          content:
            application/json:
              schema:
                $ref: '#/components/schemas/ErrorDetail'
              examples:
                NotFound:
                  value:
                    detail: Not found.
                  summary: Not Found
          description: ''
    delete:
      operationId: api_v2_assets_data_validation_status_destroy
      description: |
        ## Delete validation status
      parameters:
      - in: path
        name: id
        schema:
          type: integer
        description: ID of the data
        required: true
      - in: path
        name: uid_asset
        schema:
          type: string
        description: UID of the parent asset
        required: true
      tags:
      - Survey data
      security:
      - BasicAuth: []
      - TokenAuth: []
      responses:
        '204':
          description: No response body
        '404':
          content:
            application/json:
              schema:
                $ref: '#/components/schemas/ErrorDetail'
              examples:
                NotFound:
                  value:
                    detail: Not found.
                  summary: Not Found
          description: ''
  /api/v2/assets/{uid_asset}/data/{uid_data}/attachments/:
    get:
      operationId: api_v2_assets_data_attachments_list
      description: |
        ## Get an asset's attachment using xpath

        * `uid_data` can be the primary key of the submission or its `uuid`.
        Please note that using the `uuid` may match **several** submissions, only
        the first match will be returned.

        Use the `xpath` property to retrieve an attachment.

        ```curl
        curl -X GET https://kf.kobotoolbox.org/api/v2/assets/aSAvYreNzVEkrWg5Gdcvg/data/451/attachment/?xpath=Upload_a_file
        ```

        ### Get an MP3 file from an audio or video file
        Convert audio and video files. Only conversions to MP3 is supported for this feature

        ```curl
        curl -X GET https://kf.kobotoolbox.org/api/v2/assets/aSAvYreNzVEkrWg5Gdcvg/data/451/attachment/?xpath=Upload_a_file&format=mp3
        ```
      parameters:
      - in: query
        name: format
        schema:
          type: string
          enum:
          - mp3
      - in: path
        name: uid_asset
        schema:
          type: string
        description: UID of the parent asset
        required: true
      - in: path
        name: uid_data
        schema:
          type: string
        description: UID of the parent data
        required: true
      - in: query
        name: xpath
        schema:
          type: string
        required: true
      tags:
      - Survey data
      security:
      - BasicAuth: []
      - TokenAuth: []
      responses:
        '200':
          description: Will return a content type with the type of the attachment
            as well as the attachment itself.
        '404':
          content:
            application/json:
              schema:
                $ref: '#/components/schemas/ErrorDetail'
              examples:
                NotFound:
                  value:
                    detail: Not found.
                  summary: Not Found
          description: ''
        '400':
          content:
            application/json:
              schema:
                $ref: '#/components/schemas/ErrorObject'
              examples:
                BadRequest:
                  value:
                    detail:
                      field_name:
                      - Error message
                  summary: Bad request
          description: ''
  /api/v2/assets/{uid_asset}/data/{uid_data}/attachments/{id}/:
    get:
      operationId: attachment_retrieve
      description: |
        ## Get an asset's attachment using the ID

        * `uid_data` can be the primary key of the submission or its `uuid`.
        Please note that using the `uuid` may match **several** submissions, only
        the first match will be returned.

        * `id` of attachment can be the primary key of the attachment or its `uid`.

        Both examples works:
        ```curl
        curl -X GET https://kf.kobotoolbox.org/api/v2/assets/aSAvYreNzVEkrWg5Gdcvg/data/451/attachment/1/
        ```
        Or, using the `UID`:
        ```curl
        curl -X GET https://kf.kobotoolbox.org/api/v2/assets/aSAvYreNzVEkrWg5Gdcvg/data/451/attachment/attwYwGxdtQPSqgmHk6wS6E6/
        ```

        ### Get an MP3 file from an audio or video file
        Convert audio and video files. Only conversions to MP3 is supported for this feature

        ```curl
        curl -X GET https://kf.kobotoolbox.org/api/v2/assets/aSAvYreNzVEkrWg5Gdcvg/data/451/attachment/1/?format=mp3
        ```
      parameters:
      - in: query
        name: format
        schema:
          type: string
          enum:
          - mp3
      - in: path
        name: id
        schema:
          type: integer
        description: ID of the attachment
        required: true
      - in: path
        name: uid_asset
        schema:
          type: string
        description: UID of the parent asset
        required: true
      - in: path
        name: uid_data
        schema:
          type: string
        description: UID of the parent data
        required: true
      tags:
      - Survey data
      security:
      - BasicAuth: []
      - TokenAuth: []
      responses:
        '200':
          description: Will return a content type with the type of the attachment
            as well as the attachment itself.
        '404':
          content:
            application/json:
              schema:
                $ref: '#/components/schemas/ErrorDetail'
              examples:
                NotFound:
                  value:
                    detail: Not found.
                  summary: Not Found
          description: ''
        '400':
          content:
            application/json:
              schema:
                $ref: '#/components/schemas/ErrorObject'
              examples:
                BadRequest:
                  value:
                    detail:
                      field_name:
                      - Error message
                  summary: Bad request
          description: ''
  /api/v2/assets/{uid_asset}/data/{uid_data}/attachments/{id}/{suffix}/:
    get:
      operationId: attachment_thumbnail
      description: |
        ## Get a specific size of the user's attachment (Only for images)

        Available formats:
        - `small`
        - `medium`
        - `large`

        `id` of attachment can be the primary key of the attachment or its `uid`.

        Both examples works:
        ```curl
        curl -X GET https://kf.kobotoolbox.org/api/v2/assets/aSAvYreNzVEkrWg5Gdcvg/data/451/attachment/1/small/
        ```
        Or, using the `UID`:
        ```curl
        curl -X GET https://kf.kobotoolbox.org/api/v2/assets/aSAvYreNzVEkrWg5Gdcvg/data/451/attachment/attwYwGxdtQPSqgmHk6wS6E6/medium/
        ```
      parameters:
      - in: path
        name: id
        schema:
          type: integer
        description: ID of the attachment
        required: true
      - in: path
        name: suffix
        schema:
          type: string
          pattern: ^(original|large|medium|small)$
        required: true
      - in: path
        name: uid_asset
        schema:
          type: string
        description: UID of the parent asset
        required: true
      - in: path
        name: uid_data
        schema:
          type: string
        description: UID of the parent data
        required: true
      tags:
      - Survey data
      security:
      - BasicAuth: []
      - TokenAuth: []
      responses:
        '200':
          description: Will return a content type with the type of the attachment
            as well as the attachment itself in the demanded format.
        '404':
          content:
            application/json:
              schema:
                $ref: '#/components/schemas/ErrorDetail'
              examples:
                NotFound:
                  value:
                    detail: Not found.
                  summary: Not Found
          description: ''
  /api/v2/assets/{uid_asset}/data/bulk/:
    patch:
      operationId: api_v2_assets_data_bulk_partial_update
      description: |
        ## Bulk updating of submissions

        Where `<field_to_update_n>` is a string and should be an existing XML field value of the submissions.
        If `<field_to_update_n>` is part of a group or nested group, the field must follow the group hierarchy
        structure, i.e.:

        If the field is within a group called `group_1`, the field name is `question_1` and the new value is `new value`,
        the payload should contain an item with the following structure:

        *"group_1/question_1": "new value"*


        Similarly, if there are `N` nested groups, the structure will be:

        *"group_1/sub_group_1/.../sub_group_n/question_1": "new value"*
      parameters:
      - in: path
        name: uid_asset
        schema:
          type: string
        description: UID of the parent asset
        required: true
      tags:
      - Survey data
      requestBody:
        content:
          application/json:
            schema:
              $ref: '#/components/schemas/PatchedDataBulkUpdate'
      security:
      - BasicAuth: []
      - TokenAuth: []
      responses:
        '200':
          content:
            application/json:
              schema:
                $ref: '#/components/schemas/DataBulkUpdateResponse'
          description: null
        '404':
          content:
            application/json:
              schema:
                $ref: '#/components/schemas/ErrorDetail'
              examples:
                NotFound:
                  value:
                    detail: Not found.
                  summary: Not Found
          description: ''
    delete:
      operationId: api_v2_assets_data_bulk_destroy
      description: |
        ## Bulk delete submissions

        ```curl
          curl -X DELETE https://kf.kobotoolbox.org/api/v2/assets/aSAvYreNzVEkrWg5Gdcvg/data/bulk/
        ```

        **Payload**
        ```json
        {
                   "submissions_ids": [
                       1,
                       2
                   ]
                }
        ```
        * Where: `submissions_ids` (required) is a list of submission root id on the data
        to delete


        **Response**
        ```json
        {
                   "detail": "{number_of_submissions} submissions have been deleted"
        }
        ```
        * Where: `number_of_submissions` is the number of items that was deleted


        _Due to limitations with DRF-Spectacular current version, `DELETE` actions do not support showing a request body OR a response body. This is due to the 'vague' nature of the action which generally does *not* recommend the use of a payload. To still document this endpoint, example for the payload and response will be included but it will not be possible to test this endpoint. The HTTP code and the errors example are, for their part, factual and can be considered when working with the endpoint._
      parameters:
      - in: path
        name: uid_asset
        schema:
          type: string
        description: UID of the parent asset
        required: true
      tags:
      - Survey data
      security:
      - BasicAuth: []
      - TokenAuth: []
      responses:
        '200':
          description: No response body
        '404':
          content:
            application/json:
              schema:
                $ref: '#/components/schemas/ErrorDetail'
              examples:
                NotFound:
                  value:
                    detail: Not found.
                  summary: Not Found
          description: ''
  /api/v2/assets/{uid_asset}/data/validation_statuses/:
    patch:
      operationId: api_v2_assets_data_validation_statuses_partial_update
      description: |
        ## Bulk update submissions status

        * Where: "submissions_ids" (required) is a list of submission root id on the data
        to delete
        * Where: "validation_status.uid" (required)  is a string and can be one of these values:
          * `validation_status_approved`
          * `validation_status_not_approved`
          * `validation_status_on_hold`

        Will return the number of submission updated as such:
        > **Response**
        >
        >        {
        >           "detail": "{number_of_submissions} submissions have been updated"
        >        }
      parameters:
      - in: path
        name: uid_asset
        schema:
          type: string
        description: UID of the parent asset
        required: true
      tags:
      - Survey data
      requestBody:
        content:
          application/json:
            schema:
              $ref: '#/components/schemas/PatchedDataValidationStatusesUpdatePayload'
      security:
      - BasicAuth: []
      - TokenAuth: []
      responses:
        '200':
          content:
            application/json:
              schema:
                $ref: '#/components/schemas/DataStatusesUpdate'
          description: null
        '404':
          content:
            application/json:
              schema:
                $ref: '#/components/schemas/ErrorDetail'
              examples:
                NotFound:
                  value:
                    detail: Not found.
                  summary: Not Found
          description: ''
    delete:
      operationId: api_v2_assets_data_validation_statuses_destroy
      description: |
        ## Bulk delete submissions status

        ```curl
          curl -X DELETE https://kf.kobotoolbox.org/api/v2/assets/aSAvYreNzVEkrWg5Gdcvg/data/validation_statuses/
        ```

        **Payload**
        ```json
        {
          "payload": {
            "submission_ids": [
                1,
                2
              ],
            "validation_status.uid": "validation_status"
          }
        }
        ```
        * Where: "submissions_ids" (required) is a list of submission root id on the data
        to delete

        The validation status of the submission can be updated. The `validation_status.uid` should be a `string`, and it must be one of the following values:
        - `validation_status_approved`
        - `validation_status_not_approved`
        - `validation_status_on_hold`

        **Response**
        ```json
        {
                   "detail": "{number_of_submissions} submissions have been updated"
        }
        ```

        _Due to limitations with DRF-Spectacular current version, `DELETE` actions do not support showing a request body OR a response body. This is due to the 'vague' nature of the action which generally does *not* recommend the use of a payload. To still document this endpoint, example for the payload and response will be included but it will not be possible to test this endpoint. The HTTP code and the errors example are, for their part, factual and can be considered when working with the endpoint._
      parameters:
      - in: path
        name: uid_asset
        schema:
          type: string
        description: UID of the parent asset
        required: true
      tags:
      - Survey data
      security:
      - BasicAuth: []
      - TokenAuth: []
      responses:
        '204':
          description: No response body
        '404':
          content:
            application/json:
              schema:
                $ref: '#/components/schemas/ErrorDetail'
              examples:
                NotFound:
                  value:
                    detail: Not found.
                  summary: Not Found
          description: ''
  /api/v2/assets/{uid_asset}/deployment/:
    get:
      operationId: api_v2_assets_deployment_retrieve
      description: |
        ## Retrieve the existing deployment (if any)
      parameters:
      - in: path
        name: uid_asset
        schema:
          type: string
        required: true
      tags:
      - Manage projects and library content
      security:
      - BasicAuth: []
      - TokenAuth: []
      responses:
        '200':
          content:
            application/json:
              schema:
                $ref: '#/components/schemas/DeploymentResponse'
          description: null
        '404':
          content:
            application/json:
              schema:
                $ref: '#/components/schemas/ErrorDetail'
              examples:
                NotFound:
                  value:
                    detail: Not found.
                  summary: Not Found
          description: ''
    post:
      operationId: api_v2_assets_deployment_create
      description: |
        ## (Re)Deploy a form

        Deploy a new form or re-deploy an existing one.
      parameters:
      - in: path
        name: uid_asset
        schema:
          type: string
        required: true
      tags:
      - Manage projects and library content
      requestBody:
        content:
          application/json:
            schema:
              $ref: '#/components/schemas/DeploymentCreateRequest'
        required: true
      security:
      - BasicAuth: []
      - TokenAuth: []
      responses:
        '200':
          content:
            application/json:
              schema:
                $ref: '#/components/schemas/DeploymentResponse'
          description: null
        '401':
          content:
            application/json:
              schema:
                $ref: '#/components/schemas/ErrorDetail'
              examples:
                NotAuthenticated:
                  value:
                    detail: Authentication credentials were not provided.
                  summary: Not authenticated
          description: ''
        '404':
          content:
            application/json:
              schema:
                $ref: '#/components/schemas/ErrorDetail'
              examples:
                NotFound:
                  value:
                    detail: Not found.
                  summary: Not Found
          description: ''
        '400':
          content:
            application/json:
              schema:
                $ref: '#/components/schemas/ErrorObject'
              examples:
                BadRequest:
                  value:
                    detail:
                      field_name:
                      - Error message
                  summary: Bad request
          description: ''
    patch:
      operationId: api_v2_assets_deployment_partial_update
      description: |
        ## (Un)Archive the existing deployment.

        Update the `active` field of the existing deployment.

        To overwrite the entire deployment (including the form contents), use a PUT request.
      parameters:
      - in: path
        name: uid_asset
        schema:
          type: string
        required: true
      tags:
      - Manage projects and library content
      requestBody:
        content:
          application/json:
            schema:
              $ref: '#/components/schemas/PatchedDeploymentPatchRequest'
      security:
      - BasicAuth: []
      - TokenAuth: []
      responses:
        '200':
          content:
            application/json:
              schema:
                $ref: '#/components/schemas/DeploymentResponse'
          description: null
        '401':
          content:
            application/json:
              schema:
                $ref: '#/components/schemas/ErrorDetail'
              examples:
                NotAuthenticated:
                  value:
                    detail: Authentication credentials were not provided.
                  summary: Not authenticated
          description: ''
        '404':
          content:
            application/json:
              schema:
                $ref: '#/components/schemas/ErrorDetail'
              examples:
                NotFound:
                  value:
                    detail: Not found.
                  summary: Not Found
          description: ''
        '400':
          content:
            application/json:
              schema:
                $ref: '#/components/schemas/ErrorObject'
              examples:
                BadRequest:
                  value:
                    detail:
                      field_name:
                      - Error message
                  summary: Bad request
          description: ''
  /api/v2/assets/{uid_asset}/export-settings/:
    get:
      operationId: api_v2_assets_export_settings_list
      description: |
        ## List of export settings for a specific asset

        <sup>*</sup> _Required permissions: `view_submissions` (View submissions)_
      parameters:
      - name: limit
        required: false
        in: query
        description: Number of results to return per page.
        schema:
          type: integer
      - name: offset
        required: false
        in: query
        description: The initial index from which to return the results.
        schema:
          type: integer
      - in: path
        name: uid_asset
        schema:
          type: string
        description: UID of the parent asset
        required: true
      tags:
      - Survey data
      security:
      - BasicAuth: []
      - TokenAuth: []
      responses:
        '200':
          content:
            application/json:
              schema:
                $ref: '#/components/schemas/PaginatedExportSettingResponseList'
          description: null
        '404':
          content:
            application/json:
              schema:
                $ref: '#/components/schemas/ErrorDetail'
              examples:
                NotFound:
                  value:
                    detail: Not found.
                  summary: Not Found
          description: ''
    post:
      operationId: api_v2_assets_export_settings_create
      description: |
        ## Create an export setting for an asset

        <sup>*</sup> _Required permissions: `manage_asset` (Manage project)_

        Where:

        * `name` (required) is the name of the export setting displayed in the UI
        * `export_settings` (required) is a map of defined settings containing the following valid options:
            * `fields` (optional) is an array of column names to be included in the export (including their group hierarchy). Valid inputs include:
                * An array containing any string value that matches the XML column name
                * An empty array which will result in all columns being included
                * If `fields` is not included in the `export_settings`, all columns will be included in the export
        * `flatten` (optional) is a boolean value and only relevant when exporting to `geojson` format.
        * `fields_from_all_versions` (required) is a boolean to specify whether fields from all form versions will be included in the export.
        * `group_sep` (required) is a value used to separate the names in a hierarchy of groups. Valid inputs include:
            * Non-empty value
        * `hierarchy_in_labels` (required) is a boolean to specify whether the group hierarchy will be displayed in labels
        * `multiple_select` (required) is a value to specify the display of multiple-select-type responses. Valid inputs include:
            * `both`,
            * `summary`, or
            * `details`
        * `type` (required) specifies the export format. Valid export formats include:
            * `csv`,
            * `geojson`,
            * `spss_labels`, or
            * `xls`
        * `xls_types_as_text` (optional) is a boolean value that defaults to `false` and only affects `xls` export types.
        * `include_media_url` (optional) is a boolean value that defaults to `false` and only affects `xls` and `csv` export types.
        * `submission_ids` (optional) is an array of submission ids that will filter exported submissions to only the specified array of ids. Valid inputs include:
            * An array containing integer values
            * An empty array (no filtering)
        * `query` (optional) is a JSON object containing a Mongo filter query for filtering exported submissions. Valid inputs include:
            * A JSON object containing a valid Mongo query
            * An empty JSON object (no filtering)

        **Note that the following behaviour can be expected when specifying a value for the `multiple_select` field:**

        * `summary`: Includes one column per question, with all selected choices separated by spaces;
        * `details`: Expands each multiple-select question to one column per choice, with each of those columns having a binary 1 or 0 to indicate whether that choice was chosen;
        * `both`: Includes the format of `summary` _and_ `details` in the export
      parameters:
      - in: path
        name: uid_asset
        schema:
          type: string
        description: UID of the parent asset
        required: true
      tags:
      - Survey data
      requestBody:
        content:
          application/json:
            schema:
              $ref: '#/components/schemas/ExportSettingCreatePayload'
        required: true
      security:
      - BasicAuth: []
      - TokenAuth: []
      responses:
        '201':
          content:
            application/json:
              schema:
                $ref: '#/components/schemas/ExportSettingResponse'
          description: null
        '404':
          content:
            application/json:
              schema:
                $ref: '#/components/schemas/ErrorDetail'
              examples:
                NotFound:
                  value:
                    detail: Not found.
                  summary: Not Found
          description: ''
        '400':
          content:
            application/json:
              schema:
                $ref: '#/components/schemas/ErrorObject'
              examples:
                BadRequest:
                  value:
                    detail:
                      field_name:
                      - Error message
                  summary: Bad request
          description: ''
  /api/v2/assets/{uid_asset}/export-settings/{uid_export_setting}/:
    get:
      operationId: api_v2_assets_export_settings_retrieve
      description: |
        ## Retrieve a specific export setting

        <sup>*</sup> _Required permissions: `view_submissions` (View submissions)_
      parameters:
      - in: path
        name: uid_asset
        schema:
          type: string
        description: UID of the parent asset
        required: true
      - in: path
        name: uid_export_setting
        schema:
          type: string
        description: UID of the export-settings
        required: true
      tags:
      - Survey data
      security:
      - BasicAuth: []
      - TokenAuth: []
      responses:
        '200':
          content:
            application/json:
              schema:
                $ref: '#/components/schemas/ExportSettingResponse'
          description: null
        '404':
          content:
            application/json:
              schema:
                $ref: '#/components/schemas/ErrorDetail'
              examples:
                NotFound:
                  value:
                    detail: Not found.
                  summary: Not Found
          description: ''
    patch:
      operationId: api_v2_assets_export_settings_partial_update
      description: |
        ## Update the current export setting

        <sup>*</sup> _Required permissions: `manage_asset` (Manage project)_
      parameters:
      - in: path
        name: uid_asset
        schema:
          type: string
        description: UID of the parent asset
        required: true
      - in: path
        name: uid_export_setting
        schema:
          type: string
        description: UID of the export-settings
        required: true
      tags:
      - Survey data
      requestBody:
        content:
          application/json:
            schema:
              $ref: '#/components/schemas/PatchedExportSettingUpdatePayload'
      security:
      - BasicAuth: []
      - TokenAuth: []
      responses:
        '200':
          content:
            application/json:
              schema:
                $ref: '#/components/schemas/ExportSettingResponse'
          description: null
        '404':
          content:
            application/json:
              schema:
                $ref: '#/components/schemas/ErrorDetail'
              examples:
                NotFound:
                  value:
                    detail: Not found.
                  summary: Not Found
          description: ''
        '400':
          content:
            application/json:
              schema:
                $ref: '#/components/schemas/ErrorObject'
              examples:
                BadRequest:
                  value:
                    detail:
                      field_name:
                      - Error message
                  summary: Bad request
          description: ''
    delete:
      operationId: api_v2_assets_export_settings_destroy
      description: |+
        ## Delete current export setting

        <sup>*</sup> _Required permissions: `manage_asset` (Manage project)_

      parameters:
      - in: path
        name: uid_asset
        schema:
          type: string
        description: UID of the parent asset
        required: true
      - in: path
        name: uid_export_setting
        schema:
          type: string
        description: UID of the export-settings
        required: true
      tags:
      - Survey data
      security:
      - BasicAuth: []
      - TokenAuth: []
      responses:
        '204':
          description: No response body
        '404':
          content:
            application/json:
              schema:
                $ref: '#/components/schemas/ErrorDetail'
              examples:
                NotFound:
                  value:
                    detail: Not found.
                  summary: Not Found
          description: ''
  /api/v2/assets/{uid_asset}/export-settings/{uid_export_setting}/data/:
    get:
      operationId: api_v2_assets_export_settings_data_retrieve
      description: |
        ## Synchronously export data

        To retrieve data synchronously in CSV and XLSX format according to a
        particular instance of export settings.

        Processing time of synchronous exports is substantially limited compared to
        asynchronous exports, which are available at `/api/v2/assets/{asset_uid}/exports/`.
      parameters:
      - in: query
        name: format
        schema:
          type: string
          enum:
          - csv
          - xlsx
        required: true
      - in: path
        name: uid_asset
        schema:
          type: string
        description: UID of the parent asset
        required: true
      - in: path
        name: uid_export_setting
        schema:
          type: string
        description: UID of the export-settings
        required: true
      tags:
      - Survey data
      security:
      - BasicAuth: []
      - TokenAuth: []
      responses:
        '200':
          description: Will return a content type with the type of the attachment
            as well as the attachment itself.
        '404':
          content:
            application/json:
              schema:
                $ref: '#/components/schemas/ErrorDetail'
              examples:
                NotFound:
                  value:
                    detail: Not found.
                  summary: Not Found
          description: ''
        '400':
          content:
            application/json:
              schema:
                $ref: '#/components/schemas/ErrorObject'
              examples:
                BadRequest:
                  value:
                    detail:
                      field_name:
                      - Error message
                  summary: Bad request
          description: ''
  /api/v2/assets/{uid_asset}/exports/:
    get:
      operationId: api_v2_assets_exports_list
      description: |
        ## List of export tasks endpoints

        Lists the export tasks accessible to requesting user, for anonymous access
        nothing is returned.

        <sup>*</sup> _Required permissions: `view_submissions` (View submissions)_

        Otherwise, the search can be more specific:

        **Exports matching `uid`s:**
        ```shell
        curl -X GET https://kf.kobotoolbox.org/api/v2/assets/{asset_uid}/exports/?q=uid__in:ehZUwRctkhp9QfJgvEWGg OR uid__in:ehZUwRctkhp9QfJgvDnjud
        ```
      parameters:
      - name: limit
        required: false
        in: query
        description: Number of results to return per page.
        schema:
          type: integer
      - name: offset
        required: false
        in: query
        description: The initial index from which to return the results.
        schema:
          type: integer
      - name: ordering
        required: false
        in: query
        description: Which field to use when ordering the results.
        schema:
          type: string
      - in: path
        name: uid_asset
        schema:
          type: string
        description: UID of the parent asset
        required: true
      tags:
      - Survey data
      security:
      - BasicAuth: []
      - TokenAuth: []
      responses:
        '200':
          content:
            application/json:
              schema:
                $ref: '#/components/schemas/PaginatedExportResponseList'
          description: null
        '403':
          content:
            application/json:
              schema:
                $ref: '#/components/schemas/ErrorDetail'
              examples:
                AccessDenied:
                  value:
                    detail: You do not have permission to perform this action.
                  summary: Access Denied
          description: ''
        '404':
          content:
            application/json:
              schema:
                $ref: '#/components/schemas/ErrorDetail'
              examples:
                NotFound:
                  value:
                    detail: Not found.
                  summary: Not Found
          description: ''
    post:
      operationId: api_v2_assets_exports_create
      description: |
        ## Creates an export task

        Where:
        * `fields_from_all_versions` (required) is a boolean to specify whether fields from all form versions will be included in the export.
            * `group_sep` (required) is a value used to separate the names in a hierarchy of groups. Valid inputs include:
                * Non-empty value
            * `hierarchy_in_labels` (required) is a boolean to specify whether the group hierarchy will be displayed in labels
            * `lang` (required) is a string that can be set to:
                * `_xml` to have XML values and headers, or
                * Any translation specified in the form such as `English (en)`, etc.
            * `multiple_select` (required) is a value to specify the display of `multiple_select-type` responses. Valid inputs include:
                * `both`,
                * `summary`, or
                * `details`
            * "`type`" (required) specifies the export format. Valid export formats include:
                * `csv`,
                * `geojson`,
                * `spss_labels`, or
                * `xls`
            * `fields` (optional) is an array of column names to be included in the export (including their group hierarchy). Valid inputs include:
                * An array containing any string value that matches the XML column name
                * An empty array which will result in all columns being included
                * If `fields` is not included in the `export_settings`, all columns will be included in the export
            * `flatten` (optional) is a boolean value and only relevant when exporting to "geojson" format.
            * `xls_types_as_text` (optional) is a boolean value that defaults to `false` and only affects `xls` export types.
            * `include_media_url` (optional) is a boolean value that defaults to `false` and only affects `xls` and "csv" export types. This will include an additional column for media-type questions (`question_name_URL`) with the URL link to the hosted file.
            * `submission_ids` (optional) is an array of submission ids that will filter exported submissions to only the specified array of ids. Valid inputs include:
                * An array containing integer values
                * An empty array (no filtering)
            * `query` (optional) is a JSON object containing a Mongo filter query for filtering exported submissions. Valid inputs include:
                * A JSON object containing a valid Mongo query
                * An empty JSON object (no filtering)
      parameters:
      - in: path
        name: uid_asset
        schema:
          type: string
        description: UID of the parent asset
        required: true
      tags:
      - Survey data
      requestBody:
        content:
          application/json:
            schema:
              $ref: '#/components/schemas/ExportCreatePayload'
        required: true
      security:
      - BasicAuth: []
      - TokenAuth: []
      responses:
        '201':
          content:
            application/json:
              schema:
                $ref: '#/components/schemas/ExportResponse'
          description: null
        '403':
          content:
            application/json:
              schema:
                $ref: '#/components/schemas/ErrorDetail'
              examples:
                AccessDenied:
                  value:
                    detail: You do not have permission to perform this action.
                  summary: Access Denied
          description: ''
        '404':
          content:
            application/json:
              schema:
                $ref: '#/components/schemas/ErrorDetail'
              examples:
                NotFound:
                  value:
                    detail: Not found.
                  summary: Not Found
          description: ''
        '400':
          content:
            application/json:
              schema:
                $ref: '#/components/schemas/ErrorObject'
              examples:
                BadRequest:
                  value:
                    detail:
                      field_name:
                      - Error message
                  summary: Bad request
          description: ''
  /api/v2/assets/{uid_asset}/exports/{uid_export}/:
    get:
      operationId: api_v2_assets_exports_retrieve
      description: |
        ## Retrieves current export task
      parameters:
      - in: path
        name: uid_asset
        schema:
          type: string
        description: UID of the parent asset
        required: true
      - in: path
        name: uid_export
        schema:
          type: string
        description: UID of the export task
        required: true
      tags:
      - Survey data
      security:
      - BasicAuth: []
      - TokenAuth: []
      responses:
        '200':
          content:
            application/json:
              schema:
                $ref: '#/components/schemas/ExportResponse'
          description: null
        '403':
          content:
            application/json:
              schema:
                $ref: '#/components/schemas/ErrorDetail'
              examples:
                AccessDenied:
                  value:
                    detail: You do not have permission to perform this action.
                  summary: Access Denied
          description: ''
        '404':
          content:
            application/json:
              schema:
                $ref: '#/components/schemas/ErrorDetail'
              examples:
                NotFound:
                  value:
                    detail: Not found.
                  summary: Not Found
          description: ''
    delete:
      operationId: api_v2_assets_exports_destroy
      description: |
        ## Deletes current export task
      parameters:
      - in: path
        name: uid_asset
        schema:
          type: string
        description: UID of the parent asset
        required: true
      - in: path
        name: uid_export
        schema:
          type: string
        description: UID of the export task
        required: true
      tags:
      - Survey data
      security:
      - BasicAuth: []
      - TokenAuth: []
      responses:
        '204':
          description: No response body
        '403':
          content:
            application/json:
              schema:
                $ref: '#/components/schemas/ErrorDetail'
              examples:
                AccessDenied:
                  value:
                    detail: You do not have permission to perform this action.
                  summary: Access Denied
          description: ''
        '404':
          content:
            application/json:
              schema:
                $ref: '#/components/schemas/ErrorDetail'
              examples:
                NotFound:
                  value:
                    detail: Not found.
                  summary: Not Found
          description: ''
  /api/v2/assets/{uid_asset}/files/:
    get:
      operationId: api_v2_assets_files_list
      description: |
        ## Retrieve current asset files

        Results can be narrowed down with a filter by type:
        ```shell
        curl -X GET https://kf.kobotoolbox.org/api/v2/assets/aSAvYreNzVEkrWg5Gdcvg/files/?collections_first=true&ordering=-name
        ```
      parameters:
      - name: limit
        required: false
        in: query
        description: Number of results to return per page.
        schema:
          type: integer
      - name: offset
        required: false
        in: query
        description: The initial index from which to return the results.
        schema:
          type: integer
      - in: path
        name: uid_asset
        schema:
          type: string
        description: UID of the parent asset
        required: true
      tags:
      - Survey data
      security:
      - BasicAuth: []
      - TokenAuth: []
      responses:
        '200':
          content:
            application/json:
              schema:
                $ref: '#/components/schemas/PaginatedFilesResponseList'
          description: null
        '404':
          content:
            application/json:
              schema:
                $ref: '#/components/schemas/ErrorDetail'
              examples:
                NotFound:
                  value:
                    detail: Not found.
                  summary: Not Found
          description: ''
    post:
      operationId: api_v2_assets_files_create
      description: |
        ## Create a new file on current asset

        Fields:

        - `asset` (required)
        - `user` (required)
        - `description` (required)
        - `file_type` (required)
        - `content` (as binary) (optional)
        - `metadata` JSON (optional)

        _Notes:_

        1. Files can have different types:
            - `map_layer`
            - `form_media`
        2. Files can be created with three different ways
            - `POST` a file with `content` parameter
            - `POST` a base64 encoded string with `base64Encoded` parameter<sup>1</sup>
            - `POST` an URL with `metadata` parameter<sup>2</sup>

        <sup>1)</sup> `metadata` becomes mandatory and must contain `filename` property<br>
        <sup>2)</sup> `metadata` becomes mandatory and must contain `redirect_url` property

        **Files with `form_media` type must have unique `filename` per asset**
      parameters:
      - in: path
        name: uid_asset
        schema:
          type: string
        description: UID of the parent asset
        required: true
      tags:
      - Survey data
      requestBody:
        content:
          application/json:
            schema:
              $ref: '#/components/schemas/CreateFilePayload'
            examples:
              CreatingAFileWithBinaryContent:
                value:
                  user: https://kf.kobotoolbox.org/api/v2/users/bob/
                  asset: https://kf.kobotoolbox.org/api/v2/assets/a3C9wWefqZVkChNLKqqXVZ/
                  description: Description of the file
                  file_type: image/png
                  content: <binary>
                summary: Creating a file with binary content
              CreatingAFileWithBase64Content:
                value:
                  user: https://kf.kobotoolbox.org/api/v2/users/bob/
                  asset: https://kf.kobotoolbox.org/api/v2/assets/a3C9wWefqZVkChNLKqqXVZ/
                  description: Description of the file
                  file_type: image/png
                  base64Encoded: SGVsbG8sIFdvcmxkIQ
                  metadata:
                    filename: string
                summary: Creating a file with Base64 content
              CreatingAFileWithARemoteUrl:
                value:
                  user: https://kf.kobotoolbox.org/api/v2/users/bob/
                  asset: https://kf.kobotoolbox.org/api/v2/assets/a3C9wWefqZVkChNLKqqXVZ/
                  description: Description of the file
                  file_type: image/png
                  metadata:
                    redirect_url: string
                summary: Creating a file with a remote url
      security:
      - BasicAuth: []
      - TokenAuth: []
      responses:
        '201':
          content:
            application/json:
              schema:
                $ref: '#/components/schemas/FilesResponse'
          description: null
        '404':
          content:
            application/json:
              schema:
                $ref: '#/components/schemas/ErrorDetail'
              examples:
                NotFound:
                  value:
                    detail: Not found.
                  summary: Not Found
          description: ''
        '400':
          content:
            application/json:
              schema:
                $ref: '#/components/schemas/ErrorObject'
              examples:
                BadRequest:
                  value:
                    detail:
                      field_name:
                      - Error message
                  summary: Bad request
          description: ''
  /api/v2/assets/{uid_asset}/files/{uid_file}/:
    get:
      operationId: api_v2_assets_files_retrieve
      description: |
        ## Retrieve a file from current asset
      parameters:
      - in: path
        name: uid_asset
        schema:
          type: string
        description: UID of the parent asset
        required: true
      - in: path
        name: uid_file
        schema:
          type: string
        required: true
      tags:
      - Survey data
      security:
      - BasicAuth: []
      - TokenAuth: []
      responses:
        '200':
          content:
            application/json:
              schema:
                $ref: '#/components/schemas/FilesResponse'
          description: null
        '404':
          content:
            application/json:
              schema:
                $ref: '#/components/schemas/ErrorDetail'
              examples:
                NotFound:
                  value:
                    detail: Not found.
                  summary: Not Found
          description: ''
    delete:
      operationId: api_v2_assets_files_destroy
      description: |
        ## Delete a file from current asset
      parameters:
      - in: path
        name: uid_asset
        schema:
          type: string
        description: UID of the parent asset
        required: true
      - in: path
        name: uid_file
        schema:
          type: string
        required: true
      tags:
      - Survey data
      security:
      - BasicAuth: []
      - TokenAuth: []
      responses:
        '204':
          description: No response body
        '404':
          content:
            application/json:
              schema:
                $ref: '#/components/schemas/ErrorDetail'
              examples:
                NotFound:
                  value:
                    detail: Not found.
                  summary: Not Found
          description: ''
  /api/v2/assets/{uid_asset}/files/{uid_file}/content/:
    get:
      operationId: api_v2_assets_files_content_retrieve
      description: |
        ## Download the asset file
      parameters:
      - in: path
        name: uid_asset
        schema:
          type: string
        description: UID of the parent asset
        required: true
      - in: path
        name: uid_file
        schema:
          type: string
        required: true
      tags:
      - Survey data
      security:
      - BasicAuth: []
      - TokenAuth: []
      responses:
        '200':
          description: Will return a content type with the type of the attachment
            as well as the attachment itself.
        '404':
          content:
            application/json:
              schema:
                $ref: '#/components/schemas/ErrorDetail'
              examples:
                NotFound:
                  value:
                    detail: Not found.
                  summary: Not Found
          description: ''
  /api/v2/assets/{uid_asset}/history/:
    get:
      operationId: api_v2_assets_history_list
      description: |
        ## List project history logs

        Lists all project history logs for a single project.

        ⚠️ _Required permissions: `manage_asset` (Manage project)_

        Results from this endpoint can be filtered by a Boolean query specified in the `q` parameter.

        ### Filterable fields for all project history logs:

          - date_created
          - user_uid
          - user__username
          - user__email
          - user__is_superuser
          - metadata__source
          - metadata__ip_address
          - metadata__log_subtype
            - available subtypes: "project", "permission"

        ### action

        available actions:
          - add-media
          - add-submission
          - allow-anonymous-submissions
          - archive
          - clone-permissions
          - connect-project
          - delete-media
          - delete-service
          - delete-submission
          - deploy
          - disable-sharing
          - disallow-anonymous-submissions
          - disconnect-project
          - enable-sharing
          - export
          - modify-imported-fields
          - modify-qa-data
          - modify-service
          - modify-sharing
          - modify-submission
          - modify-user-permissions
          - redeploy
           - register-service
          - replace-form
          - share-data-publicly
          - share-form-publicly
          - transfer
          - unarchive
          - unshare-data-publicly
          - unshare-form-publicly
          - update-content
          - update-name
          - update-settings
          - update-qa

        ### Filterable fields by action:

          add-media
          - metadata__asset-file__uid
          - metadata__asset-file__filename

          add-submission
          - metadata__submission__submitted_by
          - metadata__submission__root_uuid

          archive
          - metadata__latest_version_uid

          clone-permissions
          - metadata__cloned_from

          connect-project
          - metadata__paired-data__source_uid
          - metadata__paired-data__source_name

          delete-media
          - metadata__asset-file__uid
          - metadata__asset-file__filename

          delete-service
          - metadata__hook__uid
          - metadata__hook__endpoint
          - metadata__hook__active

          delete-submission
          - metadata__submission__submitted_by
          - metadata__submission__root_uuid

          deploy
          - metadata__latest_version_uid
          - metadata__latest_deployed_version_uid

          disconnect-project
          - metadata__paired-data__source_uid
          - metadata__paired-data__source_name

          modify-imported-fields
          - metadata__paired-data__source_uid
          - metadata__paired-data__source_name

          modify-qa-data
          - metadata__submission__submitted_by
          - metadata__submission__root_uuid

          modify-service
          - metadata__hook__uid
          - metadata__hook__endpoint
          - metadata__hook__active

          modify-submission
          - metadata__submission__submitted_by
          - metadata__submission__root_uuid
          - metadata__submission__status (only present if changed)

          modify-user-permissions
          - metadata__permissions__username

          redeploy
          - metadata__latest_version_uid
          - metadata__latest_deployed_version_uid

          register-service
          - metadata__hook__uid
          - metadata__hook__endpoint
          - metadata__hook__active

          transfer
          - metadata__username

          unarchive
          - metadata__latest_version_uid

          update-name
          - metadata__name__old
          - metadata__name__new

          update-settings
          - metadata__settings__description__old
          - metadata__settings__description__new

        This endpoint can be paginated with 'offset' and 'limit' parameters.
      parameters:
      - name: limit
        required: false
        in: query
        description: Number of results to return per page.
        schema:
          type: integer
      - name: offset
        required: false
        in: query
        description: The initial index from which to return the results.
        schema:
          type: integer
      - in: query
        name: q
        schema:
          type: string
      - in: path
        name: uid_asset
        schema:
          type: string
        description: UID of the parent assets
        required: true
      tags:
      - Logging
      security:
      - BasicAuth: []
      - TokenAuth: []
      responses:
        '200':
          content:
            application/json:
              schema:
                $ref: '#/components/schemas/PaginatedHistoryListResponseList'
          description: null
        '403':
          content:
            application/json:
              schema:
                $ref: '#/components/schemas/ErrorDetail'
              examples:
                AccessDenied:
                  value:
                    detail: You do not have permission to perform this action.
                  summary: Access Denied
          description: ''
        '404':
          content:
            application/json:
              schema:
                $ref: '#/components/schemas/ErrorDetail'
              examples:
                NotFound:
                  value:
                    detail: Not found.
                  summary: Not Found
          description: ''
  /api/v2/assets/{uid_asset}/history/actions/:
    get:
      operationId: api_v2_assets_history_actions_retrieve
      description: |
        ## Retrieve distinct actions performed on the project.
      parameters:
      - in: path
        name: uid_asset
        schema:
          type: string
        description: UID of the parent assets
        required: true
      tags:
      - Logging
      security:
      - BasicAuth: []
      - TokenAuth: []
      responses:
        '200':
          content:
            application/json:
              schema:
                $ref: '#/components/schemas/HistoryActionResponse'
          description: null
        '403':
          content:
            application/json:
              schema:
                $ref: '#/components/schemas/ErrorDetail'
              examples:
                AccessDenied:
                  value:
                    detail: You do not have permission to perform this action.
                  summary: Access Denied
          description: ''
        '404':
          content:
            application/json:
              schema:
                $ref: '#/components/schemas/ErrorDetail'
              examples:
                NotFound:
                  value:
                    detail: Not found.
                  summary: Not Found
          description: ''
  /api/v2/assets/{uid_asset}/history/export/:
    post:
      operationId: api_v2_assets_history_export_create
      description: |
        ## Export current project's history

        Exports the project's history and sends it by email to the requesting user.
      parameters:
      - in: path
        name: uid_asset
        schema:
          type: string
        description: UID of the parent assets
        required: true
      tags:
      - Logging
      security:
      - BasicAuth: []
      - TokenAuth: []
      responses:
        '202':
          content:
            application/json:
              schema:
                $ref: '#/components/schemas/historyExportResponse'
          description: null
        '403':
          content:
            application/json:
              schema:
                $ref: '#/components/schemas/ErrorDetail'
              examples:
                AccessDenied:
                  value:
                    detail: You do not have permission to perform this action.
                  summary: Access Denied
          description: ''
        '404':
          content:
            application/json:
              schema:
                $ref: '#/components/schemas/ErrorDetail'
              examples:
                NotFound:
                  value:
                    detail: Not found.
                  summary: Not Found
          description: ''
  /api/v2/assets/{uid_asset}/hooks/:
    get:
      operationId: api_v2_assets_hooks_list
      description: |
        ## List external services

        Lists the external services endpoints accessible to requesting user
      parameters:
      - name: limit
        required: false
        in: query
        description: Number of results to return per page.
        schema:
          type: integer
      - name: offset
        required: false
        in: query
        description: The initial index from which to return the results.
        schema:
          type: integer
      - in: path
        name: uid_asset
        schema:
          type: string
        description: UID of the parent assets
        required: true
      tags:
      - Survey data - Rest Services
      security:
      - BasicAuth: []
      - TokenAuth: []
      responses:
        '200':
          content:
            application/json:
              schema:
                $ref: '#/components/schemas/PaginatedHookList'
          description: null
        '404':
          content:
            application/json:
              schema:
                $ref: '#/components/schemas/ErrorDetail'
              examples:
                NotFound:
                  value:
                    detail: Not found.
                  summary: Not Found
          description: ''
    post:
      operationId: api_v2_assets_hooks_create
      description: |
        ## Add an external service to asset.

        Where:

        * `name` and `endpoint` are required
        * `active` is True by default
        * `export_type` must be one of these values:

            1. `json` (_default_)
            2. `xml`

        * `email_notification` is a boolean. If true, User will be notified when request to remote server has failed.
        * `auth_level` must be one of these values:

            1. `no_auth` (_default_)
            2. `basic_auth`

        * `subset_fields` is the list of fields of the form definition. Only these fields should be present in data sent to remote server
        * `settings`.`custom_headers` is dictionary of `custom header`: `value`

        For example:
        >         "settings": {
        >             "customer_headers": {
        >                 "Authorization" : "Token 1af538baa9045a84c0e889f672baf83ff24"
        >             }

        * `payload_template` is a custom wrapper around `%SUBMISSION%` when sending data to remote server.
           It can be used only with JSON submission format.

        For example:
        >         "payload_template": '{"fields": %SUBMISSION%}'
      parameters:
      - in: path
        name: uid_asset
        schema:
          type: string
        description: UID of the parent assets
        required: true
      tags:
      - Survey data - Rest Services
      requestBody:
        content:
          application/json:
            schema:
              $ref: '#/components/schemas/Hook'
          application/x-www-form-urlencoded:
            schema:
              $ref: '#/components/schemas/Hook'
          multipart/form-data:
            schema:
              $ref: '#/components/schemas/Hook'
        required: true
      security:
      - BasicAuth: []
      - TokenAuth: []
      responses:
        '201':
          content:
            application/json:
              schema:
                $ref: '#/components/schemas/Hook'
          description: null
        '404':
          content:
            application/json:
              schema:
                $ref: '#/components/schemas/ErrorDetail'
              examples:
                NotFound:
                  value:
                    detail: Not found.
                  summary: Not Found
          description: ''
        '400':
          content:
            application/json:
              schema:
                $ref: '#/components/schemas/ErrorObject'
              examples:
                BadRequest:
                  value:
                    detail:
                      field_name:
                      - Error message
                  summary: Bad request
          description: ''
  /api/v2/assets/{uid_asset}/hooks/{uid_hook}/:
    get:
      operationId: api_v2_assets_hooks_retrieve
      description: |
        ## Retrieve an external service
      parameters:
      - in: path
        name: uid_asset
        schema:
          type: string
        description: UID of the parent assets
        required: true
      - in: path
        name: uid_hook
        schema:
          type: string
        description: UID of the hook
        required: true
      tags:
      - Survey data - Rest Services
      security:
      - BasicAuth: []
      - TokenAuth: []
      responses:
        '200':
          content:
            application/json:
              schema:
                $ref: '#/components/schemas/Hook'
          description: null
        '404':
          content:
            application/json:
              schema:
                $ref: '#/components/schemas/ErrorDetail'
              examples:
                NotFound:
                  value:
                    detail: Not found.
                  summary: Not Found
          description: ''
    patch:
      operationId: api_v2_assets_hooks_partial_update
      description: |
        ## Update an external service.
      parameters:
      - in: path
        name: uid_asset
        schema:
          type: string
        description: UID of the parent assets
        required: true
      - in: path
        name: uid_hook
        schema:
          type: string
        description: UID of the hook
        required: true
      tags:
      - Survey data - Rest Services
      requestBody:
        content:
          application/json:
            schema:
              $ref: '#/components/schemas/PatchedHook'
          application/x-www-form-urlencoded:
            schema:
              $ref: '#/components/schemas/PatchedHook'
          multipart/form-data:
            schema:
              $ref: '#/components/schemas/PatchedHook'
      security:
      - BasicAuth: []
      - TokenAuth: []
      responses:
        '200':
          content:
            application/json:
              schema:
                $ref: '#/components/schemas/Hook'
          description: null
        '404':
          content:
            application/json:
              schema:
                $ref: '#/components/schemas/ErrorDetail'
              examples:
                NotFound:
                  value:
                    detail: Not found.
                  summary: Not Found
          description: ''
        '400':
          content:
            application/json:
              schema:
                $ref: '#/components/schemas/ErrorObject'
              examples:
                BadRequest:
                  value:
                    detail:
                      field_name:
                      - Error message
                  summary: Bad request
          description: ''
    delete:
      operationId: api_v2_assets_hooks_destroy
      description: |
        ## Delete an external service.
      parameters:
      - in: path
        name: uid_asset
        schema:
          type: string
        description: UID of the parent assets
        required: true
      - in: path
        name: uid_hook
        schema:
          type: string
        description: UID of the hook
        required: true
      tags:
      - Survey data - Rest Services
      security:
      - BasicAuth: []
      - TokenAuth: []
      responses:
        '204':
          description: No response body
        '404':
          content:
            application/json:
              schema:
                $ref: '#/components/schemas/ErrorDetail'
              examples:
                NotFound:
                  value:
                    detail: Not found.
                  summary: Not Found
          description: ''
  /api/v2/assets/{uid_asset}/hooks/{uid_hook}/logs/:
    get:
      operationId: api_v2_assets_hooks_logs_list
      description: |
        ## List logs of an external services endpoints accessible to requesting user

        Where:
        * `asset_uid` - is the unique identifier of a specific asset
        * `hook_uid` - is the unique identifier of a specific external service
        * `uid` - is the unique identifier of a specific log

        Use the `status` query parameter to filter logs by numeric status:
        * `status=0`: hook has failed after exhausting all retries
        * `status=1`: hook is still pending
        * `status=2`: hook has succeeded

        Use the `start` and `end` query parameters to filter logs by date range, providing ISO-8601 date strings (e.g. '2022-01-14', '2022-01-21 06:51:04', '2022-01-21T06:51:08.144004+02:00').
        Note that `start` is inclusive, while `end` is exclusive.
        Time zone is assumed to be UTC. If provided, it needs to be in '+00:00' format ('Z' is not supported). Watch out for url encoding for the '+' character (%2B).
      parameters:
      - in: query
        name: end
        schema:
          type: string
          format: date-time
      - name: page
        required: false
        in: query
        description: A page number within the paginated result set.
        schema:
          type: integer
      - in: query
        name: start
        schema:
          type: string
          format: date-time
      - in: query
        name: status
        schema:
          type: integer
          enum:
          - 0
          - 1
          - 2
        description: |-
          * `0` - Failed
          * `1` - Pending
          * `2` - Success
      - in: path
        name: uid_asset
        schema:
          type: string
        description: UID of the parent assets
        required: true
      - in: path
        name: uid_hook
        schema:
          type: string
        description: UID of the parent hook
        required: true
      tags:
      - Survey data - Rest Services
      security:
      - BasicAuth: []
      - TokenAuth: []
      responses:
        '200':
          content:
            application/json:
              schema:
                $ref: '#/components/schemas/PaginatedHookLogList'
          description: null
        '403':
          content:
            application/json:
              schema:
                $ref: '#/components/schemas/ErrorDetail'
              examples:
                AccessDenied:
                  value:
                    detail: You do not have permission to perform this action.
                  summary: Access Denied
          description: ''
        '404':
          content:
            application/json:
              schema:
                $ref: '#/components/schemas/ErrorDetail'
              examples:
                NotFound:
                  value:
                    detail: Not found.
                  summary: Not Found
          description: ''
  /api/v2/assets/{uid_asset}/hooks/{uid_hook}/logs/{uid_log}/:
    get:
      operationId: api_v2_assets_hooks_logs_retrieve
      description: |
        ## Retrieve an external service endpoint log
      parameters:
      - in: path
        name: uid_asset
        schema:
          type: string
        description: UID of the parent assets
        required: true
      - in: path
        name: uid_hook
        schema:
          type: string
        description: UID of the parent hook
        required: true
      - in: path
        name: uid_log
        schema:
          type: string
        required: true
      tags:
      - Survey data - Rest Services
      security:
      - BasicAuth: []
      - TokenAuth: []
      responses:
        '200':
          content:
            application/json:
              schema:
                $ref: '#/components/schemas/HookLog'
          description: null
        '403':
          content:
            application/json:
              schema:
                $ref: '#/components/schemas/ErrorDetail'
              examples:
                AccessDenied:
                  value:
                    detail: You do not have permission to perform this action.
                  summary: Access Denied
          description: ''
        '404':
          content:
            application/json:
              schema:
                $ref: '#/components/schemas/ErrorDetail'
              examples:
                NotFound:
                  value:
                    detail: Not found.
                  summary: Not Found
          description: ''
  /api/v2/assets/{uid_asset}/hooks/{uid_hook}/logs/{uid_log}/retry/:
    patch:
      operationId: api_v2_assets_hooks_logs_retry_partial_update
      description: |
        ## Retry a failed submission attempt
      parameters:
      - in: path
        name: uid_asset
        schema:
          type: string
        description: UID of the parent assets
        required: true
      - in: path
        name: uid_hook
        schema:
          type: string
        description: UID of the parent hook
        required: true
      - in: path
        name: uid_log
        schema:
          type: string
        required: true
      tags:
      - Survey data - Rest Services
      requestBody:
        content:
          application/json:
            schema:
              $ref: '#/components/schemas/PatchedHookLog'
          application/x-www-form-urlencoded:
            schema:
              $ref: '#/components/schemas/PatchedHookLog'
          multipart/form-data:
            schema:
              $ref: '#/components/schemas/PatchedHookLog'
      security:
      - BasicAuth: []
      - TokenAuth: []
      responses:
        '200':
          content:
            application/json:
              schema:
                $ref: '#/components/schemas/LogsRetryResponse'
          description: null
        '403':
          content:
            application/json:
              schema:
                $ref: '#/components/schemas/ErrorDetail'
              examples:
                AccessDenied:
                  value:
                    detail: You do not have permission to perform this action.
                  summary: Access Denied
          description: ''
        '404':
          content:
            application/json:
              schema:
                $ref: '#/components/schemas/ErrorDetail'
              examples:
                NotFound:
                  value:
                    detail: Not found.
                  summary: Not Found
          description: ''
  /api/v2/assets/{uid_asset}/hooks/{uid_hook}/retry/:
    patch:
      operationId: api_v2_assets_hooks_retry_partial_update
      description: |
        ## Retries all failed attempts

        **This call is asynchronous. Job is sent to Celery to be run in background**

        It returns all logs `uid`s that are being retried.
      parameters:
      - in: path
        name: uid_asset
        schema:
          type: string
        description: UID of the parent assets
        required: true
      - in: path
        name: uid_hook
        schema:
          type: string
        description: UID of the hook
        required: true
      tags:
      - Survey data - Rest Services
      security:
      - BasicAuth: []
      - TokenAuth: []
      responses:
        '200':
          content:
            application/json:
              schema:
                $ref: '#/components/schemas/HookRetryResponse'
          description: null
        '404':
          content:
            application/json:
              schema:
                $ref: '#/components/schemas/ErrorDetail'
              examples:
                NotFound:
                  value:
                    detail: Not found.
                  summary: Not Found
          description: ''
  /api/v2/assets/{uid_asset}/paired-data/:
    get:
      operationId: api_v2_assets_paired_data_list
      description: |
        ## List paired project endpoints

        This endpoint is paginated and accepts these parameters:
        - `offset`: The initial index from which to return the results
        - `limit`: Number of results to return per page
      parameters:
      - name: limit
        required: false
        in: query
        description: Number of results to return per page.
        schema:
          type: integer
      - name: offset
        required: false
        in: query
        description: The initial index from which to return the results.
        schema:
          type: integer
      - in: path
        name: uid_asset
        schema:
          type: string
        description: UID of the parent asset
        required: true
      tags:
      - Survey data
      security:
      - BasicAuth: []
      - TokenAuth: []
      responses:
        '200':
          content:
            application/json:
              schema:
                $ref: '#/components/schemas/PaginatedPairedDataResponseList'
          description: null
        '404':
          content:
            application/json:
              schema:
                $ref: '#/components/schemas/ErrorDetail'
              examples:
                NotFound:
                  value:
                    detail: Not found.
                  summary: Not Found
          description: ''
    post:
      operationId: api_v2_assets_paired_data_create
      description: |
        ## Create a connection between two projects

        * `fields`: Optional. List of questions whose responses will be retrieved
                from the source data. If missing or empty, all responses will be
                retrieved. Questions must be identified by full group path separated by
                slashes, e.g. `group/subgroup/question_name`.
        * `filename`: Must be unique among all asset files. Only accepts letters, numbers and '-'.
      parameters:
      - in: path
        name: uid_asset
        schema:
          type: string
        description: UID of the parent asset
        required: true
      tags:
      - Survey data
      requestBody:
        content:
          application/json:
            schema:
              $ref: '#/components/schemas/PairedData'
          application/x-www-form-urlencoded:
            schema:
              $ref: '#/components/schemas/PairedData'
          multipart/form-data:
            schema:
              $ref: '#/components/schemas/PairedData'
        required: true
      security:
      - BasicAuth: []
      - TokenAuth: []
      responses:
        '201':
          content:
            application/json:
              schema:
                $ref: '#/components/schemas/PairedDataResponse'
          description: null
        '404':
          content:
            application/json:
              schema:
                $ref: '#/components/schemas/ErrorDetail'
              examples:
                NotFound:
                  value:
                    detail: Not found.
                  summary: Not Found
          description: ''
        '400':
          content:
            application/json:
              schema:
                $ref: '#/components/schemas/ErrorObject'
              examples:
                BadRequest:
                  value:
                    detail:
                      field_name:
                      - Error message
                  summary: Bad request
          description: ''
  /api/v2/assets/{uid_asset}/paired-data/{uid_paired_data}/:
    get:
      operationId: api_v2_assets_paired_data_retrieve
      description: |
        ## Retrieve a connection between two projects
      parameters:
      - in: path
        name: uid_asset
        schema:
          type: string
        description: UID of the parent asset
        required: true
      - in: path
        name: uid_paired_data
        schema:
          type: string
        description: UID of the paired data
        required: true
      tags:
      - Survey data
      security:
      - BasicAuth: []
      - TokenAuth: []
      responses:
        '200':
          content:
            application/json:
              schema:
                $ref: '#/components/schemas/PairedDataResponse'
          description: null
        '404':
          content:
            application/json:
              schema:
                $ref: '#/components/schemas/ErrorDetail'
              examples:
                NotFound:
                  value:
                    detail: Not found.
                  summary: Not Found
          description: ''
    patch:
      operationId: api_v2_assets_paired_data_partial_update
      description: |
        ## Update a connection between two projects

        _Notes: `source` cannot be changed_
      parameters:
      - in: path
        name: uid_asset
        schema:
          type: string
        description: UID of the parent asset
        required: true
      - in: path
        name: uid_paired_data
        schema:
          type: string
        description: UID of the paired data
        required: true
      tags:
      - Survey data
      requestBody:
        content:
          application/json:
            schema:
              $ref: '#/components/schemas/PatchedPairedDataPatchPayload'
      security:
      - BasicAuth: []
      - TokenAuth: []
      responses:
        '200':
          content:
            application/json:
              schema:
                $ref: '#/components/schemas/PairedDataResponse'
          description: null
        '404':
          content:
            application/json:
              schema:
                $ref: '#/components/schemas/ErrorDetail'
              examples:
                NotFound:
                  value:
                    detail: Not found.
                  summary: Not Found
          description: ''
        '400':
          content:
            application/json:
              schema:
                $ref: '#/components/schemas/ErrorObject'
              examples:
                BadRequest:
                  value:
                    detail:
                      field_name:
                      - Error message
                  summary: Bad request
          description: ''
    delete:
      operationId: api_v2_assets_paired_data_destroy
      description: |
        ## Remove a connection between two projects
      parameters:
      - in: path
        name: uid_asset
        schema:
          type: string
        description: UID of the parent asset
        required: true
      - in: path
        name: uid_paired_data
        schema:
          type: string
        description: UID of the paired data
        required: true
      tags:
      - Survey data
      security:
      - BasicAuth: []
      - TokenAuth: []
      responses:
        '204':
          description: No response body
        '404':
          content:
            application/json:
              schema:
                $ref: '#/components/schemas/ErrorDetail'
              examples:
                NotFound:
                  value:
                    detail: Not found.
                  summary: Not Found
          description: ''
  /api/v2/assets/{uid_asset}/paired-data/{uid_paired_data}/external/:
    get:
      operationId: api_v2_assets_paired_data_external_retrieve
      description: |
        ## Return an XML which contains data submitted to paired asset

        Creates the endpoints
        - /api/v2/assets/<uid_asset>/paired-data/<uid_paired_data>/external/
        - /api/v2/assets/<uid_asset>/paired-data/<uid_paired_data>/external.xml/
      parameters:
      - in: path
        name: uid_asset
        schema:
          type: string
        description: UID of the parent asset
        required: true
      - in: path
        name: uid_paired_data
        schema:
          type: string
        description: UID of the paired data
        required: true
      tags:
      - Survey data
      security:
      - BasicAuth: []
      - TokenAuth: []
      responses:
        '200':
          content:
            application/xml:
              schema:
                $ref: '#/components/schemas/ExternalResponse'
          description: null
        '404':
          content:
            application/xml:
              schema:
                $ref: '#/components/schemas/ErrorDetail'
              examples:
                NotFound:
                  value:
                    detail: Not found.
                  summary: Not Found
          description: ''
  /api/v2/assets/{uid_asset}/permission-assignments/:
    get:
      operationId: api_v2_assets_permission_assignments_list
      description: |
        ## List permission assignments
      parameters:
      - in: path
        name: uid_asset
        schema:
          type: string
        description: UID of the parent asset
        required: true
      tags:
      - Manage permissions
      security:
      - BasicAuth: []
      - TokenAuth: []
      responses:
        '200':
          content:
            application/json:
              schema:
                type: array
                items:
                  $ref: '#/components/schemas/PermissionAssignmentResponse'
          description: null
        '403':
          content:
            application/json:
              schema:
                $ref: '#/components/schemas/ErrorDetail'
              examples:
                AccessDenied:
                  value:
                    detail: You do not have permission to perform this action.
                  summary: Access Denied
          description: ''
        '404':
          content:
            application/json:
              schema:
                $ref: '#/components/schemas/ErrorDetail'
              examples:
                NotFound:
                  value:
                    detail: Not found.
                  summary: Not Found
          description: ''
    post:
      operationId: api_v2_assets_permission_assignments_create
      description: |
        ## Assign a permission

        N.B.:
          - Filters use Mongo Query Engine to narrow down results
          - Filters are joined with `OR` operator
          - Implied permissions will be also assigned. (e.g. `change_asset` will add `view_asset` too)
      parameters:
      - in: path
        name: uid_asset
        schema:
          type: string
        description: UID of the parent asset
        required: true
      tags:
      - Manage permissions
      requestBody:
        content:
          application/json:
            schema:
              $ref: '#/components/schemas/PermissionAssignmentCreateRequest'
            examples:
              CreatePartialPermission:
                value:
                  user: https://kf.kobotoolbox.org/api/v2/users/bob/
                  partial_permission:
                  - filter:
                    - _submitted_by:
                        $in:
                        - string
                    url: https://kf.kobotoolbox.org/api/v2/assets/a3C9wWefqZVkChNLKqqXVZ/permission-assignments/pGaXCTDAbdZKLXoXAXd3M4/
                  permission: https://kf.kobotoolbox.org/api/v2/permissions/change_asset/
                summary: Create partial permission
              CreatePermission:
                value:
                  user: https://kf.kobotoolbox.org/api/v2/users/bob/
                  permission: https://kf.kobotoolbox.org/api/v2/permissions/change_asset/
                summary: Create permission
      security:
      - BasicAuth: []
      - TokenAuth: []
      responses:
        '200':
          content:
            application/json:
              schema:
                $ref: '#/components/schemas/PermissionAssignmentResponse'
          description: null
        '403':
          content:
            application/json:
              schema:
                $ref: '#/components/schemas/ErrorDetail'
              examples:
                AccessDenied:
                  value:
                    detail: You do not have permission to perform this action.
                  summary: Access Denied
          description: ''
        '404':
          content:
            application/json:
              schema:
                $ref: '#/components/schemas/ErrorDetail'
              examples:
                NotFound:
                  value:
                    detail: Not found.
                  summary: Not Found
          description: ''
        '400':
          content:
            application/json:
              schema:
                $ref: '#/components/schemas/ErrorObject'
              examples:
                BadRequest:
                  value:
                    detail:
                      field_name:
                      - Error message
                  summary: Bad request
          description: ''
  /api/v2/assets/{uid_asset}/permission-assignments/{uid_permission_assignment}/:
    get:
      operationId: api_v2_assets_permission_assignments_retrieve
      description: |
        ## Retrieve assignments
      parameters:
      - in: path
        name: uid_asset
        schema:
          type: string
        description: UID of the parent asset
        required: true
      - in: path
        name: uid_permission_assignment
        schema:
          type: string
        description: UID of the permission
        required: true
      tags:
      - Manage permissions
      security:
      - BasicAuth: []
      - TokenAuth: []
      responses:
        '200':
          content:
            application/json:
              schema:
                $ref: '#/components/schemas/PermissionAssignmentResponse'
          description: null
        '403':
          content:
            application/json:
              schema:
                $ref: '#/components/schemas/ErrorDetail'
              examples:
                AccessDenied:
                  value:
                    detail: You do not have permission to perform this action.
                  summary: Access Denied
          description: ''
        '404':
          content:
            application/json:
              schema:
                $ref: '#/components/schemas/ErrorDetail'
              examples:
                NotFound:
                  value:
                    detail: Not found.
                  summary: Not Found
          description: ''
    delete:
      operationId: api_v2_assets_permission_assignments_destroy
      description: |
        ## Remove a permission assignment
      parameters:
      - in: path
        name: uid_asset
        schema:
          type: string
        description: UID of the parent asset
        required: true
      - in: path
        name: uid_permission_assignment
        schema:
          type: string
        description: UID of the permission
        required: true
      tags:
      - Manage permissions
      security:
      - BasicAuth: []
      - TokenAuth: []
      responses:
        '204':
          description: No response body
        '403':
          content:
            application/json:
              schema:
                $ref: '#/components/schemas/ErrorDetail'
              examples:
                AccessDenied:
                  value:
                    detail: You do not have permission to perform this action.
                  summary: Access Denied
          description: ''
        '404':
          content:
            application/json:
              schema:
                $ref: '#/components/schemas/ErrorDetail'
              examples:
                NotFound:
                  value:
                    detail: Not found.
                  summary: Not Found
          description: ''
  /api/v2/assets/{uid_asset}/permission-assignments/bulk/:
    post:
      operationId: api_v2_assets_permission_assignments_bulk_create
      description: |
        ## Assign multiple permissions at once

        * Can put both regular and partial permission in the payload
      parameters:
      - in: path
        name: uid_asset
        schema:
          type: string
        description: UID of the parent asset
        required: true
      tags:
      - Manage permissions
      requestBody:
        content:
          application/json:
            schema:
              type: array
              items:
                $ref: '#/components/schemas/PermissionAssignmentBulkRequest'
        required: true
      security:
      - BasicAuth: []
      - TokenAuth: []
      responses:
        '200':
          content:
            application/json:
              schema:
                type: array
                items:
                  $ref: '#/components/schemas/PermissionAssignmentResponse'
          description: null
        '403':
          content:
            application/json:
              schema:
                $ref: '#/components/schemas/ErrorDetail'
              examples:
                AccessDenied:
                  value:
                    detail: You do not have permission to perform this action.
                  summary: Access Denied
          description: ''
        '404':
          content:
            application/json:
              schema:
                $ref: '#/components/schemas/ErrorDetail'
              examples:
                NotFound:
                  value:
                    detail: Not found.
                  summary: Not Found
          description: ''
        '400':
          content:
            application/json:
              schema:
                $ref: '#/components/schemas/ErrorObject'
              examples:
                BadRequest:
                  value:
                    detail:
                      field_name:
                      - Error message
                  summary: Bad request
          description: ''
    delete:
      operationId: api_v2_assets_permission_assignments_bulk_destroy
      description: |
        ## Remove all permission assignments

        ⚠️ **Warning**
        This endpoint currently supports deleting **only the user whose username is provided as a parameter**.
        Deletion of other accounts is not yet supported.

        **Payload**
        ```json
        {
           "username": "bob"
        }
        ```

        _Due to limitations with DRF-Spectacular current version, `DELETE` actions do not support showing a request body OR a response body. This is due to the 'vague' nature of the action which generally does *not* recommend the use of a payload. To still document this endpoint, example for the payload and response will be included but it will not be possible to test this endpoint. The HTTP code and the errors example are, for their part, factual and can be considered when working with the endpoint._
      parameters:
      - in: path
        name: uid_asset
        schema:
          type: string
        description: UID of the parent asset
        required: true
      tags:
      - Manage permissions
      security:
      - BasicAuth: []
      - TokenAuth: []
      responses:
        '204':
          description: No response body
        '403':
          content:
            application/json:
              schema:
                $ref: '#/components/schemas/ErrorDetail'
              examples:
                AccessDenied:
                  value:
                    detail: You do not have permission to perform this action.
                  summary: Access Denied
          description: ''
        '404':
          content:
            application/json:
              schema:
                $ref: '#/components/schemas/ErrorDetail'
              examples:
                NotFound:
                  value:
                    detail: Not found.
                  summary: Not Found
          description: ''
        '400':
          content:
            application/json:
              schema:
                $ref: '#/components/schemas/ErrorObject'
              examples:
                BadRequest:
                  value:
                    detail:
                      field_name:
                      - Error message
                  summary: Bad request
          description: ''
  /api/v2/assets/{uid_asset}/permission-assignments/clone/:
    patch:
      operationId: api_v2_assets_permission_assignments_clone_partial_update
      description: |
        ## Clone permission assignments from another asset using uid

        Where `clone_from` is the source uid.
      parameters:
      - in: path
        name: uid_asset
        schema:
          type: string
        description: UID of the parent asset
        required: true
      tags:
      - Manage permissions
      requestBody:
        content:
          application/json:
            schema:
              $ref: '#/components/schemas/PatchedPermissionAssignmentCloneRequest'
      security:
      - BasicAuth: []
      - TokenAuth: []
      responses:
        '200':
          content:
            application/json:
              schema:
                type: array
                items:
                  $ref: '#/components/schemas/PermissionAssignmentResponse'
          description: null
        '403':
          content:
            application/json:
              schema:
                $ref: '#/components/schemas/ErrorDetail'
              examples:
                AccessDenied:
                  value:
                    detail: You do not have permission to perform this action.
                  summary: Access Denied
          description: ''
        '404':
          content:
            application/json:
              schema:
                $ref: '#/components/schemas/ErrorDetail'
              examples:
                NotFound:
                  value:
                    detail: Not found.
                  summary: Not Found
          description: ''
        '400':
          content:
            application/json:
              schema:
                $ref: '#/components/schemas/ErrorObject'
              examples:
                BadRequest:
                  value:
                    detail:
                      field_name:
                      - Error message
                  summary: Bad request
          description: ''
  /api/v2/assets/{uid_asset}/reports/:
    get:
      operationId: api_v2_assets_reports_retrieve
      description: |
        ## Report of a user's asset

        Returns the submission data for all deployments of a survey.
        This data is grouped by answers, and does not show the data for individual submissions.
        The endpoint will return a **404 NOT FOUND** error if the asset is not deployed and will only return the data for the most recently deployed version.
      parameters:
      - in: path
        name: uid_asset
        schema:
          type: string
        required: true
      tags:
      - Survey data
      security:
      - BasicAuth: []
      - TokenAuth: []
      responses:
        '200':
          content:
            application/json:
              schema:
                $ref: '#/components/schemas/ReportResponse'
          description: null
        '404':
          content:
            application/json:
              schema:
                $ref: '#/components/schemas/ErrorDetail'
              examples:
                NotFound:
                  value:
                    detail: Not found.
                  summary: Not Found
          description: ''
  /api/v2/assets/{uid_asset}/table_view/:
    get:
      operationId: api_v2_assets_table_view_retrieve
      description: |
        ## Return plain HTML of survey in tabular format
      parameters:
      - in: path
        name: uid_asset
        schema:
          type: string
        required: true
      tags:
      - Form content
      security:
      - BasicAuth: []
      - TokenAuth: []
      responses:
        '200':
          content:
            text/html:
              schema:
                type: string
              examples:
                TableViewExample:
                  value: |
                    <!doctype html>
                    <html><body><code><pre>#survey

                    | type    | name       | label      | default   | required   |
                    |---------+------------+------------+-----------+------------|
                    | start   | start      |            |           |            |
                    | end     | end        |            |           |            |
                    | text    | Question_1 | Question 1 |           | true       |
                    | integer | Question_2 | Question 2 |           | false      |
                    </pre></code></body></html>
                  summary: Expected HTML response
          description: ''
        '404':
          description: No response body
  /api/v2/assets/{uid_asset}/valid_content/:
    get:
      operationId: api_v2_assets_valid_content_retrieve
      description: |
        ## Return valid content for user's asset
      parameters:
      - in: path
        name: uid_asset
        schema:
          type: string
        required: true
      tags:
      - Form content
      security:
      - BasicAuth: []
      - TokenAuth: []
      responses:
        '200':
          content:
            application/json:
              schema:
                $ref: '#/components/schemas/AssetValidContentResponse'
          description: null
        '404':
          content:
            application/json:
              schema:
                $ref: '#/components/schemas/ErrorDetail'
              examples:
                NotFound:
                  value:
                    detail: Not found.
                  summary: Not Found
          description: ''
  /api/v2/assets/{uid_asset}/versions/:
    get:
      operationId: api_v2_assets_versions_list
      description: |
        ## List the versions of forms
      parameters:
      - name: limit
        required: false
        in: query
        description: Number of results to return per page.
        schema:
          type: integer
      - name: offset
        required: false
        in: query
        description: The initial index from which to return the results.
        schema:
          type: integer
      - in: path
        name: uid_asset
        schema:
          type: string
        description: UID of the parent asset
        required: true
      tags:
      - Manage projects and library content
      security:
      - BasicAuth: []
      - TokenAuth: []
      responses:
        '200':
          content:
            application/json:
              schema:
                $ref: '#/components/schemas/PaginatedVersionListResponseList'
          description: null
        '404':
          content:
            application/json:
              schema:
                $ref: '#/components/schemas/ErrorDetail'
              examples:
                NotFound:
                  value:
                    detail: Not found.
                  summary: Not Found
          description: ''
  /api/v2/assets/{uid_asset}/versions/{uid_version}/:
    get:
      operationId: api_v2_assets_versions_retrieve
      description: |
        ## Retrieve asset versions

        Returns the details of an asset version
      parameters:
      - in: path
        name: uid_asset
        schema:
          type: string
        description: UID of the parent asset
        required: true
      - in: path
        name: uid_version
        schema:
          type: string
        required: true
      tags:
      - Manage projects and library content
      security:
      - BasicAuth: []
      - TokenAuth: []
      responses:
        '200':
          content:
            application/json:
              schema:
                $ref: '#/components/schemas/VersionRetrieveResponse'
          description: null
        '404':
          content:
            application/json:
              schema:
                $ref: '#/components/schemas/ErrorDetail'
              examples:
                NotFound:
                  value:
                    detail: Not found.
                  summary: Not Found
          description: ''
  /api/v2/assets/{uid_asset}/xform/:
    get:
      operationId: api_v2_assets_xform_retrieve
      description: |
        ## This route will render the XForm into syntax-highlighted HTML.

        It is useful for debugging pyxform transformations
      parameters:
      - in: path
        name: uid_asset
        schema:
          type: string
        required: true
      tags:
      - Manage projects and library content
      security:
      - BasicAuth: []
      - TokenAuth: []
      responses:
        '200':
          content:
            text/html:
              schema:
                type: string
              examples:
                XFORMExample:
                  value: |+
                    <?xml version="1.0"?>
                    <h:html xmlns="http://www.w3.org/2002/xforms" xmlns:h="http://www.w3.org/1999/xhtml" xmlns:ev="http://www.w3.org/2001/xml-events" xmlns:xsd="http://www.w3.org/2001/XMLSchema" xmlns:jr="http://openrosa.org/javarosa" xmlns:orx="http://openrosa.org/xforms" xmlns:odk="http://www.opendatakit.org/xforms">
                      <h:head>
                        <h:title>Project 1 EXAMPLE</h:title>
                        <model odk:xforms-version="1.0.0">
                          <itext>
                            <translation lang="default" default="true()">
                              <text id="/akJTPb4JLVFqXMqYhKiPXZ/Question_1:hint">
                                <value form="guidance">This is an example</value>
                              </text>
                            </translation>
                          </itext>
                          <instance>
                            <akJTPb4JLVFqXMqYhKiPXZ id="akJTPb4JLVFqXMqYhKiPXZ">
                              <start/>
                              <end/>
                              <Question_1>Example 1</Question_1>
                              <Question_2/>
                              <meta>
                                <instanceID/>
                              </meta>
                            </akJTPb4JLVFqXMqYhKiPXZ>
                          </instance>
                          <bind nodeset="/akJTPb4JLVFqXMqYhKiPXZ/start" jr:preload="timestamp" type="dateTime" jr:preloadParams="start"/>
                          <bind nodeset="/akJTPb4JLVFqXMqYhKiPXZ/end" jr:preload="timestamp" type="dateTime" jr:preloadParams="end"/>
                          <bind nodeset="/akJTPb4JLVFqXMqYhKiPXZ/Question_1" type="string" required="true()" constraint=". != 'wrong'" jr:constraintMsg="This is not right"/>
                          <bind nodeset="/akJTPb4JLVFqXMqYhKiPXZ/Question_2" type="int" required="false()"/>
                          <bind nodeset="/akJTPb4JLVFqXMqYhKiPXZ/meta/instanceID" type="string" readonly="true()" jr:preload="uid"/>
                        </model>
                      </h:head>
                      <h:body>
                        <input appearance="numbers" ref="/akJTPb4JLVFqXMqYhKiPXZ/Question_1">
                          <label>Question 1</label>
                          <hint ref="jr:itext('/akJTPb4JLVFqXMqYhKiPXZ/Question_1:hint')"/>
                        </input>
                        <input ref="/akJTPb4JLVFqXMqYhKiPXZ/Question_2">
                          <label>Question 2</label>
                        </input>
                      </h:body>
                    </h:html>

                  summary: Expected HTML response
          description: ''
        '404':
          description: No response body
  /api/v2/assets/{uid_asset}/xls/:
    get:
      operationId: api_v2_assets_xls_retrieve
      description: |
        ## Return plain HTML of survey in tabular format
      parameters:
      - in: path
        name: uid_asset
        schema:
          type: string
        required: true
      tags:
      - Form content
      security:
      - BasicAuth: []
      - TokenAuth: []
      responses:
        '200':
          content:
            text/html:
              schema:
                type: string
              examples:
                XLSExample:
                  value: |
                    <!doctype html>
                    <html><body><code><pre>#survey

                    | type    | name       | label      | default   | required   |
                    |---------+------------+------------+-----------+------------|
                    | start   | start      |            |           |            |
                    | end     | end        |            |           |            |
                    | text    | Question_1 | Question 1 |           | true       |
                    | integer | Question_2 | Question 2 |           | false      |
                    </pre></code></body></html>
                  summary: Expected HTML response
          description: ''
        '404':
          description: No response body
  /api/v2/assets/bulk/:
    post:
      operationId: api_v2_assets_bulk_create
      description: |
        ## Perform bulk actions on assets

        Actions available:

        - `archive`
        - `delete`
        - `unarchive`
        - `undelete` (superusers only)
      tags:
      - Manage projects and library content
      requestBody:
        content:
          application/json:
            schema:
              $ref: '#/components/schemas/AssetBulkRequest'
            examples:
              PerformActionOnOneOrMoreAsset:
                value:
                  asset_uids:
                    asset_uids:
                    - {}
                  action: string
                summary: Perform action on one or more asset
              PerformBulkOnALLAsset:
                value:
                  confirm: true
                  action: string
                summary: Perform bulk on ALL asset
      security:
      - BasicAuth: []
      - TokenAuth: []
      responses:
        '200':
          content:
            application/json:
              schema:
                $ref: '#/components/schemas/AssetBulkResponse'
          description: null
        '404':
          content:
            application/json:
              schema:
                $ref: '#/components/schemas/ErrorDetail'
              examples:
                NotFound:
                  value:
                    detail: Not found.
                  summary: Not Found
          description: ''
  /api/v2/assets/hash/:
    get:
      operationId: api_v2_assets_hash_retrieve
      description: |
        ## Get a hash of all `version_id`s of all accessible assets by the current user.

        Useful to detect any changes in assets with only one call to `API`
      tags:
      - Manage projects and library content
      security:
      - BasicAuth: []
      - TokenAuth: []
      responses:
        '200':
          content:
            application/json:
              schema:
                $ref: '#/components/schemas/HashResponse'
          description: null
        '401':
          content:
            application/json:
              schema:
                $ref: '#/components/schemas/ErrorDetail'
              examples:
                NotAuthenticated:
                  value:
                    detail: Authentication credentials were not provided.
                  summary: Not authenticated
          description: ''
  /api/v2/assets/metadata/:
    get:
      operationId: api_v2_assets_metadata_retrieve
      description: |
        ## Get metadata for all authenticated user' assets
      tags:
      - Manage projects and library content
      security:
      - BasicAuth: []
      - TokenAuth: []
      responses:
        '200':
          content:
            application/json:
              schema:
                $ref: '#/components/schemas/AssetMetadataResponse'
          description: null
  /api/v2/audit-logs/:
    get:
      operationId: api_v2_audit_logs_list
      description: |
        ## List actions performed by users.

        ⚠️ _Only available to superusers_

        Results from this endpoint can be filtered by a Boolean query specified in the `q` parameter.

        **Filterable fields:**

        * app_label
        * model_name
        * action
          Available actions:
           * create
           * delete
           * in-trash
           * put-back
           * remove
           * update
           * auth
        * log_type
          Available log types:
            * access
            * project-history
            * data-editing
            * submission-management
            * user-management
            * asset-management
        * date_created
        * user_uid
        * user__username
        * user__email
        * user__is_superuser
        * metadata__asset_uid
        * metadata__auth_type

        *Notes: Some logs may have additional filterable fields in the metadata*

        **Some examples:**

        * All deleted submissions
            `api/v2/audit-logs/?q=action:delete`
        * All deleted submissions of a specific project `aTJ3vi2KRGYj2NytSzBPp7`
            `api/v2/audit-logs/?q=action:delete AND metadata__asset_uid:aTJ3vi2KRGYj2NytSzBPp7`
        * All submissions deleted by a specific user `my_username`
            `api/v2/audit-logs/?q=action:delete AND user__username:my_username`
        * All deleted submissions submitted after a specific date
            `/api/v2/audit-logs/?q=action:delete AND date_created__gte:2022-11-15`
        * All deleted submissions submitted after a specific date **and time**
            `/api/v2/audit-logs/?q=action:delete AND date_created__gte:"2022-11-15 20:34"`
        * All authentications from superusers
            `api/v2/audit-logs/?q=action:auth AND user__is_superuser:True`

        *Notes: Do not forget to wrap search terms in double-quotes if they contain spaces
        (e.g. date and time "2022-11-15 20:34")*
      parameters:
      - name: limit
        required: false
        in: query
        description: Number of results to return per page.
        schema:
          type: integer
      - name: offset
        required: false
        in: query
        description: The initial index from which to return the results.
        schema:
          type: integer
      - in: query
        name: q
        schema:
          type: string
      tags:
      - Server logs (superusers)
      security:
      - BasicAuth: []
      - TokenAuth: []
      responses:
        '200':
          content:
            application/json:
              schema:
                $ref: '#/components/schemas/PaginatedAuditLogResponseList'
          description: null
        '403':
          content:
            application/json:
              schema:
                $ref: '#/components/schemas/ErrorDetail'
              examples:
                AccessDenied:
                  value:
                    detail: You do not have permission to perform this action.
                  summary: Access Denied
          description: ''
        '404':
          content:
            application/json:
              schema:
                $ref: '#/components/schemas/ErrorDetail'
              examples:
                NotFound:
                  value:
                    detail: Not found.
                  summary: Not Found
          description: ''
  /api/v2/imports/:
    get:
      operationId: api_v2_imports_list
      description: |
        ## List imported files
      parameters:
      - name: limit
        required: false
        in: query
        description: Number of results to return per page.
        schema:
          type: integer
      - name: offset
        required: false
        in: query
        description: The initial index from which to return the results.
        schema:
          type: integer
      tags:
      - Manage projects and library content
      security:
      - BasicAuth: []
      - TokenAuth: []
      - {}
      responses:
        '200':
          content:
            application/json:
              schema:
                $ref: '#/components/schemas/PaginatedImportResponseList'
          description: null
        '401':
          content:
            application/json:
              schema:
                $ref: '#/components/schemas/ErrorDetail'
              examples:
                NotAuthenticated:
                  value:
                    detail: Authentication credentials were not provided.
                  summary: Not authenticated
          description: ''
    post:
      operationId: api_v2_imports_create
      description: |
        ## Import file

        _**Note**: this endpoint is expecting a multipart/form-data_
      tags:
      - Manage projects and library content
      requestBody:
        content:
          multipart/form-data:
            schema:
              $ref: '#/components/schemas/ImportCreateRequest'
        required: true
      security:
      - BasicAuth: []
      - TokenAuth: []
      - {}
      responses:
        '201':
          content:
            application/json:
              schema:
                $ref: '#/components/schemas/ImportCreateResponse'
          description: null
        '401':
          content:
            application/json:
              schema:
                $ref: '#/components/schemas/ErrorDetail'
              examples:
                NotAuthenticated:
                  value:
                    detail: Authentication credentials were not provided.
                  summary: Not authenticated
          description: ''
        '404':
          content:
            application/json:
              schema:
                $ref: '#/components/schemas/ErrorDetail'
              examples:
                NotFound:
                  value:
                    detail: Not found.
                  summary: Not Found
          description: ''
        '400':
          content:
            application/json:
              schema:
                $ref: '#/components/schemas/ErrorObject'
              examples:
                BadRequest:
                  value:
                    detail:
                      field_name:
                      - Error message
                  summary: Bad request
          description: ''
  /api/v2/imports/{uid_import}/:
    get:
      operationId: api_v2_imports_retrieve
      description: |
        ## Retrieve imported files
      parameters:
      - in: path
        name: uid_import
        schema:
          type: string
        required: true
      tags:
      - Manage projects and library content
      security:
      - BasicAuth: []
      - TokenAuth: []
      - {}
      responses:
        '200':
          content:
            application/json:
              schema:
                $ref: '#/components/schemas/ImportResponse'
          description: null
        '401':
          content:
            application/json:
              schema:
                $ref: '#/components/schemas/ErrorDetail'
              examples:
                NotAuthenticated:
                  value:
                    detail: Authentication credentials were not provided.
                  summary: Not authenticated
          description: ''
        '404':
          content:
            application/json:
              schema:
                $ref: '#/components/schemas/ErrorDetail'
              examples:
                NotFound:
                  value:
                    detail: Not found.
                  summary: Not Found
          description: ''
  /api/v2/languages/:
    get:
      operationId: api_v2_languages_list
      description: |
        ## List the languages accessible to requesting (authenticated) user.

        Search can be made with `q` parameter. By default, search for the term in language names or language codes.

        Examples:
        ```shell
          curl -X GET https://kf.kobotoolbox.org/api/v2/languages/?q=fr
        ```

        Complex searches can be done on other fields, such as `transcription_services` and `translation_services`.

        Examples:
        ```shell
          curl -X GET https://kf.kobotoolbox.org/api/v2/languages/?q=transcription_services__code:goog AND translation_services__code:goog
        ```

        Results are order by `featured` first (descending order), then by their name.
      parameters:
      - name: limit
        required: false
        in: query
        description: Number of results to return per page.
        schema:
          type: integer
      - name: offset
        required: false
        in: query
        description: The initial index from which to return the results.
        schema:
          type: integer
      tags:
      - Other
      security:
      - BasicAuth: []
      - TokenAuth: []
      responses:
        '200':
          content:
            application/json:
              schema:
                $ref: '#/components/schemas/PaginatedLanguageListList'
          description: null
        '401':
          content:
            application/json:
              schema:
                $ref: '#/components/schemas/ErrorDetail'
              examples:
                NotAuthenticated:
                  value:
                    detail: Authentication credentials were not provided.
                  summary: Not authenticated
          description: ''
  /api/v2/languages/{code}/:
    get:
      operationId: api_v2_languages_retrieve
      description: |
        ## Retrieve one language

        * `code` - is the unique identifier of a specific language
      parameters:
      - in: path
        name: code
        schema:
          type: string
        required: true
      tags:
      - Other
      security:
      - BasicAuth: []
      - TokenAuth: []
      responses:
        '200':
          content:
            application/json:
              schema:
                $ref: '#/components/schemas/Language'
          description: null
        '401':
          content:
            application/json:
              schema:
                $ref: '#/components/schemas/ErrorDetail'
              examples:
                NotAuthenticated:
                  value:
                    detail: Authentication credentials were not provided.
                  summary: Not authenticated
          description: ''
        '404':
          content:
            application/json:
              schema:
                $ref: '#/components/schemas/ErrorDetail'
              examples:
                NotFound:
                  value:
                    detail: Not found.
                  summary: Not Found
          description: ''
  /api/v2/organizations/:
    get:
      operationId: api_v2_organizations_list
      description: |
        ## List user's organizations
      parameters:
      - name: limit
        required: false
        in: query
        description: Number of results to return per page.
        schema:
          type: integer
      - name: offset
        required: false
        in: query
        description: The initial index from which to return the results.
        schema:
          type: integer
      tags:
      - User / team / organization / usage
      security:
      - BasicAuth: []
      - TokenAuth: []
      responses:
        '200':
          content:
            application/json:
              schema:
                $ref: '#/components/schemas/PaginatedOrganizationResponseList'
          description: null
        '404':
          content:
            application/json:
              schema:
                $ref: '#/components/schemas/ErrorDetail'
              examples:
                NotFound:
                  value:
                    detail: Not found.
                  summary: Not Found
          description: ''
  /api/v2/organizations/{uid_organization}/:
    get:
      operationId: api_v2_organizations_retrieve
      description: |
        ## Retrieve organization's details
      parameters:
      - in: path
        name: uid_organization
        schema:
          type: string
        description: A unique value identifying this organization.
        required: true
      tags:
      - User / team / organization / usage
      security:
      - BasicAuth: []
      - TokenAuth: []
      responses:
        '200':
          content:
            application/json:
              schema:
                $ref: '#/components/schemas/OrganizationResponse'
          description: null
        '404':
          content:
            application/json:
              schema:
                $ref: '#/components/schemas/ErrorDetail'
              examples:
                NotFound:
                  value:
                    detail: Not found.
                  summary: Not Found
          description: ''
    patch:
      operationId: api_v2_organizations_partial_update
      description: |
        ## Update organization's details
      parameters:
      - in: path
        name: uid_organization
        schema:
          type: string
        description: A unique value identifying this organization.
        required: true
      tags:
      - User / team / organization / usage
      requestBody:
        content:
          application/json:
            schema:
              $ref: '#/components/schemas/PatchedOrganizationPatchPayload'
      security:
      - BasicAuth: []
      - TokenAuth: []
      responses:
        '200':
          content:
            application/json:
              schema:
                $ref: '#/components/schemas/OrganizationResponse'
          description: null
        '404':
          content:
            application/json:
              schema:
                $ref: '#/components/schemas/ErrorDetail'
              examples:
                NotFound:
                  value:
                    detail: Not found.
                  summary: Not Found
          description: ''
        '400':
          content:
            application/json:
              schema:
                $ref: '#/components/schemas/ErrorObject'
              examples:
                BadRequest:
                  value:
                    detail:
                      field_name:
                      - Error message
                  summary: Bad request
          description: ''
  /api/v2/organizations/{uid_organization}/asset_usage/:
    get:
      operationId: api_v2_organizations_asset_usage_retrieve
      description: |
        ## Retrieve organization asset usage tracker

        Tracks the total usage of each asset for the user in the given organization
      parameters:
      - in: path
        name: uid_organization
        schema:
          type: string
        description: A unique value identifying this organization.
        required: true
      tags:
      - User / team / organization / usage
      security:
      - BasicAuth: []
      - TokenAuth: []
      responses:
        '200':
          content:
            application/json:
              schema:
                $ref: '#/components/schemas/PaginatedOrganizationAssetUsageResponseList'
          description: null
        '404':
          content:
            application/json:
              schema:
                $ref: '#/components/schemas/ErrorDetail'
              examples:
                NotFound:
                  value:
                    detail: Not found.
                  summary: Not Found
          description: ''
  /api/v2/organizations/{uid_organization}/assets/:
    get:
      operationId: api_v2_organizations_assets_retrieve
      description: |
        ## Retrieve Organization Assets

        This endpoint returns all assets associated with a specific organization.
        The assets listed here are restricted to those owned by the specified
        organization.

        Only the owner or administrators of the organization can access this endpoint.

        ### Additional Information
        For more details, please refer to `/api/v2/assets/`.
      parameters:
      - in: path
        name: uid_organization
        schema:
          type: string
        description: A unique value identifying this organization.
        required: true
      tags:
      - User / team / organization / usage
      security:
      - BasicAuth: []
      - TokenAuth: []
      responses:
        '200':
          content:
            application/json:
              schema:
                $ref: '#/components/schemas/PaginatedAssetList'
          description: null
        '404':
          content:
            application/json:
              schema:
                $ref: '#/components/schemas/ErrorDetail'
              examples:
                NotFound:
                  value:
                    detail: Not found.
                  summary: Not Found
          description: ''
  /api/v2/organizations/{uid_organization}/invites/:
    get:
      operationId: api_v2_organizations_invites_list
      description: |
        ## List organization invites
      parameters:
      - name: limit
        required: false
        in: query
        description: Number of results to return per page.
        schema:
          type: integer
      - name: offset
        required: false
        in: query
        description: The initial index from which to return the results.
        schema:
          type: integer
      - in: path
        name: uid_organization
        schema:
          type: string
        description: UID of the organization asset
        required: true
      tags:
      - User / team / organization / usage
      security:
      - BasicAuth: []
      - TokenAuth: []
      responses:
        '200':
          content:
            application/json:
              schema:
                $ref: '#/components/schemas/PaginatedInviteResponseList'
          description: null
        '404':
          content:
            application/json:
              schema:
                $ref: '#/components/schemas/ErrorDetail'
              examples:
                NotFound:
                  value:
                    detail: Not found.
                  summary: Not Found
          description: ''
    post:
      operationId: api_v2_organizations_invites_create
      description: |
        ## Create Organization Invite

        * Create organization invites for registered and unregistered users.
        * Set the role for which the user is being invited -
        (Choices: `member`, `admin`). Default is `member`.
      parameters:
      - in: path
        name: uid_organization
        schema:
          type: string
        description: UID of the organization asset
        required: true
      tags:
      - User / team / organization / usage
      requestBody:
        content:
          application/json:
            schema:
              $ref: '#/components/schemas/InviteCreatePayload'
        required: true
      security:
      - BasicAuth: []
      - TokenAuth: []
      responses:
        '201':
          content:
            application/json:
              schema:
                $ref: '#/components/schemas/InviteCreateResponse'
          description: null
        '404':
          content:
            application/json:
              schema:
                $ref: '#/components/schemas/ErrorDetail'
              examples:
                NotFound:
                  value:
                    detail: Not found.
                  summary: Not Found
          description: ''
        '400':
          content:
            application/json:
              schema:
                $ref: '#/components/schemas/ErrorObject'
              examples:
                BadRequest:
                  value:
                    detail:
                      field_name:
                      - Error message
                  summary: Bad request
          description: ''
  /api/v2/organizations/{uid_organization}/invites/{guid}/:
    get:
      operationId: api_v2_organizations_invites_retrieve
      description: |
        ## Retrieve organization invite
      parameters:
      - in: path
        name: guid
        schema:
          type: string
        description: GUID of the invite
        required: true
      - in: path
        name: uid_organization
        schema:
          type: string
        description: UID of the organization asset
        required: true
      tags:
      - User / team / organization / usage
      security:
      - BasicAuth: []
      - TokenAuth: []
      responses:
        '200':
          content:
            application/json:
              schema:
                $ref: '#/components/schemas/InviteResponse'
          description: null
        '404':
          content:
            application/json:
              schema:
                $ref: '#/components/schemas/ErrorDetail'
              examples:
                NotFound:
                  value:
                    detail: Not found.
                  summary: Not Found
          description: ''
    patch:
      operationId: api_v2_organizations_invites_partial_update
      description: |+
        ## Update Organization Invite

        * Update an organization invite to accept, decline, cancel, expire, or resend.
        * Update the role of the invitee to `admin` or `member`. Only the owner or admin can update the role.

      parameters:
      - in: path
        name: guid
        schema:
          type: string
        description: GUID of the invite
        required: true
      - in: path
        name: uid_organization
        schema:
          type: string
        description: UID of the organization asset
        required: true
      tags:
      - User / team / organization / usage
      requestBody:
        content:
          application/json:
            schema:
              $ref: '#/components/schemas/PatchedInvitePatchPayload'
            examples:
              UpdatingStatus:
                value:
                  status: string
                summary: Updating status
              UpdatingRole:
                value:
                  role: string
                summary: Updating role
      security:
      - BasicAuth: []
      - TokenAuth: []
      responses:
        '200':
          content:
            application/json:
              schema:
                $ref: '#/components/schemas/InviteResponse'
          description: null
        '403':
          content:
            application/json:
              schema:
                $ref: '#/components/schemas/ErrorDetail'
              examples:
                AccessDenied:
                  value:
                    detail: You do not have permission to perform this action.
                  summary: Access Denied
          description: ''
        '404':
          content:
            application/json:
              schema:
                $ref: '#/components/schemas/ErrorDetail'
              examples:
                NotFound:
                  value:
                    detail: Not found.
                  summary: Not Found
          description: ''
        '400':
          content:
            application/json:
              schema:
                $ref: '#/components/schemas/ErrorObject'
              examples:
                BadRequest:
                  value:
                    detail:
                      field_name:
                      - Error message
                  summary: Bad request
          description: ''
    delete:
      operationId: api_v2_organizations_invites_destroy
      description: |
        ## Delete Organization Invite

        * Organization owner or admin can delete an organization invite.
      parameters:
      - in: path
        name: guid
        schema:
          type: string
        description: GUID of the invite
        required: true
      - in: path
        name: uid_organization
        schema:
          type: string
        description: UID of the organization asset
        required: true
      tags:
      - User / team / organization / usage
      security:
      - BasicAuth: []
      - TokenAuth: []
      responses:
        '204':
          description: No response body
        '403':
          content:
            application/json:
              schema:
                $ref: '#/components/schemas/ErrorDetail'
              examples:
                AccessDenied:
                  value:
                    detail: You do not have permission to perform this action.
                  summary: Access Denied
          description: ''
        '404':
          content:
            application/json:
              schema:
                $ref: '#/components/schemas/ErrorDetail'
              examples:
                NotFound:
                  value:
                    detail: Not found.
                  summary: Not Found
          description: ''
  /api/v2/organizations/{uid_organization}/members/:
    get:
      operationId: api_v2_organizations_members_list
      description: |
        ## List Members

        Retrieves all members in the specified organization.
      parameters:
      - name: limit
        required: false
        in: query
        description: Number of results to return per page.
        schema:
          type: integer
      - name: offset
        required: false
        in: query
        description: The initial index from which to return the results.
        schema:
          type: integer
      - in: path
        name: uid_organization
        schema:
          type: string
        description: UID of the organization
        required: true
      tags:
      - User / team / organization / usage
      security:
      - BasicAuth: []
      - TokenAuth: []
      responses:
        '200':
          content:
            application/json:
              schema:
                $ref: '#/components/schemas/PaginatedMemberListResponseList'
          description: null
        '404':
          content:
            application/json:
              schema:
                $ref: '#/components/schemas/ErrorDetail'
              examples:
                NotFound:
                  value:
                    detail: Not found.
                  summary: Not Found
          description: ''
  /api/v2/organizations/{uid_organization}/members/{username}/:
    get:
      operationId: api_v2_organizations_members_retrieve
      description: |
        ## Retrieve Member Details

        Retrieves the details of a specific member within an organization by username.
      parameters:
      - in: path
        name: uid_organization
        schema:
          type: string
        description: UID of the organization
        required: true
      - in: path
        name: username
        schema:
          type: string
        description: Username of the user
        required: true
      tags:
      - User / team / organization / usage
      security:
      - BasicAuth: []
      - TokenAuth: []
      responses:
        '200':
          content:
            application/json:
              schema:
                $ref: '#/components/schemas/MemberListResponse'
          description: null
        '404':
          content:
            application/json:
              schema:
                $ref: '#/components/schemas/ErrorDetail'
              examples:
                NotFound:
                  value:
                    detail: Not found.
                  summary: Not Found
          description: ''
    patch:
      operationId: api_v2_organizations_members_partial_update
      description: |
        ## Update Member Role

        Updates the role of a member within the organization to `admin` or
        `member`.

        - **admin**: Grants the member admin privileges within the organization
        - **member**: Revokes admin privileges, setting the member as a regular user
      parameters:
      - in: path
        name: uid_organization
        schema:
          type: string
        description: UID of the organization
        required: true
      - in: path
        name: username
        schema:
          type: string
        description: Username of the user
        required: true
      tags:
      - User / team / organization / usage
      requestBody:
        content:
          application/json:
            schema:
              $ref: '#/components/schemas/PatchedMemberPatchRequest'
      security:
      - BasicAuth: []
      - TokenAuth: []
      responses:
        '200':
          content:
            application/json:
              schema:
                $ref: '#/components/schemas/MemberListResponse'
          description: null
        '403':
          content:
            application/json:
              schema:
                $ref: '#/components/schemas/ErrorDetail'
              examples:
                AccessDenied:
                  value:
                    detail: You do not have permission to perform this action.
                  summary: Access Denied
          description: ''
        '404':
          content:
            application/json:
              schema:
                $ref: '#/components/schemas/ErrorDetail'
              examples:
                NotFound:
                  value:
                    detail: Not found.
                  summary: Not Found
          description: ''
        '400':
          content:
            application/json:
              schema:
                $ref: '#/components/schemas/ErrorObject'
              examples:
                BadRequest:
                  value:
                    detail:
                      field_name:
                      - Error message
                  summary: Bad request
          description: ''
    delete:
      operationId: api_v2_organizations_members_destroy
      description: |
        ## Remove Member

        Delete an organization member.
      parameters:
      - in: path
        name: uid_organization
        schema:
          type: string
        description: UID of the organization
        required: true
      - in: path
        name: username
        schema:
          type: string
        description: Username of the user
        required: true
      tags:
      - User / team / organization / usage
      security:
      - BasicAuth: []
      - TokenAuth: []
      responses:
        '204':
          description: No response body
        '403':
          content:
            application/json:
              schema:
                $ref: '#/components/schemas/ErrorDetail'
              examples:
                AccessDenied:
                  value:
                    detail: You do not have permission to perform this action.
                  summary: Access Denied
          description: ''
        '404':
          content:
            application/json:
              schema:
                $ref: '#/components/schemas/ErrorDetail'
              examples:
                NotFound:
                  value:
                    detail: Not found.
                  summary: Not Found
          description: ''
  /api/v2/organizations/{uid_organization}/service_usage/:
    get:
      operationId: api_v2_organizations_service_usage_retrieve
      description: |
        ## Organization Usage Tracker

        - Tracks the total usage of different services for each account in an organization
        - Tracks the submissions and NLP seconds/characters for the current month/year/all time
        - Tracks the current total storage used
        - Includes a detailed list of balances relative to a user's usage limits
        - If no organization is found with the provided ID, returns the usage for the logged-in user

        **This endpoint is cached for an amount of time determined by ENDPOINT_CACHE_DURATION**
      parameters:
      - in: path
        name: uid_organization
        schema:
          type: string
        description: A unique value identifying this organization.
        required: true
      tags:
      - User / team / organization / usage
      security:
      - BasicAuth: []
      - TokenAuth: []
      responses:
        '200':
          content:
            application/json:
              schema:
                $ref: '#/components/schemas/OrganizationServiceUsageResponse'
          description: null
        '404':
          content:
            application/json:
              schema:
                $ref: '#/components/schemas/ErrorDetail'
              examples:
                NotFound:
                  value:
                    detail: Not found.
                  summary: Not Found
          description: ''
  /api/v2/permissions/:
    get:
      operationId: api_v2_permissions_list
      description: |
        ## List all assignable permissions for `Asset`

        The `implied` property of a given permission shows which additional
        permissions are automatically granted when assigning that particular
        permission.

        The `contradictory` property shows which permissions are removed when
        assigning that particular permission.
      parameters:
      - name: limit
        required: false
        in: query
        description: Number of results to return per page.
        schema:
          type: integer
      - name: offset
        required: false
        in: query
        description: The initial index from which to return the results.
        schema:
          type: integer
      tags:
      - Other
      security:
      - BasicAuth: []
      - TokenAuth: []
      - {}
      responses:
        '200':
          content:
            application/json:
              schema:
                $ref: '#/components/schemas/PaginatedPermissionResponseList'
          description: null
  /api/v2/permissions/{codename}/:
    get:
      operationId: api_v2_permissions_retrieve
      description: |
        ## Retrieve a codename's permissions
      parameters:
      - in: path
        name: codename
        schema:
          type: string
        required: true
      tags:
      - Other
      security:
      - BasicAuth: []
      - TokenAuth: []
      - {}
      responses:
        '200':
          content:
            application/json:
              schema:
                $ref: '#/components/schemas/PermissionResponse'
          description: null
  /api/v2/project-history-logs/:
    get:
      operationId: api_v2_project_history_logs_list
      description: |
        ## List all project history logs for all projects.

        ⚠️_Only available to superusers_

        Results from this endpoint can be filtered by a Boolean query
        specified in the `q` parameter.

        **Filterable fields for all project history logs:**

        * date_created
        * user_uid
        * user__username
        * user__email
        * user__is_superuser
        * metadata__source
        * metadata__ip_address
        * metadata__asset_uid
        * metadata__log_subtype
            * available subtypes: "project", "permission"
        * action

        available actions:

        >       add-media
        >       add-submission
        >       allow-anonymous-submissions
        >       archive
        >       clone-permissions
        >       connect-project
        >       delete-media
        >       delete-service
        >       delete-submission
        >       deploy
        >       disable-sharing
        >       disallow-anonymous-submissions
        >       disconnect-project
        >       enable-sharing
        >       export
        >       modify-imported-fields
        >       modify-qa-data
        >       modify-service
        >       modify-sharing
        >       modify-submission
        >       modify-user-permissions
        >       redeploy
        >       register-service
        >       replace-form
        >       share-data-publicly
        >       share-form-publicly
        >       transfer
        >       unarchive
        >       unshare-data-publicly
        >       unshare-form-publicly
        >       update-content
        >       update-name
        >       update-settings
        >       update-qa

        **Filterable fields by action:**

        * add-media

            a. metadata__asset-file__uid

            b. metadata__asset-file__filename

        * add-submission

            a. metadata__submission__submitted_by

            b. metadata__submission__root_uuid

        * archive

            a. metadata__latest_version_uid

        * clone-permissions

            a. metadata__cloned_from

        * connect-project

            a. metadata__paired-data__source_uid

            b. metadata__paired-data__source_name

        * delete-media

            a. metadata__asset-file__uid

            b. metadata__asset-file__filename

        * delete-service

            a. metadata__hook__uid

            b. metadata__hook__endpoint

            c. metadata__hook__active

        * delete-submission

            a. metadata__submission__submitted_by

            b. metadata__submission__root_uuid

        * deploy

            a. metadata__latest_version_uid

            b. metadata__latest_deployed_version_uid

        * disconnect-project

            a. metadata__paired-data__source_uid

            b. metadata__paired-data__source_name

        * modify-imported-fields

            a. metadata__paired-data__source_uid

            b. metadata__paired-data__source_name

        * modify-qa-data

            a. metadata__submission__submitted_by

            b. metadata__submission__root_uuid

        * modify-service

            a. metadata__hook__uid

            b. metadata__hook__endpoint

            c. metadata__hook__active

        * modify-submission

            a. metadata__submission__submitted_by

            b. metadata__submission__root_uuid

            b. metadata__submission__status (only present if changed)

        * modify-user-permissions

            a. metadata__permissions__username

        * redeploy

            a. metadata__latest_version_uid

            b. metadata__latest_deployed_version_uid

        * register-service

            a. metadata__hook__uid

            b. metadata__hook__endpoint

            c. metadata__hook__active

        * transfer

            a. metadata__username

        * unarchive

            a. metadata__latest_version_uid

        * update-name

            a. metadata__name__old

            b. metadata__name__new

        * update-settings

            a. metadata__settings__description__old

            b. metadata__settings__description__new

        This endpoint can be paginated with 'offset' and 'limit' parameters
      parameters:
      - name: limit
        required: false
        in: query
        description: Number of results to return per page.
        schema:
          type: integer
      - name: offset
        required: false
        in: query
        description: The initial index from which to return the results.
        schema:
          type: integer
      - in: query
        name: q
        schema:
          type: string
      tags:
      - Server logs (superusers)
      security:
      - BasicAuth: []
      - TokenAuth: []
      responses:
        '200':
          content:
            application/json:
              schema:
                $ref: '#/components/schemas/PaginatedProjectHistoryLogResponseList'
          description: null
        '403':
          content:
            application/json:
              schema:
                $ref: '#/components/schemas/ErrorDetail'
              examples:
                AccessDenied:
                  value:
                    detail: You do not have permission to perform this action.
                  summary: Access Denied
          description: ''
        '404':
          content:
            application/json:
              schema:
                $ref: '#/components/schemas/ErrorDetail'
              examples:
                NotFound:
                  value:
                    detail: Not found.
                  summary: Not Found
          description: ''
  /api/v2/project-history-logs/export/:
    get:
      operationId: api_v2_project_history_logs_export_retrieve
      description: |
        ## List of Project History Exports

        ⚠️ _Only available to superusers_
      tags:
      - Server logs (superusers)
      security:
      - BasicAuth: []
      - TokenAuth: []
      responses:
        '202':
          content:
            application/json:
              schema:
                $ref: '#/components/schemas/ExportHistoryResponse'
          description: null
        '403':
          content:
            application/json:
              schema:
                $ref: '#/components/schemas/ErrorDetail'
              examples:
                AccessDenied:
                  value:
                    detail: You do not have permission to perform this action.
                  summary: Access Denied
          description: ''
        '404':
          content:
            application/json:
              schema:
                $ref: '#/components/schemas/ErrorDetail'
              examples:
                NotFound:
                  value:
                    detail: Not found.
                  summary: Not Found
          description: ''
    post:
      operationId: api_v2_project_history_logs_export_create
      description: |
        ## Create an export of projects history logs

        ⚠️ _Only available to superusers_

        Export project history logs and send it by email to the requesting user.
      tags:
      - Server logs (superusers)
      security:
      - BasicAuth: []
      - TokenAuth: []
      responses:
        '202':
          content:
            application/json:
              schema:
                $ref: '#/components/schemas/ExportHistoryResponse'
          description: null
        '403':
          content:
            application/json:
              schema:
                $ref: '#/components/schemas/ErrorDetail'
              examples:
                AccessDenied:
                  value:
                    detail: You do not have permission to perform this action.
                  summary: Access Denied
          description: ''
        '404':
          content:
            application/json:
              schema:
                $ref: '#/components/schemas/ErrorDetail'
              examples:
                NotFound:
                  value:
                    detail: Not found.
                  summary: Not Found
          description: ''
  /api/v2/project-ownership/invites/:
    get:
      operationId: api_v2_project_ownership_invites_list
      description: |+
        ## List of invites

        Invites sent or received by current user about transferring project ownership.

        List can be filtered with `mode` parameter,  e.g.: display only received invites.

        Possible values for `mode`:
        - `sender`
        - `recipient`

      parameters:
      - name: limit
        required: false
        in: query
        description: Number of results to return per page.
        schema:
          type: integer
      - in: query
        name: mode
        schema:
          type: string
      - name: offset
        required: false
        in: query
        description: The initial index from which to return the results.
        schema:
          type: integer
      tags:
      - Manage projects and library content
      security:
      - BasicAuth: []
      - TokenAuth: []
      responses:
        '200':
          content:
            application/json:
              schema:
                $ref: '#/components/schemas/PaginatedProjectInviteResponseList'
          description: null
        '403':
          content:
            application/json:
              schema:
                $ref: '#/components/schemas/ErrorDetail'
              examples:
                AccessDenied:
                  value:
                    detail: You do not have permission to perform this action.
                  summary: Access Denied
          description: ''
    post:
      operationId: api_v2_project_ownership_invites_create
      description: |+
        ## Create (send) an invite

        Where the assets `uid` are given in the payload's list


      tags:
      - Manage projects and library content
      requestBody:
        content:
          application/json:
            schema:
              $ref: '#/components/schemas/ProjectInviteCreatePayload'
        required: true
      security:
      - BasicAuth: []
      - TokenAuth: []
      responses:
        '201':
          content:
            application/json:
              schema:
                $ref: '#/components/schemas/ProjectInviteResponse'
          description: null
        '403':
          content:
            application/json:
              schema:
                $ref: '#/components/schemas/ErrorDetail'
              examples:
                AccessDenied:
                  value:
                    detail: You do not have permission to perform this action.
                  summary: Access Denied
          description: ''
        '400':
          content:
            application/json:
              schema:
                $ref: '#/components/schemas/ErrorObject'
              examples:
                BadRequest:
                  value:
                    detail:
                      field_name:
                      - Error message
                  summary: Bad request
          description: ''
  /api/v2/project-ownership/invites/{uid_invite}/:
    get:
      operationId: api_v2_project_ownership_invites_retrieve
      description: |
        ## Invite detail

        It can be useful to monitor the invite status while the transfer is being processed
      parameters:
      - in: path
        name: uid_invite
        schema:
          type: string
        required: true
      tags:
      - Manage projects and library content
      security:
      - BasicAuth: []
      - TokenAuth: []
      responses:
        '200':
          content:
            application/json:
              schema:
                $ref: '#/components/schemas/ProjectInviteResponse'
          description: null
        '403':
          content:
            application/json:
              schema:
                $ref: '#/components/schemas/ErrorDetail'
              examples:
                AccessDenied:
                  value:
                    detail: You do not have permission to perform this action.
                  summary: Access Denied
          description: ''
        '404':
          content:
            application/json:
              schema:
                $ref: '#/components/schemas/ErrorDetail'
              examples:
                NotFound:
                  value:
                    detail: Not found.
                  summary: Not Found
          description: ''
    patch:
      operationId: api_v2_project_ownership_invites_partial_update
      description: |+
        ## Update an invite status

        Update the status of an invite.
        Status accepted:
        - `cancelled`
        - `accepted`
        - `declined`

        **Notes**:
        - _When submitting `accepted` the invite status becomes automatically `in_progress`_
        - _Only the sender can cancel an invite, and **if only if** the invite is still pending._
        - _Only the recipient can accept or decline, **if and only if** the invite is still pending._

      parameters:
      - in: path
        name: uid_invite
        schema:
          type: string
        required: true
      tags:
      - Manage projects and library content
      requestBody:
        content:
          application/json:
            schema:
              $ref: '#/components/schemas/PatchedInviteUpdatePayload'
      security:
      - BasicAuth: []
      - TokenAuth: []
      responses:
        '200':
          content:
            application/json:
              schema:
                $ref: '#/components/schemas/ProjectInviteResponse'
          description: null
        '403':
          content:
            application/json:
              schema:
                $ref: '#/components/schemas/ErrorDetail'
              examples:
                AccessDenied:
                  value:
                    detail: You do not have permission to perform this action.
                  summary: Access Denied
          description: ''
        '404':
          content:
            application/json:
              schema:
                $ref: '#/components/schemas/ErrorDetail'
              examples:
                NotFound:
                  value:
                    detail: Not found.
                  summary: Not Found
          description: ''
        '400':
          content:
            application/json:
              schema:
                $ref: '#/components/schemas/ErrorObject'
              examples:
                BadRequest:
                  value:
                    detail:
                      field_name:
                      - Error message
                  summary: Bad request
          description: ''
    delete:
      operationId: api_v2_project_ownership_invites_destroy
      description: |
        ## Delete invite
      parameters:
      - in: path
        name: uid_invite
        schema:
          type: string
        required: true
      tags:
      - Manage projects and library content
      security:
      - BasicAuth: []
      - TokenAuth: []
      responses:
        '204':
          description: No response body
        '403':
          content:
            application/json:
              schema:
                $ref: '#/components/schemas/ErrorDetail'
              examples:
                AccessDenied:
                  value:
                    detail: You do not have permission to perform this action.
                  summary: Access Denied
          description: ''
        '404':
          content:
            application/json:
              schema:
                $ref: '#/components/schemas/ErrorDetail'
              examples:
                NotFound:
                  value:
                    detail: Not found.
                  summary: Not Found
          description: ''
  /api/v2/project-ownership/invites/{uid_invite}/transfers/{uid_transfer}/:
    get:
      operationId: api_v2_project_ownership_invites_transfers_retrieve
      description: |
        ## Retrieve transfer details
      parameters:
      - in: path
        name: uid_invite
        schema:
          type: string
        description: UID of the parent invite
        required: true
      - in: path
        name: uid_transfer
        schema:
          type: string
        required: true
      tags:
      - Manage projects and library content
      security:
      - BasicAuth: []
      - TokenAuth: []
      responses:
        '200':
          content:
            application/json:
              schema:
                $ref: '#/components/schemas/TransferListResponse'
          description: null
        '401':
          content:
            application/json:
              schema:
                $ref: '#/components/schemas/ErrorDetail'
              examples:
                NotAuthenticated:
                  value:
                    detail: Authentication credentials were not provided.
                  summary: Not authenticated
          description: ''
        '403':
          content:
            application/json:
              schema:
                $ref: '#/components/schemas/ErrorDetail'
              examples:
                AccessDenied:
                  value:
                    detail: You do not have permission to perform this action.
                  summary: Access Denied
          description: ''
        '404':
          content:
            application/json:
              schema:
                $ref: '#/components/schemas/ErrorDetail'
              examples:
                NotFound:
                  value:
                    detail: Not found.
                  summary: Not Found
          description: ''
  /api/v2/project-views/:
    get:
      operationId: api_v2_project_views_list
      description: |
        ## List project views for current user
      parameters:
      - name: limit
        required: false
        in: query
        description: Number of results to return per page.
        schema:
          type: integer
      - name: offset
        required: false
        in: query
        description: The initial index from which to return the results.
        schema:
          type: integer
      tags:
      - User / team / organization / usage
      security:
      - BasicAuth: []
      - TokenAuth: []
      responses:
        '200':
          content:
            application/json:
              schema:
                $ref: '#/components/schemas/PaginatedProjectViewListResponseList'
          description: null
        '403':
          content:
            application/json:
              schema:
                $ref: '#/components/schemas/ErrorDetail'
              examples:
                AccessDenied:
                  value:
                    detail: You do not have permission to perform this action.
                  summary: Access Denied
          description: ''
  /api/v2/project-views/{uid_project_view}/:
    get:
      operationId: api_v2_project_views_retrieve
      description: |
        ## Retrieve project view of a shared project to current user
      parameters:
      - in: path
        name: uid_project_view
        schema:
          type: string
        required: true
      tags:
      - User / team / organization / usage
      security:
      - BasicAuth: []
      - TokenAuth: []
      responses:
        '200':
          content:
            application/json:
              schema:
                $ref: '#/components/schemas/ProjectViewListResponse'
          description: null
        '403':
          content:
            application/json:
              schema:
                $ref: '#/components/schemas/ErrorDetail'
              examples:
                AccessDenied:
                  value:
                    detail: You do not have permission to perform this action.
                  summary: Access Denied
          description: ''
        '404':
          content:
            application/json:
              schema:
                $ref: '#/components/schemas/ErrorDetail'
              examples:
                NotFound:
                  value:
                    detail: Not found.
                  summary: Not Found
          description: ''
  /api/v2/project-views/{uid_project_view}/{obj_type}/export/:
    get:
      operationId: api_v2_project_views_export_retrieve
      description: |+
        ## Retrieve an export for the requested object

        * Note: `{obj_type}` can either be `users` or `assets`

      parameters:
      - in: path
        name: obj_type
        schema:
          type: string
          pattern: ^(assets|users)$
        required: true
      - in: path
        name: uid_project_view
        schema:
          type: string
        required: true
      tags:
      - User / team / organization / usage
      security:
      - BasicAuth: []
      - TokenAuth: []
      responses:
        '200':
          content:
            application/json:
              schema:
                $ref: '#/components/schemas/ProjectViewExportResponse'
          description: null
        '401':
          content:
            application/json:
              schema:
                $ref: '#/components/schemas/ErrorDetail'
              examples:
                NotAuthenticated:
                  value:
                    detail: Authentication credentials were not provided.
                  summary: Not authenticated
          description: ''
        '403':
          content:
            application/json:
              schema:
                $ref: '#/components/schemas/ErrorDetail'
              examples:
                AccessDenied:
                  value:
                    detail: You do not have permission to perform this action.
                  summary: Access Denied
          description: ''
        '404':
          content:
            application/json:
              schema:
                $ref: '#/components/schemas/ErrorDetail'
              examples:
                NotFound:
                  value:
                    detail: Not found.
                  summary: Not Found
          description: ''
        '400':
          content:
            application/json:
              schema:
                $ref: '#/components/schemas/ErrorObject'
              examples:
                BadRequest:
                  value:
                    detail:
                      field_name:
                      - Error message
                  summary: Bad request
          description: ''
    post:
      operationId: api_v2_project_views_export_create
      description: |
        ## Create an export for the requested object

        * Note: `{obj_type}` can either be `users` or `assets`
      parameters:
      - in: path
        name: obj_type
        schema:
          type: string
          pattern: ^(assets|users)$
        required: true
      - in: path
        name: uid_project_view
        schema:
          type: string
        required: true
      tags:
      - User / team / organization / usage
      security:
      - BasicAuth: []
      - TokenAuth: []
      responses:
        '200':
          content:
            application/json:
              schema:
                $ref: '#/components/schemas/ProjectViewExportCreateResponse'
          description: null
        '401':
          content:
            application/json:
              schema:
                $ref: '#/components/schemas/ErrorDetail'
              examples:
                NotAuthenticated:
                  value:
                    detail: Authentication credentials were not provided.
                  summary: Not authenticated
          description: ''
        '403':
          content:
            application/json:
              schema:
                $ref: '#/components/schemas/ErrorDetail'
              examples:
                AccessDenied:
                  value:
                    detail: You do not have permission to perform this action.
                  summary: Access Denied
          description: ''
        '404':
          content:
            application/json:
              schema:
                $ref: '#/components/schemas/ErrorDetail'
              examples:
                NotFound:
                  value:
                    detail: Not found.
                  summary: Not Found
          description: ''
        '400':
          content:
            application/json:
              schema:
                $ref: '#/components/schemas/ErrorObject'
              examples:
                BadRequest:
                  value:
                    detail:
                      field_name:
                      - Error message
                  summary: Bad request
          description: ''
  /api/v2/project-views/{uid_project_view}/assets/:
    get:
      operationId: api_v2_project_views_assets_retrieve
      description: |
        ## Retrieve assets available in project view
      parameters:
      - in: query
        name: limit
        schema:
          type: integer
        description: Paginate results with limit parameter
      - in: query
        name: offset
        schema:
          type: integer
        description: Paginate results with offset parameter
      - in: path
        name: uid_project_view
        schema:
          type: string
        required: true
      tags:
      - User / team / organization / usage
      security:
      - BasicAuth: []
      - TokenAuth: []
      responses:
        '200':
          content:
            application/json:
              schema:
                $ref: '#/components/schemas/PaginatedProjectViewAssetResponseList'
          description: null
        '401':
          content:
            application/json:
              schema:
                $ref: '#/components/schemas/ErrorDetail'
              examples:
                NotAuthenticated:
                  value:
                    detail: Authentication credentials were not provided.
                  summary: Not authenticated
          description: ''
        '404':
          content:
            application/json:
              schema:
                $ref: '#/components/schemas/ErrorDetail'
              examples:
                NotFound:
                  value:
                    detail: Not found.
                  summary: Not Found
          description: ''
        '400':
          content:
            application/json:
              schema:
                $ref: '#/components/schemas/ErrorObject'
              examples:
                BadRequest:
                  value:
                    detail:
                      field_name:
                      - Error message
                  summary: Bad request
          description: ''
  /api/v2/project-views/{uid_project_view}/users/:
    get:
      operationId: api_v2_project_views_users_retrieve
      description: |
        ## Retrieve users available in project view
      parameters:
      - in: query
        name: limit
        schema:
          type: integer
        description: Paginate results with limit parameter
      - in: query
        name: offset
        schema:
          type: integer
        description: Paginate results with offset parameter
      - in: path
        name: uid_project_view
        schema:
          type: string
        required: true
      tags:
      - User / team / organization / usage
      security:
      - BasicAuth: []
      - TokenAuth: []
      responses:
        '200':
          content:
            application/json:
              schema:
                $ref: '#/components/schemas/PaginatedProjectViewUserResponseList'
          description: null
        '403':
          content:
            application/json:
              schema:
                $ref: '#/components/schemas/ErrorDetail'
              examples:
                AccessDenied:
                  value:
                    detail: You do not have permission to perform this action.
                  summary: Access Denied
          description: ''
        '404':
          content:
            application/json:
              schema:
                $ref: '#/components/schemas/ErrorDetail'
              examples:
                NotFound:
                  value:
                    detail: Not found.
                  summary: Not Found
          description: ''
  /api/v2/service_usage/:
    get:
      operationId: api_v2_service_usage_list
      description: |
        <span class='label label-warning'>⚠️ Deprecated</span>
        ## Track Service Usage

        Tracks the total usage of different services for the logged-in user. </br>
        Tracks the submissions and NLP seconds/characters for the current month/year/all time. </br>
        Tracks the current total storage used. </br>
        Note: this endpoint is not currently used by the frontend to display usage information. </br>
        See `/api/v2/organizations/{organization_id}/service_usage/` for the endpoint we use on the Usage page. </br>
      tags:
      - User / team / organization / usage
      security:
      - BasicAuth: []
      - TokenAuth: []
      responses:
        '200':
          content:
            application/json:
              schema:
                type: array
                items:
                  $ref: '#/components/schemas/ServiceUsageResponse'
          description: null
        '401':
          content:
            application/json:
              schema:
                $ref: '#/components/schemas/ErrorDetail'
              examples:
                NotAuthenticated:
                  value:
                    detail: Authentication credentials were not provided.
                  summary: Not authenticated
          description: ''
  /api/v2/stripe/addons/:
    get:
      operationId: api_v2_stripe_addons_list
      description: Lists the one-time add-ons for the authenticated user's organization.
      parameters:
      - name: limit
        required: false
        in: query
        description: Number of results to return per page.
        schema:
          type: integer
      - name: offset
        required: false
        in: query
        description: The initial index from which to return the results.
        schema:
          type: integer
      tags:
      - Other
      security:
      - BasicAuth: []
      - TokenAuth: []
      responses:
        '200':
          content:
            application/json:
              schema:
                $ref: '#/components/schemas/PaginatedOneTimeAddOnList'
          description: ''
  /api/v2/stripe/addons/{id}/:
    get:
      operationId: api_v2_stripe_addons_retrieve
      description: Lists the one-time add-ons for the authenticated user's organization.
      parameters:
      - in: path
        name: id
        schema:
          type: string
        description: A unique value identifying this plan add-on.
        required: true
      tags:
      - Other
      security:
      - BasicAuth: []
      - TokenAuth: []
      responses:
        '200':
          content:
            application/json:
              schema:
                $ref: '#/components/schemas/OneTimeAddOn'
          description: ''
  /api/v2/stripe/change-plan:
    get:
      operationId: api_v2_stripe_change_plan_retrieve
      description: |-
        Change an existing subscription to a new price.

        This will immediately change their subscription to the new plan if upgrading, prorating the charge.
        If the user is downgrading to a lower price, it will schedule the change at the end of the current billing period.

        <pre class="prettyprint">
        <b>GET</b> /api/v2/stripe/change-plan/?subscription_id=<code>{subscription_id}</code>&price_id=<code>{price_id}</code>
        </pre>

        > Example
        >
        >       curl -X GET https://[kpi]/api/v2/stripe/change-plan/

        > **Payload**
        >
        >        {
        >           "price_id": "price_A34cds8fmske3tf",
        >           "subscription_id": "sub_s9aNFrd2fsmld4gz",
        >           "quantity": 100000
        >        }

        where:

        * "price_id" (required) is the Stripe Price ID for the plan the user is changing to.
        * "quantity" is the quantity for the new subscription price (default: 1).
        * "subscription_id" (required) is a Stripe Subscription ID for the subscription being changed.
      tags:
      - Other
      security:
      - BasicAuth: []
      - TokenAuth: []
      responses:
        '200':
          content:
            application/json:
              schema:
                $ref: '#/components/schemas/ChangePlan'
          description: ''
  /api/v2/stripe/checkout-link:
    post:
      operationId: api_v2_stripe_checkout_link_create
      tags:
      - Other
      requestBody:
        content:
          application/json:
            schema:
              $ref: '#/components/schemas/CheckoutLink'
          application/x-www-form-urlencoded:
            schema:
              $ref: '#/components/schemas/CheckoutLink'
          multipart/form-data:
            schema:
              $ref: '#/components/schemas/CheckoutLink'
        required: true
      security:
      - BasicAuth: []
      - TokenAuth: []
      responses:
        '200':
          content:
            application/json:
              schema:
                $ref: '#/components/schemas/CheckoutLink'
          description: ''
  /api/v2/stripe/customer-portal:
    post:
      operationId: api_v2_stripe_customer_portal_create
      tags:
      - Other
      requestBody:
        content:
          application/json:
            schema:
              $ref: '#/components/schemas/CustomerPortal'
        required: true
      security:
      - BasicAuth: []
      - TokenAuth: []
      responses:
        '200':
          content:
            application/json:
              schema:
                $ref: '#/components/schemas/CustomerPortalPostResponse'
          description: null
        '401':
          content:
            application/json:
              schema:
                $ref: '#/components/schemas/ErrorDetail'
              examples:
                NotAuthenticated:
                  value:
                    detail: Authentication credentials were not provided.
                  summary: Not authenticated
          description: ''
        '400':
          content:
            application/json:
              schema:
                $ref: '#/components/schemas/ErrorObject'
              examples:
                BadRequest:
                  value:
                    detail:
                      field_name:
                      - Error message
                  summary: Bad request
          description: ''
  /api/v2/stripe/products/:
    get:
      operationId: api_v2_stripe_products_list
      description: |-
        Returns Product and Price Lists, sorted from the product with the lowest price to highest
        <strong>This endpoint is cached for an amount of time determined by ENDPOINT_CACHE_DURATION</strong>

        <pre class="prettyprint">
        <b>GET</b> /api/v2/stripe/products/
        </pre>

        > Example
        >
        >       curl -X GET https://[kpi]/api/v2/stripe/products/

        > Response
        >
        >       HTTP 200 Ok
        >        {
        >           "count": ...
        >           "next": ...
        >           "previous": ...
        >           "results": [
        >               {
        >                   "id": string,
        >                   "name": string,
        >                   "type": string,
        >                   "prices": [
        >                       {
        >                           "id": string,
        >                           "nickname": string,
        >                           "currency": string,
        >                           "type": string,
        >                           "recurring": {
        >                               "aggregate_usage": string ('sum', 'last_during_period`, `last_ever`, `max`)
        >                               "interval": string ('month', 'year', 'week', 'day')
        >                               "interval_count": int,
        >                               "usage_type": string ('metered', 'licensed')
        >                           },
        >                           "unit_amount": int (cents),
        >                           "human_readable_price": string,
        >                           "metadata": {},
        >                           "active": bool,
        >                           "product": string,
        >                           "transform_quantity": null | {'round': 'up'|'down', 'divide_by': int}
        >                       },
        >                       ...
        >                   ],
        >                   "metadata": {},
        >               },
        >               ...
        >           ]
        >        }
        >

        ### Note: unit_amount is price in cents (assuming currency is USD/AUD/CAD/etc.)

        ## Current Endpoint
      parameters:
      - name: limit
        required: false
        in: query
        description: Number of results to return per page.
        schema:
          type: integer
      - name: offset
        required: false
        in: query
        description: The initial index from which to return the results.
        schema:
          type: integer
      tags:
      - Other
      security:
      - BasicAuth: []
      - TokenAuth: []
      - {}
      responses:
        '200':
          content:
            application/json:
              schema:
                $ref: '#/components/schemas/PaginatedProductList'
          description: ''
  /api/v2/stripe/subscriptions/:
    get:
      operationId: api_v2_stripe_subscriptions_list
      parameters:
      - name: limit
        required: false
        in: query
        description: Number of results to return per page.
        schema:
          type: integer
      - name: offset
        required: false
        in: query
        description: The initial index from which to return the results.
        schema:
          type: integer
      tags:
      - Other
      security:
      - BasicAuth: []
      - TokenAuth: []
      responses:
        '200':
          content:
            application/json:
              schema:
                $ref: '#/components/schemas/PaginatedSubscriptionList'
          description: null
        '401':
          content:
            application/json:
              schema:
                $ref: '#/components/schemas/ErrorDetail'
              examples:
                NotAuthenticated:
                  value:
                    detail: Authentication credentials were not provided.
                  summary: Not authenticated
          description: ''
  /api/v2/stripe/subscriptions/{id}/:
    get:
      operationId: api_v2_stripe_subscriptions_retrieve
      parameters:
      - in: path
        name: id
        schema:
          type: string
        required: true
      tags:
      - Other
      security:
      - BasicAuth: []
      - TokenAuth: []
      responses:
        '200':
          content:
            application/json:
              schema:
                $ref: '#/components/schemas/Subscription'
          description: ''
  /api/v2/tags/:
    get:
      operationId: api_v2_tags_list
      description: |
        ## List current user's assets' tags
      parameters:
      - name: limit
        required: false
        in: query
        description: Number of results to return per page.
        schema:
          type: integer
      - name: offset
        required: false
        in: query
        description: The initial index from which to return the results.
        schema:
          type: integer
      tags:
      - Manage projects and library content
      security:
      - BasicAuth: []
      - TokenAuth: []
      - {}
      responses:
        '200':
          content:
            application/json:
              schema:
                $ref: '#/components/schemas/PaginatedTagListResponseList'
          description: null
        '401':
          content:
            application/json:
              schema:
                $ref: '#/components/schemas/ErrorDetail'
              examples:
                NotAuthenticated:
                  value:
                    detail: Authentication credentials were not provided.
                  summary: Not authenticated
          description: ''
  /api/v2/tags/{taguid__uid}/:
    get:
      operationId: api_v2_tags_retrieve
      description: |
        ## Retrieve a tag's data
      parameters:
      - in: path
        name: taguid__uid
        schema:
          type: string
        required: true
      tags:
      - Manage projects and library content
      security:
      - BasicAuth: []
      - TokenAuth: []
      - {}
      responses:
        '200':
          content:
            application/json:
              schema:
                $ref: '#/components/schemas/TagRetrieveResponse'
          description: null
        '401':
          content:
            application/json:
              schema:
                $ref: '#/components/schemas/ErrorDetail'
              examples:
                NotAuthenticated:
                  value:
                    detail: Authentication credentials were not provided.
                  summary: Not authenticated
          description: ''
        '404':
          content:
            application/json:
              schema:
                $ref: '#/components/schemas/ErrorDetail'
              examples:
                NotFound:
                  value:
                    detail: Not found.
                  summary: Not Found
          description: ''
  /api/v2/terms-of-service/:
    get:
      operationId: api_v2_terms_of_service_list
      description: |
        ## List the different terms of service
      tags:
      - Other
      security:
      - BasicAuth: []
      - TokenAuth: []
      responses:
        '200':
          content:
            application/json:
              schema:
                type: array
                items:
                  $ref: '#/components/schemas/TermsOfServiceResponse'
          description: null
        '401':
          content:
            application/json:
              schema:
                $ref: '#/components/schemas/ErrorDetail'
              examples:
                NotAuthenticated:
                  value:
                    detail: Authentication credentials were not provided.
                  summary: Not authenticated
          description: ''
  /api/v2/terms-of-service/{slug}/:
    get:
      operationId: api_v2_terms_of_service_retrieve
      description: |
        ## Retrieve a specific terms of service
      parameters:
      - in: path
        name: slug
        schema:
          type: string
        required: true
      tags:
      - Other
      security:
      - BasicAuth: []
      - TokenAuth: []
      responses:
        '200':
          content:
            application/json:
              schema:
                $ref: '#/components/schemas/TermsOfServiceResponse'
          description: null
        '401':
          content:
            application/json:
              schema:
                $ref: '#/components/schemas/ErrorDetail'
              examples:
                NotAuthenticated:
                  value:
                    detail: Authentication credentials were not provided.
                  summary: Not authenticated
          description: ''
        '404':
          content:
            application/json:
              schema:
                $ref: '#/components/schemas/ErrorDetail'
              examples:
                NotFound:
                  value:
                    detail: Not found.
                  summary: Not Found
          description: ''
  /api/v2/transcription-services/:
    get:
      operationId: api_v2_transcription_services_list
      description: |
        ## List the transcription services accessible to requesting user.

        Search can be made with `q` parameter to search for the term in names and codes.

        Results are order by name.
      parameters:
      - name: limit
        required: false
        in: query
        description: Number of results to return per page.
        schema:
          type: integer
      - name: offset
        required: false
        in: query
        description: The initial index from which to return the results.
        schema:
          type: integer
      - in: query
        name: q
        schema:
          type: string
      tags:
      - Other
      security:
      - BasicAuth: []
      - TokenAuth: []
      responses:
        '200':
          content:
            application/json:
              schema:
                $ref: '#/components/schemas/PaginatedTranscriptionServiceList'
          description: null
        '401':
          content:
            application/json:
              schema:
                $ref: '#/components/schemas/ErrorDetail'
              examples:
                NotAuthenticated:
                  value:
                    detail: Authentication credentials were not provided.
                  summary: Not authenticated
          description: ''
  /api/v2/transcription-services/{code}/:
    get:
      operationId: api_v2_transcription_services_retrieve
      description: |
        ## retrieve a transcription service

        * `code` - is the unique identifier of a specific language
      parameters:
      - in: path
        name: code
        schema:
          type: string
        required: true
      tags:
      - Other
      security:
      - BasicAuth: []
      - TokenAuth: []
      responses:
        '200':
          content:
            application/json:
              schema:
                $ref: '#/components/schemas/TranscriptionService'
          description: null
        '401':
          content:
            application/json:
              schema:
                $ref: '#/components/schemas/ErrorDetail'
              examples:
                NotAuthenticated:
                  value:
                    detail: Authentication credentials were not provided.
                  summary: Not authenticated
          description: ''
        '404':
          content:
            application/json:
              schema:
                $ref: '#/components/schemas/ErrorDetail'
              examples:
                NotFound:
                  value:
                    detail: Not found.
                  summary: Not Found
          description: ''
  /api/v2/translation-services/:
    get:
      operationId: api_v2_translation_services_list
      description: |+
        ## List the translation services accessible to requesting (authenticated) user.

        Search can be made with `q` parameter to search for the term in names and codes.

        Results are ordered by name.

      parameters:
      - name: limit
        required: false
        in: query
        description: Number of results to return per page.
        schema:
          type: integer
      - name: offset
        required: false
        in: query
        description: The initial index from which to return the results.
        schema:
          type: integer
      - in: query
        name: q
        schema:
          type: string
      tags:
      - Other
      security:
      - BasicAuth: []
      - TokenAuth: []
      responses:
        '200':
          content:
            application/json:
              schema:
                $ref: '#/components/schemas/PaginatedTranslationServiceList'
          description: null
        '401':
          content:
            application/json:
              schema:
                $ref: '#/components/schemas/ErrorDetail'
              examples:
                NotAuthenticated:
                  value:
                    detail: Authentication credentials were not provided.
                  summary: Not authenticated
          description: ''
        '400':
          content:
            application/json:
              schema:
                $ref: '#/components/schemas/ErrorObject'
              examples:
                BadRequest:
                  value:
                    detail:
                      field_name:
                      - Error message
                  summary: Bad request
          description: ''
  /api/v2/translation-services/{code}/:
    get:
      operationId: api_v2_translation_services_retrieve
      description: |
        ## Retrieve a translation service

        * `code` - is the unique identifier of a specific language
      parameters:
      - in: path
        name: code
        schema:
          type: string
        required: true
      tags:
      - Other
      security:
      - BasicAuth: []
      - TokenAuth: []
      responses:
        '200':
          content:
            application/json:
              schema:
                $ref: '#/components/schemas/TranslationService'
          description: null
        '401':
          content:
            application/json:
              schema:
                $ref: '#/components/schemas/ErrorDetail'
              examples:
                NotAuthenticated:
                  value:
                    detail: Authentication credentials were not provided.
                  summary: Not authenticated
          description: ''
        '404':
          content:
            application/json:
              schema:
                $ref: '#/components/schemas/ErrorDetail'
              examples:
                NotFound:
                  value:
                    detail: Not found.
                  summary: Not Found
          description: ''
  /api/v2/user-reports/:
    get:
      operationId: api_v2_user_reports_list
      description: |
        # List user reports

        ⚠️ _Only available to superusers_

        ## Filterable fields by string:

        Supports partial filtering
        - username
        - first_name
        - last_name
        - email
        - organization__name
        - organization__role (e.g., admin, member, owner)
        - metadata__organization_type
        - `metadata__<field>` (other string fields, e.g., name, sector, country...)

        ## Filterable fields by int:

        Supports exact matching and range operators (e.g., gte, lte)

        **Total NLP Usage**
        - service_usage__total_nlp_usage__asr_seconds_all_time
        - service_usage__total_nlp_usage__mt_characters_all_time
        - service_usage__total_nlp_usage__asr_seconds_current_period
        - service_usage__total_nlp_usage__mt_characters_current_period

        **Total Storage/Submissions**
        - service_usage__total_storage_bytes
        - service_usage__total_submission_count__all_time
        - service_usage__total_submission_count__current_period

        **Service Usage Balances**

        Prefix: `service_usage__balances__<metric>__<value>`

        Metric:
        - submission
        - asr_seconds
        - mt_characters
        - storage_bytes

        Value:
        - balance_value
        - balance_percent
        - effective_limit

        Ex: `service_usage__balances__submission__balance_value`

        **Asset Count**
        - asset_count
        - deployed_asset_count

        ## Filterable fields by date:
        Supports exact matching and range operators (e.g., gte, lte)

        - date_joined
        - last_login

        ## Filterable fields by boolean:

        - is_superuser
        - is_staff
        - is_active
        - validated_email
        - validated_password
        - mfa_is_active
        - sso_is_active
        - accepted_tos
        - metadata__newsletter_subscription
        - service_usage__balances__*metric*__exceeded (metric: submission, asr_seconds, mt_characters, storage_bytes)
        - account_restricted

        ## Filterable fields by list:

        Subscription filtering:

        Has subscriptions

        `?q=subscriptions__0__id__isnull:False`

        No subscriptions

        `?q=subscriptions__0__id__isnull:True`

        Subscription id

        `?q=subscriptions[]__id:sub_1QwPItAR39rDI89stzLJ040p`

        Active subscriptions

        `?q=subscriptions[]__status:active`
      parameters:
      - name: limit
        required: false
        in: query
        description: Number of results to return per page.
        schema:
          type: integer
      - name: offset
        required: false
        in: query
        description: The initial index from which to return the results.
        schema:
          type: integer
      - name: ordering
        required: false
        in: query
        description: Which field to use when ordering the results.
        schema:
          type: string
      tags:
      - Server logs (superusers)
      security:
      - BasicAuth: []
      - TokenAuth: []
      responses:
        '200':
          content:
            application/json:
              schema:
                $ref: '#/components/schemas/PaginatedUserReportsListResponseList'
          description: null
        '403':
          content:
            application/json:
              schema:
                $ref: '#/components/schemas/ErrorDetail'
              examples:
                AccessDenied:
                  value:
                    detail: You do not have permission to perform this action.
                  summary: Access Denied
          description: ''
        '400':
          content:
            application/json:
              schema:
                $ref: '#/components/schemas/ErrorObject'
              examples:
                BadRequest:
                  value:
                    detail:
                      field_name:
                      - Error message
                  summary: Bad request
          description: ''
  /api/v2/users/:
    get:
      operationId: api_v2_users_list
      description: |
        ## List users

        ⚠️ _Only available to superusers_
      parameters:
      - name: limit
        required: false
        in: query
        description: Number of results to return per page.
        schema:
          type: integer
      - name: offset
        required: false
        in: query
        description: The initial index from which to return the results.
        schema:
          type: integer
      tags:
      - User / team / organization / usage
      security:
      - BasicAuth: []
      - TokenAuth: []
      responses:
        '200':
          content:
            application/json:
              schema:
                $ref: '#/components/schemas/PaginatedUserListResponseList'
          description: null
        '403':
          content:
            application/json:
              schema:
                $ref: '#/components/schemas/ErrorDetail'
              examples:
                AccessDenied:
                  value:
                    detail: You do not have permission to perform this action.
                  summary: Access Denied
          description: ''
  /api/v2/users/{username}/:
    get:
      operationId: api_v2_users_retrieve
      description: |
        ## Retrieve a user
      parameters:
      - in: path
        name: username
        schema:
          type: string
          description: Required. 150 characters or fewer. Letters, digits and @/./+/-/_
            only.
        required: true
      tags:
      - User / team / organization / usage
      security:
      - BasicAuth: []
      - TokenAuth: []
      responses:
        '200':
          content:
            application/json:
              schema:
                $ref: '#/components/schemas/UserRetrieveResponse'
          description: null
        '404':
          content:
            application/json:
              schema:
                $ref: '#/components/schemas/ErrorDetail'
              examples:
                NotFound:
                  value:
                    detail: Not found.
                  summary: Not Found
          description: ''
  /me/:
    get:
      operationId: me_retrieve
      description: |
        ## Retrieve current user profile
      tags:
      - User / team / organization / usage
      security:
      - BasicAuth: []
      - TokenAuth: []
      responses:
        '200':
          content:
            application/json:
              schema:
                $ref: '#/components/schemas/MeListResponse'
          description: null
        '401':
          content:
            application/json:
              schema:
                $ref: '#/components/schemas/ErrorDetail'
              examples:
                NotAuthenticated:
                  value:
                    detail: Authentication credentials were not provided.
                  summary: Not authenticated
          description: ''
    patch:
      operationId: me_partial_update
      description: |
        ## Update current user infos
      tags:
      - User / team / organization / usage
      requestBody:
        content:
          application/json:
            schema:
              $ref: '#/components/schemas/PatchedCurrentUser'
          application/x-www-form-urlencoded:
            schema:
              $ref: '#/components/schemas/PatchedCurrentUser'
          multipart/form-data:
            schema:
              $ref: '#/components/schemas/PatchedCurrentUser'
      security:
      - BasicAuth: []
      - TokenAuth: []
      responses:
        '200':
          content:
            application/json:
              schema:
                $ref: '#/components/schemas/MeListResponse'
          description: null
        '401':
          content:
            application/json:
              schema:
                $ref: '#/components/schemas/ErrorDetail'
              examples:
                NotAuthenticated:
                  value:
                    detail: Authentication credentials were not provided.
                  summary: Not authenticated
          description: ''
        '400':
          content:
            application/json:
              schema:
                $ref: '#/components/schemas/ErrorObject'
              examples:
                BadRequest:
                  value:
                    detail:
                      field_name:
                      - Error message
                  summary: Bad request
          description: ''
    delete:
      operationId: me_destroy
      description: |
        ## Delete current user

        > Payload Example:
        >
        >       {
        >           "confirm": "user__extra_details__uid",
        >       }


        ### !! Due to current DRF-Spectacular limitations with AOS 3.1, DELETE operations do not display request or response bodies in this documentation (as payloads are not typically recommended for DELETE). This means direct testing is unavailable. However, example payloads and responses are provided for reference, and HTTP codes/error messages are accurate.  !!
      tags:
      - User / team / organization / usage
      security:
      - BasicAuth: []
      - TokenAuth: []
      responses:
        '204':
          description: No response body
        '401':
          content:
            application/json:
              schema:
                $ref: '#/components/schemas/ErrorDetail'
              examples:
                NotAuthenticated:
                  value:
                    detail: Authentication credentials were not provided.
                  summary: Not authenticated
          description: ''
        '403':
          content:
            application/json:
              schema:
                $ref: '#/components/schemas/ErrorDetail'
              examples:
                AccessDenied:
                  value:
                    detail: You do not have permission to perform this action.
                  summary: Access Denied
          description: ''
        '400':
          content:
            application/json:
              schema:
                $ref: '#/components/schemas/ErrorObject'
              examples:
                BadRequest:
                  value:
                    detail:
                      field_name:
                      - Error message
                  summary: Bad request
          description: ''
  /me/emails/:
    get:
      operationId: me_emails_list
      description: |
        ## View current user's email
      parameters:
      - name: limit
        required: false
        in: query
        description: Number of results to return per page.
        schema:
          type: integer
      - name: offset
        required: false
        in: query
        description: The initial index from which to return the results.
        schema:
          type: integer
      tags:
      - User / team / organization / usage
      security:
      - BasicAuth: []
      - TokenAuth: []
      responses:
        '200':
          content:
            application/json:
              schema:
                $ref: '#/components/schemas/PaginatedEmailAddressList'
          description: null
        '401':
          content:
            application/json:
              schema:
                $ref: '#/components/schemas/ErrorDetail'
              examples:
                NotAuthenticated:
                  value:
                    detail: Authentication credentials were not provided.
                  summary: Not authenticated
          description: ''
    post:
      operationId: me_emails_create
      description: |
        ## Set a new email

        The new email will be unverified and replace existing unverified, non-primary emails.
        New email is not usable until verified.
      tags:
      - User / team / organization / usage
      requestBody:
        content:
          application/json:
            schema:
              $ref: '#/components/schemas/EmailRequestPayload'
        required: true
      security:
      - BasicAuth: []
      - TokenAuth: []
      responses:
        '201':
          content:
            application/json:
              schema:
                $ref: '#/components/schemas/EmailAddress'
          description: null
        '401':
          content:
            application/json:
              schema:
                $ref: '#/components/schemas/ErrorDetail'
              examples:
                NotAuthenticated:
                  value:
                    detail: Authentication credentials were not provided.
                  summary: Not authenticated
          description: ''
        '400':
          content:
            application/json:
              schema:
                $ref: '#/components/schemas/ErrorObject'
              examples:
                BadRequest:
                  value:
                    detail:
                      field_name:
                      - Error message
                  summary: Bad request
          description: ''
  /me/social-accounts/:
    get:
      operationId: me_social_accounts_list
      description: |
        ## List user's social accounts
      parameters:
      - name: limit
        required: false
        in: query
        description: Number of results to return per page.
        schema:
          type: integer
      - name: offset
        required: false
        in: query
        description: The initial index from which to return the results.
        schema:
          type: integer
      tags:
      - User / team / organization / usage
      security:
      - BasicAuth: []
      - TokenAuth: []
      responses:
        '200':
          content:
            application/json:
              schema:
                $ref: '#/components/schemas/PaginatedSocialAccountList'
          description: null
        '401':
          content:
            application/json:
              schema:
                $ref: '#/components/schemas/ErrorDetail'
              examples:
                NotAuthenticated:
                  value:
                    detail: Authentication credentials were not provided.
                  summary: Not authenticated
          description: ''
  /me/social-accounts/{provider}/{uid_social_account}/:
    get:
      operationId: me_social_accounts_retrieve
      description: |
        ## Retrieve a social account provider
      parameters:
      - in: path
        name: provider
        schema:
          type: string
        required: true
      - in: path
        name: uid_social_account
        schema:
          type: string
          pattern: ^[-\w]+$
        required: true
      tags:
      - User / team / organization / usage
      security:
      - BasicAuth: []
      - TokenAuth: []
      responses:
        '200':
          content:
            application/json:
              schema:
                $ref: '#/components/schemas/SocialAccount'
          description: null
        '401':
          content:
            application/json:
              schema:
                $ref: '#/components/schemas/ErrorDetail'
              examples:
                NotAuthenticated:
                  value:
                    detail: Authentication credentials were not provided.
                  summary: Not authenticated
          description: ''
        '404':
          content:
            application/json:
              schema:
                $ref: '#/components/schemas/ErrorDetail'
              examples:
                NotFound:
                  value:
                    detail: Not found.
                  summary: Not Found
          description: ''
    delete:
      operationId: me_social_accounts_destroy
      description: |
        ## Delete a social account provider
      parameters:
      - in: path
        name: provider
        schema:
          type: string
        required: true
      - in: path
        name: uid_social_account
        schema:
          type: string
          pattern: ^[-\w]+$
        required: true
      tags:
      - User / team / organization / usage
      security:
      - BasicAuth: []
      - TokenAuth: []
      responses:
        '204':
          description: No response body
        '401':
          content:
            application/json:
              schema:
                $ref: '#/components/schemas/ErrorDetail'
              examples:
                NotAuthenticated:
                  value:
                    detail: Authentication credentials were not provided.
                  summary: Not authenticated
          description: ''
        '404':
          content:
            application/json:
              schema:
                $ref: '#/components/schemas/ErrorDetail'
              examples:
                NotFound:
                  value:
                    detail: Not found.
                  summary: Not Found
          description: ''
components:
  schemas:
    AccessLogResponse:
      type: object
      properties:
        user:
          type: string
          format: uri
          example: https://kf.kobotoolbox.org/api/v2/users/bob/
        date_created:
          type: string
          format: date-time
        username:
          type: string
        metadata:
          type: object
          properties:
            source:
              type: string
            auth_type:
              type: string
            ip_address:
              type: string
            initial_user_uid:
              type: string
            initial_user_username:
              type: string
            authorized_app_name:
              type: string
        user_uid:
          type: string
        count:
          type: integer
      required:
      - count
      - date_created
      - metadata
      - user
      - user_uid
      - username
    Asset:
      type: object
      properties:
        url:
          type: string
          format: uri
          example: https://kf.kobotoolbox.org/api/v2/assets/aBeA23YCYjkGTFvYVHuAyU/
          readOnly: true
        owner:
          type: string
          format: uri
          example: https://kf.kobotoolbox.org/api/v2/users/bob/
          readOnly: true
        owner__username:
          type: string
          description: Required. 150 characters or fewer. Letters, digits and @/./+/-/_
            only.
          readOnly: true
        parent:
          type: string
          format: uri
          example: https://kf.kobotoolbox.org/api/v2/assets/a3C9wWefqZVkChNLKqqXVZ/
          nullable: true
        settings:
          type: object
          properties:
            sector:
              type: object
            country:
              type: array
              items:
                type: string
            description:
              type: string
            collects_pii:
              type: string
            organization:
              type: string
            country_codes:
              type: array
              items:
                type: string
            operational_purpose:
              type: string
        asset_type:
          $ref: '#/components/schemas/AssetTypeEnum'
        files:
          type: array
          items:
            type: string
          readOnly: true
        summary:
          type: object
          properties:
            geo:
              type: boolean
            labels:
              type: array
              items:
                type: string
            columns:
              type: array
              items:
                type: string
            lock_all:
              type: boolean
            lock_any:
              type: boolean
            languages:
              type: array
              items:
                type: string
            row_count:
              type: integer
            name_quality:
              type: object
            default_translation:
              type: string
          readOnly: true
        date_created:
          type: string
          format: date-time
        date_modified:
          type: string
          format: date-time
        date_deployed:
          type: string
          format: date-time
          nullable: true
        version_id:
          type: string
          readOnly: true
        version__content_hash:
          type: string
          readOnly: true
        version_count:
          type: integer
          readOnly: true
        has_deployment:
          type: boolean
          readOnly: true
        deployed_version_id:
          type: string
          readOnly: true
        deployed_versions:
          type: object
          properties:
            count:
              type: integer
            next:
              type: string
            previous:
              type: string
            results:
              type: array
              items:
                type: object
                properties:
                  uid:
                    type: string
                  url:
                    type: string
                    format: uri
                    example: https://kf.kobotoolbox.org/api/v2/assets/aBeA23YCYjkGTFvYVHuAyU/versions/vBeA23YCYjkGTFvYVHuAyU/
                  content_hash:
                    type: string
                  date_deployed:
                    type: string
                    format: date-time
                  date_modified:
                    type: string
                    format: date-time
          readOnly: true
        deployment__links:
          type: object
          readOnly: true
        deployment__active:
          type: boolean
          readOnly: true
        deployment__data_download_links:
          type: object
          readOnly: true
        deployment__submission_count:
          type: integer
          readOnly: true
        deployment__last_submission_time:
          type: string
          format: date-time
          readOnly: true
        deployment__encrypted:
          type: boolean
          readOnly: true
        deployment__uuid:
          type: string
          readOnly: true
        deployment_status:
          type: string
          readOnly: true
        report_styles:
          type: object
          properties:
            default:
              type: object
            specified:
              type: object
              properties:
                end:
                  type: object
                start:
                  type: object
            kuid_names:
              type: object
              properties:
                end:
                  type: string
                start:
                  type: string
        report_custom:
          type: object
        advanced_features:
          type: object
        advanced_submission_schema:
          type: object
          properties:
            type:
              type: string
            $description:
              type: string
          readOnly: true
        analysis_form_json:
          type: object
          properties:
            engines:
              type: object
            additional_fields:
              type: array
              items:
                type: string
          readOnly: true
        map_styles:
          type: object
        map_custom:
          type: object
        content:
          type: object
          properties:
            schema:
              type: string
            survey:
              type: array
              items:
                type: object
            settings:
              type: object
            translated:
              type: array
              items:
                type: string
            translations:
              type: array
              items:
                type: string
        downloads:
          type: array
          items:
            type: object
            properties:
              format:
                type: string
              url:
                type: string
          readOnly: true
        embeds:
          type: array
          items:
            type: object
            properties:
              format:
                type: string
              url:
                type: string
          readOnly: true
        xform_link:
          type: string
          format: uri
          example: https://kf.kobotoolbox.org/api/v2/assets/aBeA23YCYjkGTFvYVHuAyU/xform/
          readOnly: true
        hooks_link:
          type: string
          format: uri
          example: https://kf.kobotoolbox.org/api/v2/assets/aBeA23YCYjkGTFvYVHuAyU/hooks/
          readOnly: true
        tag_string:
          type: string
        uid:
          type: string
          readOnly: true
        kind:
          type: string
          readOnly: true
        xls_link:
          type: string
          format: uri
          example: https://kf.kobotoolbox.org/api/v2/assets/aBeA23YCYjkGTFvYVHuAyU.xls
          readOnly: true
        name:
          type: string
          maxLength: 255
        assignable_permissions:
          type: array
          items:
            type: object
          readOnly: true
        permissions:
          type: array
          items:
            type: string
          readOnly: true
        effective_permissions:
          type: array
          items:
            type: object
            properties:
              codename:
                type: string
          readOnly: true
        exports:
          type: string
          format: uri
          example: https://kf.kobotoolbox.org/api/v2/assets/aBeA23YCYjkGTFvYVHuAyU/exports/
          readOnly: true
        export_settings:
          type: array
          items:
            $ref: '#/components/schemas/AssetExportSettings'
          readOnly: true
        data:
          type: string
          format: uri
          example: https://kf.kobotoolbox.org/api/v2/assets/aBeA23YCYjkGTFvYVHuAyU/submissions/
          readOnly: true
        children:
          type: object
          properties:
            count:
              type: integer
          readOnly: true
        subscribers_count:
          type: integer
          readOnly: true
        status:
          type: string
          readOnly: true
        access_types:
          type: array
          items:
            type: string
          readOnly: true
        data_sharing:
          type: object
        paired_data:
          type: string
          format: uri
          example: https://kf.kobotoolbox.org/api/v2/assets/aBeA23YCYjkGTFvYVHuAyU/paired-data/
          readOnly: true
        project_ownership:
          type: object
          additionalProperties: {}
          nullable: true
          readOnly: true
        owner_label:
          type: string
          readOnly: true
        last_modified_by:
          type: string
          readOnly: true
          nullable: true
      required:
      - access_types
      - advanced_submission_schema
      - analysis_form_json
      - asset_type
      - assignable_permissions
      - children
      - data
      - deployed_version_id
      - deployed_versions
      - deployment__active
      - deployment__data_download_links
      - deployment__encrypted
      - deployment__last_submission_time
      - deployment__links
      - deployment__submission_count
      - deployment__uuid
      - deployment_status
      - downloads
      - effective_permissions
      - embeds
      - export_settings
      - exports
      - files
      - has_deployment
      - hooks_link
      - kind
      - last_modified_by
      - owner
      - owner__username
      - owner_label
      - paired_data
      - permissions
      - project_ownership
      - status
      - subscribers_count
      - summary
      - uid
      - url
      - version__content_hash
      - version_count
      - version_id
      - xform_link
      - xls_link
    AssetBulkRequest:
      oneOf:
      - type: object
        properties:
          asset_uids:
            type: object
            properties:
              asset_uids:
                type: array
                items:
                  type: object
          action:
            type: string
        required:
        - action
        - asset_uids
      - type: object
        properties:
          confirm:
            type: boolean
          action:
            type: string
        required:
        - action
        - confirm
    AssetBulkResponse:
      type: object
      properties:
        detail:
          type: string
      required:
      - detail
    AssetCountResponse:
      type: object
      properties:
        daily_submission_count:
          type: object
          properties:
            '2020-10-20':
              type: integer
        total_submission_count:
          type: integer
      required:
      - daily_submission_count
      - total_submission_count
    AssetCreateRequest:
      oneOf:
      - type: object
        properties:
          name:
            type: string
          clone_from:
            type: string
          asset_type:
            type: string
        required:
        - asset_type
        - clone_from
        - name
      - type: object
        properties:
          name:
            type: string
          settings:
            type: object
            properties:
              description:
                type: string
              sector:
                type: string
              country:
                type: string
              share-metadata:
                type: boolean
          asset_type:
            type: string
        required:
        - asset_type
        - name
        - settings
    AssetExportSettings:
      type: object
      properties:
        uid:
          type: string
          readOnly: true
        url:
          type: string
          readOnly: true
        data_url_csv:
          type: string
          readOnly: true
        data_url_xlsx:
          type: string
          readOnly: true
        name:
          type: string
        date_modified:
          type: string
          format: date-time
          readOnly: true
        export_settings:
          type: object
          additionalProperties: {}
      required:
      - data_url_csv
      - data_url_xlsx
      - date_modified
      - export_settings
      - name
      - uid
      - url
    AssetMetadataResponse:
      type: object
      properties:
        languages:
          type: array
          items:
            type: string
        countries:
          type: array
          items:
            type: array
            items:
              type: string
        sectors:
          type: array
          items:
            type: array
            items:
              type: string
        organizations:
          type: array
          items:
            type: string
      required:
      - countries
      - languages
      - organizations
      - sectors
    AssetSnapshotCreateRequest:
      oneOf:
      - type: object
        properties:
          asset:
            type: string
            format: uri
            example: https://kf.kobotoolbox.org/api/v2/assets/a3C9wWefqZVkChNLKqqXVZ/
          details:
            type: object
            properties:
              status:
                type: string
              warnings:
                type: array
                items:
                  type: object
                  properties:
                    code:
                      type: string
                    message:
                      type: string
        required:
        - asset
        - details
      - type: object
        properties:
          source:
            type: object
            properties:
              schema:
                type: string
              survey:
                type: array
                items:
                  type: object
                  properties:
                    name:
                      type: string
                    type:
                      type: string
              settings:
                type: object
                properties:
                  form_title:
                    type: string
              translated:
                type: array
                items:
                  type: string
              translation:
                type: array
                items:
                  type: string
          details:
            type: object
            properties:
              status:
                type: string
              warnings:
                type: array
                items:
                  type: object
                  properties:
                    code:
                      type: string
                    message:
                      type: string
        required:
        - details
        - source
    AssetSnapshotResponse:
      type: object
      properties:
        url:
          type: string
          format: uri
          example: https://kf.kobotoolbox.org/api/v2/asset_snapshots/sEMPghTguZsxj4rn4s9dvS/
        uid:
          type: string
        owner:
          type: string
          format: uri
          example: https://kf.kobotoolbox.org/api/v2/users/bob/
        date_created:
          type: string
          format: date-time
        xml:
          type: string
          format: uri
          example: https://kf.kobotoolbox.org/api/v2/asset_snapshots/sEMPghTguZsxj4rn4s9dvS/
        enketopreviewlink:
          type: string
          format: uri
          example: https://kf.kobotoolbox.org/api/v2/asset_snapshots/sEMPghTguZsxj4rn4s9dvS/preview/
        asset:
          type: string
          format: uri
          example: https://kf.kobotoolbox.org/api/v2/assets/a3C9wWefqZVkChNLKqqXVZ/
        asset_version_id:
          type: string
        details:
          type: object
          properties:
            status:
              type: string
            warnings:
              type: array
              items:
                type: object
                properties:
                  code:
                    type: string
                  message:
                    type: string
        source:
          type: object
          properties:
            schema:
              type: string
            survey:
              type: array
              items:
                type: object
                properties:
                  name:
                    type: string
                  type:
                    type: string
            settings:
              type: object
              properties:
                form_title:
                  type: string
            translated:
              type: array
              items:
                type: string
            translation:
              type: array
              items:
                type: string
      required:
      - asset
      - asset_version_id
      - date_created
      - details
      - enketopreviewlink
      - owner
      - source
      - uid
      - url
      - xml
    AssetSubscriptionRequest:
      type: object
      properties:
        asset:
          type: string
          format: uri
          example: https://kf.kobotoolbox.org/api/v2/assets/a3C9wWefqZVkChNLKqqXVZ/
      required:
      - asset
    AssetSubscriptionResponse:
      type: object
      properties:
        url:
          type: string
          format: uri
          example: https://kf.kobotoolbox.org/api/v2/asset_subscription/sEMPghTguZsxj4rn4s9dvS/
        asset:
          type: string
          format: uri
          example: https://kf.kobotoolbox.org/api/v2/assets/a3C9wWefqZVkChNLKqqXVZ/
        uid:
          type: string
      required:
      - asset
      - uid
      - url
    AssetTypeEnum:
      enum:
      - text
      - empty
      - question
      - block
      - survey
      - template
      - collection
      type: string
      description: |-
        * `text` - text
        * `empty` - empty
        * `question` - question
        * `block` - block
        * `survey` - survey
        * `template` - template
        * `collection` - collection
    AssetUsageResponse:
      type: object
      properties:
        asset:
          type: string
          format: uri
          example: https://kf.kobotoolbox.org/api/v2/assets/a3C9wWefqZVkChNLKqqXVZ/
        asset__name:
          type: string
        nlp_usage_current_period:
          type: object
          properties:
            total_nlp_asr_seconds:
              type: integer
            total_nlp_mt_characters:
              type: integer
<<<<<<< HEAD
            total_nlp_llm_requests:
              type: integer
=======
          required:
          - total_nlp_asr_seconds
          - total_nlp_mt_characters
>>>>>>> 50e5d6a4
        nlp_usage_all_time:
          type: object
          properties:
            total_nlp_asr_seconds:
              type: integer
            total_nlp_mt_characters:
              type: integer
<<<<<<< HEAD
            total_nlp_llm_requests:
              type: integer
=======
          required:
          - total_nlp_asr_seconds
          - total_nlp_mt_characters
>>>>>>> 50e5d6a4
        storage_bytes:
          type: integer
        submission_count_current_period:
          type: integer
        submission_count_all_time:
          type: integer
      required:
      - asset
      - asset__name
      - nlp_usage_all_time
      - nlp_usage_current_period
      - storage_bytes
      - submission_count_all_time
      - submission_count_current_period
    AssetValidContentResponse:
      type: object
      properties:
        kind:
          type: string
        uid:
          type: string
          default: akJTPb4JLVFqXMqYhKiPXZ
        data:
          type: object
          properties:
            schema:
              type: string
            survey:
              type: array
              items:
                type: object
                properties:
                  name:
                    type: string
                  type:
                    type: string
                  $kuid:
                    type: string
                  $xpath:
                    type: string
                  $autoname:
                    type: string
            settings:
              type: object
            translated:
              type: array
              items:
                type: string
            translations:
              type: array
              items:
                type: string
      required:
      - data
      - kind
    AuditLogResponse:
      type: object
      properties:
        app_label:
          type: string
        model_name:
          type: string
        user:
          type: string
          format: uri
          example: https://kf.kobotoolbox.org/api/v2/users/bob/
        user_uid:
          type: string
        username:
          type: string
        action:
          type: string
        metadata:
          type: object
          properties:
            source:
              type: string
            settings:
              type: object
              properties:
                sector:
                  type: object
                  properties:
                    new:
                      type: object
                      properties:
                        label:
                          type: string
                        value:
                          type: string
                    old:
                      type: object
                      properties:
                        label:
                          type: string
                        value:
                          type: string
                country:
                  type: object
                  properties:
                    added:
                      type: object
                      properties:
                        label:
                          type: string
                        value:
                          type: string
                    removed:
                      type: object
                      properties:
                        label:
                          type: string
                        value:
                          type: string
                description:
                  type: object
                  properties:
                    new:
                      type: string
                    old:
                      type: string
                country_codes:
                  type: object
                  properties:
                    added:
                      type: array
                      items:
                        type: string
                    removed:
                      type: array
                      items:
                        type: string
                data-table:
                  type: object
                  properties:
                    new:
                      type: object
                    old:
                      type: object
            asset_uid:
              type: string
            auth_type:
              type: string
            ip_address:
              type: string
            log_subtype:
              type: string
            project_owner:
              type: string
            latest_version_uid:
              type: string
            asset-files:
              type: object
              properties:
                uid:
                  type: string
                filename:
                  type: string
                md5_hash:
                  type: string
                download_url:
                  type: string
            permissions:
              type: object
              properties:
                added:
                  type: array
                  items:
                    type: string
                removed:
                  type: array
                  items:
                    type: string
                username:
                  type: string
            latest_deployed_version_uid:
              type: string
            submission:
              type: object
              properties:
                root_uuid:
                  type: string
                submitted_by:
                  type: string
            hook:
              type: object
              properties:
                uid:
                  type: string
                active:
                  type: boolean
                endpoint:
                  type: boolean
            name:
              type: object
              properties:
                new:
                  type: string
                old:
                  type: string
            shared_fields:
              type: object
              properties:
                added:
                  type: array
                  items:
                    type: string
                removed:
                  type: array
                  items:
                    type: string
        date_created:
          type: string
          format: date-time
        log_type:
          type: string
      required:
      - action
      - app_label
      - date_created
      - log_type
      - metadata
      - model_name
      - user
      - user_uid
      - username
    AuthLevelEnum:
      enum:
      - no_auth
      - basic_auth
      type: string
      description: |-
        * `no_auth` - no_auth
        * `basic_auth` - basic_auth
    BaseProduct:
      type: object
      properties:
        id:
          type: string
          maxLength: 255
        name:
          type: string
          description: The product's name, meant to be displayable to the customer.
            Applicable to both `service` and `good` types.
          maxLength: 5000
        description:
          type: string
          nullable: true
          description: A description of this object.
        type:
          allOf:
          - $ref: '#/components/schemas/StripeProductType'
          description: |-
            The type of the product. The product is either of type `good`, which is eligible for use with Orders and SKUs, or `service`, which is eligible for use with Subscriptions and Plans.

            * `good` - Good
            * `service` - Service
        metadata:
          type: object
          additionalProperties:
            type: string
          readOnly: true
      required:
      - id
      - metadata
      - name
      - type
    BlankEnum:
      enum:
      - ''
    ChangePlan:
      type: object
      properties:
        price_id:
          type: string
        subscription_id:
          type: string
        quantity:
          type: integer
          minimum: 1
          default: 1
      required:
      - price_id
      - subscription_id
    CheckoutLink:
      type: object
      properties:
        price_id:
          type: string
        organization_id:
          type: string
        quantity:
          type: integer
          minimum: 1
          default: 1
      required:
      - price_id
    CollectionMethodEnum:
      enum:
      - charge_automatically
      - send_invoice
      type: string
      description: |-
        * `charge_automatically` - Charge automatically
        * `send_invoice` - Send invoice
    ContentResponse:
      type: object
      properties:
        kind:
          type: string
        uid:
          type: string
          default: akJTPb4JLVFqXMqYhKiPXZ
        data:
          type: object
          properties:
            survey:
              type: array
              items:
                type: object
            settings:
              type: object
      required:
      - data
      - kind
    CreateFilePayload:
      oneOf:
      - type: object
        properties:
          user:
            type: string
            format: uri
            example: https://kf.kobotoolbox.org/api/v2/users/bob/
          asset:
            type: string
            format: uri
            example: https://kf.kobotoolbox.org/api/v2/assets/a3C9wWefqZVkChNLKqqXVZ/
          description:
            type: string
          file_type:
            type: string
          content:
            type: string
        required:
        - asset
        - content
        - description
        - file_type
        - user
      - type: object
        properties:
          user:
            type: string
            format: uri
            example: https://kf.kobotoolbox.org/api/v2/users/bob/
          asset:
            type: string
            format: uri
            example: https://kf.kobotoolbox.org/api/v2/assets/a3C9wWefqZVkChNLKqqXVZ/
          description:
            type: string
          file_type:
            type: string
          base64Encoded:
            type: string
          metadata:
            type: object
            properties:
              filename:
                type: string
            required:
            - filename
        required:
        - asset
        - base64Encoded
        - description
        - file_type
        - metadata
        - user
      - type: object
        properties:
          user:
            type: string
            format: uri
            example: https://kf.kobotoolbox.org/api/v2/users/bob/
          asset:
            type: string
            format: uri
            example: https://kf.kobotoolbox.org/api/v2/assets/a3C9wWefqZVkChNLKqqXVZ/
          description:
            type: string
          file_type:
            type: string
          metadata:
            type: object
            properties:
              redirect_url:
                type: string
                format: uri
            required:
            - redirect_url
        required:
        - asset
        - description
        - file_type
        - metadata
        - user
    CustomerPortal:
      type: object
      properties:
        organization_id:
          type: string
        price_id:
          type: string
        quantity:
          type: integer
          minimum: 1
          default: 1
      required:
      - organization_id
    CustomerPortalPostResponse:
      type: object
      properties:
        url:
          type: string
      required:
      - url
    DataBulkDelete:
      type: object
      properties:
        payload:
          type: array
          items:
            type: integer
      required:
      - payload
    DataBulkUpdateResponse:
      type: object
      properties:
        count:
          type: integer
        successes:
          type: integer
        failures:
          type: integer
        results:
          type: array
          items:
            type: object
            properties:
              uuid:
                type: string
              status_code:
                type: integer
              message:
                type: string
      required:
      - count
      - failures
      - results
      - successes
    DataResponse:
      type: object
      properties:
        _id:
          type: integer
          title: ' id'
        formhub/uuid:
          type: string
        start:
          type: string
          format: date-time
        end:
          type: string
          format: date-time
        Question_A/Enter_your_question:
          type: string
        Question_B:
          type: string
        __version__:
          type: string
          title: '  version  '
        meta/instanceID:
          type: string
        _xform_id_string:
          type: string
          title: ' xform id string'
        _uuid:
          type: string
          title: ' uuid'
        meta/rootUuid:
          type: string
        _attachments:
          type: object
          properties:
            download_url:
              type: string
              format: uri
              example: https://kf.kobotoolbox.org/api/v2/assets/aTPPUDScaFZkvBzd8FyK4Q/data/18/attachments/1
            download_large_url:
              type: string
              format: uri
              example: https://kf.kobotoolbox.org/api/v2/assets/aTPPUDScaFZkvBzd8FyK4Q/data/18/attachments/attWNZNwhXK6HDYVkZJSn9jy/large/
            download_medium_url:
              type: string
              format: uri
              example: https://kf.kobotoolbox.org/api/v2/assets/aTPPUDScaFZkvBzd8FyK4Q/data/18/attachments/attWNZNwhXK6HDYVkZJSn9jy/medium/
            download_small_url:
              type: string
              format: uri
              example: https://kf.kobotoolbox.org/api/v2/assets/aTPPUDScaFZkvBzd8FyK4Q/data/18/attachments/attWNZNwhXK6HDYVkZJSn9jy/small/
            mimetype:
              type: string
            filename:
              type: string
            uid:
              type: string
            question_xpath:
              type: string
          title: ' attachments'
        _status:
          type: string
          title: ' status'
        _geolocation:
          type: array
          items: {}
          title: ' geolocation'
        _submission_time:
          type: string
          format: date-time
          title: ' submission time'
        _tags:
          type: array
          items: {}
          title: ' tags'
        Notes:
          type: array
          items: {}
        _validation_status:
          title: ' validation status'
        _submitted_by:
          type: string
          title: ' submitted by'
      required:
      - Notes
      - Question_A/Enter_your_question
      - Question_B
      - __version__
      - _attachments
      - _geolocation
      - _id
      - _status
      - _submission_time
      - _submitted_by
      - _tags
      - _uuid
      - _validation_status
      - _xform_id_string
      - end
      - formhub/uuid
      - meta/instanceID
      - meta/rootUuid
      - start
    DataStatusesUpdate:
      type: object
      properties:
        detail:
          type: string
      required:
      - detail
    DataValidationStatusUpdateResponse:
      type: object
      properties:
        timestamp:
          type: string
          format: date-time
        uid:
          type: string
        by_whom:
          type: string
        label:
          type: string
      required:
      - by_whom
      - label
      - timestamp
      - uid
    DeploymentCreateRequest:
      type: object
      properties:
        active:
          type: boolean
      required:
      - active
    DeploymentResponse:
      type: object
      properties:
        backend:
          type: string
        active:
          type: boolean
        version_id:
          type: string
        asset:
          $ref: '#/components/schemas/Asset'
      required:
      - active
      - asset
      - backend
      - version_id
    EmailAddress:
      type: object
      properties:
        primary:
          type: boolean
          readOnly: true
        email:
          type: string
          format: email
          title: Email address
          maxLength: 254
        verified:
          type: boolean
          readOnly: true
      required:
      - email
      - primary
      - verified
    EmailRequestPayload:
      type: object
      properties:
        email:
          type: string
          format: email
      required:
      - email
    EnketoEditResponse:
      type: object
      properties:
        url:
          type: string
          format: uri
          example: https://kf.kobotoolbox.org/edit/iXUdUc3w?instance_id=1824b282-f729-4944-b799-7a805d4564e1&return_url=false
        version:
          type: string
      required:
      - url
      - version
    EnketoViewResponse:
      type: object
      properties:
        url:
          type: string
          format: uri
          example: https://kf.kobotoolbox.org/view/f93d2a488a2e35cedc336e84e1bd1edc?instance_id=1824b282-f729-4944-b799-7a805d4564e1&return_url=false
        version:
          type: string
      required:
      - url
      - version
    ErrorDetail:
      type: object
      properties:
        detail:
          type: string
      required:
      - detail
    ErrorObject:
      type: object
      properties:
        detail: {}
      required:
      - detail
    ExportCreatePayload:
      type: object
      properties:
        fields:
          type: array
          items:
            type: string
        fields_from_all_versions:
          type: boolean
        group_sep:
          type: string
        hierarchy_in_labels:
          type: boolean
        include_media_url:
          type: boolean
        lang:
          type: string
        multiple_select:
          type: string
        submissions_id:
          type: array
          items:
            type: integer
        type:
          type: string
        flatten:
          type: boolean
        xls_types_as_text:
          type: boolean
        query:
          type: object
          properties:
            $and:
              type: array
              items:
                type: object
                properties:
                  _submission_time:
                    type: object
                    properties:
                      $gte:
                        type: string
                        format: date
      required:
      - fields
      - fields_from_all_versions
      - flatten
      - group_sep
      - hierarchy_in_labels
      - include_media_url
      - lang
      - multiple_select
      - query
      - submissions_id
      - type
      - xls_types_as_text
    ExportCreateResponse:
      type: object
      properties:
        status:
          type: string
          maxLength: 32
      required:
      - status
    ExportHistoryResponse:
      type: object
      properties:
        status:
          type: string
      required:
      - status
    ExportListResponse:
      type: object
      properties:
        uid:
          type: string
          maxLength: 24
        status:
          type: string
          maxLength: 32
        date_created:
          type: string
          format: date-time
      required:
      - date_created
      - status
      - uid
    ExportResponse:
      type: object
      properties:
        url:
          type: string
          format: uri
          example: https://kf.kobotoolbox.org/api/v2/assets/a3C9wWefqZVkChNLKqqXVZ/exports/eYeXfo2KjbSzXgWuKsJNPY/
        status:
          type: string
        message:
          type: object
        uid:
          type: string
        date_created:
          type: string
          format: date-time
        last_submission_time:
          type: string
          format: date-time
        result:
          type: string
          format: uri
          example: https://kf.kobotoolbox.orguser/export/NEW PROJECT - all versions
            - False - 2025-01-01-01-01.csv
        data:
          type: object
          properties:
            lang:
              type: string
            name:
              type: string
            type:
              type: string
            fields:
              type: array
              items:
                type: string
            source:
              type: string
              format: uri
              example: https://kf.kobotoolbox.org/api/v2/assets/a3C9wWefqZVkChNLKqqXVZ/
            group_sep:
              type: string
            multiple_select:
              type: string
            include_media_url:
              type: boolean
            hierarchy_in_labels:
              type: boolean
            processing_time_seconds:
              type: number
              format: float
            fields_from_all_versions:
              type: boolean
      required:
      - data
      - date_created
      - last_submission_time
      - message
      - result
      - status
      - uid
      - url
    ExportSettingCreatePayload:
      type: object
      properties:
        name:
          type: string
        export_settings:
          type: object
          properties:
            fields_from_all_versions:
              type: boolean
            group_sep:
              type: string
            hierarchy_in_labels:
              type: boolean
            lang:
              type: boolean
            multiple_select:
              type: string
            types:
              type: string
            fields:
              type: array
              items:
                type: string
            flatten:
              type: boolean
            xls_types_as_text:
              type: boolean
            include_media_url:
              type: boolean
            submission_ids:
              type: array
              items:
                type: integer
            query:
              type: object
              properties:
                $and:
                  type: array
                  items:
                    type: object
                    properties:
                      _submission_time:
                        type: object
                        properties:
                          $gte:
                            type: string
                            format: date
      required:
      - export_settings
      - name
    ExportSettingResponse:
      type: object
      properties:
        uid:
          type: string
        url:
          type: string
          format: uri
          example: https://kf.kobotoolbox.org/api/v2/assets/a3C9wWefqZVkChNLKqqXVZ/export-settings/esMxJfzPhnWn6r2c3EKkuaV/
        data_url_csv:
          type: string
          format: uri
          example: https://kf.kobotoolbox.org/api/v2/assets/a3C9wWefqZVkChNLKqqXVZ/export-settings/esMxJfzPhnWn6r2c3EKkuaV/data.csv
        data_url_xlsx:
          type: string
          format: uri
          example: https://kf.kobotoolbox.org/api/v2/assets/a3C9wWefqZVkChNLKqqXVZ/export-settings/esMxJfzPhnWn6r2c3EKkuaV/data.xlsx
        name:
          type: string
        date_modified:
          type: string
          format: date-time
        export_settings:
          type: object
          properties:
            lang:
              type: string
            type:
              type: string
            fields:
              type: array
              items:
                type: string
            group_sep:
              type: string
            multiple_select:
              type: string
            include_media_url:
              type: boolean
            xls_types_as_text:
              type: boolean
            hierarchy_in_labels:
              type: boolean
            fields_from_all_versions:
              type: boolean
      required:
      - data_url_csv
      - data_url_xlsx
      - date_modified
      - export_settings
      - name
      - uid
      - url
    ExportTypeEnum:
      enum:
      - xml
      - json
      type: string
      description: |-
        * `xml` - xml
        * `json` - json
    ExternalResponse:
      type: object
      properties:
        root:
          type: object
          properties:
            data:
              type: array
              items:
                type: object
                properties:
                  id:
                    type: string
                  version:
                    type: string
                  field_value_1:
                    type: string
                  field_value_2:
                    type: string
      required:
      - root
    FilesResponse:
      type: object
      properties:
        uid:
          type: string
        url:
          type: string
          format: uri
          example: https://kf.kobotoolbox.org/api/v2/assets/a3C9wWefqZVkChNLKqqXVZ/files/afSa8PqnoYe8vJqkrsGz3oN/
        asset:
          type: string
          format: uri
          example: https://kf.kobotoolbox.org/api/v2/assets/a3C9wWefqZVkChNLKqqXVZ/
        user:
          type: string
          format: uri
          example: https://kf.kobotoolbox.org/api/v2/users/bob/
        user__username:
          type: string
        file_type:
          type: string
        description:
          type: string
        date_created:
          type: string
          format: date-time
        content:
          type: string
          format: uri
          example: https://kf.kobotoolbox.org/api/v2/assets/a3C9wWefqZVkChNLKqqXVZ/files/afSa8PqnoYe8vJqkrsGz3oN/content/
        metadata:
          type: object
          properties:
            hash:
              type: string
            filename:
              type: string
            mimetype:
              type: string
      required:
      - asset
      - content
      - date_created
      - description
      - file_type
      - metadata
      - uid
      - url
      - user
      - user__username
    HashResponse:
      type: object
      properties:
        hash:
          type: string
      required:
      - hash
    HistoryActionResponse:
      type: object
      properties:
        actions:
          type: array
          items:
            type: string
      required:
      - actions
    HistoryListResponse:
      type: object
      properties:
        user:
          type: string
          format: uri
          example: https://kf.kobotoolbox.org/api/v2/users/bob/
        user_uid:
          type: string
        username:
          type: string
        action:
          type: string
        metadata:
          type: object
          properties:
            source:
              type: string
            settings:
              type: object
              properties:
                sector:
                  type: object
                  properties:
                    new:
                      type: object
                      properties:
                        label:
                          type: string
                        value:
                          type: string
                    old:
                      type: object
                      properties:
                        label:
                          type: string
                        value:
                          type: string
                country:
                  type: object
                  properties:
                    added:
                      type: object
                      properties:
                        label:
                          type: string
                        value:
                          type: string
                    removed:
                      type: object
                      properties:
                        label:
                          type: string
                        value:
                          type: string
                description:
                  type: object
                  properties:
                    new:
                      type: string
                    old:
                      type: string
                country_codes:
                  type: object
                  properties:
                    added:
                      type: array
                      items:
                        type: string
                    removed:
                      type: array
                      items:
                        type: string
                data-table:
                  type: object
                  properties:
                    new:
                      type: object
                    old:
                      type: object
            asset_uid:
              type: string
            ip_address:
              type: string
            log_subtype:
              type: string
            project_owner:
              type: string
            latest_version_uid:
              type: string
            asset-files:
              type: object
              properties:
                uid:
                  type: string
                filename:
                  type: string
                md5_hash:
                  type: string
                download_url:
                  type: string
            permissions:
              type: object
              properties:
                added:
                  type: array
                  items:
                    type: string
                removed:
                  type: array
                  items:
                    type: string
                username:
                  type: string
            latest_deployed_version_uid:
              type: string
            submission:
              type: object
              properties:
                root_uuid:
                  type: string
                submitted_by:
                  type: string
            hook:
              type: object
              properties:
                uid:
                  type: string
                active:
                  type: boolean
                endpoint:
                  type: boolean
            name:
              type: object
              properties:
                new:
                  type: string
                old:
                  type: string
            shared_fields:
              type: object
              properties:
                added:
                  type: array
                  items:
                    type: string
                removed:
                  type: array
                  items:
                    type: string
        date_created:
          type: string
          format: date-time
      required:
      - action
      - date_created
      - metadata
      - user
      - user_uid
      - username
    Hook:
      type: object
      properties:
        active:
          type: boolean
        asset:
          type: integer
          readOnly: true
        auth_level:
          $ref: '#/components/schemas/AuthLevelEnum'
        date_modified:
          type: string
          format: date-time
          readOnly: true
        email_notification:
          type: boolean
        endpoint:
          type: string
          maxLength: 500
        export_type:
          $ref: '#/components/schemas/ExportTypeEnum'
        failed_count:
          type: integer
          readOnly: true
        logs_url:
          type: string
          format: uri
          example: https://kf.kobotoolbox.org/api/v2/assets/a3C9wWefqZVkChNLKqqXVZ/hooks/hZzzeedWxQoFHgibsTCysv/logs/
          readOnly: true
        name:
          type: string
          maxLength: 255
        payload_template:
          type: string
          nullable: true
        pending_count:
          type: integer
          readOnly: true
        settings:
          type: object
          properties:
            password:
              type: string
            username:
              type: string
            custom_headers:
              type: object
              properties:
                value_field:
                  type: string
                value_field_2:
                  type: string
        subset_fields:
          type: array
          items:
            type: string
        success_count:
          type: integer
          readOnly: true
        uid:
          type: string
          readOnly: true
        url:
          type: string
          format: uri
          example: https://kf.kobotoolbox.org/api/v2/assets/a3C9wWefqZVkChNLKqqXVZ/
          readOnly: true
      required:
      - asset
      - date_modified
      - endpoint
      - failed_count
      - logs_url
      - name
      - pending_count
      - settings
      - subset_fields
      - success_count
      - uid
      - url
    HookLog:
      type: object
      properties:
        url:
          type: string
          format: uri
          example: https://kf.kobotoolbox.org/api/v2/assets/aTPPUDScaFZkvBzd8FyK4Q/hooks/hsw3Ec5vz7Lqg7TrwrxdaS/logs/hl8Ldv5m84SBpU5UB5J7QBD/
          readOnly: true
        uid:
          type: string
          readOnly: true
        submission_id:
          type: integer
          readOnly: true
        tries:
          type: integer
          readOnly: true
        status:
          allOf:
          - $ref: '#/components/schemas/HookLogStatusEnum'
          readOnly: true
        status_str:
          type: string
        status_code:
          type: integer
          readOnly: true
          nullable: true
        message:
          type: string
          readOnly: true
        date_modified:
          type: string
          format: date-time
          readOnly: true
      required:
      - date_modified
      - message
      - status
      - status_code
      - status_str
      - submission_id
      - tries
      - uid
      - url
    HookLogStatusEnum:
      enum:
      - 0
      - 1
      - 2
      type: integer
      description: |-
        * `0` - Failed
        * `1` - Pending
        * `2` - Success
    HookRetryResponse:
      type: object
      properties:
        detail:
          type: string
        pending_uids:
          type: array
          items:
            type: string
      required:
      - detail
      - pending_uids
    ImportCreateRequest:
      type: object
      properties:
        destination:
          type: string
          format: uri
        url:
          type: string
          format: uri
        name:
          type: string
        assetUid:
          type: string
      required:
      - assetUid
      - destination
      - url
    ImportCreateResponse:
      type: object
      properties:
        uid:
          type: string
        url:
          type: string
          format: uri
          example: https://kf.kobotoolbox.org/api/v2/imports/iYxVZhbZb6poxVpPqrd6eG/
        status:
          type: string
      required:
      - status
      - uid
      - url
    ImportResponse:
      type: object
      properties:
        url:
          type: string
          format: uri
          example: https://kf.kobotoolbox.org/api/v2/imports/iYxVZhbZb6poxVpPqrd6eG/
        status:
          type: string
        messages:
          type: object
          properties:
            updated:
              type: array
              items:
                type: object
                properties:
                  uid:
                    type: string
                  kind:
                    type: string
                  summary:
                    type: object
                    properties:
                      geo:
                        type: boolean
                      labels:
                        type: array
                        items:
                          type: string
                      columns:
                        type: array
                        items:
                          type: string
                      language:
                        type: array
                        items:
                          type: string
                      row_count:
                        type: integer
                      name_quality:
                        type: object
                        properties:
                          ok:
                            type: integer
                          bad:
                            type: integer
                          good:
                            type: integer
                          total:
                            type: integer
                          first:
                            type: object
                      default_translation:
                        type: string
                  owner__username:
                    type: string
            audit-logs:
              type: array
              items:
                type: object
                properties:
                  source:
                    type: string
                  asset_id:
                    type: integer
                  new_name:
                    type: string
                  old_name:
                    type: string
                  asset_uid:
                    type: string
                  ip_address:
                    type: string
                  project_owner:
                    type: string
                  latest_version_uid:
                    type: string
            error:
              type: string
            error_type:
              type: string
        uid:
          type: string
        date_created:
          type: string
          format: date-time
      required:
      - date_created
      - messages
      - status
      - uid
      - url
    InviteCreatePayload:
      type: object
      properties:
        role:
          $ref: '#/components/schemas/InviteeRoleEnum'
        invitees:
          type: array
          items:
            type: string
      required:
      - invitees
      - role
    InviteCreateResponse:
      type: array
      items:
        type: object
        properties:
          url:
            type: string
            format: uri
            example: https://kf.kobotoolbox.org/api/v2/organizations/orgR6zUBwMHop2mgGygtFd6c/invites/f3ba00b2-372b-4283-9d57-adbe7d5b1bf1/
          invited_by:
            type: string
            format: uri
            example: https://kf.kobotoolbox.org/api/v2/users/bob/
          status:
            type: string
          invitee_role:
            enum:
            - admin
            - member
            type: string
            description: |-
              * `admin` - admin
              * `member` - member
          organization_name:
            type: string
          created:
            type: string
            format: date-time
          modified:
            type: string
            format: date-time
          invitee:
            type: string
        required:
        - created
        - invited_by
        - invitee
        - invitee_role
        - modified
        - organization_name
        - status
        - url
    InviteResponse:
      type: object
      properties:
        invitee_role:
          $ref: '#/components/schemas/InviteeRoleEnum'
        status:
          $ref: '#/components/schemas/InviteStatusChoicesEnum'
        url:
          type: string
          format: uri
          example: https://kf.kobotoolbox.org/api/v2/organizations/orgR6zUBwMHop2mgGygtFd6c/invites/f3ba00b2-372b-4283-9d57-adbe7d5b1bf1/
        invited_by:
          type: string
          format: uri
          example: https://kf.kobotoolbox.org/api/v2/users/bob/
        organization_name:
          type: string
        created:
          type: string
          format: date-time
        modified:
          type: string
          format: date-time
        invitee:
          type: string
      required:
      - created
      - invited_by
      - invitee
      - invitee_role
      - modified
      - organization_name
      - status
      - url
    InviteStatusChoicesEnum:
      enum:
      - accepted
      - cancelled
      - declined
      - expired
      - pending
      - resent
      type: string
      description: |-
        * `accepted` - Accepted
        * `cancelled` - Cancelled
        * `declined` - Declined
        * `expired` - Expired
        * `pending` - Pending
        * `resent` - Resent
    InviteeRoleEnum:
      enum:
      - admin
      - member
      type: string
      description: |-
        * `admin` - admin
        * `member` - member
    Language:
      type: object
      properties:
        name:
          type: string
          maxLength: 200
        code:
          type: string
          maxLength: 10
        featured:
          type: boolean
        transcription_services:
          type: array
          items:
            type: object
            properties:
              code:
                type: string
              name:
                type: string
          readOnly: true
        translation_services:
          type: array
          items:
            type: object
            properties:
              code:
                type: string
              name:
                type: string
          readOnly: true
        regions:
          type: array
          items:
            $ref: '#/components/schemas/LanguageRegion'
      required:
      - code
      - name
      - regions
      - transcription_services
      - translation_services
    LanguageList:
      type: object
      properties:
        name:
          type: string
          maxLength: 200
        code:
          type: string
          maxLength: 10
        featured:
          type: boolean
        transcription_services:
          type: array
          items:
            type: object
            properties:
              code:
                type: string
              name:
                type: string
          readOnly: true
        translation_services:
          type: array
          items:
            type: object
            properties:
              code:
                type: string
              name:
                type: string
          readOnly: true
        url:
          type: string
          format: uri
          example: https://kf.kobotoolbox.org/api/v2/language/en/
          readOnly: true
      required:
      - code
      - name
      - transcription_services
      - translation_services
      - url
    LanguageRegion:
      type: object
      properties:
        code:
          type: string
          maxLength: 20
        name:
          type: string
          maxLength: 200
      required:
      - code
      - name
    LogsRetryResponse:
      type: object
      properties:
        detail:
          type: string
        pending_uids:
          type: array
          items:
            type: string
      required:
      - detail
      - pending_uids
    MeListResponse:
      type: object
      properties:
        username:
          type: string
        first_name:
          type: string
        last_name:
          type: string
        email:
          type: string
          format: email
        server_time:
          type: string
          format: date-time
        date_joined:
          type: string
          format: date-time
        projects_url:
          type: string
          format: uri
          example: https://kf.kobotoolbox.org/bob
        gravatar:
          type: string
          format: uri
          example: https://www.gravatar.com/avatar/5a9aec55090975e64e0f6b0a29110a5f?s=40
        last_login:
          type: string
          format: date-time
        extra_details:
          type: object
          properties:
            bio:
              type: string
            city:
              type: string
            name:
              type: string
            sector:
              type: string
            country:
              type: string
            twitter:
              type: string
            linkedin:
              type: string
            instagram:
              type: string
            organization:
              type: string
            last_ui_language:
              type: string
            organization_type:
              type: string
            organization_website:
              type: string
            project_views_settings:
              type: object
            require_auth:
              type: boolean
            newsletter_subscription:
              type: string
        git_rev:
          type: object
          properties:
            short:
              type: string
            long:
              type: string
            branch:
              type: string
            tag:
              type: string
        social_accounts:
          type: array
          items:
            type: object
            properties:
              provider:
                type: string
              uid:
                type: string
              last_joined:
                type: string
                format: date-time
              date_joined:
                type: string
                format: date-time
              email:
                type: string
                format: email
              username:
                type: string
        validated_password:
          type: boolean
        accepted_tos:
          type: boolean
        organization:
          type: object
          properties:
            url:
              type: string
              format: uri
              example: https://kf.kobotoolbox.org/api/v2/organizations/orgzeph7Ub8tVmJ82JBbH96n/
            name:
              type: string
            uid:
              type: string
        extra_details__uid:
          type: string
      required:
      - accepted_tos
      - date_joined
      - email
      - extra_details
      - extra_details__uid
      - first_name
      - git_rev
      - gravatar
      - last_login
      - last_name
      - organization
      - projects_url
      - server_time
      - social_accounts
      - username
      - validated_password
    MemberListResponse:
      type: object
      properties:
        role:
          $ref: '#/components/schemas/MemberRoleEnum'
        url:
          type: string
          format: uri
          example: https://kf.kobotoolbox.org/api/v2/organizations/orgR6zUBwMHop2mgGygtFd6c/members/bob/
        user:
          type: string
          format: uri
          example: https://kf.kobotoolbox.org/api/v2/users/bob/
        user__username:
          type: string
        user__email:
          type: string
          format: email
        user__extra_details__name:
          type: string
        user__has_mfa_enabled:
          type: boolean
        date_joined:
          type: string
          format: date-time
        user__is_active:
          type: boolean
        invite:
          allOf:
          - $ref: '#/components/schemas/InviteResponse'
          nullable: true
      required:
      - date_joined
      - invite
      - role
      - url
      - user
      - user__email
      - user__extra_details__name
      - user__has_mfa_enabled
      - user__is_active
      - user__username
    MemberRoleEnum:
      enum:
      - admin
      - member
      - owner
      type: string
      description: |-
        * `admin` - admin
        * `member` - member
        * `owner` - owner
    NullableServiceUsageBalanceData:
      oneOf:
      - $ref: '#/components/schemas/ServiceUsageBalanceData'
      - type: 'null'
    OneTimeAddOn:
      type: object
      properties:
        id:
          type: string
          maxLength: 27
        created:
          type: string
          format: date-time
          description: The time when the add-on purchased.
        is_available:
          type: boolean
          readOnly: true
        usage_limits:
          description: |-
            The historical usage limits when the add-on was purchased.
                    Possible keys:
                    "submission_limit", "asr_seconds_limit", and/or "mt_characters_limit"
        total_usage_limits:
          type: object
          additionalProperties: {}
          description: |-
            The total usage limits for this add-on, based on the usage_limits for a single
            add-on.
          readOnly: true
        limits_remaining:
          description: The amount of each of the add-on's individual limits left to
            use.
        organization:
          type: string
          nullable: true
        product:
          type: string
          nullable: true
      required:
      - created
      - id
      - is_available
      - total_usage_limits
    OpenRosaXFormResponse:
      type: object
      properties:
        html:
          type: object
          properties:
            head:
              type: object
              properties:
                title:
                  type: string
                model:
                  type: object
                  properties:
                    instance:
                      type: object
                      properties:
                        instanceUuid:
                          type: object
                          properties:
                            fieldName:
                              type: string
                            meta:
                              type: object
                              properties:
                                instanceID:
                                  type: string
            body:
              type: object
              properties:
                input:
                  type: object
                  properties:
                    label:
                      type: string
                    hint:
                      type: string
      required:
      - html
    OrganizationAssetUsageResponse:
      type: object
      properties:
        asset:
          type: string
          format: uri
          example: https://kf.kobotoolbox.org/api/v2/organizations/orgzeph7Ub8tVmJ82JBbH96n/assets/
        asset__name:
          type: string
        nlp_usage_current_period:
          type: object
          properties:
            total_nlp_asr_seconds:
              type: integer
            total_nlp_mt_characters:
              type: integer
          required:
          - total_nlp_asr_seconds
          - total_nlp_mt_characters
        nlp_usage_all_time:
          type: object
          properties:
            total_nlp_asr_seconds:
              type: integer
            total_nlp_mt_characters:
              type: integer
          required:
          - total_nlp_asr_seconds
          - total_nlp_mt_characters
        storage_bytes:
          type: integer
        submission_count_current_period:
          type: integer
        submission_count_all_time:
          type: integer
        deployment_status:
          type: string
      required:
      - asset
      - asset__name
      - deployment_status
      - nlp_usage_all_time
      - nlp_usage_current_period
      - storage_bytes
      - submission_count_all_time
      - submission_count_current_period
    OrganizationResponse:
      type: object
      properties:
        id:
          type: string
          readOnly: true
        url:
          type: string
          format: uri
          example: https://kf.kobotoolbox.org/api/v2/organizations/orgzeph7Ub8tVmJ82JBbH96n/
          readOnly: true
        name:
          type: string
          readOnly: true
          maxLength: 200
        website:
          type: string
          readOnly: true
          maxLength: 255
        organization_type:
          allOf:
          - $ref: '#/components/schemas/OrganizationTypeEnum'
          readOnly: true
        created:
          type: string
          format: date-time
          readOnly: true
        modified:
          type: string
          format: date-time
          readOnly: true
        is_owner:
          type: boolean
          readOnly: true
        is_mmo:
          type: boolean
          readOnly: true
        request_user_role:
          allOf:
          - $ref: '#/components/schemas/MemberRoleEnum'
          readOnly: true
        members:
          type: string
          format: uri
          example: https://kf.kobotoolbox.org/api/v2/organizations/orgzeph7Ub8tVmJ82JBbH96n/members/
          readOnly: true
        assets:
          type: string
          format: uri
          example: https://kf.kobotoolbox.org/api/v2/organizations/orgzeph7Ub8tVmJ82JBbH96n/assets/
          readOnly: true
        service_usage:
          type: string
          format: uri
          example: https://kf.kobotoolbox.org/api/v2/organizations/orgzeph7Ub8tVmJ82JBbH96n/service_usage/
          readOnly: true
        asset_usage:
          type: string
          format: uri
          example: https://kf.kobotoolbox.org/api/v2/organizations/orgzeph7Ub8tVmJ82JBbH96n/assets_usage/
          readOnly: true
      required:
      - asset_usage
      - assets
      - created
      - id
      - is_mmo
      - is_owner
      - members
      - modified
      - name
      - organization_type
      - request_user_role
      - service_usage
      - url
<<<<<<< HEAD
    OrganizationAssetUsageResponse:
      type: object
      properties:
        asset:
          type: string
          format: uri
          example: https://kf.kobotoolbox.org/api/v2/organizations/orgzeph7Ub8tVmJ82JBbH96n/assets/
        asset__name:
          type: string
        nlp_usage_current_period:
          type: object
          properties:
            total_nlp_asr_seconds:
              type: integer
            total_nlp_mt_characters:
              type: integer
            total_nlp_llm_requests:
              type: integer
        nlp_usage_all_time:
          type: object
          properties:
            total_nlp_asr_seconds:
              type: integer
            total_nlp_mt_characters:
              type: integer
            total_nlp_llm_requests:
              type: integer
        storage_bytes:
          type: integer
        submission_count_current_period:
          type: integer
        submission_count_all_time:
          type: integer
        deployment_status:
          type: string
      required:
      - asset
      - asset__name
      - deployment_status
      - nlp_usage_all_time
      - nlp_usage_current_period
      - storage_bytes
      - submission_count_all_time
      - submission_count_current_period
=======
      - website
>>>>>>> 50e5d6a4
    OrganizationServiceUsageResponse:
      type: object
      properties:
        total_nlp_usage:
          type: object
          properties:
            asr_seconds_current_period:
              type: integer
            mt_characters_current_period:
              type: integer
            llm_requests_current_period:
              type: integer
            asr_seconds_all_time:
              type: integer
            mt_characters_all_time:
              type: integer
<<<<<<< HEAD
            llm_requests_all_time:
              type: integer
=======
          required:
          - asr_seconds_all_time
          - asr_seconds_current_period
          - mt_characters_all_time
          - mt_characters_current_period
>>>>>>> 50e5d6a4
        total_storage_bytes:
          type: integer
        total_submission_count:
          type: object
          properties:
            all_time:
              type: integer
            current_period:
              type: integer
          required:
          - all_time
          - current_period
        balances:
<<<<<<< HEAD
          type: object
          properties:
            submission:
              $ref: '#/components/schemas/ServiceUsageBalanceData'
            storage_bytes:
              $ref: '#/components/schemas/ServiceUsageBalanceData'
            asr_seconds:
              $ref: '#/components/schemas/ServiceUsageBalanceData'
            mt_characters:
              $ref: '#/components/schemas/ServiceUsageBalanceData'
            llm_requests:
              $ref: '#/components/schemas/ServiceUsageBalanceData'
=======
          $ref: '#/components/schemas/ServiceUsageBalances'
>>>>>>> 50e5d6a4
        current_period_start:
          type: string
          format: date-time
        current_period_end:
          type: string
          format: date-time
        last_updated:
          type: string
          format: date-time
      required:
      - balances
      - current_period_end
      - current_period_start
      - last_updated
      - total_nlp_usage
      - total_storage_bytes
      - total_submission_count
    OrganizationTypeEnum:
      enum:
      - non-profit
      - government
      - educational
      - commercial
      - none
      type: string
      description: |-
        * `non-profit` - Non-profit organization
        * `government` - Government institution
        * `educational` - Educational organization
        * `commercial` - A commercial/for-profit company
        * `none` - I am not associated with any organization
    PaginatedAccessLogResponseList:
      type: object
      required:
      - count
      - results
      properties:
        count:
          type: integer
          example: 123
        next:
          type: string
          nullable: true
          format: uri
          example: http://api.example.org/accounts/?offset=400&limit=100
        previous:
          type: string
          nullable: true
          format: uri
          example: http://api.example.org/accounts/?offset=200&limit=100
        results:
          type: array
          items:
            $ref: '#/components/schemas/AccessLogResponse'
    PaginatedAssetCountResponseList:
      type: object
      required:
      - count
      - results
      properties:
        count:
          type: integer
          example: 123
        next:
          type: string
          nullable: true
          format: uri
          example: http://api.example.org/accounts/?offset=400&limit=100
        previous:
          type: string
          nullable: true
          format: uri
          example: http://api.example.org/accounts/?offset=200&limit=100
        results:
          type: array
          items:
            $ref: '#/components/schemas/AssetCountResponse'
    PaginatedAssetList:
      type: object
      properties:
        count:
          type: integer
          example: 123
        next:
          type: string
          nullable: true
        previous:
          type: string
          nullable: true
        metadata:
          type: object
          properties:
            languages:
              type: array
              items:
                type: string
              example:
              - English (en)
            countries:
              type: array
              items:
                type: array
                items:
                  type: string
              example:
              - - FRA
                - France
            sectors:
              type: array
              items:
                type: array
                items:
                  type: string
              example:
              - - Public Administration
                - Public Administration
            organizations:
              type: array
              items:
                type: string
              example:
              - Kobotoolbox
        results:
          type: array
          items:
            $ref: '#/components/schemas/Asset'
    PaginatedAssetSnapshotResponseList:
      type: object
      required:
      - count
      - results
      properties:
        count:
          type: integer
          example: 123
        next:
          type: string
          nullable: true
          format: uri
          example: http://api.example.org/accounts/?offset=400&limit=100
        previous:
          type: string
          nullable: true
          format: uri
          example: http://api.example.org/accounts/?offset=200&limit=100
        results:
          type: array
          items:
            $ref: '#/components/schemas/AssetSnapshotResponse'
    PaginatedAssetSubscriptionResponseList:
      type: object
      required:
      - count
      - results
      properties:
        count:
          type: integer
          example: 123
        next:
          type: string
          nullable: true
          format: uri
          example: http://api.example.org/accounts/?offset=400&limit=100
        previous:
          type: string
          nullable: true
          format: uri
          example: http://api.example.org/accounts/?offset=200&limit=100
        results:
          type: array
          items:
            $ref: '#/components/schemas/AssetSubscriptionResponse'
    PaginatedAssetUsageResponseList:
      type: object
      required:
      - count
      - results
      properties:
        count:
          type: integer
          example: 123
        next:
          type: string
          nullable: true
          format: uri
          example: http://api.example.org/accounts/?page=4
        previous:
          type: string
          nullable: true
          format: uri
          example: http://api.example.org/accounts/?page=2
        results:
          type: array
          items:
            $ref: '#/components/schemas/AssetUsageResponse'
    PaginatedAuditLogResponseList:
      type: object
      required:
      - count
      - results
      properties:
        count:
          type: integer
          example: 123
        next:
          type: string
          nullable: true
          format: uri
          example: http://api.example.org/accounts/?offset=400&limit=100
        previous:
          type: string
          nullable: true
          format: uri
          example: http://api.example.org/accounts/?offset=200&limit=100
        results:
          type: array
          items:
            $ref: '#/components/schemas/AuditLogResponse'
    PaginatedDataResponseList:
      type: object
      required:
      - count
      - results
      properties:
        count:
          type: integer
          example: 123
        next:
          type: string
          nullable: true
          format: uri
          example: http://api.example.org/accounts/?start=400&limit=100
        previous:
          type: string
          nullable: true
          format: uri
          example: http://api.example.org/accounts/?start=200&limit=100
        results:
          type: array
          items:
            $ref: '#/components/schemas/DataResponse'
    PaginatedEmailAddressList:
      type: object
      required:
      - count
      - results
      properties:
        count:
          type: integer
          example: 123
        next:
          type: string
          nullable: true
          format: uri
          example: http://api.example.org/accounts/?offset=400&limit=100
        previous:
          type: string
          nullable: true
          format: uri
          example: http://api.example.org/accounts/?offset=200&limit=100
        results:
          type: array
          items:
            $ref: '#/components/schemas/EmailAddress'
    PaginatedExportResponseList:
      type: object
      required:
      - count
      - results
      properties:
        count:
          type: integer
          example: 123
        next:
          type: string
          nullable: true
          format: uri
          example: http://api.example.org/accounts/?offset=400&limit=100
        previous:
          type: string
          nullable: true
          format: uri
          example: http://api.example.org/accounts/?offset=200&limit=100
        results:
          type: array
          items:
            $ref: '#/components/schemas/ExportResponse'
    PaginatedExportSettingResponseList:
      type: object
      required:
      - count
      - results
      properties:
        count:
          type: integer
          example: 123
        next:
          type: string
          nullable: true
          format: uri
          example: http://api.example.org/accounts/?offset=400&limit=100
        previous:
          type: string
          nullable: true
          format: uri
          example: http://api.example.org/accounts/?offset=200&limit=100
        results:
          type: array
          items:
            $ref: '#/components/schemas/ExportSettingResponse'
    PaginatedFilesResponseList:
      type: object
      required:
      - count
      - results
      properties:
        count:
          type: integer
          example: 123
        next:
          type: string
          nullable: true
          format: uri
          example: http://api.example.org/accounts/?offset=400&limit=100
        previous:
          type: string
          nullable: true
          format: uri
          example: http://api.example.org/accounts/?offset=200&limit=100
        results:
          type: array
          items:
            $ref: '#/components/schemas/FilesResponse'
    PaginatedHistoryListResponseList:
      type: object
      required:
      - count
      - results
      properties:
        count:
          type: integer
          example: 123
        next:
          type: string
          nullable: true
          format: uri
          example: http://api.example.org/accounts/?offset=400&limit=100
        previous:
          type: string
          nullable: true
          format: uri
          example: http://api.example.org/accounts/?offset=200&limit=100
        results:
          type: array
          items:
            $ref: '#/components/schemas/HistoryListResponse'
    PaginatedHookList:
      type: object
      required:
      - count
      - results
      properties:
        count:
          type: integer
          example: 123
        next:
          type: string
          nullable: true
          format: uri
          example: http://api.example.org/accounts/?offset=400&limit=100
        previous:
          type: string
          nullable: true
          format: uri
          example: http://api.example.org/accounts/?offset=200&limit=100
        results:
          type: array
          items:
            $ref: '#/components/schemas/Hook'
    PaginatedHookLogList:
      type: object
      required:
      - count
      - results
      properties:
        count:
          type: integer
          example: 123
        next:
          type: string
          nullable: true
          format: uri
          example: http://api.example.org/accounts/?page=4
        previous:
          type: string
          nullable: true
          format: uri
          example: http://api.example.org/accounts/?page=2
        results:
          type: array
          items:
            $ref: '#/components/schemas/HookLog'
    PaginatedImportResponseList:
      type: object
      required:
      - count
      - results
      properties:
        count:
          type: integer
          example: 123
        next:
          type: string
          nullable: true
          format: uri
          example: http://api.example.org/accounts/?offset=400&limit=100
        previous:
          type: string
          nullable: true
          format: uri
          example: http://api.example.org/accounts/?offset=200&limit=100
        results:
          type: array
          items:
            $ref: '#/components/schemas/ImportResponse'
    PaginatedInviteResponseList:
      type: object
      required:
      - count
      - results
      properties:
        count:
          type: integer
          example: 123
        next:
          type: string
          nullable: true
          format: uri
          example: http://api.example.org/accounts/?offset=400&limit=100
        previous:
          type: string
          nullable: true
          format: uri
          example: http://api.example.org/accounts/?offset=200&limit=100
        results:
          type: array
          items:
            $ref: '#/components/schemas/InviteResponse'
    PaginatedLanguageListList:
      type: object
      required:
      - count
      - results
      properties:
        count:
          type: integer
          example: 123
        next:
          type: string
          nullable: true
          format: uri
          example: http://api.example.org/accounts/?offset=400&limit=100
        previous:
          type: string
          nullable: true
          format: uri
          example: http://api.example.org/accounts/?offset=200&limit=100
        results:
          type: array
          items:
            $ref: '#/components/schemas/LanguageList'
    PaginatedMemberListResponseList:
      type: object
      required:
      - count
      - results
      properties:
        count:
          type: integer
          example: 123
        next:
          type: string
          nullable: true
          format: uri
          example: http://api.example.org/accounts/?offset=400&limit=100
        previous:
          type: string
          nullable: true
          format: uri
          example: http://api.example.org/accounts/?offset=200&limit=100
        results:
          type: array
          items:
            $ref: '#/components/schemas/MemberListResponse'
    PaginatedOneTimeAddOnList:
      type: object
      required:
      - count
      - results
      properties:
        count:
          type: integer
          example: 123
        next:
          type: string
          nullable: true
          format: uri
          example: http://api.example.org/accounts/?offset=400&limit=100
        previous:
          type: string
          nullable: true
          format: uri
          example: http://api.example.org/accounts/?offset=200&limit=100
        results:
          type: array
          items:
            $ref: '#/components/schemas/OneTimeAddOn'
    PaginatedOrganizationAssetUsageResponseList:
      type: object
      required:
      - count
      - results
      properties:
        count:
          type: integer
          example: 123
        next:
          type: string
          nullable: true
          format: uri
          example: http://api.example.org/accounts/?offset=400&limit=100
        previous:
          type: string
          nullable: true
          format: uri
          example: http://api.example.org/accounts/?offset=200&limit=100
        results:
          type: array
          items:
            $ref: '#/components/schemas/OrganizationAssetUsageResponse'
    PaginatedOrganizationResponseList:
      type: object
      required:
      - count
      - results
      properties:
        count:
          type: integer
          example: 123
        next:
          type: string
          nullable: true
          format: uri
          example: http://api.example.org/accounts/?offset=400&limit=100
        previous:
          type: string
          nullable: true
          format: uri
          example: http://api.example.org/accounts/?offset=200&limit=100
        results:
          type: array
          items:
            $ref: '#/components/schemas/OrganizationResponse'
    PaginatedPairedDataResponseList:
      type: object
      required:
      - count
      - results
      properties:
        count:
          type: integer
          example: 123
        next:
          type: string
          nullable: true
          format: uri
          example: http://api.example.org/accounts/?offset=400&limit=100
        previous:
          type: string
          nullable: true
          format: uri
          example: http://api.example.org/accounts/?offset=200&limit=100
        results:
          type: array
          items:
            $ref: '#/components/schemas/PairedDataResponse'
    PaginatedPermissionResponseList:
      type: object
      required:
      - count
      - results
      properties:
        count:
          type: integer
          example: 123
        next:
          type: string
          nullable: true
          format: uri
          example: http://api.example.org/accounts/?offset=400&limit=100
        previous:
          type: string
          nullable: true
          format: uri
          example: http://api.example.org/accounts/?offset=200&limit=100
        results:
          type: array
          items:
            $ref: '#/components/schemas/PermissionResponse'
    PaginatedProductList:
      type: object
      required:
      - count
      - results
      properties:
        count:
          type: integer
          example: 123
        next:
          type: string
          nullable: true
          format: uri
          example: http://api.example.org/accounts/?offset=400&limit=100
        previous:
          type: string
          nullable: true
          format: uri
          example: http://api.example.org/accounts/?offset=200&limit=100
        results:
          type: array
          items:
            $ref: '#/components/schemas/Product'
    PaginatedProjectHistoryLogResponseList:
      type: object
      required:
      - count
      - results
      properties:
        count:
          type: integer
          example: 123
        next:
          type: string
          nullable: true
          format: uri
          example: http://api.example.org/accounts/?offset=400&limit=100
        previous:
          type: string
          nullable: true
          format: uri
          example: http://api.example.org/accounts/?offset=200&limit=100
        results:
          type: array
          items:
            $ref: '#/components/schemas/ProjectHistoryLogResponse'
    PaginatedProjectInviteResponseList:
      type: object
      required:
      - count
      - results
      properties:
        count:
          type: integer
          example: 123
        next:
          type: string
          nullable: true
          format: uri
          example: http://api.example.org/accounts/?offset=400&limit=100
        previous:
          type: string
          nullable: true
          format: uri
          example: http://api.example.org/accounts/?offset=200&limit=100
        results:
          type: array
          items:
            $ref: '#/components/schemas/ProjectInviteResponse'
    PaginatedProjectViewAssetResponseList:
      type: object
      required:
      - count
      - results
      properties:
        count:
          type: integer
          example: 123
        next:
          type: string
          nullable: true
          format: uri
          example: http://api.example.org/accounts/?offset=400&limit=100
        previous:
          type: string
          nullable: true
          format: uri
          example: http://api.example.org/accounts/?offset=200&limit=100
        results:
          type: array
          items:
            $ref: '#/components/schemas/ProjectViewAssetResponse'
    PaginatedProjectViewListResponseList:
      type: object
      required:
      - count
      - results
      properties:
        count:
          type: integer
          example: 123
        next:
          type: string
          nullable: true
          format: uri
          example: http://api.example.org/accounts/?offset=400&limit=100
        previous:
          type: string
          nullable: true
          format: uri
          example: http://api.example.org/accounts/?offset=200&limit=100
        results:
          type: array
          items:
            $ref: '#/components/schemas/ProjectViewListResponse'
    PaginatedProjectViewUserResponseList:
      type: object
      required:
      - count
      - results
      properties:
        count:
          type: integer
          example: 123
        next:
          type: string
          nullable: true
          format: uri
          example: http://api.example.org/accounts/?offset=400&limit=100
        previous:
          type: string
          nullable: true
          format: uri
          example: http://api.example.org/accounts/?offset=200&limit=100
        results:
          type: array
          items:
            $ref: '#/components/schemas/ProjectViewUserResponse'
    PaginatedSocialAccountList:
      type: object
      required:
      - count
      - results
      properties:
        count:
          type: integer
          example: 123
        next:
          type: string
          nullable: true
          format: uri
          example: http://api.example.org/accounts/?offset=400&limit=100
        previous:
          type: string
          nullable: true
          format: uri
          example: http://api.example.org/accounts/?offset=200&limit=100
        results:
          type: array
          items:
            $ref: '#/components/schemas/SocialAccount'
    PaginatedSubscriptionList:
      type: object
      required:
      - count
      - results
      properties:
        count:
          type: integer
          example: 123
        next:
          type: string
          nullable: true
          format: uri
          example: http://api.example.org/accounts/?offset=400&limit=100
        previous:
          type: string
          nullable: true
          format: uri
          example: http://api.example.org/accounts/?offset=200&limit=100
        results:
          type: array
          items:
            $ref: '#/components/schemas/Subscription'
    PaginatedTagListResponseList:
      type: object
      required:
      - count
      - results
      properties:
        count:
          type: integer
          example: 123
        next:
          type: string
          nullable: true
          format: uri
          example: http://api.example.org/accounts/?offset=400&limit=100
        previous:
          type: string
          nullable: true
          format: uri
          example: http://api.example.org/accounts/?offset=200&limit=100
        results:
          type: array
          items:
            $ref: '#/components/schemas/TagListResponse'
    PaginatedTranscriptionServiceList:
      type: object
      required:
      - count
      - results
      properties:
        count:
          type: integer
          example: 123
        next:
          type: string
          nullable: true
          format: uri
          example: http://api.example.org/accounts/?offset=400&limit=100
        previous:
          type: string
          nullable: true
          format: uri
          example: http://api.example.org/accounts/?offset=200&limit=100
        results:
          type: array
          items:
            $ref: '#/components/schemas/TranscriptionService'
    PaginatedTranslationServiceList:
      type: object
      required:
      - count
      - results
      properties:
        count:
          type: integer
          example: 123
        next:
          type: string
          nullable: true
          format: uri
          example: http://api.example.org/accounts/?offset=400&limit=100
        previous:
          type: string
          nullable: true
          format: uri
          example: http://api.example.org/accounts/?offset=200&limit=100
        results:
          type: array
          items:
            $ref: '#/components/schemas/TranslationService'
    PaginatedUserListResponseList:
      type: object
      required:
      - count
      - results
      properties:
        count:
          type: integer
          example: 123
        next:
          type: string
          nullable: true
          format: uri
          example: http://api.example.org/accounts/?offset=400&limit=100
        previous:
          type: string
          nullable: true
          format: uri
          example: http://api.example.org/accounts/?offset=200&limit=100
        results:
          type: array
          items:
            $ref: '#/components/schemas/UserListResponse'
    PaginatedUserReportsListResponseList:
      type: object
      required:
      - count
      - results
      properties:
        count:
          type: integer
          example: 123
        next:
          type: string
          nullable: true
          format: uri
          example: http://api.example.org/accounts/?offset=400&limit=100
        previous:
          type: string
          nullable: true
          format: uri
          example: http://api.example.org/accounts/?offset=200&limit=100
        results:
          type: array
          items:
            $ref: '#/components/schemas/UserReportsListResponse'
    PaginatedVersionListResponseList:
      type: object
      required:
      - count
      - results
      properties:
        count:
          type: integer
          example: 123
        next:
          type: string
          nullable: true
          format: uri
          example: http://api.example.org/accounts/?offset=400&limit=100
        previous:
          type: string
          nullable: true
          format: uri
          example: http://api.example.org/accounts/?offset=200&limit=100
        results:
          type: array
          items:
            $ref: '#/components/schemas/VersionListResponse'
    PairedData:
      type: object
      properties:
        source:
          type: string
          format: uri
        fields:
          type: array
          items:
            type: string
        filename:
          type: string
        source__name:
          type: string
          readOnly: true
      required:
      - filename
      - source
      - source__name
    PairedDataResponse:
      type: object
      properties:
        source:
          type: string
          format: uri
          example: https://kf.kobotoolbox.org/api/v2/assets/a3C9wWefqZVkChNLKqqXVZ/
        source__name:
          type: string
          readOnly: true
        fields:
          type: array
          items:
            type: string
        filename:
          type: string
        url:
          type: string
          format: uri
          example: https://kf.kobotoolbox.org/api/v2/assets/a5owyo85mHyFazzgsZK45c/paired-data/pd9CWSKADt4T7h5bMKwhLqq/
      required:
      - fields
      - filename
      - source
      - source__name
      - url
    PatchedAssetPatchRequest:
      oneOf:
      - type: object
        properties:
          content:
            type: string
          name:
            type: string
        required:
        - content
        - name
      - type: object
        properties:
          enabled:
            type: boolean
          fields:
            type: array
            items:
              type: string
        required:
        - enabled
        - fields
    PatchedCurrentUser:
      type: object
      properties:
        username:
          type: string
          description: Required. 150 characters or fewer. Letters, digits and @/./+/-/_
            only.
          pattern: ^[\w.@+-]+$
          maxLength: 150
        first_name:
          type: string
          maxLength: 150
        last_name:
          type: string
          maxLength: 150
        email:
          type: string
          format: email
          readOnly: true
          title: Email address
        server_time:
          type: string
          format: date-time
          readOnly: true
        date_joined:
          type: string
          format: date-time
          readOnly: true
        projects_url:
          type: string
          format: uri
          example: https://kf.kobotoolbox.org/bob
          readOnly: true
        gravatar:
          type: string
          format: uri
          example: https://www.gravatar.com/avatar/5a9aec55090975e64e0f6b0a29110a5f?s=40
          readOnly: true
        last_login:
          type: string
          format: date-time
          nullable: true
        extra_details:
          type: object
          properties:
            bio:
              type: string
            city:
              type: string
            name:
              type: string
            sector:
              type: string
            country:
              type: string
            twitter:
              type: string
            linkedin:
              type: string
            instagram:
              type: string
            organization:
              type: string
            last_ui_language:
              type: string
            organization_type:
              type: string
            organization_website:
              type: string
            project_views_settings:
              type: object
            require_auth:
              type: boolean
            newsletter_subscription:
              type: string
        current_password:
          type: string
          writeOnly: true
        new_password:
          type: string
          writeOnly: true
        git_rev:
          type: string
          readOnly: true
        social_accounts:
          type: array
          items:
            $ref: '#/components/schemas/SocialAccount'
          readOnly: true
        validated_password:
          type: boolean
          readOnly: true
        accepted_tos:
          type: boolean
          description: |-
            Verifies user acceptance of terms of service (tos) by checking that the tos
            endpoint was called and stored the current time in the `private_data` property
          readOnly: true
        organization:
          type: object
          properties:
            url:
              type: string
              format: uri
              example: https://kf.kobotoolbox.org/api/v2/organizations/orgzeph7Ub8tVmJ82JBbH96n/
            name:
              type: string
            uid:
              type: string
          readOnly: true
        extra_details__uid:
          type: string
          readOnly: true
    PatchedDataBulkUpdate:
      type: object
      properties:
        payload:
          type: object
          properties:
            submission_ids:
              type: array
              items:
                type: integer
            data:
              type: object
              properties:
                field_to_update:
                  type: string
    PatchedDataValidationStatusUpdatePayload:
      type: object
      properties:
        validation_status.uid:
          type: string
    PatchedDataValidationStatusesUpdatePayload:
      type: object
      properties:
        payload:
          type: object
          properties:
            submission_ids:
              type: array
              items:
                type: integer
            validation_status.uid:
              type: string
    PatchedDeploymentPatchRequest:
      type: object
      properties:
        active:
          type: boolean
        version_id:
          type: string
    PatchedExportSettingUpdatePayload:
      type: object
      properties:
        name:
          type: string
        export_settings:
          type: object
          properties:
            fields_from_all_versions:
              type: boolean
            group_sep:
              type: string
            hierarchy_in_labels:
              type: boolean
            lang:
              type: string
            multiple_select:
              type: string
            type:
              type: string
            fields:
              type: array
              items:
                type: string
    PatchedHook:
      type: object
      properties:
        active:
          type: boolean
        asset:
          type: integer
          readOnly: true
        auth_level:
          $ref: '#/components/schemas/AuthLevelEnum'
        date_modified:
          type: string
          format: date-time
          readOnly: true
        email_notification:
          type: boolean
        endpoint:
          type: string
          maxLength: 500
        export_type:
          $ref: '#/components/schemas/ExportTypeEnum'
        failed_count:
          type: integer
          readOnly: true
        logs_url:
          type: string
          format: uri
          example: https://kf.kobotoolbox.org/api/v2/assets/a3C9wWefqZVkChNLKqqXVZ/hooks/hZzzeedWxQoFHgibsTCysv/logs/
          readOnly: true
        name:
          type: string
          maxLength: 255
        payload_template:
          type: string
          nullable: true
        pending_count:
          type: integer
          readOnly: true
        settings:
          type: object
          properties:
            password:
              type: string
            username:
              type: string
            custom_headers:
              type: object
              properties:
                value_field:
                  type: string
                value_field_2:
                  type: string
        subset_fields:
          type: array
          items:
            type: string
        success_count:
          type: integer
          readOnly: true
        uid:
          type: string
          readOnly: true
        url:
          type: string
          format: uri
          example: https://kf.kobotoolbox.org/api/v2/assets/a3C9wWefqZVkChNLKqqXVZ/
          readOnly: true
    PatchedHookLog:
      type: object
      properties:
        url:
          type: string
          format: uri
          example: https://kf.kobotoolbox.org/api/v2/assets/aTPPUDScaFZkvBzd8FyK4Q/hooks/hsw3Ec5vz7Lqg7TrwrxdaS/logs/hl8Ldv5m84SBpU5UB5J7QBD/
          readOnly: true
        uid:
          type: string
          readOnly: true
        submission_id:
          type: integer
          readOnly: true
        tries:
          type: integer
          readOnly: true
        status:
          allOf:
          - $ref: '#/components/schemas/HookLogStatusEnum'
          readOnly: true
        status_str:
          type: string
        status_code:
          type: integer
          readOnly: true
          nullable: true
        message:
          type: string
          readOnly: true
        date_modified:
          type: string
          format: date-time
          readOnly: true
    PatchedInvitePatchPayload:
      oneOf:
      - type: object
        properties:
          status:
            $ref: '#/components/schemas/InviteStatusChoicesEnum'
        required:
        - status
      - type: object
        properties:
          role:
            $ref: '#/components/schemas/InviteeRoleEnum'
        required:
        - role
    PatchedInviteUpdatePayload:
      type: object
      properties:
        status:
          $ref: '#/components/schemas/InviteStatusChoicesEnum'
    PatchedMemberPatchRequest:
      type: object
      properties:
        role:
          $ref: '#/components/schemas/InviteeRoleEnum'
    PatchedOrganizationPatchPayload:
      type: object
      properties:
        name:
          type: string
          maxLength: 200
        website:
          type: string
          maxLength: 255
        organization_type:
          $ref: '#/components/schemas/OrganizationTypeEnum'
    PatchedPairedDataPatchPayload:
      type: object
      properties:
        fields:
          type: array
          items:
            type: string
        filename:
          type: string
    PatchedPermissionAssignmentCloneRequest:
      type: object
      properties:
        clone_from:
          type: string
    PermissionAssignmentBulkRequest:
      type: object
      properties:
        user:
          type: string
          format: uri
          example: https://kf.kobotoolbox.org/api/v2/users/bob/
        permission:
          type: string
          format: uri
          example: https://kf.kobotoolbox.org/api/v2/assets/a3C9wWefqZVkChNLKqqXVZ/permission-assignments/pGaXCTDAbdZKLXoXAXd3M4/
      required:
      - permission
      - user
    PermissionAssignmentCreateRequest:
      oneOf:
      - type: object
        properties:
          permission:
            type: string
            format: uri
            example: https://kf.kobotoolbox.org/api/v2/permissions/change_asset/
          user:
            type: string
            format: uri
            example: https://kf.kobotoolbox.org/api/v2/users/bob/
        additionalProperties: false
        required:
        - permission
        - user
      - type: object
        properties:
          partial_permission:
            type: array
            items:
              type: object
              properties:
                filter:
                  type: array
                  items:
                    type: object
                    properties:
                      _submitted_by:
                        type: object
                        properties:
                          $in:
                            type: array
                            items:
                              type: string
                url:
                  type: string
                  format: uri
                  example: https://kf.kobotoolbox.org/api/v2/assets/a3C9wWefqZVkChNLKqqXVZ/permission-assignments/pGaXCTDAbdZKLXoXAXd3M4/
          permission:
            type: string
            format: uri
            example: https://kf.kobotoolbox.org/api/v2/permissions/change_asset/
          user:
            type: string
            format: uri
            example: https://kf.kobotoolbox.org/api/v2/users/bob/
        required:
        - partial_permission
        - permission
        - user
    PermissionAssignmentResponse:
      type: object
      properties:
        url:
          type: string
          format: uri
          example: https://kf.kobotoolbox.org/api/v2/assets/a3C9wWefqZVkChNLKqqXVZ/permission-assignments/pGaXCTDAbdZKLXoXAXd3M4/
        user:
          type: string
          format: uri
          example: https://kf.kobotoolbox.org/api/v2/users/bob/
        permission:
          type: string
          format: uri
          example: https://kf.kobotoolbox.org/api/v2/permissions/change_asset/
        label:
          type: string
          readOnly: true
      required:
      - label
      - permission
      - url
      - user
    PermissionResponse:
      type: object
      properties:
        url:
          type: string
          format: uri
          example: https://kf.kobotoolbox.org/api/v2/permissions/change_submissions/
          readOnly: true
        codename:
          type: string
        implied:
          type: array
          items:
            type: string
            format: uri
            example: https://kf.kobotoolbox.org/api/v2/permissions/change_submissions/
        contradictory:
          type: array
          items:
            type: string
            format: uri
            example: https://kf.kobotoolbox.org/api/v2/permissions/change_submissions/
        name:
          type: string
      required:
      - codename
      - contradictory
      - implied
      - name
      - url
    Price:
      type: object
      properties:
        id:
          type: string
          maxLength: 255
        nickname:
          type: string
          description: A brief description of the plan, hidden from customers.
          maxLength: 250
        currency:
          type: string
          description: Three-letter ISO currency code
          maxLength: 3
        type:
          allOf:
          - $ref: '#/components/schemas/StripePriceType'
          description: |-
            Whether the price is for a one-time purchase or a recurring (subscription) purchase.

            * `one_time` - One-time
            * `recurring` - Recurring
        recurring:
          allOf:
          - $ref: '#/components/schemas/Recurring'
          nullable: true
        unit_amount:
          type: integer
          maximum: 9223372036854775807
          minimum: -9223372036854775808
          format: int64
          nullable: true
          description: The unit amount in cents to be charged, represented as a whole
            integer if possible. Null if a sub-cent precision is required.
        human_readable_price:
          type: string
          readOnly: true
        metadata:
          nullable: true
          description: A set of key/value pairs that you can attach to an object.
            It can be useful for storing additional information about an object in
            a structured format.
        active:
          type: boolean
          description: Whether the price can be used for new purchases.
        product:
          type: string
          description: The product this price is associated with.
        transform_quantity:
          nullable: true
          description: Apply a transformation to the reported usage or set quantity
            before computing the amount billed. Cannot be combined with `tiers`.
      required:
      - active
      - currency
      - human_readable_price
      - id
      - product
      - recurring
      - type
    PriceWithProduct:
      type: object
      properties:
        id:
          type: string
          maxLength: 255
        nickname:
          type: string
          description: A brief description of the plan, hidden from customers.
          maxLength: 250
        currency:
          type: string
          description: Three-letter ISO currency code
          maxLength: 3
        type:
          allOf:
          - $ref: '#/components/schemas/StripePriceType'
          description: |-
            Whether the price is for a one-time purchase or a recurring (subscription) purchase.

            * `one_time` - One-time
            * `recurring` - Recurring
        recurring:
          allOf:
          - $ref: '#/components/schemas/Recurring'
          nullable: true
        unit_amount:
          type: integer
          maximum: 9223372036854775807
          minimum: -9223372036854775808
          format: int64
          nullable: true
          description: The unit amount in cents to be charged, represented as a whole
            integer if possible. Null if a sub-cent precision is required.
        human_readable_price:
          type: string
          readOnly: true
        metadata:
          nullable: true
          description: A set of key/value pairs that you can attach to an object.
            It can be useful for storing additional information about an object in
            a structured format.
        active:
          type: boolean
          description: Whether the price can be used for new purchases.
        product:
          $ref: '#/components/schemas/BaseProduct'
        transform_quantity:
          nullable: true
          description: Apply a transformation to the reported usage or set quantity
            before computing the amount billed. Cannot be combined with `tiers`.
      required:
      - active
      - currency
      - human_readable_price
      - id
      - product
      - recurring
      - type
    Product:
      type: object
      properties:
        id:
          type: string
          maxLength: 255
        name:
          type: string
          description: The product's name, meant to be displayable to the customer.
            Applicable to both `service` and `good` types.
          maxLength: 5000
        description:
          type: string
          nullable: true
          description: A description of this object.
        type:
          allOf:
          - $ref: '#/components/schemas/StripeProductType'
          description: |-
            The type of the product. The product is either of type `good`, which is eligible for use with Orders and SKUs, or `service`, which is eligible for use with Subscriptions and Plans.

            * `good` - Good
            * `service` - Service
        prices:
          type: array
          items:
            $ref: '#/components/schemas/Price'
        metadata:
          type: object
          additionalProperties:
            type: string
          readOnly: true
      required:
      - id
      - metadata
      - name
      - prices
      - type
    ProjectHistoryLogResponse:
      type: object
      properties:
        user:
          type: string
          format: uri
          example: https://kf.kobotoolbox.org/api/v2/users/bob/
        user_uid:
          type: string
        username:
          type: string
        action:
          type: string
        metadata:
          type: object
          properties:
            source:
              type: string
            asset_uid:
              type: string
            ip_address:
              type: string
            cloned_from:
              type: string
            log_subtype:
              type: string
            paired-data:
              type: object
              properties:
                fields:
                  type: array
                  items:
                    type: string
                source_uid:
                  type: string
                source_name:
                  type: string
            username:
              type: string
            settings:
              type: object
              properties:
                sector:
                  type: object
                  properties:
                    new:
                      type: object
                      properties:
                        label:
                          type: string
                        value:
                          type: string
                    old:
                      type: object
                      properties:
                        label:
                          type: string
                        value:
                          type: string
                country:
                  type: object
                  properties:
                    added:
                      type: object
                      properties:
                        label:
                          type: string
                        value:
                          type: string
                    removed:
                      type: object
                      properties:
                        label:
                          type: string
                        value:
                          type: string
                description:
                  type: object
                  properties:
                    new:
                      type: string
                    old:
                      type: string
                country_codes:
                  type: object
                  properties:
                    added:
                      type: array
                      items:
                        type: string
                    removed:
                      type: array
                      items:
                        type: string
                data-table:
                  type: object
                  properties:
                    new:
                      type: object
                    old:
                      type: object
            asset-files:
              type: object
              properties:
                uid:
                  type: string
                filename:
                  type: string
                md5_hash:
                  type: string
                download_url:
                  type: string
            permissions:
              type: object
              properties:
                added:
                  type: array
                  items:
                    type: string
                removed:
                  type: array
                  items:
                    type: string
                username:
                  type: string
            project_owner:
              type: string
            latest_version_uid:
              type: string
            submission:
              type: object
              properties:
                root_uuid:
                  type: string
                submitted_by:
                  type: string
                status:
                  type: string
            hook:
              type: object
              properties:
                uid:
                  type: string
                active:
                  type: boolean
                endpoint:
                  type: boolean
            name:
              type: object
              properties:
                new:
                  type: string
                old:
                  type: string
            shared_fields:
              type: object
              properties:
                added:
                  type: array
                  items:
                    type: string
                removed:
                  type: array
                  items:
                    type: string
        date_created:
          type: string
          format: date-time
      required:
      - action
      - date_created
      - metadata
      - user
      - user_uid
      - username
    ProjectInviteCreatePayload:
      type: object
      properties:
        recipient:
          type: string
          format: uri
          example: https://kf.kobotoolbox.org/api/v2/users/bob/
        assets:
          type: array
          items:
            type: string
      required:
      - assets
      - recipient
    ProjectInviteResponse:
      type: object
      properties:
        url:
          type: string
          format: uri
          example: https://kf.kobotoolbox.org/api/v2/project-ownership/invites/poi52fGkwDjQeZkUxcaou39q/
        sender |  recipient:
          type: string
          format: uri
          example: https://kf.kobotoolbox.org/api/v2/users/bob/
        status:
          $ref: '#/components/schemas/InviteStatusChoicesEnum'
        date_created:
          type: string
          format: date-time
        date_modified:
          type: string
          format: date-time
        transfers:
          type: array
          items:
            type: object
            properties:
              url:
                type: string
                format: uri
                example: https://kf.kobotoolbox.org/api/v2/project-ownership/invites/poi52fGkwDjQeZkUxcaou39q/transfers/pot54pTqM5qwKdZ4wnNdiwDY/
              asset:
                type: string
                format: uri
                example: https://kf.kobotoolbox.org/api/v2/assets/a3C9wWefqZVkChNLKqqXVZ/
              status:
                type: string
              error:
                type: string
              date_modified:
                type: string
                format: date-time
      required:
      - date_created
      - date_modified
      - sender |  recipient
      - status
      - transfers
      - url
    ProjectViewAssetResponse:
      type: object
      properties:
        url:
          type: string
          format: uri
          example: https://kf.kobotoolbox.org/api/v2/project-views/pvyHWBnzRw3GCJpFs6cMdem/assets/
        date_created:
          type: string
          format: date-time
        date_modified:
          type: string
          format: date-time
        date_deployed:
          type: string
          format: date-time
        owner:
          type: string
          format: uri
          example: https://kf.kobotoolbox.org/api/v2/project-views/pvyHWBnzRw3GCJpFs6cMdem/users/
        owner__username:
          type: string
        owner__email:
          type: string
          format: email
        owner__name:
          type: string
        owner__organization:
          type: string
        uid:
          type: string
        name:
          type: string
        settings:
          type: object
          properties:
            sector:
              type: object
              properties:
                label:
                  type: string
                value:
                  type: string
            country:
              type: array
              items:
                type: object
                properties:
                  label:
                    type: string
                  value:
                    type: string
            description:
              type: string
            collects_pii:
              type: string
            organization:
              type: string
            country_codes:
              type: array
              items:
                type: string
            operational_purpose:
              type: string
        languages:
          type: array
          items:
            type: string
        has_deployment:
          type: boolean
        deployment__active:
          type: boolean
        deployment__submission_count:
          type: integer
        deployment_status:
          type: string
        asset_type:
          type: string
        downloads:
          type: array
          items:
            type: object
            properties:
              format:
                type: string
              url:
                type: string
                format: uri
                example: https://kf.kobotoolbox.org/api/v2/assets/aTPPUDScaFZkvBzd8FyK4Q/
        owner_label:
          type: string
      required:
      - asset_type
      - date_created
      - date_deployed
      - date_modified
      - deployment__active
      - deployment__submission_count
      - deployment_status
      - downloads
      - has_deployment
      - languages
      - name
      - owner
      - owner__email
      - owner__name
      - owner__organization
      - owner__username
      - owner_label
      - settings
      - uid
      - url
    ProjectViewExportCreateResponse:
      type: object
      properties:
        status:
          type: string
          maxLength: 32
      required:
      - status
    ProjectViewExportResponse:
      type: object
      properties:
        status:
          type: string
          maxLength: 32
        result:
          type: string
          format: uri
          example: https://kf.kobotoolbox.org/private-media/bob/exports/assets-bob-view_pvNNUan8EBhzfkrv6sCNuzR-2025-08-11T143443Z.csv
      required:
      - result
      - status
    ProjectViewListResponse:
      type: object
      properties:
        uid:
          type: string
          maxLength: 32
        name:
          type: string
          format: uri
          example: https://kf.kobotoolbox.org/private-media/bob/exports/assets-bob-view_pvNNUan8EBhzfkrv6sCNuzR-2025-08-11T143443Z.csv
        url:
          type: string
          format: uri
          example: https://kf.kobotoolbox.org/api/v2/project-views/pvyHWBnzRw3GCJpFs6cMdem/
        assets:
          type: string
          format: uri
          example: https://kf.kobotoolbox.org/api/v2/project-views/pvyHWBnzRw3GCJpFs6cMdem/assets/
        assets_export:
          type: string
          format: uri
          example: https://kf.kobotoolbox.org/api/v2/project-views/pvyHWBnzRw3GCJpFs6cMdem/assets/export/
        users:
          type: string
          format: uri
          example: https://kf.kobotoolbox.org/api/v2/project-views/pvyHWBnzRw3GCJpFs6cMdem/users/
        users_export:
          type: string
          format: uri
          example: https://kf.kobotoolbox.org/api/v2/project-views/pvyHWBnzRw3GCJpFs6cMdem/users/export/
        countries:
          type: array
          items:
            type: string
        permissions:
          type: array
          items:
            type: string
        assigned_users:
          type: array
          items:
            type: string
      required:
      - assets
      - assets_export
      - assigned_users
      - countries
      - name
      - permissions
      - uid
      - url
      - users
      - users_export
    ProjectViewUserResponse:
      type: object
      properties:
        id:
          type: integer
        username:
          type: string
        is_superuser:
          type: boolean
        date_joined:
          type: string
          format: date-time
        last_login:
          type: string
          format: date-time
        is_active:
          type: boolean
        email:
          type: string
          format: email
        asset_count:
          type: integer
        metadata:
          type: object
          properties:
            city:
              type: string
            name:
              type: string
            sector:
              type: string
            country:
              type: string
            organization:
              type: string
            last_ui_language:
              type: string
            organization_type:
              type: string
            organization_website:
              type: string
            project_view_settings:
              type: object
              properties:
                my_project_view_name:
                  type: object
                  properties:
                    order:
                      type: object
                    fields:
                      type: array
                      items:
                        type: string
                    filters:
                      type: array
                      items:
                        type: string
      required:
      - asset_count
      - date_joined
      - email
      - id
      - is_active
      - is_superuser
      - last_login
      - metadata
      - username
    ProrationBehaviorEnum:
      enum:
      - always_invoice
      - create_prorations
      - none
      type: string
      description: |-
        * `always_invoice` - Always invoice
        * `create_prorations` - Create prorations
        * `none` - None
    Recurring:
      type: object
      properties:
        interval:
          $ref: '#/components/schemas/StripeIntervalEnum'
        interval_count:
          type: integer
        meter:
          type: string
          nullable: true
        usage_type:
          $ref: '#/components/schemas/StripeUsageType'
      required:
      - interval
      - interval_count
      - usage_type
    ReportResponse:
      type: object
      properties:
        url:
          type: string
          format: uri
          example: https://kf.kobotoolbox.org/api/v2/assets/a5owyo85mHyFazzgsZK45c/reports/
        count:
          type: integer
        list:
          type: array
          items:
            type: object
            properties:
              name:
                type: string
              row:
                type: object
                properties:
                  type:
                    type: string
              data:
                type: object
                properties:
                  total_count:
                    type: integer
                  not_provided:
                    type: integer
                  provided:
                    type: integer
                  show_graph:
                    type: boolean
              kuid:
                type: string
              style:
                type: object
      required:
      - count
      - list
      - url
    ServiceUsageBalanceData:
      type: object
      properties:
        effective_limit:
          type: integer
        balance_value:
          type: integer
        balance_percent:
          type: integer
        exceeded:
          type: boolean
      required:
      - balance_percent
      - balance_value
      - effective_limit
      - exceeded
    ServiceUsageBalances:
      type: object
      properties:
        submission:
          $ref: '#/components/schemas/NullableServiceUsageBalanceData'
        storage_bytes:
          $ref: '#/components/schemas/NullableServiceUsageBalanceData'
        asr_seconds:
          $ref: '#/components/schemas/NullableServiceUsageBalanceData'
        mt_characters:
          $ref: '#/components/schemas/NullableServiceUsageBalanceData'
      required:
      - asr_seconds
      - mt_characters
      - storage_bytes
      - submission
    ServiceUsageResponse:
      type: object
      properties:
        total_nlp_usage:
          type: object
          properties:
            asr_seconds_current_period:
              type: integer
            mt_characters_current_period:
              type: integer
            llm_requests_current_period:
              type: integer
            asr_seconds_all_time:
              type: integer
            mt_characters_all_time:
              type: integer
<<<<<<< HEAD
            llm_requests_all_time:
              type: integer
=======
          required:
          - asr_seconds_all_time
          - asr_seconds_current_period
          - mt_characters_all_time
          - mt_characters_current_period
>>>>>>> 50e5d6a4
        total_storage_bytes:
          type: integer
        total_submission_count:
          type: object
          properties:
            all_time:
              type: integer
            current_period:
              type: integer
        balances:
<<<<<<< HEAD
          type: object
          properties:
            submission:
              $ref: '#/components/schemas/ServiceUsageBalanceData'
            storage_bytes:
              $ref: '#/components/schemas/ServiceUsageBalanceData'
            asr_seconds:
              $ref: '#/components/schemas/ServiceUsageBalanceData'
            mt_characters:
              $ref: '#/components/schemas/ServiceUsageBalanceData'
            llm_requests:
              $ref: '#/components/schemas/ServiceUsageBalanceData'
=======
          $ref: '#/components/schemas/ServiceUsageBalances'
>>>>>>> 50e5d6a4
        current_period_start:
          type: string
          format: date-time
        current_period_end:
          type: string
          format: date-time
        last_updated:
          type: string
          format: date-time
      required:
      - balances
      - current_period_end
      - current_period_start
      - last_updated
      - total_nlp_usage
      - total_storage_bytes
      - total_submission_count
    SocialAccount:
      type: object
      description: serialize allauth SocialAccounts for use with a REST API
      properties:
        provider:
          type: string
          maxLength: 200
        uid:
          type: string
          maxLength: 191
        last_login:
          type: string
          format: date-time
          readOnly: true
        date_joined:
          type: string
          format: date-time
          readOnly: true
        email:
          type: string
          format: email
          readOnly: true
        username:
          type: string
          readOnly: true
      required:
      - date_joined
      - email
      - last_login
      - provider
      - uid
      - username
    StripeIntervalEnum:
      enum:
      - day
      - week
      - month
      - year
      type: string
      description: |-
        * `day` - Day
        * `week` - Week
        * `month` - Month
        * `year` - Year
    StripePriceType:
      enum:
      - one_time
      - recurring
      type: string
      description: |-
        * `one_time` - One-time
        * `recurring` - Recurring
    StripeProductType:
      enum:
      - good
      - service
      type: string
      description: |-
        * `good` - Good
        * `service` - Service
    StripeUsageType:
      enum:
      - metered
      - licensed
      type: string
      description: |-
        * `metered` - Metered
        * `licensed` - Licensed
    Subscription:
      type: object
      properties:
        items:
          type: array
          items:
            $ref: '#/components/schemas/SubscriptionItem'
        schedule:
          $ref: '#/components/schemas/SubscriptionSchedule'
        application_fee_percent:
          type: string
          format: decimal
          pattern: ^-?\d{0,3}(?:\.\d{0,2})?$
          nullable: true
        djstripe_created:
          type: string
          format: date-time
          readOnly: true
        djstripe_updated:
          type: string
          format: date-time
          readOnly: true
        id:
          type: string
          maxLength: 255
        livemode:
          type: boolean
          nullable: true
          description: Null here indicates that the livemode status is unknown or
            was previously unrecorded. Otherwise, this field indicates whether this
            record comes from Stripe test mode or live mode operation.
        created:
          type: string
          format: date-time
          nullable: true
          description: The datetime this object was created in stripe.
        metadata:
          nullable: true
          description: A set of key/value pairs that you can attach to an object.
            It can be useful for storing additional information about an object in
            a structured format.
        description:
          type: string
          nullable: true
          description: A description of this object.
        billing_cycle_anchor:
          type: string
          format: date-time
          nullable: true
          description: Determines the date of the first full invoice, and, for plans
            with `month` or `year` intervals, the day of the month for subsequent
            invoices.
        billing_thresholds:
          nullable: true
          description: Define thresholds at which an invoice will be sent, and the
            subscription advanced to a new billing period.
        cancel_at:
          type: string
          format: date-time
          nullable: true
          description: A date in the future at which the subscription will automatically
            get canceled.
        cancel_at_period_end:
          type: boolean
          description: If the subscription has been canceled with the ``at_period_end``
            flag set to true, ``cancel_at_period_end`` on the subscription will be
            true. You can use this attribute to determine whether a subscription that
            has a status of active is scheduled to be canceled at the end of the current
            period.
        canceled_at:
          type: string
          format: date-time
          nullable: true
          description: If the subscription has been canceled, the date of that cancellation.
            If the subscription was canceled with ``cancel_at_period_end``, canceled_at
            will still reflect the date of the initial cancellation request, not the
            end of the subscription period when the subscription is automatically
            moved to a canceled state.
        collection_method:
          allOf:
          - $ref: '#/components/schemas/CollectionMethodEnum'
          description: |-
            Either `charge_automatically`, or `send_invoice`. When charging automatically, Stripe will attempt to pay this subscription at the end of the cycle using the default source attached to the customer. When sending an invoice, Stripe will email your customer an invoice with payment instructions.

            * `charge_automatically` - Charge automatically
            * `send_invoice` - Send invoice
        current_period_end:
          type: string
          format: date-time
          description: End of the current period for which the subscription has been
            invoiced. At the end of this period, a new invoice will be created.
        current_period_start:
          type: string
          format: date-time
          description: Start of the current period for which the subscription has
            been invoiced.
        days_until_due:
          type: integer
          maximum: 2147483647
          minimum: -2147483648
          nullable: true
          description: Number of days a customer has to pay invoices generated by
            this subscription. This value will be `null` for subscriptions where `billing=charge_automatically`.
        discount:
          nullable: true
          description: Describes the current discount applied to this subscription,
            if there is one. When billing, a discount applied to a subscription overrides
            a discount applied on a customer-wide basis.
        ended_at:
          type: string
          format: date-time
          nullable: true
          description: If the subscription has ended (either because it was canceled
            or because the customer was switched to a subscription to a new plan),
            the date the subscription ended.
        next_pending_invoice_item_invoice:
          type: string
          format: date-time
          nullable: true
          description: Specifies the approximate timestamp on which any pending invoice
            items will be billed according to the schedule provided at pending_invoice_item_interval.
        pause_collection:
          nullable: true
          description: If specified, payment collection for this subscription will
            be paused.
        pending_invoice_item_interval:
          nullable: true
          description: Specifies an interval for how often to bill for any pending
            invoice items. It is analogous to calling Create an invoice for the given
            subscription at the specified interval.
        pending_update:
          nullable: true
          description: If specified, pending updates that will be applied to the subscription
            once the latest_invoice has been paid.
        proration_behavior:
          description: |-
            Determines how to handle prorations when the billing cycle changes (e.g., when switching plans, resetting billing_cycle_anchor=now, or starting a trial), or if an item’s quantity changes

            * `always_invoice` - Always invoice
            * `create_prorations` - Create prorations
            * `none` - None
          oneOf:
          - $ref: '#/components/schemas/ProrationBehaviorEnum'
          - $ref: '#/components/schemas/BlankEnum'
        proration_date:
          type: string
          format: date-time
          nullable: true
          description: If set, the proration will be calculated as though the subscription
            was updated at the given time. This can be used to apply exactly the same
            proration that was previewed with upcoming invoice endpoint. It can also
            be used to implement custom proration logic, such as prorating by day
            instead of by second, by providing the time that you wish to use for proration
            calculations
        quantity:
          type: integer
          maximum: 2147483647
          minimum: -2147483648
          nullable: true
          description: The quantity applied to this subscription. This value will
            be `null` for multi-plan subscriptions
        start_date:
          type: string
          format: date-time
          nullable: true
          description: Date when the subscription was first created. The date might
            differ from the created date due to backdating.
        status:
          allOf:
          - $ref: '#/components/schemas/SubscriptionStatusEnum'
          description: |-
            The status of this subscription.

            * `active` - Active
            * `canceled` - Canceled
            * `incomplete` - Incomplete
            * `incomplete_expired` - Incomplete Expired
            * `past_due` - Past due
            * `trialing` - Trialing
            * `unpaid` - Unpaid
        trial_end:
          type: string
          format: date-time
          nullable: true
          description: If the subscription has a trial, the end of that trial.
        trial_start:
          type: string
          format: date-time
          nullable: true
          description: If the subscription has a trial, the beginning of that trial.
        djstripe_owner_account:
          type: string
          nullable: true
          description: The Stripe Account this object belongs to.
        customer:
          type: string
          description: The customer associated with this subscription.
        default_payment_method:
          type: string
          nullable: true
          description: The default payment method for the subscription. It must belong
            to the customer associated with the subscription. If not set, invoices
            will use the default payment method in the customer's invoice settings.
        default_source:
          type: string
          nullable: true
          description: The default payment source for the subscription. It must belong
            to the customer associated with the subscription and be in a chargeable
            state. If not set, defaults to the customer's default source.
        latest_invoice:
          type: string
          nullable: true
          description: The most recent invoice this subscription has generated.
        pending_setup_intent:
          type: string
          nullable: true
          description: We can use this SetupIntent to collect user authentication
            when creating a subscription without immediate payment or updating a subscription's
            payment method, allowing you to optimize for off-session payments.
        plan:
          type: integer
          title: ID
          nullable: true
          description: The plan associated with this subscription. This value will
            be `null` for multi-plan subscriptions
        default_tax_rates:
          type: array
          items:
            type: integer
            title: ID
          description: The tax rates that will apply to any subscription item that
            does not have tax_rates set. Invoices created will have their default_tax_rates
            populated from the subscription.
      required:
      - application_fee_percent
      - collection_method
      - current_period_end
      - current_period_start
      - customer
      - djstripe_created
      - djstripe_updated
      - id
      - items
      - schedule
      - status
    SubscriptionItem:
      type: object
      properties:
        id:
          type: string
          maxLength: 255
        price:
          $ref: '#/components/schemas/PriceWithProduct'
        quantity:
          type: integer
          maximum: 2147483647
          minimum: 0
          nullable: true
          description: The quantity of the plan to which the customer should be subscribed.
      required:
      - id
      - price
    SubscriptionSchedule:
      type: object
      properties:
        phases:
          type: object
          additionalProperties: {}
          readOnly: true
        status:
          allOf:
          - $ref: '#/components/schemas/SubscriptionScheduleStatusEnum'
          readOnly: true
          description: |-
            The present status of the subscription schedule. Possible values are `not_started`, `active`, `completed`, `released`, and `canceled`.

            * `active` - Active
            * `canceled` - Canceled
            * `completed` - Completed
            * `not_started` - Not started
            * `released` - Released
      required:
      - phases
      - status
    SubscriptionScheduleStatusEnum:
      enum:
      - active
      - canceled
      - completed
      - not_started
      - released
      type: string
      description: |-
        * `active` - Active
        * `canceled` - Canceled
        * `completed` - Completed
        * `not_started` - Not started
        * `released` - Released
    SubscriptionStatusEnum:
      enum:
      - active
      - canceled
      - incomplete
      - incomplete_expired
      - past_due
      - trialing
      - unpaid
      type: string
      description: |-
        * `active` - Active
        * `canceled` - Canceled
        * `incomplete` - Incomplete
        * `incomplete_expired` - Incomplete Expired
        * `past_due` - Past due
        * `trialing` - Trialing
        * `unpaid` - Unpaid
    TagListResponse:
      type: object
      properties:
        name:
          type: string
        url:
          type: string
          format: uri
          example: https://kf.kobotoolbox.org/api/v2/tags/tg3c5giitsQUMCJNNoDEpQ/
      required:
      - name
      - url
    TagRetrieveResponse:
      type: object
      properties:
        name:
          type: string
        url:
          type: string
          format: uri
          example: https://kf.kobotoolbox.org/api/v2/tags/tg3c5giitsQUMCJNNoDEpQ/
        assets:
          type: array
          items:
            type: string
            format: uri
            example: https://kf.kobotoolbox.org/api/v2/assets/a5owyo85mHyFazzgsZK45c/
        parent:
          type: string
          format: uri
          example: https://kf.kobotoolbox.org/api/v2/tags/
        uid:
          type: string
      required:
      - assets
      - name
      - parent
      - uid
      - url
    TermsOfServiceResponse:
      type: object
      properties:
        url:
          type: string
          format: uri
          example: https://kf.kobotoolbox.org/api/v2/terms-of-service/terms_of_service_fr/
        slug:
          type: string
        body:
          type: string
      required:
      - body
      - slug
      - url
    TranscriptionService:
      type: object
      properties:
        name:
          type: string
          maxLength: 100
        code:
          type: string
          maxLength: 10
      required:
      - code
      - name
    TransferListResponse:
      type: object
      properties:
        url:
          type: string
          format: uri
          example: https://kf.kobotoolbox.org/api/v2/project-ownership/invites/poi52fGkwDjQeZkUxcaou39q/transfers/pot54pTqM5qwKdZ4wnNdiwDY/
        asset:
          type: string
          format: uri
          example: https://kf.kobotoolbox.org/api/v2/assets/a3C9wWefqZVkChNLKqqXVZ/
        status:
          type: string
        error:
          type: string
        date_modified:
          type: string
          format: date-time
        statuses:
          type: array
          items:
            type: object
            properties:
              status:
                type: string
              status_type:
                type: string
              error:
                type: string
      required:
      - asset
      - date_modified
      - error
      - status
      - statuses
      - url
    TranslationService:
      type: object
      properties:
        name:
          type: string
          maxLength: 100
        code:
          type: string
          maxLength: 10
      required:
      - code
      - name
    UserListResponse:
      type: object
      properties:
        id:
          type: integer
        username:
          type: string
        is_superuser:
          type: boolean
        date_joined:
          type: string
          format: date-time
        last_login:
          type: string
          format: date-time
        is_active:
          type: boolean
        email:
          type: string
          format: email
        asset_count:
          type: integer
        metadata:
          type: object
          properties:
            name:
              type: string
            sector:
              type: string
            country:
              type: string
            organization:
              type: string
            last_ui_language:
              type: string
            organization_type:
              type: string
            organization_website:
              type: string
            project_views_settings:
              type: object
              properties:
                kobo_my_project:
                  type: object
                  properties:
                    order:
                      type: object
                    fields:
                      type: array
                      items:
                        type: string
                    filters:
                      type: array
                      items:
                        type: string
      required:
      - asset_count
      - date_joined
      - email
      - id
      - is_active
      - is_superuser
      - last_login
      - metadata
      - username
    UserReportsListResponse:
      type: object
      properties:
        extra_details_uid:
          type: string
        username:
          type: string
        first_name:
          type: string
        last_name:
          type: string
        email:
          type: string
          format: email
        is_superuser:
          type: boolean
        is_staff:
          type: boolean
        is_active:
          type: boolean
        date_joined:
          type: string
          format: date-time
        last_login:
          type: string
          format: date-time
        validated_email:
          type: boolean
        validated_password:
          type: boolean
        mfa_is_active:
          type: boolean
        sso_is_active:
          type: boolean
        accepted_tos:
          type: boolean
        social_accounts:
          type: array
          items:
            type: object
            properties:
              provider:
                type: string
              uid:
                type: string
              last_joined:
                type: string
                format: date-time
              date_joined:
                type: string
                format: date-time
              email:
                type: string
                format: email
              username:
                type: string
        organizations:
          type: object
          properties:
            organization_name:
              type: string
            organization_uid:
              type: string
            role:
              type: string
        metadata:
          type: object
          properties:
            name:
              type: string
            sector:
              type: string
            country:
              type: string
            organization:
              type: string
            last_ui_language:
              type: string
            organization_type:
              type: string
            organization_website:
              type: string
            project_views_settings:
              type: object
              properties:
                kobo_my_project:
                  type: object
                  properties:
                    order:
                      type: object
                    fields:
                      type: array
                      items:
                        type: string
                    filters:
                      type: array
                      items:
                        type: string
        subscriptions:
          type: array
          items:
            type: object
            properties:
              items:
                type: array
                items:
                  type: object
                  properties:
                    id:
                      type: string
                    price:
                      type: array
                      items:
                        type: object
                        properties:
                          id:
                            type: string
                          nickname:
                            type: string
                          currency:
                            type: string
                          type:
                            type: string
                          recurring:
                            type: object
                            properties:
                              meter:
                                type: string
                              interval:
                                type: string
                              usage_type:
                                type: string
                              interval_count:
                                type: integer
                              aggregate_usage:
                                type: string
                              trial_period_days:
                                type: integer
                          unit_amount:
                            type: integer
                          human_readable_price:
                            type: string
                          metadata:
                            type: object
                            additionalProperties: true
                          active:
                            type: boolean
                          product:
                            type: object
                            properties:
                              id:
                                type: string
                              name:
                                type: string
                              description:
                                type: string
                              type:
                                type: string
                              metadata:
                                type: object
                                properties:
                                  product_type:
                                    type: string
                                  storage_bytes_limit:
                                    type: string
                                additionalProperties: true
                          transform_quantity:
                            type: object
                            properties:
                              divide_by:
                                type: integer
                              round:
                                type: string
                            nullable: true
                    quantity:
                      type: integer
              schedule:
                type: object
                properties:
                  phases:
                    type: array
                    items:
                      type: object
                      properties:
                        items:
                          type: array
                          items:
                            type: object
                            properties:
                              plan:
                                type: string
                              price:
                                type: string
                              metadata:
                                type: object
                                additionalProperties: true
                              quantity:
                                type: integer
                              tax_rates:
                                type: array
                                items:
                                  type: integer
                              billing_thresholds:
                                type: object
                                additionalProperties: true
                        coupon:
                          type: string
                        currency:
                          type: string
                        end_date:
                          type: integer
                        metadata:
                          type: object
                        trial_end:
                          type: integer
                        start_date:
                          type: integer
                        description:
                          type: string
                        on_behalf_of:
                          type: string
                        automatic_tax:
                          type: object
                          schema:
                            enabled:
                              type: boolean
                        transfer_data:
                          type: string
                        invoice_settings:
                          type: string
                        add_invoice_items:
                          type: object
                        collection_method:
                          type: string
                        default_tax_rates:
                          type: object
                        billing_thresholds:
                          type: string
                        proration_behavior:
                          type: string
                        billing_cycle_anchor:
                          type: integer
                        default_payment_method:
                          type: string
                        application_fee_percent:
                          type: integer
                      nullable: true
                  status:
                    type: string
                nullable: true
              djstripe_created:
                type: string
              djstripe_updated:
                type: string
              id:
                type: string
              livemode:
                type: boolean
              created:
                type: string
              metadata:
                type: object
                properties:
                  request_url:
                    type: string
                  organization_id:
                    type: string
                  kpi_owner_user_id:
                    type: string
                  kpi_owner_username:
                    type: string
              description:
                type: string
              application_fee_percent:
                type: number
                format: float
              billing_cycle_anchor:
                type: string
              billing_thresholds:
                type: string
              cancel_at:
                type: string
              cancel_at_period_end:
                type: boolean
              canceled_at:
                type: string
              collection_method:
                type: string
              current_period_end:
                type: string
              current_period_start:
                type: string
              days_until_due:
                type: string
              discount:
                type: string
              ended_at:
                type: string
              next_pending_invoice_item_invoice:
                type: string
              pause_collection:
                type: string
              pending_invoice_item_interval:
                type: string
              pending_update:
                type: string
              proration_behavior:
                type: string
              proration_date:
                type: string
              quantity:
                type: integer
              start_date:
                type: string
              status:
                type: string
              trial_end:
                type: string
              trial_start:
                type: string
              djstripe_owner_account:
                type: string
              customer:
                type: string
              default_payment_method:
                type: string
              default_source:
                type: string
              latest_invoice:
                type: string
              pending_setup_intent:
                type: string
              plan:
                type: integer
              default_tax_rates:
                type: object
        current_service_usage:
          $ref: '#/components/schemas/ServiceUsageResponse'
        account_restricted:
          type: boolean
        asset_count:
          type: integer
        deployed_asset_count:
          type: integer
      required:
      - accepted_tos
      - account_restricted
      - asset_count
      - current_service_usage
      - date_joined
      - deployed_asset_count
      - email
      - extra_details_uid
      - first_name
      - is_active
      - is_staff
      - is_superuser
      - last_login
      - last_name
      - metadata
      - mfa_is_active
      - organizations
      - social_accounts
      - sso_is_active
      - subscriptions
      - username
      - validated_email
      - validated_password
    UserRetrieveResponse:
      type: object
      properties:
        url:
          type: string
          format: uri
          example: https://kf.kobotoolbox.org/api/v2/users/bob/
        username:
          type: string
        date_joined:
          type: string
          format: date-time
        public_collection_subscribers_count:
          type: integer
        public_collections_count:
          type: integer
      required:
      - date_joined
      - public_collection_subscribers_count
      - public_collections_count
      - url
      - username
    VersionListResponse:
      type: object
      properties:
        uid:
          type: string
          readOnly: true
        url:
          type: string
          format: uri
          example: https://kf.kobotoolbox.org/api/v2/assets/a3C9wWefqZVkChNLKqqXVZ/versions/vf7pK9SmkJPYZVzr4uypi4/
          readOnly: true
        content_hash:
          type: string
          readOnly: true
        date_deployed:
          type: string
          format: date-time
          readOnly: true
        date_modified:
          type: string
          format: date-time
          readOnly: true
      required:
      - content_hash
      - date_deployed
      - date_modified
      - uid
      - url
    VersionRetrieveResponse:
      type: object
      properties:
        uid:
          type: string
          readOnly: true
        url:
          type: string
          format: uri
          example: https://kf.kobotoolbox.org/api/v2/assets/a3C9wWefqZVkChNLKqqXVZ/versions/vf7pK9SmkJPYZVzr4uypi4/
          readOnly: true
        content_hash:
          type: string
          readOnly: true
        date_deployed:
          type: string
          format: date-time
          readOnly: true
        date_modified:
          type: string
          format: date-time
          readOnly: true
        content:
          type: object
          properties:
            schema:
              type: string
            survey:
              type: array
              items:
                type: object
                properties:
                  hint:
                    type: array
                    items:
                      type: string
                  type:
                    type: string
                  $kuid:
                    type: string
                  label:
                    type: array
                    items:
                      type: string
                  $xpath:
                    type: string
                  required:
                    type: boolean
                  $autoname:
                    type: string
            settings:
              type: object
              properties:
                default_language:
                  type: string
            translated:
              type: array
              items:
                type: string
            translation:
              type: array
              items:
                type: string
          readOnly: true
      required:
      - content
      - content_hash
      - date_deployed
      - date_modified
      - uid
      - url
    historyExportResponse:
      type: object
      properties:
        status:
          type: string
      required:
      - status
  securitySchemes:
    BasicAuth:
      type: http
      scheme: basic
    TokenAuth:
      type: apiKey
      in: header
      name: Authorization
      description: 'Token-based authentication. Use the format: `Token <your-token>`'
tags:
- name: Manage projects and library content
  description:
  - Create, organize, and manage projects, assets (projects/library content), and
    tags
- name: Form content
  description: Export and preview assets (projects/library content) in different formats
- name: Survey data
  description: View, edit, validate, export, and report collected data
- name: Survey data - Rest Services
  description: Configure and manage webhooks for survey data integrations
- name: Manage permissions
  description: Assign, clone, and bulk-manage project and asset (projects/library
    content) permissions
- name: Logging
  description: Project history logs, access logs, Rest Service hook logs
- name: Library collections
  description: Subscribe to and manage shared library collections
- name: Server logs (superusers)
  description: View server-wide logs
- name: User / team / organization / usage
  description: Manage users, orgs, invites, roles, and usage tracking
- name: Other
  description: Languages, available permissions, other<|MERGE_RESOLUTION|>--- conflicted
+++ resolved
@@ -9787,14 +9787,9 @@
               type: integer
             total_nlp_mt_characters:
               type: integer
-<<<<<<< HEAD
-            total_nlp_llm_requests:
-              type: integer
-=======
           required:
           - total_nlp_asr_seconds
           - total_nlp_mt_characters
->>>>>>> 50e5d6a4
         nlp_usage_all_time:
           type: object
           properties:
@@ -9802,14 +9797,9 @@
               type: integer
             total_nlp_mt_characters:
               type: integer
-<<<<<<< HEAD
-            total_nlp_llm_requests:
-              type: integer
-=======
           required:
           - total_nlp_asr_seconds
           - total_nlp_mt_characters
->>>>>>> 50e5d6a4
         storage_bytes:
           type: integer
         submission_count_current_period:
@@ -11864,54 +11854,7 @@
       - request_user_role
       - service_usage
       - url
-<<<<<<< HEAD
-    OrganizationAssetUsageResponse:
-      type: object
-      properties:
-        asset:
-          type: string
-          format: uri
-          example: https://kf.kobotoolbox.org/api/v2/organizations/orgzeph7Ub8tVmJ82JBbH96n/assets/
-        asset__name:
-          type: string
-        nlp_usage_current_period:
-          type: object
-          properties:
-            total_nlp_asr_seconds:
-              type: integer
-            total_nlp_mt_characters:
-              type: integer
-            total_nlp_llm_requests:
-              type: integer
-        nlp_usage_all_time:
-          type: object
-          properties:
-            total_nlp_asr_seconds:
-              type: integer
-            total_nlp_mt_characters:
-              type: integer
-            total_nlp_llm_requests:
-              type: integer
-        storage_bytes:
-          type: integer
-        submission_count_current_period:
-          type: integer
-        submission_count_all_time:
-          type: integer
-        deployment_status:
-          type: string
-      required:
-      - asset
-      - asset__name
-      - deployment_status
-      - nlp_usage_all_time
-      - nlp_usage_current_period
-      - storage_bytes
-      - submission_count_all_time
-      - submission_count_current_period
-=======
       - website
->>>>>>> 50e5d6a4
     OrganizationServiceUsageResponse:
       type: object
       properties:
@@ -11928,16 +11871,11 @@
               type: integer
             mt_characters_all_time:
               type: integer
-<<<<<<< HEAD
-            llm_requests_all_time:
-              type: integer
-=======
           required:
           - asr_seconds_all_time
           - asr_seconds_current_period
           - mt_characters_all_time
           - mt_characters_current_period
->>>>>>> 50e5d6a4
         total_storage_bytes:
           type: integer
         total_submission_count:
@@ -11951,22 +11889,7 @@
           - all_time
           - current_period
         balances:
-<<<<<<< HEAD
-          type: object
-          properties:
-            submission:
-              $ref: '#/components/schemas/ServiceUsageBalanceData'
-            storage_bytes:
-              $ref: '#/components/schemas/ServiceUsageBalanceData'
-            asr_seconds:
-              $ref: '#/components/schemas/ServiceUsageBalanceData'
-            mt_characters:
-              $ref: '#/components/schemas/ServiceUsageBalanceData'
-            llm_requests:
-              $ref: '#/components/schemas/ServiceUsageBalanceData'
-=======
           $ref: '#/components/schemas/ServiceUsageBalances'
->>>>>>> 50e5d6a4
         current_period_start:
           type: string
           format: date-time
@@ -14168,16 +14091,11 @@
               type: integer
             mt_characters_all_time:
               type: integer
-<<<<<<< HEAD
-            llm_requests_all_time:
-              type: integer
-=======
           required:
           - asr_seconds_all_time
           - asr_seconds_current_period
           - mt_characters_all_time
           - mt_characters_current_period
->>>>>>> 50e5d6a4
         total_storage_bytes:
           type: integer
         total_submission_count:
@@ -14188,22 +14106,7 @@
             current_period:
               type: integer
         balances:
-<<<<<<< HEAD
-          type: object
-          properties:
-            submission:
-              $ref: '#/components/schemas/ServiceUsageBalanceData'
-            storage_bytes:
-              $ref: '#/components/schemas/ServiceUsageBalanceData'
-            asr_seconds:
-              $ref: '#/components/schemas/ServiceUsageBalanceData'
-            mt_characters:
-              $ref: '#/components/schemas/ServiceUsageBalanceData'
-            llm_requests:
-              $ref: '#/components/schemas/ServiceUsageBalanceData'
-=======
           $ref: '#/components/schemas/ServiceUsageBalances'
->>>>>>> 50e5d6a4
         current_period_start:
           type: string
           format: date-time
