openapi: 3.0.3
info:
  title: KoboToolbox API
  version: 2.0.0 (api_v2)
  description: Powerful and intuitive data collection tools to make an impact
paths:
  /api/v2/access-logs/:
    get:
      operationId: api_v2_access_logs_list
      description: |
        ## List all access logs for all users

        ⚠️ _Only available to superusers_

        Submissions will be grouped together by user by hour

        **Filterable fields:**

        - date_created
        - user_uid
        - user__username
        - metadata__source
        - metadata__auth_type
        - metadata__ip_address

        **Some examples:**

        1. All logs from a specific IP address
            `api/v2/access-logs/?q=metadata__ip_address:"127.0.0.1"`

        2. All logs created after Jan 1, 2025
            `api/v2/access-logs/?q=date_created__gte:"2025-01-01"`

        *Notes: Do not forget to wrap search terms in double-quotes if they contain spaces
        (e.g. date and time "2022-11-15 20:34")*
      parameters:
      - name: limit
        required: false
        in: query
        description: Number of results to return per page.
        schema:
          type: integer
      - name: offset
        required: false
        in: query
        description: The initial index from which to return the results.
        schema:
          type: integer
      - in: query
        name: q
        schema:
          type: string
      tags:
      - Access Logs
      security:
      - BasicAuth: []
      - TokenAuth: []
      responses:
        '200':
          content:
            application/json:
              schema:
                $ref: '#/components/schemas/PaginatedAccessLogResponseList'
          description: null
        '403':
          content:
            application/json:
              schema:
                $ref: '#/components/schemas/ErrorDetail'
              examples:
                AccessDenied:
                  value:
                    detail: You do not have permission to perform this action.
                  summary: Access Denied
          description: ''
<<<<<<< HEAD
        '404':
          content:
            application/json:
              schema:
                $ref: '#/components/schemas/ErrorDetail'
              examples:
                NotFound:
                  value:
                    detail: Not found.
                  summary: Not Found
          description: ''
=======
>>>>>>> 48b9f367
  /api/v2/access-logs/export/:
    get:
      operationId: api_v2_access_logs_export_list
      description: |
        ## List all access logs export tasks for all users

        ⚠️ _Only available to superusers_
      tags:
      - Access Logs
      security:
      - BasicAuth: []
      - TokenAuth: []
      responses:
        '200':
          content:
            application/json:
              schema:
                type: array
                items:
                  $ref: '#/components/schemas/ExportListResponse'
          description: null
        '403':
          content:
            application/json:
              schema:
                $ref: '#/components/schemas/ErrorDetail'
              examples:
                AccessDenied:
                  value:
                    detail: You do not have permission to perform this action.
                  summary: Access Denied
          description: ''
    post:
      operationId: api_v2_access_logs_export_create
      description: |
        ## Create an export task for all users

        ⚠️ _Only available to superusers_
      tags:
      - Access Logs
      security:
      - BasicAuth: []
      - TokenAuth: []
      responses:
        '202':
          content:
            application/json:
              schema:
                $ref: '#/components/schemas/ExportCreateResponse'
          description: null
        '401':
          content:
            application/json:
              schema:
                $ref: '#/components/schemas/ErrorDetail'
              examples:
                NotAuthenticated:
                  value:
                    detail: Authentication credentials were not provided.
                  summary: Not authenticated
          description: ''
        '403':
          content:
            application/json:
              schema:
                $ref: '#/components/schemas/ErrorDetail'
              examples:
                AccessDenied:
                  value:
                    detail: You do not have permission to perform this action.
                  summary: Access Denied
          description: ''
  /api/v2/access-logs/me/:
    get:
      operationId: api_v2_access_logs_me_list
      description: |
        ## List all access logs for the authenticated user

        Submissions will be grouped together by hour

        Results from this endpoint can be filtered by a boolean query specified in the `q` parameter.

        **Filterable fields:**

        * date_created
        * metadata__source
        * metadata__auth_type
        * metadata__ip_address

        **Some examples:**

        * All logs from a specific IP address
            `api/v2/access-logs/?q=metadata__ip_address:"127.0.0.1"`
        * All logs created after Jan, 1 2025
            `api/v2/access-logs/?q=date_created__date__gte:"2025-01-01"`

        *Notes: Do not forget to wrap search terms in double-quotes if they contain spaces
        (e.g. date and time "2022-11-15 20:34")*
      parameters:
      - name: limit
        required: false
        in: query
        description: Number of results to return per page.
        schema:
          type: integer
      - name: offset
        required: false
        in: query
        description: The initial index from which to return the results.
        schema:
          type: integer
      - in: query
        name: q
        schema:
          type: string
      tags:
      - Access Logs
      security:
      - BasicAuth: []
      - TokenAuth: []
      responses:
        '200':
          content:
            application/json:
              schema:
                $ref: '#/components/schemas/PaginatedAccessLogResponseList'
          description: null
        '401':
          content:
            application/json:
              schema:
                $ref: '#/components/schemas/ErrorDetail'
              examples:
<<<<<<< HEAD
                AccessDenied:
                  value:
                    detail: You do not have permission to perform this action.
                  summary: Access Denied
          description: ''
        '404':
          content:
            application/json:
              schema:
                $ref: '#/components/schemas/ErrorDetail'
              examples:
                NotFound:
=======
                NotAuthenticated:
>>>>>>> 48b9f367
                  value:
                    detail: Authentication credentials were not provided.
                  summary: Not authenticated
          description: ''
  /api/v2/access-logs/me/export/:
    get:
      operationId: api_v2_access_logs_me_export_list
      description: |
        ## List all access logs export tasks for the authenticated user
      tags:
      - Access Logs
      security:
      - BasicAuth: []
      - TokenAuth: []
      responses:
        '200':
          content:
            application/json:
              schema:
                type: array
                items:
                  $ref: '#/components/schemas/ExportListResponse'
          description: null
        '401':
          content:
            application/json:
              schema:
                $ref: '#/components/schemas/ErrorDetail'
              examples:
                NotAuthenticated:
                  value:
                    detail: Authentication credentials were not provided.
                  summary: Not authenticated
          description: ''
    post:
      operationId: api_v2_access_logs_me_export_create
      description: |
        ## Create an export task for the authenticated user
      tags:
      - Access Logs
      security:
      - BasicAuth: []
      - TokenAuth: []
      responses:
        '202':
          content:
            application/json:
              schema:
                $ref: '#/components/schemas/ExportCreateResponse'
          description: null
        '401':
          content:
            application/json:
              schema:
                $ref: '#/components/schemas/ErrorDetail'
              examples:
                NotAuthenticated:
                  value:
                    detail: Authentication credentials were not provided.
                  summary: Not authenticated
          description: ''
  /api/v2/asset_snapshots/:
    get:
      operationId: api_v2_asset_snapshots_list
      description: |
        ## List all snapshots for every asset of a user
      parameters:
      - name: limit
        required: false
        in: query
        description: Number of results to return per page.
        schema:
          type: integer
      - name: offset
        required: false
        in: query
        description: The initial index from which to return the results.
        schema:
          type: integer
      tags:
      - Asset Snapshots
      security:
      - BasicAuth: []
      - TokenAuth: []
      responses:
        '200':
          content:
            application/json:
              schema:
                $ref: '#/components/schemas/PaginatedAssetSnapshotResponseList'
          description: null
        '401':
          content:
            application/json:
              schema:
                $ref: '#/components/schemas/ErrorDetail'
              examples:
                NotAuthenticated:
                  value:
                    detail: Authentication credentials were not provided.
                  summary: Not authenticated
          description: ''
    post:
      operationId: api_v2_asset_snapshots_create
      description: |
        ## Create an asset snapshot

        When creating an asset snapshot, you must provide either:

        - the asset (as a URI), or
        - the source (as a JSON object representing the asset)

        …but not both.
      tags:
      - Asset Snapshots
      requestBody:
        content:
          application/json:
            schema:
              $ref: '#/components/schemas/AssetSnapshotCreateRequest'
            examples:
              UsingAsset:
                value:
                  asset: https://kf.kobotoolbox.org/api/v2/assets/a3C9wWefqZVkChNLKqqXVZ/
                  details:
                    status: string
                    warnings:
                    - code: string
                      message: string
                summary: Using asset
              UsingSource:
                value:
                  source:
                    schema: string
                    survey:
                    - name: string
                      type: string
                    settings:
                      form_title: string
                    translated:
                    - string
                    translation:
                    - string
                  details:
                    status: string
                    warnings:
                    - code: string
                      message: string
                summary: Using source
      security:
      - BasicAuth: []
      - TokenAuth: []
      responses:
        '201':
          content:
            application/json:
              schema:
                $ref: '#/components/schemas/AssetSnapshotResponse'
          description: null
        '401':
          content:
            application/json:
              schema:
                $ref: '#/components/schemas/ErrorDetail'
              examples:
                NotAuthenticated:
                  value:
                    detail: Authentication credentials were not provided.
                  summary: Not authenticated
          description: ''
        '400':
          content:
            application/json:
              schema:
                $ref: '#/components/schemas/ErrorObject'
              examples:
                BadRequest:
                  value:
                    detail:
                      field_name:
                      - Error message
                  summary: Bad request
          description: ''
  /api/v2/asset_snapshots/{uid}/:
    get:
      operationId: api_v2_asset_snapshots_retrieve
      description: |
        ## Retrieve an asset snapshot

        Note: If the `Content-Type` of the request is set to `application/xml`, the response will
        return the XML version of the form, rather than the JSON representation of the asset
        snapshot.
      parameters:
      - in: query
        name: format
        schema:
          type: string
          enum:
          - json
          - xml
      - in: path
        name: uid
        schema:
          type: string
        required: true
      tags:
      - Asset Snapshots
      security:
      - BasicAuth: []
      - TokenAuth: []
      responses:
        '200':
          content:
            application/json:
              schema:
                $ref: '#/components/schemas/AssetSnapshotResponse'
            application/xml:
              schema:
                $ref: '#/components/schemas/AssetSnapshotResponse'
          description: null
        '401':
          content:
            application/json:
              schema:
                $ref: '#/components/schemas/ErrorDetail'
              examples:
                NotAuthenticated:
                  value:
                    detail: Authentication credentials were not provided.
                  summary: Not authenticated
          description: ''
        '404':
          content:
            application/json:
              schema:
                $ref: '#/components/schemas/ErrorDetail'
              examples:
                NotFound:
                  value:
                    detail: Not found.
                  summary: Not Found
          description: ''
    delete:
      operationId: api_v2_asset_snapshots_destroy
      description: |
        ## Delete an asset snapshot
      parameters:
      - in: path
        name: uid
        schema:
          type: string
        required: true
      tags:
      - Asset Snapshots
      security:
      - BasicAuth: []
      - TokenAuth: []
      responses:
        '204':
          description: No response body
        '401':
          content:
            application/json:
              schema:
                $ref: '#/components/schemas/ErrorDetail'
              examples:
                NotAuthenticated:
                  value:
                    detail: Authentication credentials were not provided.
                  summary: Not authenticated
          description: ''
        '404':
          content:
            application/json:
              schema:
                $ref: '#/components/schemas/ErrorDetail'
              examples:
                NotFound:
                  value:
                    detail: Not found.
                  summary: Not Found
          description: ''
  /api/v2/asset_snapshots/{uid}/preview/:
    get:
      operationId: api_v2_asset_snapshots_preview_retrieve
      description: |
        ## Asset snapshot preview

        Returns a `302 Found` redirect to the Enketo preview page associated with the asset.
      parameters:
      - in: path
        name: uid
        schema:
          type: string
        required: true
      tags:
      - Asset Snapshots
      security:
      - BasicAuth: []
      - TokenAuth: []
      responses:
        '302':
          description: No response body
        '404':
          content:
            application/json:
              schema:
                $ref: '#/components/schemas/ErrorDetail'
              examples:
                NotFound:
                  value:
                    detail: Not found.
                  summary: Not Found
          description: ''
  /api/v2/asset_snapshots/{uid}/xform/:
    get:
      operationId: api_v2_asset_snapshots_xform_retrieve
      description: |
        ## This route will render the XForm into syntax-highlighted HTML.

        It is useful for debugging pyxform transformations
      parameters:
      - in: path
        name: uid
        schema:
          type: string
        required: true
      tags:
      - Asset Snapshots
      security:
      - BasicAuth: []
      - TokenAuth: []
      responses:
        '200':
          content:
            application/xml:
              schema:
                $ref: '#/components/schemas/OpenRosaXFormResponse'
          description: null
        '404':
          description: No response body
  /api/v2/asset_snapshots/{uid}/xml_with_disclaimer/:
    get:
      operationId: api_v2_asset_snapshots_xml_with_disclaimer_retrieve
      description: |
        ## Implement part of the OpenRosa Form List API

        This endpoint is used by Enketo to fetch and return the full XML form.
        It behaves like the standard retrieve endpoint but includes an additional `<note>`
        node containing the disclaimer, if one exists.
      parameters:
      - in: path
        name: uid
        schema:
          type: string
        required: true
      tags:
      - Asset Snapshots
      security:
      - BasicAuth: []
      - TokenAuth: []
      responses:
        '200':
          content:
            application/xml:
              schema:
                $ref: '#/components/schemas/OpenRosaXFormResponse'
          description: null
        '404':
          content:
            application/json:
              schema:
                $ref: '#/components/schemas/ErrorDetail'
              examples:
                NotFound:
                  value:
                    detail: Not found.
                  summary: Not Found
          description: ''
  /api/v2/asset_subscriptions/:
    get:
      operationId: api_v2_asset_subscriptions_list
      description: |
        ## List all asset subscriptions of a user
      parameters:
      - name: limit
        required: false
        in: query
        description: Number of results to return per page.
        schema:
          type: integer
      - name: offset
        required: false
        in: query
        description: The initial index from which to return the results.
        schema:
          type: integer
      tags:
      - Asset Subscriptions
      security:
      - BasicAuth: []
      - TokenAuth: []
      - {}
      responses:
        '200':
          content:
            application/json:
              schema:
                $ref: '#/components/schemas/PaginatedAssetSubscriptionResponseList'
          description: null
    post:
      operationId: api_v2_asset_subscriptions_create
      description: |
        ## Create an asset subscription

        Create a subscription to a public collection for the user.
      tags:
      - Asset Subscriptions
      requestBody:
        content:
          application/json:
            schema:
              $ref: '#/components/schemas/AssetSubscriptionRequest'
        required: true
      security:
      - BasicAuth: []
      - TokenAuth: []
      - {}
      responses:
        '201':
          content:
            application/json:
              schema:
                $ref: '#/components/schemas/AssetSubscriptionResponse'
          description: null
        '400':
          content:
            application/json:
              schema:
                $ref: '#/components/schemas/ErrorObject'
              examples:
                BadRequest:
                  value:
                    detail:
                      field_name:
                      - Error message
                  summary: Bad request
          description: ''
  /api/v2/asset_subscriptions/{uid}/:
    get:
      operationId: api_v2_asset_subscriptions_retrieve
      description: |
        ## Retrieve an asset subscription
      parameters:
      - in: path
        name: uid
        schema:
          type: string
        required: true
      tags:
      - Asset Subscriptions
      security:
      - BasicAuth: []
      - TokenAuth: []
      - {}
      responses:
        '200':
          content:
            application/json:
              schema:
                $ref: '#/components/schemas/AssetSubscriptionResponse'
          description: null
        '404':
          content:
            application/json:
              schema:
                $ref: '#/components/schemas/ErrorDetail'
              examples:
                NotFound:
                  value:
                    detail: Not found.
                  summary: Not Found
          description: ''
    delete:
      operationId: api_v2_asset_subscriptions_destroy
      description: |
        ## Delete a subscription to an asset

        Unsubscribe from a public asset.
      parameters:
      - in: path
        name: uid
        schema:
          type: string
        required: true
      tags:
      - Asset Subscriptions
      security:
      - BasicAuth: []
      - TokenAuth: []
      - {}
      responses:
        '204':
          description: No response body
        '404':
          content:
            application/json:
              schema:
                $ref: '#/components/schemas/ErrorDetail'
              examples:
                NotFound:
                  value:
                    detail: Not found.
                  summary: Not Found
          description: ''
  /api/v2/asset_usage/:
    get:
      operationId: api_v2_asset_usage_list
      description: |
        ## Get user's asset usage
      parameters:
      - name: page
        required: false
        in: query
        description: A page number within the paginated result set.
        schema:
          type: integer
      - name: page_size
        required: false
        in: query
        description: Number of results to return per page.
        schema:
          type: integer
      tags:
      - Asset Usage
      security:
      - BasicAuth: []
      - TokenAuth: []
      responses:
        '200':
          content:
            application/json:
              schema:
                $ref: '#/components/schemas/PaginatedAssetUsageResponseList'
          description: null
        '401':
          content:
            application/json:
              schema:
                $ref: '#/components/schemas/ErrorDetail'
              examples:
                NotAuthenticated:
                  value:
                    detail: Authentication credentials were not provided.
                  summary: Not authenticated
          description: ''
  /api/v2/assets/:
    get:
      operationId: api_v2_assets_list
      description: |
        ## Get user's assets


        Search can be made with `q` parameter.
        Search filters can be returned with results by passing `metadata=on` to querystring.


        Results can be sorted with `ordering` parameter, e.g.:

        ```shell
        curl -X GET https://kf.kobotoolbox.org/api/v2/assets/?ordering=-name
        ```


        Allowed fields are:

        - `asset_type`
        - `date_modified`
        - `date_deployed`
        - `date_modified__date`
        - `date_deployed__date`
        - `name`
        - `settings__sector`
        - `settings__sector__value`
        - `settings__description`
        - `owner__username`
        - `owner__extra_details__data__name`
        - `owner__extra_details__data__organization`
        - `owner__email`
        - `_deployment_status`
        - `subscribers_count`


        Note: Collections can be displayed first with parameter `collections_first`, e.g.:

        ```shell
        curl -X GET https://kf.kobotoolbox.org/api/v2/assets/?collections_first=true&ordering=-name
        ```
      parameters:
      - name: limit
        required: false
        in: query
        description: Number of results to return per page.
        schema:
          type: integer
      - name: offset
        required: false
        in: query
        description: The initial index from which to return the results.
        schema:
          type: integer
      - name: ordering
        required: false
        in: query
        description: Which field to use when ordering the results.
        schema:
          type: string
      tags:
      - Assets
      security:
      - BasicAuth: []
      - TokenAuth: []
      responses:
        '200':
          content:
            application/json:
              schema:
                $ref: '#/components/schemas/PaginatedAssetList'
          description: null
    post:
      operationId: api_v2_assets_create
      description: |
        ## Create or clone an asset

        When cloning an asset, you must provide:

        - the name (as a string),
        - the `clone_from` (the uid representing the asset),
        - the asset_type

        Where `asset_type` must be one of these values:

        * block (can be cloned to `block`, `question`, `survey`, `template`)
        * question (can be cloned to `question`, `survey`, `template`)
        * survey (can be cloned to `block`, `question`, `survey`, `template`)
        * template (can be cloned to `survey`, `template`)

        Settings are cloned only when type of assets are `survey` or `template`.
        In that case, `share-metadata` is not preserved.

        When creating a new `block` or `question` asset, settings are not saved either.
      tags:
      - Assets
      requestBody:
        content:
          application/json:
            schema:
              $ref: '#/components/schemas/AssetCreateRequest'
            examples:
              CreatingAnAsset:
                value:
                  name: string
                  settings:
                    description: string
                    sector: string
                    country: string
                    share-metadata: true
                  asset_type: string
                summary: Creating an asset
              CloningAnAsset:
                value:
                  name: string
                  clone_from: string
                  asset_type: string
                summary: Cloning an asset
      security:
      - BasicAuth: []
      - TokenAuth: []
      responses:
        '201':
          content:
            application/json:
              schema:
                $ref: '#/components/schemas/Asset'
          description: null
        '401':
          content:
            application/json:
              schema:
                $ref: '#/components/schemas/ErrorDetail'
              examples:
                NotAuthenticated:
                  value:
                    detail: Authentication credentials were not provided.
                  summary: Not authenticated
          description: ''
        '400':
          content:
            application/json:
              schema:
                $ref: '#/components/schemas/ErrorObject'
              examples:
                BadRequest:
                  value:
                    detail:
                      field_name:
                      - Error message
                  summary: Bad request
          description: ''
  /api/v2/assets/{parent_lookup_asset}/attachments/{id}/:
    delete:
      operationId: api_v2_assets_attachments_destroy
      description: |
        ## Delete a specific attachment of an Asset

        * `id` can only be the uid of attachment to be deleted
      parameters:
      - in: path
        name: id
        schema:
          type: integer
        description: ID of the attachment
        required: true
      - in: path
        name: parent_lookup_asset
        schema:
          type: string
        description: UID of the parent asset
        required: true
      tags:
      - Attachments
      security:
      - BasicAuth: []
      - TokenAuth: []
      responses:
        '204':
          description: No response body
        '404':
          content:
            application/json:
              schema:
                $ref: '#/components/schemas/ErrorDetail'
              examples:
                NotFound:
                  value:
                    detail: Not found.
                  summary: Not Found
          description: ''
        '400':
          content:
            application/json:
              schema:
                $ref: '#/components/schemas/ErrorObject'
              examples:
                BadRequest:
                  value:
                    detail:
                      field_name:
                      - Error message
                  summary: Bad request
          description: ''
  /api/v2/assets/{parent_lookup_asset}/attachments/bulk/:
    delete:
      operationId: api_v2_assets_attachments_bulk_destroy
      description: |
        ## Delete all attachments from a list of submissions

        ```curl
          curl -X DELETE https://kf.kobotoolbox.org/api/v2/assets/aSAvYreNzVEkrWg5Gdcvg/attachments/bulk/
        ```

        > **Payload**
        >
        >        {
        >           "submission_root_uuids": [
        >               "3ed2e8de-b493-4367-a78d-3463687239dc",
        >               "ef18fe33-c71d-4638-84d6-dafcbd69c327"
        >           ]
        >        }

        * Where: "submission_root_uuids" (required) is a list of submission root uuids on the asset
        to delete


        > **Response**
        >
        >        {
        >           "message": "{number_of_attachment} attachments deleted"
        >        }

        * Where: "number_of_attachment" is the number of items that was deleted


        ### !! Due to current DRF-Spectacular limitations with AOS 3.1, DELETE operations do not display request or response bodies in this documentation (as payloads are not typically recommended for DELETE). This means direct testing is unavailable. However, example payloads and responses are provided for reference, and HTTP codes/error messages are accurate.  !!
      parameters:
      - in: path
        name: parent_lookup_asset
        schema:
          type: string
        description: UID of the parent asset
        required: true
      tags:
      - Attachments
      security:
      - BasicAuth: []
      - TokenAuth: []
      responses:
        '202':
          description: No response body
        '404':
          content:
            application/json:
              schema:
                $ref: '#/components/schemas/ErrorDetail'
              examples:
                NotFound:
                  value:
                    detail: Not found.
                  summary: Not Found
          description: ''
        '400':
          content:
            application/json:
              schema:
                $ref: '#/components/schemas/ErrorObject'
              examples:
                BadRequest:
                  value:
                    detail:
                      field_name:
                      - Error message
                  summary: Bad request
          description: ''
  /api/v2/assets/{parent_lookup_asset}/counts/:
    get:
      operationId: api_v2_assets_counts_list
      description: |
        ## Count the daily amount of submission

        Returns up to the last 31 days of daily counts and total counts of submissions to a survey.


        Use the `days` query to get the daily counts from the last x amount of days.
        Default amount is 30 days


        ```shell
        curl -X GET https://kf.kobotoolbox.org/api/v2/assets/aSAvYreNzVEkrWg5Gdcvg/counts/?days=7
        ```
      parameters:
      - name: limit
        required: false
        in: query
        description: Number of results to return per page.
        schema:
          type: integer
      - name: offset
        required: false
        in: query
        description: The initial index from which to return the results.
        schema:
          type: integer
      - in: path
        name: parent_lookup_asset
        schema:
          type: string
        description: UID of the parent asset
        required: true
      tags:
      - Assets
      security:
      - BasicAuth: []
      - TokenAuth: []
      responses:
        '200':
          content:
            application/json:
              schema:
                $ref: '#/components/schemas/PaginatedAssetCountResponseList'
          description: null
        '401':
          content:
            application/json:
              schema:
                $ref: '#/components/schemas/ErrorDetail'
              examples:
                NotAuthenticated:
                  value:
                    detail: Authentication credentials were not provided.
                  summary: Not authenticated
          description: ''
        '404':
          content:
            application/json:
              schema:
                $ref: '#/components/schemas/ErrorDetail'
              examples:
                NotFound:
                  value:
                    detail: Not found.
                  summary: Not Found
          description: ''
  /api/v2/assets/{parent_lookup_asset}/data/:
    get:
      operationId: api_v2_assets_data_list
      description: |+
        ## List of submissions for a specific asset

        By default, JSON format is used, but XML and GeoJSON are also available:

        ```shell
        curl -X GET https://kf.kobotoolbox.org/api/v2/assets/{uid}/data/
        ```

        ### Pagination
        Two parameters can be used to control pagination.

        * `start`: Index (zero-based) from which the results start
        * `limit`: Number of results per page <span class='label label-warning'>Maximum results per page is **30000**</span>

        ```shell
        curl -X GET https://kf.kobotoolbox.org/api/v2/assets/{uid}/data/?start=0&limit=10
        ```

        ### Query submitted data
        Provides a list of submitted data for a specific form. Use `query`
        parameter to apply form data specific, see
        <a href="http://docs.mongodb.org/manual/reference/operator/query/">http://docs.mongodb.org/manual/reference/operator/query/</a>.

        For more details see
        <a href="https://github.com/SEL-Columbia/formhub/wiki/Formhub-Access-Points-(API)#api-parameters">API Parameters</a>.

        ```shell
        curl -X GET https://kf.kobotoolbox.org/api/v2/assets/{uid}/data/?query={"__version__": "vWvkKzNE8xCtfApJvabfjG"}
        curl https://kf.kobotoolbox.org/api/v2/assets/{uid}/data/?query={"_submission_time": {"$gt": "2019-09-01T01:02:03"}}
        ```

        ### About the GeoJSON format
        Requesting the `geojson` format returns a `FeatureCollection` where each
        submission is a `Feature`. If your form has multiple geographic questions,
        use the `geo_question_name` query parameter to determine which question's
        responses populate the `geometry` for each `Feature`; otherwise, the first
        geographic question is used.  All question/response pairs are included in
        the `properties` of each `Feature`, but _repeating groups are omitted_.

        Question types are mapped to GeoJSON geometry types as follows:

        * `geopoint` to `Point`;
        * `geotrace` to `LineString`;
        * `geoshape` to `Polygon`.



        ### ⚠️ Note: DRF-Spectacular Limitation

        Due to limitations in **DRF-Spectacular**, the `ACCEPT` headers do not sync properly with the request. As a result, all responses will default to `application/json`, regardless of the specified format.

        This means that while alternative formats (like XML) are technically supported and will work via command-line tools (e.g., `curl`), **they will not work** when trying out the endpoint directly from the documentation page.

        We’ve still included the header to show supported formats, but keep in mind:
        **Only `application/json` will be used in the docs UI.**

      parameters:
      - in: query
        name: format
        schema:
          type: string
          enum:
          - geojson
          - json
          - xml
      - name: limit
        required: false
        in: query
        description: Number of results to return per page.
        schema:
          type: integer
      - in: path
        name: parent_lookup_asset
        schema:
          type: string
        description: UID of the parent asset
        required: true
      - name: start
        required: false
        in: query
        description: The initial index from which to return the results.
        schema:
          type: integer
      tags:
      - Data
      security:
      - BasicAuth: []
      - TokenAuth: []
      responses:
        '200':
          content:
            application/json:
              schema:
                $ref: '#/components/schemas/PaginatedDataResponseList'
            application/xml:
              schema:
                $ref: '#/components/schemas/PaginatedDataResponseList'
          description: null
        '404':
          content:
            application/json:
              schema:
                $ref: '#/components/schemas/ErrorDetail'
              examples:
                NotFound:
                  value:
                    detail: Not found.
                  summary: Not Found
          description: ''
  /api/v2/assets/{parent_lookup_asset}/data/{parent_lookup_data}/attachments/:
    get:
      operationId: api_v2_assets_data_attachments_list
      description: |
        ## Get an asset's attachment using xpath

        * `parent_lookup_data` can be the primary key of the submission or its `uuid`.
        Please note that using the `uuid` may match **several** submissions, only
        the first match will be returned.

        Use the `xpath` property to retrieve an attachment.

        ```curl
        curl -X GET https://kf.kobotoolbox.org/api/v2/assets/aSAvYreNzVEkrWg5Gdcvg/data/451/attachment/?xpath=Upload_a_file
        ```

        ### Get an MP3 file from an audio or video file
        Convert audio and video files. Only conversions to MP3 is supported for this feature

        ```curl
        curl -X GET https://kf.kobotoolbox.org/api/v2/assets/aSAvYreNzVEkrWg5Gdcvg/data/451/attachment/?xpath=Upload_a_file&format=mp3
        ```
      parameters:
      - in: query
        name: format
        schema:
          type: string
          enum:
          - mp3
      - in: path
        name: parent_lookup_asset
        schema:
          type: string
        description: UID of the parent asset
        required: true
      - in: path
        name: parent_lookup_data
        schema:
          type: string
        description: UID of the parent data
        required: true
      - in: query
        name: xpath
        schema:
          type: string
        required: true
      tags:
      - Attachments
      security:
      - BasicAuth: []
      - TokenAuth: []
      responses:
        '200':
          description: Will return a content type with the type of the attachment
            as well as the attachment itself.
        '404':
          content:
            application/json:
              schema:
                $ref: '#/components/schemas/ErrorDetail'
              examples:
                NotFound:
                  value:
                    detail: Not found.
                  summary: Not Found
          description: ''
        '400':
          content:
            application/json:
              schema:
                $ref: '#/components/schemas/ErrorObject'
              examples:
                BadRequest:
                  value:
                    detail:
                      field_name:
                      - Error message
                  summary: Bad request
          description: ''
  /api/v2/assets/{parent_lookup_asset}/data/{parent_lookup_data}/attachments/{id}/:
    get:
      operationId: attachment_retrieve
      description: |
        ## Get an asset's attachment using the ID

        * `parent_lookup_data` can be the primary key of the submission or its `uuid`.
        Please note that using the `uuid` may match **several** submissions, only
        the first match will be returned.

        * `id` of attachment can be the primary key of the attachment or its `uid`.

        Both examples works:
        ```curl
        curl -X GET https://kf.kobotoolbox.org/api/v2/assets/aSAvYreNzVEkrWg5Gdcvg/data/451/attachment/1/
        ```
        Or, using the `UID`:
        ```curl
        curl -X GET https://kf.kobotoolbox.org/api/v2/assets/aSAvYreNzVEkrWg5Gdcvg/data/451/attachment/attwYwGxdtQPSqgmHk6wS6E6/
        ```

        ### Get an MP3 file from an audio or video file
        Convert audio and video files. Only conversions to MP3 is supported for this feature

        ```curl
        curl -X GET https://kf.kobotoolbox.org/api/v2/assets/aSAvYreNzVEkrWg5Gdcvg/data/451/attachment/1/?format=mp3
        ```
      parameters:
      - in: query
        name: format
        schema:
          type: string
          enum:
          - mp3
      - in: path
        name: id
        schema:
          type: integer
        description: ID of the attachment
        required: true
      - in: path
        name: parent_lookup_asset
        schema:
          type: string
        description: UID of the parent asset
        required: true
      - in: path
        name: parent_lookup_data
        schema:
          type: string
        description: UID of the parent data
        required: true
      tags:
      - Attachments
      security:
      - BasicAuth: []
      - TokenAuth: []
      responses:
        '200':
          description: Will return a content type with the type of the attachment
            as well as the attachment itself.
        '404':
          content:
            application/json:
              schema:
                $ref: '#/components/schemas/ErrorDetail'
              examples:
                NotFound:
                  value:
                    detail: Not found.
                  summary: Not Found
          description: ''
        '400':
          content:
            application/json:
              schema:
                $ref: '#/components/schemas/ErrorObject'
              examples:
                BadRequest:
                  value:
                    detail:
                      field_name:
                      - Error message
                  summary: Bad request
          description: ''
  /api/v2/assets/{parent_lookup_asset}/data/{parent_lookup_data}/attachments/{id}/{suffix}/:
    get:
      operationId: attachment_thumbnail
      description: |
        ## Get a specific size of the user's attachment (Only for images)

        Available formats:
        - `small`
        - `medium`
        - `large`

        `id` of attachment can be the primary key of the attachment or its `uid`.

        Both examples works:
        ```curl
        curl -X GET https://kf.kobotoolbox.org/api/v2/assets/aSAvYreNzVEkrWg5Gdcvg/data/451/attachment/1/small/
        ```
        Or, using the `UID`:
        ```curl
        curl -X GET https://kf.kobotoolbox.org/api/v2/assets/aSAvYreNzVEkrWg5Gdcvg/data/451/attachment/attwYwGxdtQPSqgmHk6wS6E6/medium/
        ```
      parameters:
      - in: path
        name: id
        schema:
          type: integer
        description: ID of the attachment
        required: true
      - in: path
        name: parent_lookup_asset
        schema:
          type: string
        description: UID of the parent asset
        required: true
      - in: path
        name: parent_lookup_data
        schema:
          type: string
        description: UID of the parent data
        required: true
      - in: path
        name: suffix
        schema:
          type: string
          pattern: ^(original|large|medium|small)$
        required: true
      tags:
      - Attachments
      security:
      - BasicAuth: []
      - TokenAuth: []
      responses:
        '200':
          description: Will return a content type with the type of the attachment
            as well as the attachment itself in the demanded format.
        '404':
          content:
            application/json:
              schema:
                $ref: '#/components/schemas/ErrorDetail'
              examples:
                NotFound:
                  value:
                    detail: Not found.
                  summary: Not Found
          description: ''
  /api/v2/assets/{parent_lookup_asset}/data/{id}/:
    get:
      operationId: api_v2_assets_data_retrieve
      description: |
        ## Get a specific submission
        It is also possible to specify the format.

        `id` can be the primary key of the submission or its `uuid`.
        Please note that using the `uuid` may match **several** submissions, only
        the first match will be returned.

        ```shell
        curl -X GET https://kf.kobotoolbox.org/api/v2/assets/{uid}/data/{id}.xml
        curl -X GET https://kf.kobotoolbox.org/api/v2/assets/{uid}/data/{id}.json
        ```

        or

        ```shell
        curl -X GET https://kf.kobotoolbox.org/api/v2/assets/{uid}/data/{id}/?format=xml
        curl -X GET https://kf.kobotoolbox.org/api/v2/assets/{uid}/data/{id}/?format=json
        ```


        ### ⚠️ Note: DRF-Spectacular Limitation

        Due to limitations in **DRF-Spectacular**, the `ACCEPT` headers do not sync properly with the request. As a result, all responses will default to `application/json`, regardless of the specified format.

        This means that while alternative formats (like XML) are technically supported and will work via command-line tools (e.g., `curl`), **they will not work** when trying out the endpoint directly from the documentation page.

        We’ve still included the header to show supported formats, but keep in mind:
        **Only `application/json` will be used in the docs UI.**
      parameters:
      - in: query
        name: format
        schema:
          type: string
          enum:
          - geojson
          - json
          - xml
      - in: path
        name: id
        schema:
          type: integer
        description: ID of the data
        required: true
      - in: path
        name: parent_lookup_asset
        schema:
          type: string
        description: UID of the parent asset
        required: true
      tags:
      - Data
      security:
      - BasicAuth: []
      - TokenAuth: []
      responses:
        '200':
          content:
            application/json:
              schema:
                $ref: '#/components/schemas/DataResponse'
            application/xml:
              schema:
                $ref: '#/components/schemas/DataResponse'
          description: null
        '404':
          content:
            application/json:
              schema:
                $ref: '#/components/schemas/ErrorDetail'
              examples:
                NotFound:
                  value:
                    detail: Not found.
                  summary: Not Found
          description: ''
    delete:
      operationId: api_v2_assets_data_destroy
      description: |
        ## Deletes current submission
      parameters:
      - in: path
        name: id
        schema:
          type: integer
        description: ID of the data
        required: true
      - in: path
        name: parent_lookup_asset
        schema:
          type: string
        description: UID of the parent asset
        required: true
      tags:
      - Data
      security:
      - BasicAuth: []
      - TokenAuth: []
      responses:
        '204':
          description: No response body
        '404':
          content:
            application/json:
              schema:
                $ref: '#/components/schemas/ErrorDetail'
              examples:
                NotFound:
                  value:
                    detail: Not found.
                  summary: Not Found
          description: ''
  /api/v2/assets/{parent_lookup_asset}/data/{id}/duplicate/:
    post:
      operationId: api_v2_assets_data_duplicate_create
      description: |
        ## Duplicate submission
        Duplicates the data of a submission
      parameters:
      - in: path
        name: id
        schema:
          type: integer
        description: ID of the data
        required: true
      - in: path
        name: parent_lookup_asset
        schema:
          type: string
        description: UID of the parent asset
        required: true
      tags:
      - Data
      requestBody:
        content:
          application/json:
            schema:
              $ref: '#/components/schemas/DataBulkDelete'
        required: true
      security:
      - BasicAuth: []
      - TokenAuth: []
      responses:
        '200':
          content:
            application/json:
              schema:
                $ref: '#/components/schemas/DataResponse'
          description: null
        '404':
          content:
            application/json:
              schema:
                $ref: '#/components/schemas/ErrorDetail'
              examples:
                NotFound:
                  value:
                    detail: Not found.
                  summary: Not Found
          description: ''
  /api/v2/assets/{parent_lookup_asset}/data/{id}/edit/:
    get:
      operationId: api_v2_assets_data_edit_retrieve
      description: |
        ## Get submission url of enketo in edit mode

        Note: Some variation of this url exists:

        `/api/v2/assets/{parent_lookup_asset}/data/{id}/edit/`: deprecated, use the next one.

        `/api/v2/assets/{parent_lookup_asset}/data/{id}/enketo/edit/`: return the url of the enketo submission (as seen in the response example).

        `/api/v2/assets/{parent_lookup_asset}/data/{id}/enketo/redirect/edit/`: redirect to the enketo url submission with a 302 HTTP code.
      parameters:
      - in: path
        name: id
        schema:
          type: integer
        description: ID of the data
        required: true
      - in: path
        name: parent_lookup_asset
        schema:
          type: string
        description: UID of the parent asset
        required: true
      tags:
      - Data
      security:
      - BasicAuth: []
      - TokenAuth: []
      responses:
        '200':
          content:
            application/json:
              schema:
                $ref: '#/components/schemas/EnketoEditResponse'
          description: null
        '403':
          content:
            application/json:
              schema:
                $ref: '#/components/schemas/ErrorDetail'
              examples:
                AccessDenied:
                  value:
                    detail: You do not have permission to perform this action.
                  summary: Access Denied
          description: ''
        '404':
          content:
            application/json:
              schema:
                $ref: '#/components/schemas/ErrorDetail'
              examples:
                NotFound:
                  value:
                    detail: Not found.
                  summary: Not Found
          description: ''
  /api/v2/assets/{parent_lookup_asset}/data/{id}/enketo/edit/:
    get:
      operationId: api_v2_assets_data_enketo_edit_retrieve
      description: |
        ## Get submission url of enketo in edit mode

        Note: Some variation of this url exists:

        `/api/v2/assets/{parent_lookup_asset}/data/{id}/edit/`: deprecated, use the next one.

        `/api/v2/assets/{parent_lookup_asset}/data/{id}/enketo/edit/`: return the url of the enketo submission (as seen in the response example).

        `/api/v2/assets/{parent_lookup_asset}/data/{id}/enketo/redirect/edit/`: redirect to the enketo url submission with a 302 HTTP code.
      parameters:
      - in: path
        name: id
        schema:
          type: integer
        description: ID of the data
        required: true
      - in: path
        name: parent_lookup_asset
        schema:
          type: string
        description: UID of the parent asset
        required: true
      tags:
      - Data
      security:
      - BasicAuth: []
      - TokenAuth: []
      responses:
        '200':
          content:
            application/json:
              schema:
                $ref: '#/components/schemas/EnketoEditResponse'
          description: null
        '403':
          content:
            application/json:
              schema:
                $ref: '#/components/schemas/ErrorDetail'
              examples:
                AccessDenied:
                  value:
                    detail: You do not have permission to perform this action.
                  summary: Access Denied
          description: ''
        '404':
          content:
            application/json:
              schema:
                $ref: '#/components/schemas/ErrorDetail'
              examples:
                NotFound:
                  value:
                    detail: Not found.
                  summary: Not Found
          description: ''
  /api/v2/assets/{parent_lookup_asset}/data/{id}/enketo/redirect/edit/:
    get:
      operationId: api_v2_assets_data_enketo_redirect_edit_retrieve
      description: |
        ## Get submission url of enketo in edit mode

        Note: Some variation of this url exists:

        `/api/v2/assets/{parent_lookup_asset}/data/{id}/edit/`: deprecated, use the next one.

        `/api/v2/assets/{parent_lookup_asset}/data/{id}/enketo/edit/`: return the url of the enketo submission (as seen in the response example).

        `/api/v2/assets/{parent_lookup_asset}/data/{id}/enketo/redirect/edit/`: redirect to the enketo url submission with a 302 HTTP code.
      parameters:
      - in: path
        name: id
        schema:
          type: integer
        description: ID of the data
        required: true
      - in: path
        name: parent_lookup_asset
        schema:
          type: string
        description: UID of the parent asset
        required: true
      tags:
      - Data
      security:
      - BasicAuth: []
      - TokenAuth: []
      responses:
        '200':
          content:
            application/json:
              schema:
                $ref: '#/components/schemas/EnketoEditResponse'
          description: null
        '403':
          content:
            application/json:
              schema:
                $ref: '#/components/schemas/ErrorDetail'
              examples:
                AccessDenied:
                  value:
                    detail: You do not have permission to perform this action.
                  summary: Access Denied
          description: ''
        '404':
          content:
            application/json:
              schema:
                $ref: '#/components/schemas/ErrorDetail'
              examples:
                NotFound:
                  value:
                    detail: Not found.
                  summary: Not Found
          description: ''
  /api/v2/assets/{parent_lookup_asset}/data/{id}/enketo/redirect/view/:
    get:
      operationId: api_v2_assets_data_enketo_redirect_view_retrieve
      description: |
        ## Get submission url of enketo in preview mode

        Note: Some variation of this url exists:

        `/api/v2/assets/{parent_lookup_asset}/data/{id}/enketo/view/`: return the url of the enketo submission (as seen in the response example).

        `/api/v2/assets/{parent_lookup_asset}/data/{id}/enketo/redirect/view/`: redirect to the enketo url submission with a 302 code.
      parameters:
      - in: path
        name: id
        schema:
          type: integer
        description: ID of the data
        required: true
      - in: path
        name: parent_lookup_asset
        schema:
          type: string
        description: UID of the parent asset
        required: true
      tags:
      - Data
      security:
      - BasicAuth: []
      - TokenAuth: []
      responses:
        '200':
          content:
            application/json:
              schema:
                $ref: '#/components/schemas/EnketoViewResponse'
          description: null
        '403':
          content:
            application/json:
              schema:
                $ref: '#/components/schemas/ErrorDetail'
              examples:
                AccessDenied:
                  value:
                    detail: You do not have permission to perform this action.
                  summary: Access Denied
          description: ''
        '404':
          content:
            application/json:
              schema:
                $ref: '#/components/schemas/ErrorDetail'
              examples:
                NotFound:
                  value:
                    detail: Not found.
                  summary: Not Found
          description: ''
  /api/v2/assets/{parent_lookup_asset}/data/{id}/enketo/view/:
    get:
      operationId: api_v2_assets_data_enketo_view_retrieve
      description: |
        ## Get submission url of enketo in preview mode

        Note: Some variation of this url exists:

        `/api/v2/assets/{parent_lookup_asset}/data/{id}/enketo/view/`: return the url of the enketo submission (as seen in the response example).

        `/api/v2/assets/{parent_lookup_asset}/data/{id}/enketo/redirect/view/`: redirect to the enketo url submission with a 302 code.
      parameters:
      - in: path
        name: id
        schema:
          type: integer
        description: ID of the data
        required: true
      - in: path
        name: parent_lookup_asset
        schema:
          type: string
        description: UID of the parent asset
        required: true
      tags:
      - Data
      security:
      - BasicAuth: []
      - TokenAuth: []
      responses:
        '200':
          content:
            application/json:
              schema:
                $ref: '#/components/schemas/EnketoViewResponse'
          description: null
        '403':
          content:
            application/json:
              schema:
                $ref: '#/components/schemas/ErrorDetail'
              examples:
                AccessDenied:
                  value:
                    detail: You do not have permission to perform this action.
                  summary: Access Denied
          description: ''
        '404':
          content:
            application/json:
              schema:
                $ref: '#/components/schemas/ErrorDetail'
              examples:
                NotFound:
                  value:
                    detail: Not found.
                  summary: Not Found
          description: ''
  /api/v2/assets/{parent_lookup_asset}/data/{id}/validation_status/:
    get:
      operationId: api_v2_assets_data_validation_status_retrieve
      description: |
        ## Get validation statuses
        Retrieves the validation status of a submission.
      parameters:
      - in: path
        name: id
        schema:
          type: integer
        description: ID of the data
        required: true
      - in: path
        name: parent_lookup_asset
        schema:
          type: string
        description: UID of the parent asset
        required: true
      tags:
      - Data
      security:
      - BasicAuth: []
      - TokenAuth: []
      responses:
        '200':
          content:
            application/json:
              schema:
                $ref: '#/components/schemas/DataValidationStatusUpdateResponse'
          description: null
        '404':
          content:
            application/json:
              schema:
                $ref: '#/components/schemas/ErrorDetail'
              examples:
                NotFound:
                  value:
                    detail: Not found.
                  summary: Not Found
          description: ''
    patch:
      operationId: api_v2_assets_data_validation_status_partial_update
      description: |
        ## Update the validation of a submission

        The validation status of the submission can be updated. The `validation_status.uid` should be a `string`, and it must be one of the following values:

        - `validation_status_approved`
        - `validation_status_not_approved`
        - `validation_status_on_hold`
      parameters:
      - in: path
        name: id
        schema:
          type: integer
        description: ID of the data
        required: true
      - in: path
        name: parent_lookup_asset
        schema:
          type: string
        description: UID of the parent asset
        required: true
      tags:
      - Data
      requestBody:
        content:
          application/json:
            schema:
              $ref: '#/components/schemas/PatchedDataValidationStatusUpdatePayload'
      security:
      - BasicAuth: []
      - TokenAuth: []
      responses:
        '200':
          content:
            application/json:
              schema:
                $ref: '#/components/schemas/DataValidationStatusUpdateResponse'
          description: null
        '404':
          content:
            application/json:
              schema:
                $ref: '#/components/schemas/ErrorDetail'
              examples:
                NotFound:
                  value:
                    detail: Not found.
                  summary: Not Found
          description: ''
    delete:
      operationId: api_v2_assets_data_validation_status_destroy
      description: |
        ## Delete validation status
      parameters:
      - in: path
        name: id
        schema:
          type: integer
        description: ID of the data
        required: true
      - in: path
        name: parent_lookup_asset
        schema:
          type: string
        description: UID of the parent asset
        required: true
      tags:
      - Data
      security:
      - BasicAuth: []
      - TokenAuth: []
      responses:
        '204':
          description: No response body
        '404':
          content:
            application/json:
              schema:
                $ref: '#/components/schemas/ErrorDetail'
              examples:
                NotFound:
                  value:
                    detail: Not found.
                  summary: Not Found
          description: ''
  /api/v2/assets/{parent_lookup_asset}/data/bulk/:
    patch:
      operationId: api_v2_assets_data_bulk_partial_update
      description: |
        ## Bulk updating of submissions

        Where `<field_to_update_n>` is a string and should be an existing XML field value of the submissions.
        If `<field_to_update_n>` is part of a group or nested group, the field must follow the group hierarchy
        structure, i.e.:

        If the field is within a group called `group_1`, the field name is `question_1` and the new value is `new value`,
        the payload should contain an item with the following structure:

        *"group_1/question_1": "new value"*


        Similarly, if there are `N` nested groups, the structure will be:

        *"group_1/sub_group_1/.../sub_group_n/question_1": "new value"*
      parameters:
      - in: path
        name: parent_lookup_asset
        schema:
          type: string
        description: UID of the parent asset
        required: true
      tags:
      - Data
      requestBody:
        content:
          application/json:
            schema:
              $ref: '#/components/schemas/PatchedDataBulkUpdate'
      security:
      - BasicAuth: []
      - TokenAuth: []
      responses:
        '200':
          content:
            application/json:
              schema:
                $ref: '#/components/schemas/DataBulkUpdateResponse'
          description: null
        '404':
          content:
            application/json:
              schema:
                $ref: '#/components/schemas/ErrorDetail'
              examples:
                NotFound:
                  value:
                    detail: Not found.
                  summary: Not Found
          description: ''
    delete:
      operationId: api_v2_assets_data_bulk_destroy
      description: |
        ## Bulk delete submissions

        ```curl
          curl -X DELETE https://kf.kobotoolbox.org/api/v2/assets/aSAvYreNzVEkrWg5Gdcvg/data/bulk/
        ```

        **Payload**
        ```json
        {
                   "submissions_ids": [
                       1,
                       2
                   ]
                }
        ```
        * Where: `submissions_ids` (required) is a list of submission root id on the data
        to delete


        **Response**
        ```json
        {
                   "detail": "{number_of_submissions} submissions have been deleted"
        }
        ```
        * Where: `number_of_submissions` is the number of items that was deleted


        ### !! Due to limitations with DRF-Spectacular current version not fully supporting AOS 3.1, DELETE actions do not support showing a request body OR a response body. This is due to the 'vague' nature of the action which generally does *not* recommend the use of a payload. To still document this endpoint, example for the payload and response will be included but it will not be possible to test this endpoint. The HTTP code and the errors example are, for their part, factual and can be considered when working with the endpoint. !!
      parameters:
      - in: path
        name: parent_lookup_asset
        schema:
          type: string
        description: UID of the parent asset
        required: true
      tags:
      - Data
      security:
      - BasicAuth: []
      - TokenAuth: []
      responses:
        '200':
          description: No response body
        '404':
          content:
            application/json:
              schema:
                $ref: '#/components/schemas/ErrorDetail'
              examples:
                NotFound:
                  value:
                    detail: Not found.
                  summary: Not Found
          description: ''
  /api/v2/assets/{parent_lookup_asset}/data/validation_statuses/:
    patch:
      operationId: api_v2_assets_data_validation_statuses_partial_update
      description: |
        ## Bulk update submissions status

        * Where: "submissions_ids" (required) is a list of submission root id on the data
        to delete
        * Where: "validation_status.uid" (required)  is a string and can be one of these values:
          * `validation_status_approved`
          * `validation_status_not_approved`
          * `validation_status_on_hold`

        Will return the number of submission updated as such:
        > **Response**
        >
        >        {
        >           "detail": "{number_of_submissions} submissions have been updated"
        >        }
      parameters:
      - in: path
        name: parent_lookup_asset
        schema:
          type: string
        description: UID of the parent asset
        required: true
      tags:
      - Data
      requestBody:
        content:
          application/json:
            schema:
              $ref: '#/components/schemas/PatchedDataValidationStatusesUpdatePayload'
      security:
      - BasicAuth: []
      - TokenAuth: []
      responses:
        '200':
          content:
            application/json:
              schema:
                $ref: '#/components/schemas/DataStatusesUpdate'
          description: null
        '404':
          content:
            application/json:
              schema:
                $ref: '#/components/schemas/ErrorDetail'
              examples:
                NotFound:
                  value:
                    detail: Not found.
                  summary: Not Found
          description: ''
    delete:
      operationId: api_v2_assets_data_validation_statuses_destroy
      description: |
        ## Bulk delete submissions status

        ```curl
          curl -X DELETE https://kf.kobotoolbox.org/api/v2/assets/aSAvYreNzVEkrWg5Gdcvg/data/validation_statuses/
        ```

        **Payload**
        ```json
        {
          "payload": {
            "submission_ids": [
                1,
                2
              ],
            "validation_status.uid": "validation_status"
          }
        }
        ```
        * Where: "submissions_ids" (required) is a list of submission root id on the data
        to delete

        The validation status of the submission can be updated. The `validation_status.uid` should be a `string`, and it must be one of the following values:
        - `validation_status_approved`
        - `validation_status_not_approved`
        - `validation_status_on_hold`

        **Response**
        ```json
        {
                   "detail": "{number_of_submissions} submissions have been updated"
        }
        ```

        ### !! Due to limitations with DRF-Spectacular current version not fully supporting AOS 3.1, DELETE actions do not support showing a request body OR a response body. This is due to the 'vague' nature of the action which generally does *not* recommend the use of a payload. To still document this endpoint, example for the payload and response will be included but it will not be possible to test this endpoint. The HTTP code and the errors example are, for their part, factual and can be considered when working with the endpoint. !!
      parameters:
      - in: path
        name: parent_lookup_asset
        schema:
          type: string
        description: UID of the parent asset
        required: true
      tags:
      - Data
      security:
      - BasicAuth: []
      - TokenAuth: []
      responses:
        '204':
          description: No response body
        '404':
          content:
            application/json:
              schema:
                $ref: '#/components/schemas/ErrorDetail'
              examples:
                NotFound:
                  value:
                    detail: Not found.
                  summary: Not Found
          description: ''
  /api/v2/assets/{parent_lookup_asset}/export-settings/:
    get:
      operationId: api_v2_assets_export_settings_list
      description: |
        ## List of export settings for a specific asset

        <sup>*</sup> _Required permissions: `view_submissions` (View submissions)_
      parameters:
      - name: limit
        required: false
        in: query
        description: Number of results to return per page.
        schema:
          type: integer
      - name: offset
        required: false
        in: query
        description: The initial index from which to return the results.
        schema:
          type: integer
      - in: path
        name: parent_lookup_asset
        schema:
          type: string
        description: UID of the parent asset
        required: true
      tags:
      - Export Settings
      security:
      - BasicAuth: []
      - TokenAuth: []
      responses:
        '200':
          content:
            application/json:
              schema:
                $ref: '#/components/schemas/PaginatedExportSettingResponseList'
          description: null
        '404':
          content:
            application/json:
              schema:
                $ref: '#/components/schemas/ErrorDetail'
              examples:
                NotFound:
                  value:
                    detail: Not found.
                  summary: Not Found
          description: ''
    post:
      operationId: api_v2_assets_export_settings_create
      description: |
        ## Create an export setting for an asset

        <sup>*</sup> _Required permissions: `manage_asset` (Manage project)_

        Where:

        * `name` (required) is the name of the export setting displayed in the UI
        * `export_settings` (required) is a map of defined settings containing the following valid options:
            * `fields` (optional) is an array of column names to be included in the export (including their group hierarchy). Valid inputs include:
                * An array containing any string value that matches the XML column name
                * An empty array which will result in all columns being included
                * If `fields` is not included in the `export_settings`, all columns will be included in the export
        * `flatten` (optional) is a boolean value and only relevant when exporting to `geojson` format.
        * `fields_from_all_versions` (required) is a boolean to specify whether fields from all form versions will be included in the export.
        * `group_sep` (required) is a value used to separate the names in a hierarchy of groups. Valid inputs include:
            * Non-empty value
        * `hierarchy_in_labels` (required) is a boolean to specify whether the group hierarchy will be displayed in labels
        * `multiple_select` (required) is a value to specify the display of multiple-select-type responses. Valid inputs include:
            * `both`,
            * `summary`, or
            * `details`
        * `type` (required) specifies the export format. Valid export formats include:
            * `csv`,
            * `geojson`,
            * `spss_labels`, or
            * `xls`
        * `xls_types_as_text` (optional) is a boolean value that defaults to `false` and only affects `xls` export types.
        * `include_media_url` (optional) is a boolean value that defaults to `false` and only affects `xls` and `csv` export types.
        * `submission_ids` (optional) is an array of submission ids that will filter exported submissions to only the specified array of ids. Valid inputs include:
            * An array containing integer values
            * An empty array (no filtering)
        * `query` (optional) is a JSON object containing a Mongo filter query for filtering exported submissions. Valid inputs include:
            * A JSON object containing a valid Mongo query
            * An empty JSON object (no filtering)

        **Note that the following behaviour can be expected when specifying a value for the `multiple_select` field:**

        * `summary`: Includes one column per question, with all selected choices separated by spaces;
        * `details`: Expands each multiple-select question to one column per choice, with each of those columns having a binary 1 or 0 to indicate whether that choice was chosen;
        * `both`: Includes the format of `summary` _and_ `details` in the export
      parameters:
      - in: path
        name: parent_lookup_asset
        schema:
          type: string
        description: UID of the parent asset
        required: true
      tags:
      - Export Settings
      requestBody:
        content:
          application/json:
            schema:
              $ref: '#/components/schemas/ExportSettingCreatePayload'
        required: true
      security:
      - BasicAuth: []
      - TokenAuth: []
      responses:
        '201':
          content:
            application/json:
              schema:
                $ref: '#/components/schemas/ExportSettingResponse'
          description: null
        '404':
          content:
            application/json:
              schema:
                $ref: '#/components/schemas/ErrorDetail'
              examples:
                NotFound:
                  value:
                    detail: Not found.
                  summary: Not Found
          description: ''
        '400':
          content:
            application/json:
              schema:
                $ref: '#/components/schemas/ErrorObject'
              examples:
                BadRequest:
                  value:
                    detail:
                      field_name:
                      - Error message
                  summary: Bad request
          description: ''
  /api/v2/assets/{parent_lookup_asset}/export-settings/{uid}/:
    get:
      operationId: api_v2_assets_export_settings_retrieve
      description: |
        ## Retrieve a specific export setting

        <sup>*</sup> _Required permissions: `view_submissions` (View submissions)_
      parameters:
      - in: path
        name: parent_lookup_asset
        schema:
          type: string
        description: UID of the parent asset
        required: true
      - in: path
        name: uid
        schema:
          type: string
        description: UID of the export-settings
        required: true
      tags:
      - Export Settings
      security:
      - BasicAuth: []
      - TokenAuth: []
      responses:
        '200':
          content:
            application/json:
              schema:
                $ref: '#/components/schemas/ExportSettingResponse'
          description: null
        '404':
          content:
            application/json:
              schema:
                $ref: '#/components/schemas/ErrorDetail'
              examples:
                NotFound:
                  value:
                    detail: Not found.
                  summary: Not Found
          description: ''
    patch:
      operationId: api_v2_assets_export_settings_partial_update
      description: |
        ## Update the current export setting

        <sup>*</sup> _Required permissions: `manage_asset` (Manage project)_
      parameters:
      - in: path
        name: parent_lookup_asset
        schema:
          type: string
        description: UID of the parent asset
        required: true
      - in: path
        name: uid
        schema:
          type: string
        description: UID of the export-settings
        required: true
      tags:
      - Export Settings
      requestBody:
        content:
          application/json:
            schema:
              $ref: '#/components/schemas/PatchedExportSettingUpdatePayload'
      security:
      - BasicAuth: []
      - TokenAuth: []
      responses:
        '200':
          content:
            application/json:
              schema:
                $ref: '#/components/schemas/ExportSettingResponse'
          description: null
        '404':
          content:
            application/json:
              schema:
                $ref: '#/components/schemas/ErrorDetail'
              examples:
                NotFound:
                  value:
                    detail: Not found.
                  summary: Not Found
          description: ''
        '400':
          content:
            application/json:
              schema:
                $ref: '#/components/schemas/ErrorObject'
              examples:
                BadRequest:
                  value:
                    detail:
                      field_name:
                      - Error message
                  summary: Bad request
          description: ''
    delete:
      operationId: api_v2_assets_export_settings_destroy
      description: |+
        ## Delete current export setting

        <sup>*</sup> _Required permissions: `manage_asset` (Manage project)_

      parameters:
      - in: path
        name: parent_lookup_asset
        schema:
          type: string
        description: UID of the parent asset
        required: true
      - in: path
        name: uid
        schema:
          type: string
        description: UID of the export-settings
        required: true
      tags:
      - Export Settings
      security:
      - BasicAuth: []
      - TokenAuth: []
      responses:
        '204':
          description: No response body
        '404':
          content:
            application/json:
              schema:
                $ref: '#/components/schemas/ErrorDetail'
              examples:
                NotFound:
                  value:
                    detail: Not found.
                  summary: Not Found
          description: ''
  /api/v2/assets/{parent_lookup_asset}/export-settings/{uid}/data/:
    get:
      operationId: api_v2_assets_export_settings_data_retrieve
      description: |
        ## Synchronously export data

        To retrieve data synchronously in CSV and XLSX format according to a
        particular instance of export settings.

        Processing time of synchronous exports is substantially limited compared to
        asynchronous exports, which are available at `/api/v2/assets/{asset_uid}/exports/`.
      parameters:
      - in: query
        name: format
        schema:
          type: string
          enum:
          - csv
          - xlsx
        required: true
      - in: path
        name: parent_lookup_asset
        schema:
          type: string
        description: UID of the parent asset
        required: true
      - in: path
        name: uid
        schema:
          type: string
        description: UID of the export-settings
        required: true
      tags:
      - Export Settings
      security:
      - BasicAuth: []
      - TokenAuth: []
      responses:
        '200':
          description: Will return a content type with the type of the attachment
            as well as the attachment itself.
        '404':
          content:
            application/json:
              schema:
                $ref: '#/components/schemas/ErrorDetail'
              examples:
                NotFound:
                  value:
                    detail: Not found.
                  summary: Not Found
          description: ''
        '400':
          content:
            application/json:
              schema:
                $ref: '#/components/schemas/ErrorObject'
              examples:
                BadRequest:
                  value:
                    detail:
                      field_name:
                      - Error message
                  summary: Bad request
          description: ''
  /api/v2/assets/{parent_lookup_asset}/exports/:
    get:
      operationId: api_v2_assets_exports_list
      description: |
        ## List of export tasks endpoints

        Lists the export tasks accessible to requesting user, for anonymous access
        nothing is returned.

        <sup>*</sup> _Required permissions: `view_submissions` (View submissions)_

        Otherwise, the search can be more specific:

        **Exports matching `uid`s:**
        ```shell
        curl -X GET https://kf.kobotoolbox.org/api/v2/assets/{asset_uid}/exports/?q=uid__in:ehZUwRctkhp9QfJgvEWGg OR uid__in:ehZUwRctkhp9QfJgvDnjud
        ```
      parameters:
      - name: limit
        required: false
        in: query
        description: Number of results to return per page.
        schema:
          type: integer
      - name: offset
        required: false
        in: query
        description: The initial index from which to return the results.
        schema:
          type: integer
      - name: ordering
        required: false
        in: query
        description: Which field to use when ordering the results.
        schema:
          type: string
      - in: path
        name: parent_lookup_asset
        schema:
          type: string
        description: UID of the parent asset
        required: true
      tags:
      - Exports
      security:
      - BasicAuth: []
      - TokenAuth: []
      responses:
        '200':
          content:
            application/json:
              schema:
                $ref: '#/components/schemas/PaginatedExportResponseList'
          description: null
        '403':
          content:
            application/json:
              schema:
                $ref: '#/components/schemas/ErrorDetail'
              examples:
                AccessDenied:
                  value:
                    detail: You do not have permission to perform this action.
                  summary: Access Denied
          description: ''
        '404':
          content:
            application/json:
              schema:
                $ref: '#/components/schemas/ErrorDetail'
              examples:
                NotFound:
                  value:
                    detail: Not found.
                  summary: Not Found
          description: ''
    post:
      operationId: api_v2_assets_exports_create
      description: |
        ## Creates an export task

        Where:
        * `fields_from_all_versions` (required) is a boolean to specify whether fields from all form versions will be included in the export.
            * `group_sep` (required) is a value used to separate the names in a hierarchy of groups. Valid inputs include:
                * Non-empty value
            * `hierarchy_in_labels` (required) is a boolean to specify whether the group hierarchy will be displayed in labels
            * `lang` (required) is a string that can be set to:
                * `_xml` to have XML values and headers, or
                * Any translation specified in the form such as `English (en)`, etc.
            * `multiple_select` (required) is a value to specify the display of `multiple_select-type` responses. Valid inputs include:
                * `both`,
                * `summary`, or
                * `details`
            * "`type`" (required) specifies the export format. Valid export formats include:
                * `csv`,
                * `geojson`,
                * `spss_labels`, or
                * `xls`
            * `fields` (optional) is an array of column names to be included in the export (including their group hierarchy). Valid inputs include:
                * An array containing any string value that matches the XML column name
                * An empty array which will result in all columns being included
                * If `fields` is not included in the `export_settings`, all columns will be included in the export
            * `flatten` (optional) is a boolean value and only relevant when exporting to "geojson" format.
            * `xls_types_as_text` (optional) is a boolean value that defaults to `false` and only affects `xls` export types.
            * `include_media_url` (optional) is a boolean value that defaults to `false` and only affects `xls` and "csv" export types. This will include an additional column for media-type questions (`question_name_URL`) with the URL link to the hosted file.
            * `submission_ids` (optional) is an array of submission ids that will filter exported submissions to only the specified array of ids. Valid inputs include:
                * An array containing integer values
                * An empty array (no filtering)
            * `query` (optional) is a JSON object containing a Mongo filter query for filtering exported submissions. Valid inputs include:
                * A JSON object containing a valid Mongo query
                * An empty JSON object (no filtering)
      parameters:
      - in: path
        name: parent_lookup_asset
        schema:
          type: string
        description: UID of the parent asset
        required: true
      tags:
      - Exports
      requestBody:
        content:
          application/json:
            schema:
              $ref: '#/components/schemas/ExportCreatePayload'
        required: true
      security:
      - BasicAuth: []
      - TokenAuth: []
      responses:
        '201':
          content:
            application/json:
              schema:
                $ref: '#/components/schemas/ExportResponse'
          description: null
        '403':
          content:
            application/json:
              schema:
                $ref: '#/components/schemas/ErrorDetail'
              examples:
                AccessDenied:
                  value:
                    detail: You do not have permission to perform this action.
                  summary: Access Denied
          description: ''
        '404':
          content:
            application/json:
              schema:
                $ref: '#/components/schemas/ErrorDetail'
              examples:
                NotFound:
                  value:
                    detail: Not found.
                  summary: Not Found
          description: ''
        '400':
          content:
            application/json:
              schema:
                $ref: '#/components/schemas/ErrorObject'
              examples:
                BadRequest:
                  value:
                    detail:
                      field_name:
                      - Error message
                  summary: Bad request
          description: ''
  /api/v2/assets/{parent_lookup_asset}/exports/{uid}/:
    get:
      operationId: api_v2_assets_exports_retrieve
      description: |
        ## Retrieves current export task
      parameters:
      - in: path
        name: parent_lookup_asset
        schema:
          type: string
        description: UID of the parent asset
        required: true
      - in: path
        name: uid
        schema:
          type: string
        description: UID of the export task
        required: true
      tags:
      - Exports
      security:
      - BasicAuth: []
      - TokenAuth: []
      responses:
        '200':
          content:
            application/json:
              schema:
                $ref: '#/components/schemas/ExportResponse'
          description: null
        '403':
          content:
            application/json:
              schema:
                $ref: '#/components/schemas/ErrorDetail'
              examples:
                AccessDenied:
                  value:
                    detail: You do not have permission to perform this action.
                  summary: Access Denied
          description: ''
        '404':
          content:
            application/json:
              schema:
                $ref: '#/components/schemas/ErrorDetail'
              examples:
                NotFound:
                  value:
                    detail: Not found.
                  summary: Not Found
          description: ''
    delete:
      operationId: api_v2_assets_exports_destroy
      description: |
        ## Deletes current export task
      parameters:
      - in: path
        name: parent_lookup_asset
        schema:
          type: string
        description: UID of the parent asset
        required: true
      - in: path
        name: uid
        schema:
          type: string
        description: UID of the export task
        required: true
      tags:
      - Exports
      security:
      - BasicAuth: []
      - TokenAuth: []
      responses:
        '204':
          description: No response body
        '403':
          content:
            application/json:
              schema:
                $ref: '#/components/schemas/ErrorDetail'
              examples:
                AccessDenied:
                  value:
                    detail: You do not have permission to perform this action.
                  summary: Access Denied
          description: ''
        '404':
          content:
            application/json:
              schema:
                $ref: '#/components/schemas/ErrorDetail'
              examples:
                NotFound:
                  value:
                    detail: Not found.
                  summary: Not Found
          description: ''
  /api/v2/assets/{parent_lookup_asset}/files/:
    get:
      operationId: api_v2_assets_files_list
      description: |
        ## Retrieve current asset files

        Results can be narrowed down with a filter by type:
        ```shell
        curl -X GET https://kf.kobotoolbox.org/api/v2/assets/aSAvYreNzVEkrWg5Gdcvg/files/?collections_first=true&ordering=-name
        ```
      parameters:
      - name: limit
        required: false
        in: query
        description: Number of results to return per page.
        schema:
          type: integer
      - name: offset
        required: false
        in: query
        description: The initial index from which to return the results.
        schema:
          type: integer
      - in: path
        name: parent_lookup_asset
        schema:
          type: string
        description: UID of the parent asset
        required: true
      tags:
      - Files
      security:
      - BasicAuth: []
      - TokenAuth: []
      responses:
        '200':
          content:
            application/json:
              schema:
                $ref: '#/components/schemas/PaginatedFilesResponseList'
          description: null
        '404':
          content:
            application/json:
              schema:
                $ref: '#/components/schemas/ErrorDetail'
              examples:
                NotFound:
                  value:
                    detail: Not found.
                  summary: Not Found
          description: ''
    post:
      operationId: api_v2_assets_files_create
      description: |
        ## Create a new file on current asset

        Fields:

        - `asset` (required)
        - `user` (required)
        - `description` (required)
        - `file_type` (required)
        - `content` (as binary) (optional)
        - `metadata` JSON (optional)

        _Notes:_

        1. Files can have different types:
            - `map_layer`
            - `form_media`
        2. Files can be created with three different ways
            - `POST` a file with `content` parameter
            - `POST` a base64 encoded string with `base64Encoded` parameter<sup>1</sup>
            - `POST` an URL with `metadata` parameter<sup>2</sup>

        <sup>1)</sup> `metadata` becomes mandatory and must contain `filename` property<br>
        <sup>2)</sup> `metadata` becomes mandatory and must contain `redirect_url` property

        **Files with `form_media` type must have unique `filename` per asset**
      parameters:
      - in: path
        name: parent_lookup_asset
        schema:
          type: string
        description: UID of the parent asset
        required: true
      tags:
      - Files
      requestBody:
        content:
          application/json:
            schema:
              $ref: '#/components/schemas/CreateFilePayload'
            examples:
              CreatingAFileWithBinaryContent:
                value:
                  user: https://kf.kobotoolbox.org/api/v2/users/bob/
                  asset: https://kf.kobotoolbox.org/api/v2/assets/a3C9wWefqZVkChNLKqqXVZ/
                  description: Description of the file
                  file_type: image/png
                  content: <binary>
                summary: Creating a file with binary content
              CreatingAFileWithBase64Content:
                value:
                  user: https://kf.kobotoolbox.org/api/v2/users/bob/
                  asset: https://kf.kobotoolbox.org/api/v2/assets/a3C9wWefqZVkChNLKqqXVZ/
                  description: Description of the file
                  file_type: image/png
                  base64Encoded: SGVsbG8sIFdvcmxkIQ
                  metadata:
                    filename: string
                summary: Creating a file with Base64 content
              CreatingAFileWithARemoteUrl:
                value:
                  user: https://kf.kobotoolbox.org/api/v2/users/bob/
                  asset: https://kf.kobotoolbox.org/api/v2/assets/a3C9wWefqZVkChNLKqqXVZ/
                  description: Description of the file
                  file_type: image/png
                  metadata:
                    redirect_url: string
                summary: Creating a file with a remote url
      security:
      - BasicAuth: []
      - TokenAuth: []
      responses:
        '201':
          content:
            application/json:
              schema:
                $ref: '#/components/schemas/FilesResponse'
          description: null
        '404':
          content:
            application/json:
              schema:
                $ref: '#/components/schemas/ErrorDetail'
              examples:
                NotFound:
                  value:
                    detail: Not found.
                  summary: Not Found
          description: ''
        '400':
          content:
            application/json:
              schema:
                $ref: '#/components/schemas/ErrorObject'
              examples:
                BadRequest:
                  value:
                    detail:
                      field_name:
                      - Error message
                  summary: Bad request
          description: ''
  /api/v2/assets/{parent_lookup_asset}/files/{uid}/:
    get:
      operationId: api_v2_assets_files_retrieve
      description: |
        ## Retrieve a file from current asset
      parameters:
      - in: path
        name: parent_lookup_asset
        schema:
          type: string
        description: UID of the parent asset
        required: true
      - in: path
        name: uid
        schema:
          type: string
        required: true
      tags:
      - Files
      security:
      - BasicAuth: []
      - TokenAuth: []
      responses:
        '200':
          content:
            application/json:
              schema:
                $ref: '#/components/schemas/FilesResponse'
          description: null
        '404':
          content:
            application/json:
              schema:
                $ref: '#/components/schemas/ErrorDetail'
              examples:
                NotFound:
                  value:
                    detail: Not found.
                  summary: Not Found
          description: ''
    delete:
      operationId: api_v2_assets_files_destroy
      description: |
        ## Delete a file from current asset
      parameters:
      - in: path
        name: parent_lookup_asset
        schema:
          type: string
        description: UID of the parent asset
        required: true
      - in: path
        name: uid
        schema:
          type: string
        required: true
      tags:
      - Files
      security:
      - BasicAuth: []
      - TokenAuth: []
      responses:
        '204':
          description: No response body
        '404':
          content:
            application/json:
              schema:
                $ref: '#/components/schemas/ErrorDetail'
              examples:
                NotFound:
                  value:
                    detail: Not found.
                  summary: Not Found
          description: ''
  /api/v2/assets/{parent_lookup_asset}/files/{uid}/content/:
    get:
      operationId: api_v2_assets_files_content_retrieve
      description: |
        ## Download the asset file
      parameters:
      - in: path
        name: parent_lookup_asset
        schema:
          type: string
        description: UID of the parent asset
        required: true
      - in: path
        name: uid
        schema:
          type: string
        required: true
      tags:
      - Files
      security:
      - BasicAuth: []
      - TokenAuth: []
      responses:
        '200':
          description: Will return a content type with the type of the attachment
            as well as the attachment itself.
        '404':
          content:
            application/json:
              schema:
                $ref: '#/components/schemas/ErrorDetail'
              examples:
                NotFound:
                  value:
                    detail: Not found.
                  summary: Not Found
          description: ''
  /api/v2/assets/{parent_lookup_asset}/history/:
    get:
      operationId: api_v2_assets_history_list
      description: |
        ## List project history logs

        Lists all project history logs for a single project.

        ⚠️ _Required permissions: `manage_asset` (Manage project)_

        Results from this endpoint can be filtered by a Boolean query specified in the `q` parameter.

        ### Filterable fields for all project history logs:

          - date_created
          - user_uid
          - user__username
          - user__email
          - user__is_superuser
          - metadata__source
          - metadata__ip_address
          - metadata__log_subtype
            - available subtypes: "project", "permission"

        ### action

        available actions:
          - add-media
          - add-submission
          - allow-anonymous-submissions
          - archive
          - clone-permissions
          - connect-project
          - delete-media
          - delete-service
          - delete-submission
          - deploy
          - disable-sharing
          - disallow-anonymous-submissions
          - disconnect-project
          - enable-sharing
          - export
          - modify-imported-fields
          - modify-qa-data
          - modify-service
          - modify-sharing
          - modify-submission
          - modify-user-permissions
          - redeploy
           - register-service
          - replace-form
          - share-data-publicly
          - share-form-publicly
          - transfer
          - unarchive
          - unshare-data-publicly
          - unshare-form-publicly
          - update-content
          - update-name
          - update-settings
          - update-qa

        ### Filterable fields by action:

          add-media
          - metadata__asset-file__uid
          - metadata__asset-file__filename

          add-submission
          - metadata__submission__submitted_by
          - metadata__submission__root_uuid

          archive
          - metadata__latest_version_uid

          clone-permissions
          - metadata__cloned_from

          connect-project
          - metadata__paired-data__source_uid
          - metadata__paired-data__source_name

          delete-media
          - metadata__asset-file__uid
          - metadata__asset-file__filename

          delete-service
          - metadata__hook__uid
          - metadata__hook__endpoint
          - metadata__hook__active

          delete-submission
          - metadata__submission__submitted_by
          - metadata__submission__root_uuid

          deploy
          - metadata__latest_version_uid
          - metadata__latest_deployed_version_uid

          disconnect-project
          - metadata__paired-data__source_uid
          - metadata__paired-data__source_name

          modify-imported-fields
          - metadata__paired-data__source_uid
          - metadata__paired-data__source_name

          modify-qa-data
          - metadata__submission__submitted_by
          - metadata__submission__root_uuid

          modify-service
          - metadata__hook__uid
          - metadata__hook__endpoint
          - metadata__hook__active

          modify-submission
          - metadata__submission__submitted_by
          - metadata__submission__root_uuid
          - metadata__submission__status (only present if changed)

          modify-user-permissions
          - metadata__permissions__username

          redeploy
          - metadata__latest_version_uid
          - metadata__latest_deployed_version_uid

          register-service
          - metadata__hook__uid
          - metadata__hook__endpoint
          - metadata__hook__active

          transfer
          - metadata__username

          unarchive
          - metadata__latest_version_uid

          update-name
          - metadata__name__old
          - metadata__name__new

          update-settings
          - metadata__settings__description__old
          - metadata__settings__description__new

        This endpoint can be paginated with 'offset' and 'limit' parameters.
      parameters:
      - name: limit
        required: false
        in: query
        description: Number of results to return per page.
        schema:
          type: integer
      - name: offset
        required: false
        in: query
        description: The initial index from which to return the results.
        schema:
          type: integer
      - in: path
        name: parent_lookup_asset
        schema:
          type: string
        description: UID of the parent assets
        required: true
      - in: query
        name: q
        schema:
          type: string
      tags:
      - History
      security:
      - BasicAuth: []
      - TokenAuth: []
      responses:
        '200':
          content:
            application/json:
              schema:
                $ref: '#/components/schemas/PaginatedHistoryListResponseList'
          description: null
        '403':
          content:
            application/json:
              schema:
                $ref: '#/components/schemas/ErrorDetail'
              examples:
                AccessDenied:
                  value:
                    detail: You do not have permission to perform this action.
                  summary: Access Denied
          description: ''
        '404':
          content:
            application/json:
              schema:
                $ref: '#/components/schemas/ErrorDetail'
              examples:
                NotFound:
                  value:
                    detail: Not found.
                  summary: Not Found
          description: ''
  /api/v2/assets/{parent_lookup_asset}/history/actions/:
    get:
      operationId: api_v2_assets_history_actions_retrieve
      description: |
        ## Retrieve distinct actions performed on the project.
      parameters:
      - in: path
        name: parent_lookup_asset
        schema:
          type: string
        description: UID of the parent assets
        required: true
      tags:
      - History
      security:
      - BasicAuth: []
      - TokenAuth: []
      responses:
        '200':
          content:
            application/json:
              schema:
                $ref: '#/components/schemas/HistoryActionResponse'
          description: null
        '403':
          content:
            application/json:
              schema:
                $ref: '#/components/schemas/ErrorDetail'
              examples:
                AccessDenied:
                  value:
                    detail: You do not have permission to perform this action.
                  summary: Access Denied
          description: ''
        '404':
          content:
            application/json:
              schema:
                $ref: '#/components/schemas/ErrorDetail'
              examples:
                NotFound:
                  value:
                    detail: Not found.
                  summary: Not Found
          description: ''
  /api/v2/assets/{parent_lookup_asset}/history/export/:
    post:
      operationId: api_v2_assets_history_export_create
      description: |
        ## Export current project's history

        Exports the project's history and sends it by email to the requesting user.
      parameters:
      - in: path
        name: parent_lookup_asset
        schema:
          type: string
        description: UID of the parent assets
        required: true
      tags:
      - History
      security:
      - BasicAuth: []
      - TokenAuth: []
      responses:
        '202':
          content:
            application/json:
              schema:
                $ref: '#/components/schemas/historyExportResponse'
          description: null
        '403':
          content:
            application/json:
              schema:
                $ref: '#/components/schemas/ErrorDetail'
              examples:
                AccessDenied:
                  value:
                    detail: You do not have permission to perform this action.
                  summary: Access Denied
          description: ''
        '404':
          content:
            application/json:
              schema:
                $ref: '#/components/schemas/ErrorDetail'
              examples:
                NotFound:
                  value:
                    detail: Not found.
                  summary: Not Found
          description: ''
  /api/v2/assets/{parent_lookup_asset}/hooks/:
    get:
      operationId: api_v2_assets_hooks_list
      description: |
        ## List external services

        Lists the external services endpoints accessible to requesting user
      parameters:
      - name: limit
        required: false
        in: query
        description: Number of results to return per page.
        schema:
          type: integer
      - name: offset
        required: false
        in: query
        description: The initial index from which to return the results.
        schema:
          type: integer
      - in: path
        name: parent_lookup_asset
        schema:
          type: string
        description: UID of the parent assets
        required: true
      tags:
      - Rest Services
      security:
      - BasicAuth: []
      - TokenAuth: []
      responses:
        '200':
          content:
            application/json:
              schema:
                $ref: '#/components/schemas/PaginatedHookList'
          description: null
        '404':
          content:
            application/json:
              schema:
                $ref: '#/components/schemas/ErrorDetail'
              examples:
                NotFound:
                  value:
                    detail: Not found.
                  summary: Not Found
          description: ''
    post:
      operationId: api_v2_assets_hooks_create
      description: |
        ## Add an external service to asset.

        Where:

        * `name` and `endpoint` are required
        * `active` is True by default
        * `export_type` must be one of these values:

            1. `json` (_default_)
            2. `xml`

        * `email_notification` is a boolean. If true, User will be notified when request to remote server has failed.
        * `auth_level` must be one of these values:

            1. `no_auth` (_default_)
            2. `basic_auth`

        * `subset_fields` is the list of fields of the form definition. Only these fields should be present in data sent to remote server
        * `settings`.`custom_headers` is dictionary of `custom header`: `value`

        For example:
        >         "settings": {
        >             "customer_headers": {
        >                 "Authorization" : "Token 1af538baa9045a84c0e889f672baf83ff24"
        >             }

        * `payload_template` is a custom wrapper around `%SUBMISSION%` when sending data to remote server.
           It can be used only with JSON submission format.

        For example:
        >         "payload_template": '{"fields": %SUBMISSION%}'
      parameters:
      - in: path
        name: parent_lookup_asset
        schema:
          type: string
        description: UID of the parent assets
        required: true
      tags:
      - Rest Services
      requestBody:
        content:
          application/json:
            schema:
              $ref: '#/components/schemas/Hook'
          application/x-www-form-urlencoded:
            schema:
              $ref: '#/components/schemas/Hook'
          multipart/form-data:
            schema:
              $ref: '#/components/schemas/Hook'
        required: true
      security:
      - BasicAuth: []
      - TokenAuth: []
      responses:
        '201':
          content:
            application/json:
              schema:
                $ref: '#/components/schemas/Hook'
          description: null
        '404':
          content:
            application/json:
              schema:
                $ref: '#/components/schemas/ErrorDetail'
              examples:
                NotFound:
                  value:
                    detail: Not found.
                  summary: Not Found
          description: ''
        '400':
          content:
            application/json:
              schema:
                $ref: '#/components/schemas/ErrorObject'
              examples:
                BadRequest:
                  value:
                    detail:
                      field_name:
                      - Error message
                  summary: Bad request
          description: ''
  /api/v2/assets/{parent_lookup_asset}/hooks/{parent_lookup_hook}/logs/:
    get:
      operationId: api_v2_assets_hooks_logs_list
      description: |
        ## List logs of an external services endpoints accessible to requesting user

        Where:
        * `asset_uid` - is the unique identifier of a specific asset
        * `hook_uid` - is the unique identifier of a specific external service
        * `uid` - is the unique identifier of a specific log

        Use the `status` query parameter to filter logs by numeric status:
        * `status=0`: hook has failed after exhausting all retries
        * `status=1`: hook is still pending
        * `status=2`: hook has succeeded

        Use the `start` and `end` query parameters to filter logs by date range, providing ISO-8601 date strings (e.g. '2022-01-14', '2022-01-21 06:51:04', '2022-01-21T06:51:08.144004+02:00').
        Note that `start` is inclusive, while `end` is exclusive.
        Time zone is assumed to be UTC. If provided, it needs to be in '+00:00' format ('Z' is not supported). Watch out for url encoding for the '+' character (%2B).
      parameters:
      - in: query
        name: end
        schema:
          type: string
          format: date-time
      - name: page
        required: false
        in: query
        description: A page number within the paginated result set.
        schema:
          type: integer
      - in: path
        name: parent_lookup_asset
        schema:
          type: string
        description: UID of the parent assets
        required: true
      - in: path
        name: parent_lookup_hook
        schema:
          type: string
        description: UID of the parent hook
        required: true
      - in: query
        name: start
        schema:
          type: string
          format: date-time
      - in: query
        name: status
        schema:
          type: integer
          enum:
          - 0
          - 1
          - 2
        description: |-
          * `0` - Failed
          * `1` - Pending
          * `2` - Success
      tags:
      - Rest Services
      security:
      - BasicAuth: []
      - TokenAuth: []
      responses:
        '200':
          content:
            application/json:
              schema:
                $ref: '#/components/schemas/PaginatedHookLogList'
          description: null
        '403':
          content:
            application/json:
              schema:
                $ref: '#/components/schemas/ErrorDetail'
              examples:
                AccessDenied:
                  value:
                    detail: You do not have permission to perform this action.
                  summary: Access Denied
          description: ''
        '404':
          content:
            application/json:
              schema:
                $ref: '#/components/schemas/ErrorDetail'
              examples:
                NotFound:
                  value:
                    detail: Not found.
                  summary: Not Found
          description: ''
  /api/v2/assets/{parent_lookup_asset}/hooks/{parent_lookup_hook}/logs/{uid}/:
    get:
      operationId: api_v2_assets_hooks_logs_retrieve
      description: |
        ## Retrieve an external service endpoint log
      parameters:
      - in: path
        name: parent_lookup_asset
        schema:
          type: string
        description: UID of the parent assets
        required: true
      - in: path
        name: parent_lookup_hook
        schema:
          type: string
        description: UID of the parent hook
        required: true
      - in: path
        name: uid
        schema:
          type: string
        required: true
      tags:
      - Rest Services
      security:
      - BasicAuth: []
      - TokenAuth: []
      responses:
        '200':
          content:
            application/json:
              schema:
                $ref: '#/components/schemas/HookLog'
          description: null
        '403':
          content:
            application/json:
              schema:
                $ref: '#/components/schemas/ErrorDetail'
              examples:
                AccessDenied:
                  value:
                    detail: You do not have permission to perform this action.
                  summary: Access Denied
          description: ''
        '404':
          content:
            application/json:
              schema:
                $ref: '#/components/schemas/ErrorDetail'
              examples:
                NotFound:
                  value:
                    detail: Not found.
                  summary: Not Found
          description: ''
  /api/v2/assets/{parent_lookup_asset}/hooks/{parent_lookup_hook}/logs/{uid}/retry/:
    patch:
      operationId: api_v2_assets_hooks_logs_retry_partial_update
      description: |
        ## Retry a failed submission attempt
      parameters:
      - in: path
        name: parent_lookup_asset
        schema:
          type: string
        description: UID of the parent assets
        required: true
      - in: path
        name: parent_lookup_hook
        schema:
          type: string
        description: UID of the parent hook
        required: true
      - in: path
        name: uid
        schema:
          type: string
        required: true
      tags:
      - Rest Services
      requestBody:
        content:
          application/json:
            schema:
              $ref: '#/components/schemas/PatchedHookLog'
          application/x-www-form-urlencoded:
            schema:
              $ref: '#/components/schemas/PatchedHookLog'
          multipart/form-data:
            schema:
              $ref: '#/components/schemas/PatchedHookLog'
      security:
      - BasicAuth: []
      - TokenAuth: []
      responses:
        '200':
          content:
            application/json:
              schema:
                $ref: '#/components/schemas/LogsRetryResponse'
          description: null
        '403':
          content:
            application/json:
              schema:
                $ref: '#/components/schemas/ErrorDetail'
              examples:
                AccessDenied:
                  value:
                    detail: You do not have permission to perform this action.
                  summary: Access Denied
          description: ''
        '404':
          content:
            application/json:
              schema:
                $ref: '#/components/schemas/ErrorDetail'
              examples:
                NotFound:
                  value:
                    detail: Not found.
                  summary: Not Found
          description: ''
  /api/v2/assets/{parent_lookup_asset}/hooks/{uid}/:
    get:
      operationId: api_v2_assets_hooks_retrieve
      description: |
        ## Retrieve an external service
      parameters:
      - in: path
        name: parent_lookup_asset
        schema:
          type: string
        description: UID of the parent assets
        required: true
      - in: path
        name: uid
        schema:
          type: string
        description: UID of the hook
        required: true
      tags:
      - Rest Services
      security:
      - BasicAuth: []
      - TokenAuth: []
      responses:
        '200':
          content:
            application/json:
              schema:
                $ref: '#/components/schemas/Hook'
          description: null
        '404':
          content:
            application/json:
              schema:
                $ref: '#/components/schemas/ErrorDetail'
              examples:
                NotFound:
                  value:
                    detail: Not found.
                  summary: Not Found
          description: ''
    patch:
      operationId: api_v2_assets_hooks_partial_update
      description: |
        ## Update an external service.
      parameters:
      - in: path
        name: parent_lookup_asset
        schema:
          type: string
        description: UID of the parent assets
        required: true
      - in: path
        name: uid
        schema:
          type: string
        description: UID of the hook
        required: true
      tags:
      - Rest Services
      requestBody:
        content:
          application/json:
            schema:
              $ref: '#/components/schemas/PatchedHook'
          application/x-www-form-urlencoded:
            schema:
              $ref: '#/components/schemas/PatchedHook'
          multipart/form-data:
            schema:
              $ref: '#/components/schemas/PatchedHook'
      security:
      - BasicAuth: []
      - TokenAuth: []
      responses:
        '200':
          content:
            application/json:
              schema:
                $ref: '#/components/schemas/Hook'
          description: null
        '404':
          content:
            application/json:
              schema:
                $ref: '#/components/schemas/ErrorDetail'
              examples:
                NotFound:
                  value:
                    detail: Not found.
                  summary: Not Found
          description: ''
        '400':
          content:
            application/json:
              schema:
                $ref: '#/components/schemas/ErrorObject'
              examples:
                BadRequest:
                  value:
                    detail:
                      field_name:
                      - Error message
                  summary: Bad request
          description: ''
    delete:
      operationId: api_v2_assets_hooks_destroy
      description: |
        ## Delete an external service.
      parameters:
      - in: path
        name: parent_lookup_asset
        schema:
          type: string
        description: UID of the parent assets
        required: true
      - in: path
        name: uid
        schema:
          type: string
        description: UID of the hook
        required: true
      tags:
      - Rest Services
      security:
      - BasicAuth: []
      - TokenAuth: []
      responses:
        '204':
          description: No response body
        '404':
          content:
            application/json:
              schema:
                $ref: '#/components/schemas/ErrorDetail'
              examples:
                NotFound:
                  value:
                    detail: Not found.
                  summary: Not Found
          description: ''
  /api/v2/assets/{parent_lookup_asset}/hooks/{uid}/retry/:
    patch:
      operationId: api_v2_assets_hooks_retry_partial_update
      description: |
        ## Retries all failed attempts

        **This call is asynchronous. Job is sent to Celery to be run in background**

        It returns all logs `uid`s that are being retried.
      parameters:
      - in: path
        name: parent_lookup_asset
        schema:
          type: string
        description: UID of the parent assets
        required: true
      - in: path
        name: uid
        schema:
          type: string
        description: UID of the hook
        required: true
      tags:
      - Rest Services
      security:
      - BasicAuth: []
      - TokenAuth: []
      responses:
        '200':
          content:
            application/json:
              schema:
                $ref: '#/components/schemas/HookRetryResponse'
          description: null
        '404':
          content:
            application/json:
              schema:
                $ref: '#/components/schemas/ErrorDetail'
              examples:
                NotFound:
                  value:
                    detail: Not found.
                  summary: Not Found
          description: ''
  /api/v2/assets/{parent_lookup_asset}/paired-data/:
    get:
      operationId: api_v2_assets_paired_data_list
      description: |
        ## List paired project endpoints

        This endpoint is paginated and accepts these parameters:
        - `offset`: The initial index from which to return the results
        - `limit`: Number of results to return per page
      parameters:
      - name: limit
        required: false
        in: query
        description: Number of results to return per page.
        schema:
          type: integer
      - name: offset
        required: false
        in: query
        description: The initial index from which to return the results.
        schema:
          type: integer
      - in: path
        name: parent_lookup_asset
        schema:
          type: string
        description: UID of the parent asset
        required: true
      tags:
      - Paired Data
      security:
      - BasicAuth: []
      - TokenAuth: []
      responses:
        '200':
          content:
            application/json:
              schema:
                $ref: '#/components/schemas/PaginatedPairedDataResponseList'
          description: null
        '404':
          content:
            application/json:
              schema:
                $ref: '#/components/schemas/ErrorDetail'
              examples:
                NotFound:
                  value:
                    detail: Not found.
                  summary: Not Found
          description: ''
    post:
      operationId: api_v2_assets_paired_data_create
      description: |
        ## Create a connection between two projects

        * `fields`: Optional. List of questions whose responses will be retrieved
                from the source data. If missing or empty, all responses will be
                retrieved. Questions must be identified by full group path separated by
                slashes, e.g. `group/subgroup/question_name`.
        * `filename`: Must be unique among all asset files. Only accepts letters, numbers and '-'.
      parameters:
      - in: path
        name: parent_lookup_asset
        schema:
          type: string
        description: UID of the parent asset
        required: true
      tags:
      - Paired Data
      requestBody:
        content:
          application/json:
            schema:
              $ref: '#/components/schemas/PairedData'
          application/x-www-form-urlencoded:
            schema:
              $ref: '#/components/schemas/PairedData'
          multipart/form-data:
            schema:
              $ref: '#/components/schemas/PairedData'
        required: true
      security:
      - BasicAuth: []
      - TokenAuth: []
      responses:
        '201':
          content:
            application/json:
              schema:
                $ref: '#/components/schemas/PairedDataResponse'
          description: null
        '404':
          content:
            application/json:
              schema:
                $ref: '#/components/schemas/ErrorDetail'
              examples:
                NotFound:
                  value:
                    detail: Not found.
                  summary: Not Found
          description: ''
        '400':
          content:
            application/json:
              schema:
                $ref: '#/components/schemas/ErrorObject'
              examples:
                BadRequest:
                  value:
                    detail:
                      field_name:
                      - Error message
                  summary: Bad request
          description: ''
  /api/v2/assets/{parent_lookup_asset}/paired-data/{paired_data_uid}/:
    get:
      operationId: api_v2_assets_paired_data_retrieve
      description: |
        ## Retrieve a connection between two projects
      parameters:
      - in: path
        name: paired_data_uid
        schema:
          type: string
        description: UID of the paired data
        required: true
      - in: path
        name: parent_lookup_asset
        schema:
          type: string
        description: UID of the parent asset
        required: true
      tags:
      - Paired Data
      security:
      - BasicAuth: []
      - TokenAuth: []
      responses:
        '200':
          content:
            application/json:
              schema:
                $ref: '#/components/schemas/PairedDataResponse'
          description: null
        '404':
          content:
            application/json:
              schema:
                $ref: '#/components/schemas/ErrorDetail'
              examples:
                NotFound:
                  value:
                    detail: Not found.
                  summary: Not Found
          description: ''
    patch:
      operationId: api_v2_assets_paired_data_partial_update
      description: |
        ## Update a connection between two projects

        _Notes: `source` cannot be changed_
      parameters:
      - in: path
        name: paired_data_uid
        schema:
          type: string
        description: UID of the paired data
        required: true
      - in: path
        name: parent_lookup_asset
        schema:
          type: string
        description: UID of the parent asset
        required: true
      tags:
      - Paired Data
      requestBody:
        content:
          application/json:
            schema:
              $ref: '#/components/schemas/PatchedPairedDataPatchPayload'
      security:
      - BasicAuth: []
      - TokenAuth: []
      responses:
        '200':
          content:
            application/json:
              schema:
                $ref: '#/components/schemas/PairedDataResponse'
          description: null
        '404':
          content:
            application/json:
              schema:
                $ref: '#/components/schemas/ErrorDetail'
              examples:
                NotFound:
                  value:
                    detail: Not found.
                  summary: Not Found
          description: ''
        '400':
          content:
            application/json:
              schema:
                $ref: '#/components/schemas/ErrorObject'
              examples:
                BadRequest:
                  value:
                    detail:
                      field_name:
                      - Error message
                  summary: Bad request
          description: ''
    delete:
      operationId: api_v2_assets_paired_data_destroy
      description: |
        ## Remove a connection between two projects
      parameters:
      - in: path
        name: paired_data_uid
        schema:
          type: string
        description: UID of the paired data
        required: true
      - in: path
        name: parent_lookup_asset
        schema:
          type: string
        description: UID of the parent asset
        required: true
      tags:
      - Paired Data
      security:
      - BasicAuth: []
      - TokenAuth: []
      responses:
        '204':
          description: No response body
        '404':
          content:
            application/json:
              schema:
                $ref: '#/components/schemas/ErrorDetail'
              examples:
                NotFound:
                  value:
                    detail: Not found.
                  summary: Not Found
          description: ''
  /api/v2/assets/{parent_lookup_asset}/paired-data/{paired_data_uid}/external/:
    get:
      operationId: api_v2_assets_paired_data_external_retrieve
      description: |
        ## Return an XML which contains data submitted to paired asset

        Creates the endpoints
        - /api/v2/assets/<parent_lookup_asset>/paired-data/<paired_data_uid>/external/
        - /api/v2/assets/<parent_lookup_asset>/paired-data/<paired_data_uid>/external.xml/
      parameters:
      - in: path
        name: paired_data_uid
        schema:
          type: string
        description: UID of the paired data
        required: true
      - in: path
        name: parent_lookup_asset
        schema:
          type: string
        description: UID of the parent asset
        required: true
      tags:
      - Paired Data
      security:
      - BasicAuth: []
      - TokenAuth: []
      responses:
        '200':
          content:
            application/xml:
              schema:
                $ref: '#/components/schemas/ExternalResponse'
          description: null
        '404':
          content:
            application/xml:
              schema:
                $ref: '#/components/schemas/ErrorDetail'
              examples:
                NotFound:
                  value:
                    detail: Not found.
                  summary: Not Found
          description: ''
  /api/v2/assets/{parent_lookup_asset}/permission-assignments/:
    get:
      operationId: api_v2_assets_permission_assignments_list
      description: |
        ## List permission assignments
      parameters:
      - in: path
        name: parent_lookup_asset
        schema:
          type: string
        description: UID of the parent asset
        required: true
      tags:
      - Asset Permission Assignments
      security:
      - BasicAuth: []
      - TokenAuth: []
      responses:
        '200':
          content:
            application/json:
              schema:
                type: array
                items:
                  $ref: '#/components/schemas/PermissionAssignmentResponse'
          description: null
        '403':
          content:
            application/json:
              schema:
                $ref: '#/components/schemas/ErrorDetail'
              examples:
                AccessDenied:
                  value:
                    detail: You do not have permission to perform this action.
                  summary: Access Denied
          description: ''
        '404':
          content:
            application/json:
              schema:
                $ref: '#/components/schemas/ErrorDetail'
              examples:
                NotFound:
                  value:
                    detail: Not found.
                  summary: Not Found
          description: ''
    post:
      operationId: api_v2_assets_permission_assignments_create
      description: |
        ## Assign a permission

        N.B.:
          - Filters use Mongo Query Engine to narrow down results
          - Filters are joined with `OR` operator
          - Implied permissions will be also assigned. (e.g. `change_asset` will add `view_asset` too)
      parameters:
      - in: path
        name: parent_lookup_asset
        schema:
          type: string
        description: UID of the parent asset
        required: true
      tags:
      - Asset Permission Assignments
      requestBody:
        content:
          application/json:
            schema:
              $ref: '#/components/schemas/PermissionAssignmentCreateRequest'
            examples:
              CreatePartialPermission:
                value:
                  user: https://kf.kobotoolbox.org/api/v2/users/bob/
                  partial_permission:
                  - filter:
                    - _submitted_by:
                        $in:
                        - string
                    url: https://kf.kobotoolbox.org/api/v2/assets/a3C9wWefqZVkChNLKqqXVZ/permission-assignments/pGaXCTDAbdZKLXoXAXd3M4/
                  permission: https://kf.kobotoolbox.org/api/v2/permissions/change_asset/
                summary: Create partial permission
              CreatePermission:
                value:
                  user: https://kf.kobotoolbox.org/api/v2/users/bob/
                  permission: https://kf.kobotoolbox.org/api/v2/permissions/change_asset/
                summary: Create permission
      security:
      - BasicAuth: []
      - TokenAuth: []
      responses:
        '200':
          content:
            application/json:
              schema:
                $ref: '#/components/schemas/PermissionAssignmentResponse'
          description: null
        '403':
          content:
            application/json:
              schema:
                $ref: '#/components/schemas/ErrorDetail'
              examples:
                AccessDenied:
                  value:
                    detail: You do not have permission to perform this action.
                  summary: Access Denied
          description: ''
        '404':
          content:
            application/json:
              schema:
                $ref: '#/components/schemas/ErrorDetail'
              examples:
                NotFound:
                  value:
                    detail: Not found.
                  summary: Not Found
          description: ''
        '400':
          content:
            application/json:
              schema:
                $ref: '#/components/schemas/ErrorObject'
              examples:
                BadRequest:
                  value:
                    detail:
                      field_name:
                      - Error message
                  summary: Bad request
          description: ''
  /api/v2/assets/{parent_lookup_asset}/permission-assignments/{uid}/:
    get:
      operationId: api_v2_assets_permission_assignments_retrieve
      description: |
        ## Retrieve assignments
      parameters:
      - in: path
        name: parent_lookup_asset
        schema:
          type: string
        description: UID of the parent asset
        required: true
      - in: path
        name: uid
        schema:
          type: string
        description: UID of the permission
        required: true
      tags:
      - Asset Permission Assignments
      security:
      - BasicAuth: []
      - TokenAuth: []
      responses:
        '200':
          content:
            application/json:
              schema:
                $ref: '#/components/schemas/PermissionAssignmentResponse'
          description: null
        '403':
          content:
            application/json:
              schema:
                $ref: '#/components/schemas/ErrorDetail'
              examples:
                AccessDenied:
                  value:
                    detail: You do not have permission to perform this action.
                  summary: Access Denied
          description: ''
        '404':
          content:
            application/json:
              schema:
                $ref: '#/components/schemas/ErrorDetail'
              examples:
                NotFound:
                  value:
                    detail: Not found.
                  summary: Not Found
          description: ''
    delete:
      operationId: api_v2_assets_permission_assignments_destroy
      description: |
        ## Remove a permission assignment
      parameters:
      - in: path
        name: parent_lookup_asset
        schema:
          type: string
        description: UID of the parent asset
        required: true
      - in: path
        name: uid
        schema:
          type: string
        description: UID of the permission
        required: true
      tags:
      - Asset Permission Assignments
      security:
      - BasicAuth: []
      - TokenAuth: []
      responses:
        '204':
          description: No response body
        '403':
          content:
            application/json:
              schema:
                $ref: '#/components/schemas/ErrorDetail'
              examples:
                AccessDenied:
                  value:
                    detail: You do not have permission to perform this action.
                  summary: Access Denied
          description: ''
        '404':
          content:
            application/json:
              schema:
                $ref: '#/components/schemas/ErrorDetail'
              examples:
                NotFound:
                  value:
                    detail: Not found.
                  summary: Not Found
          description: ''
  /api/v2/assets/{parent_lookup_asset}/permission-assignments/{uid}/delete-all/:
    delete:
      operationId: api_v2_assets_permission_assignments_delete_all_destroy
      description: |
        ## Remove all permission assignments
      parameters:
      - in: path
        name: parent_lookup_asset
        schema:
          type: string
        description: UID of the parent asset
        required: true
      - in: path
        name: uid
        schema:
          type: string
        description: UID of the permission
        required: true
      tags:
      - Asset Permission Assignments
      security:
      - BasicAuth: []
      - TokenAuth: []
      responses:
        '204':
          description: No response body
        '403':
          content:
            application/json:
              schema:
                $ref: '#/components/schemas/ErrorDetail'
              examples:
                AccessDenied:
                  value:
                    detail: You do not have permission to perform this action.
                  summary: Access Denied
          description: ''
        '404':
          content:
            application/json:
              schema:
                $ref: '#/components/schemas/ErrorDetail'
              examples:
                NotFound:
                  value:
                    detail: Not found.
                  summary: Not Found
          description: ''
  /api/v2/assets/{parent_lookup_asset}/permission-assignments/bulk/:
    post:
      operationId: api_v2_assets_permission_assignments_bulk_create
      description: |
        ## Assign multiple permissions at once

        * Can put both regular and partial permission in the payload
      parameters:
      - in: path
        name: parent_lookup_asset
        schema:
          type: string
        description: UID of the parent asset
        required: true
      tags:
      - Asset Permission Assignments
      requestBody:
        content:
          application/json:
            schema:
              type: array
              items:
                $ref: '#/components/schemas/PermissionAssignmentBulkRequest'
        required: true
      security:
      - BasicAuth: []
      - TokenAuth: []
      responses:
        '200':
          content:
            application/json:
              schema:
                type: array
                items:
                  $ref: '#/components/schemas/PermissionAssignmentResponse'
          description: null
        '403':
          content:
            application/json:
              schema:
                $ref: '#/components/schemas/ErrorDetail'
              examples:
                AccessDenied:
                  value:
                    detail: You do not have permission to perform this action.
                  summary: Access Denied
          description: ''
        '404':
          content:
            application/json:
              schema:
                $ref: '#/components/schemas/ErrorDetail'
              examples:
                NotFound:
                  value:
                    detail: Not found.
                  summary: Not Found
          description: ''
        '400':
          content:
            application/json:
              schema:
                $ref: '#/components/schemas/ErrorObject'
              examples:
                BadRequest:
                  value:
                    detail:
                      field_name:
                      - Error message
                  summary: Bad request
          description: ''
  /api/v2/assets/{parent_lookup_asset}/permission-assignments/clone/:
    patch:
      operationId: api_v2_assets_permission_assignments_clone_partial_update
      description: |
        ## Clone permission assignments from another asset using uid

        Where `clone_from` is the source uid.
      parameters:
      - in: path
        name: parent_lookup_asset
        schema:
          type: string
        description: UID of the parent asset
        required: true
      tags:
      - Asset Permission Assignments
      requestBody:
        content:
          application/json:
            schema:
              $ref: '#/components/schemas/PatchedPermissionAssignmentCloneRequest'
      security:
      - BasicAuth: []
      - TokenAuth: []
      responses:
        '200':
          content:
            application/json:
              schema:
                type: array
                items:
                  $ref: '#/components/schemas/PermissionAssignmentResponse'
          description: null
        '403':
          content:
            application/json:
              schema:
                $ref: '#/components/schemas/ErrorDetail'
              examples:
                AccessDenied:
                  value:
                    detail: You do not have permission to perform this action.
                  summary: Access Denied
          description: ''
        '404':
          content:
            application/json:
              schema:
                $ref: '#/components/schemas/ErrorDetail'
              examples:
                NotFound:
                  value:
                    detail: Not found.
                  summary: Not Found
          description: ''
        '400':
          content:
            application/json:
              schema:
                $ref: '#/components/schemas/ErrorObject'
              examples:
                BadRequest:
                  value:
                    detail:
                      field_name:
                      - Error message
                  summary: Bad request
          description: ''
  /api/v2/assets/{parent_lookup_asset}/versions/:
    get:
      operationId: api_v2_assets_versions_list
      description: |
        ## List the versions of forms
      parameters:
      - name: limit
        required: false
        in: query
        description: Number of results to return per page.
        schema:
          type: integer
      - name: offset
        required: false
        in: query
        description: The initial index from which to return the results.
        schema:
          type: integer
      - in: path
        name: parent_lookup_asset
        schema:
          type: string
        description: UID of the parent asset
        required: true
      tags:
      - Versions
      security:
      - BasicAuth: []
      - TokenAuth: []
      responses:
        '200':
          content:
            application/json:
              schema:
                $ref: '#/components/schemas/PaginatedVersionListResponseList'
          description: null
        '404':
          content:
            application/json:
              schema:
                $ref: '#/components/schemas/ErrorDetail'
              examples:
                NotFound:
                  value:
                    detail: Not found.
                  summary: Not Found
          description: ''
  /api/v2/assets/{parent_lookup_asset}/versions/{uid}/:
    get:
      operationId: api_v2_assets_versions_retrieve
      description: |
        ## Retrieve asset versions

        Returns the details of an asset version
      parameters:
      - in: path
        name: parent_lookup_asset
        schema:
          type: string
        description: UID of the parent asset
        required: true
      - in: path
        name: uid
        schema:
          type: string
        required: true
      tags:
      - Versions
      security:
      - BasicAuth: []
      - TokenAuth: []
      responses:
        '200':
          content:
            application/json:
              schema:
                $ref: '#/components/schemas/VersionRetrieveResponse'
          description: null
        '404':
          content:
            application/json:
              schema:
                $ref: '#/components/schemas/ErrorDetail'
              examples:
                NotFound:
                  value:
                    detail: Not found.
                  summary: Not Found
          description: ''
  /api/v2/assets/{uid}/:
    get:
      operationId: api_v2_assets_retrieve
      description: |
        ## Get a user's current asset
      parameters:
      - in: query
        name: format
        schema:
          type: string
          enum:
          - json
          - ssjson
          - xls
          - xml
      - in: path
        name: uid
        schema:
          type: string
        required: true
      tags:
      - Assets
      security:
      - BasicAuth: []
      - TokenAuth: []
      responses:
        '200':
          content:
            application/json:
              schema:
                $ref: '#/components/schemas/Asset'
            application/xml:
              schema:
                $ref: '#/components/schemas/Asset'
            application/vnd.openxmlformats-officedocument.spreadsheetml.sheet:
              schema:
                $ref: '#/components/schemas/Asset'
          description: null
        '404':
          content:
            application/json:
              schema:
                $ref: '#/components/schemas/ErrorDetail'
              examples:
                NotFound:
                  value:
                    detail: Not found.
                  summary: Not Found
          description: ''
    patch:
      operationId: api_v2_assets_partial_update
      description: |
        ## Update or connect a user's asset

        Updates a project or connect project's data from this project to other projects

        When `Data sharing`:

        `fields`: Optional. List of questions whose responses will be shared. If
        missing or empty, all responses will be shared. Questions must be
        identified by full group path separated by slashes, e.g.
        `group/subgroup/question_name`.
      parameters:
      - in: path
        name: uid
        schema:
          type: string
        required: true
      tags:
      - Assets
      requestBody:
        content:
          application/json:
            schema:
              $ref: '#/components/schemas/PatchedAssetPatchRequest'
            examples:
              UpdatingAnAsset:
                value:
                  content: string
                  name: string
                summary: Updating an asset
              DataSharingOfTheProject:
                value:
                  enabled: true
                  fields:
                  - string
                summary: Data sharing of the project
      security:
      - BasicAuth: []
      - TokenAuth: []
      responses:
        '200':
          content:
            application/json:
              schema:
                $ref: '#/components/schemas/Asset'
          description: null
        '401':
          content:
            application/json:
              schema:
                $ref: '#/components/schemas/ErrorDetail'
              examples:
                NotAuthenticated:
                  value:
                    detail: Authentication credentials were not provided.
                  summary: Not authenticated
          description: ''
        '404':
          content:
            application/json:
              schema:
                $ref: '#/components/schemas/ErrorDetail'
              examples:
                NotFound:
                  value:
                    detail: Not found.
                  summary: Not Found
          description: ''
        '400':
          content:
            application/json:
              schema:
                $ref: '#/components/schemas/ErrorObject'
              examples:
                BadRequest:
                  value:
                    detail:
                      field_name:
                      - Error message
                  summary: Bad request
          description: ''
    delete:
      operationId: api_v2_assets_destroy
      description: |
        ## Delete a user's asset
      parameters:
      - in: path
        name: uid
        schema:
          type: string
        required: true
      tags:
      - Assets
      security:
      - BasicAuth: []
      - TokenAuth: []
      responses:
        '204':
          description: No response body
        '401':
          content:
            application/json:
              schema:
                $ref: '#/components/schemas/ErrorDetail'
              examples:
                NotAuthenticated:
                  value:
                    detail: Authentication credentials were not provided.
                  summary: Not authenticated
          description: ''
        '404':
          content:
            application/json:
              schema:
                $ref: '#/components/schemas/ErrorDetail'
              examples:
                NotFound:
                  value:
                    detail: Not found.
                  summary: Not Found
          description: ''
  /api/v2/assets/{uid}/content/:
    get:
      operationId: api_v2_assets_content_retrieve
      description: |
        ## Return the content of a user's asset.
      parameters:
      - in: path
        name: uid
        schema:
          type: string
        required: true
      tags:
      - Assets
      security:
      - BasicAuth: []
      - TokenAuth: []
      responses:
        '200':
          content:
            application/json:
              schema:
                $ref: '#/components/schemas/ContentResponse'
          description: null
        '404':
          content:
            application/json:
              schema:
                $ref: '#/components/schemas/ErrorDetail'
              examples:
                NotFound:
                  value:
                    detail: Not found.
                  summary: Not Found
          description: ''
  /api/v2/assets/{uid}/deployment/:
    get:
      operationId: api_v2_assets_deployment_retrieve
      description: |
        ## Retrieve the existing deployment (if any)
      parameters:
      - in: path
        name: uid
        schema:
          type: string
        required: true
      tags:
      - Deployment
      security:
      - BasicAuth: []
      - TokenAuth: []
      responses:
        '200':
          content:
            application/json:
              schema:
                $ref: '#/components/schemas/DeploymentResponse'
          description: null
        '404':
          content:
            application/json:
              schema:
                $ref: '#/components/schemas/ErrorDetail'
              examples:
                NotFound:
                  value:
                    detail: Not found.
                  summary: Not Found
          description: ''
    post:
      operationId: api_v2_assets_deployment_create
      description: |
        ## (Re)Deploy a form

        Deploy a new form or re-deploy an existing one.
      parameters:
      - in: path
        name: uid
        schema:
          type: string
        required: true
      tags:
      - Deployment
      requestBody:
        content:
          application/json:
            schema:
              $ref: '#/components/schemas/DeploymentCreateRequest'
        required: true
      security:
      - BasicAuth: []
      - TokenAuth: []
      responses:
        '200':
          content:
            application/json:
              schema:
                $ref: '#/components/schemas/DeploymentResponse'
          description: null
        '401':
          content:
            application/json:
              schema:
                $ref: '#/components/schemas/ErrorDetail'
              examples:
                NotAuthenticated:
                  value:
                    detail: Authentication credentials were not provided.
                  summary: Not authenticated
          description: ''
        '404':
          content:
            application/json:
              schema:
                $ref: '#/components/schemas/ErrorDetail'
              examples:
                NotFound:
                  value:
                    detail: Not found.
                  summary: Not Found
          description: ''
        '400':
          content:
            application/json:
              schema:
                $ref: '#/components/schemas/ErrorObject'
              examples:
                BadRequest:
                  value:
                    detail:
                      field_name:
                      - Error message
                  summary: Bad request
          description: ''
    patch:
      operationId: api_v2_assets_deployment_partial_update
      description: |
        ## (Un)Archive the existing deployment.

        Update the `active` field of the existing deployment.

        To overwrite the entire deployment (including the form contents), use a PUT request.
      parameters:
      - in: path
        name: uid
        schema:
          type: string
        required: true
      tags:
      - Deployment
      requestBody:
        content:
          application/json:
            schema:
              $ref: '#/components/schemas/PatchedDeploymentPatchRequest'
      security:
      - BasicAuth: []
      - TokenAuth: []
      responses:
        '200':
          content:
            application/json:
              schema:
                $ref: '#/components/schemas/DeploymentResponse'
          description: null
        '401':
          content:
            application/json:
              schema:
                $ref: '#/components/schemas/ErrorDetail'
              examples:
                NotAuthenticated:
                  value:
                    detail: Authentication credentials were not provided.
                  summary: Not authenticated
          description: ''
        '404':
          content:
            application/json:
              schema:
                $ref: '#/components/schemas/ErrorDetail'
              examples:
                NotFound:
                  value:
                    detail: Not found.
                  summary: Not Found
          description: ''
        '400':
          content:
            application/json:
              schema:
                $ref: '#/components/schemas/ErrorObject'
              examples:
                BadRequest:
                  value:
                    detail:
                      field_name:
                      - Error message
                  summary: Bad request
          description: ''
  /api/v2/assets/{uid}/reports/:
    get:
      operationId: api_v2_assets_reports_retrieve
      description: |
        ## Report of a user's asset

        Returns the submission data for all deployments of a survey.
        This data is grouped by answers, and does not show the data for individual submissions.
        The endpoint will return a **404 NOT FOUND** error if the asset is not deployed and will only return the data for the most recently deployed version.
      parameters:
      - in: path
        name: uid
        schema:
          type: string
        required: true
      tags:
      - Assets
      security:
      - BasicAuth: []
      - TokenAuth: []
      responses:
        '200':
          content:
            application/json:
              schema:
                $ref: '#/components/schemas/ReportResponse'
          description: null
        '404':
          content:
            application/json:
              schema:
                $ref: '#/components/schemas/ErrorDetail'
              examples:
                NotFound:
                  value:
                    detail: Not found.
                  summary: Not Found
          description: ''
  /api/v2/assets/{uid}/table_view/:
    get:
      operationId: api_v2_assets_table_view_retrieve
      description: |
        ## Return plain HTML of survey in tabular format
      parameters:
      - in: path
        name: uid
        schema:
          type: string
        required: true
      tags:
      - Assets
      security:
      - BasicAuth: []
      - TokenAuth: []
      responses:
        '200':
          content:
            text/html:
              schema:
                type: string
              examples:
                TableViewExample:
                  value: |
                    <!doctype html>
                    <html><body><code><pre>#survey

                    | type    | name       | label      | default   | required   |
                    |---------+------------+------------+-----------+------------|
                    | start   | start      |            |           |            |
                    | end     | end        |            |           |            |
                    | text    | Question_1 | Question 1 |           | true       |
                    | integer | Question_2 | Question 2 |           | false      |
                    </pre></code></body></html>
                  summary: Expected HTML response
          description: ''
        '404':
          description: No response body
  /api/v2/assets/{uid}/valid_content/:
    get:
      operationId: api_v2_assets_valid_content_retrieve
      description: |
        ## Return valid content for user's asset
      parameters:
      - in: path
        name: uid
        schema:
          type: string
        required: true
      tags:
      - Assets
      security:
      - BasicAuth: []
      - TokenAuth: []
      responses:
        '200':
          content:
            application/json:
              schema:
                $ref: '#/components/schemas/AssetValidContentResponse'
          description: null
        '404':
          content:
            application/json:
              schema:
                $ref: '#/components/schemas/ErrorDetail'
              examples:
                NotFound:
                  value:
                    detail: Not found.
                  summary: Not Found
          description: ''
  /api/v2/assets/{uid}/xform/:
    get:
      operationId: api_v2_assets_xform_retrieve
      description: |
        ## This route will render the XForm into syntax-highlighted HTML.

        It is useful for debugging pyxform transformations
      parameters:
      - in: path
        name: uid
        schema:
          type: string
        required: true
      tags:
      - Assets
      security:
      - BasicAuth: []
      - TokenAuth: []
      responses:
        '200':
          content:
            text/html:
              schema:
                type: string
              examples:
                XFORMExample:
                  value: |+
                    <?xml version="1.0"?>
                    <h:html xmlns="http://www.w3.org/2002/xforms" xmlns:h="http://www.w3.org/1999/xhtml" xmlns:ev="http://www.w3.org/2001/xml-events" xmlns:xsd="http://www.w3.org/2001/XMLSchema" xmlns:jr="http://openrosa.org/javarosa" xmlns:orx="http://openrosa.org/xforms" xmlns:odk="http://www.opendatakit.org/xforms">
                      <h:head>
                        <h:title>Project 1 EXAMPLE</h:title>
                        <model odk:xforms-version="1.0.0">
                          <itext>
                            <translation lang="default" default="true()">
                              <text id="/akJTPb4JLVFqXMqYhKiPXZ/Question_1:hint">
                                <value form="guidance">This is an example</value>
                              </text>
                            </translation>
                          </itext>
                          <instance>
                            <akJTPb4JLVFqXMqYhKiPXZ id="akJTPb4JLVFqXMqYhKiPXZ">
                              <start/>
                              <end/>
                              <Question_1>Example 1</Question_1>
                              <Question_2/>
                              <meta>
                                <instanceID/>
                              </meta>
                            </akJTPb4JLVFqXMqYhKiPXZ>
                          </instance>
                          <bind nodeset="/akJTPb4JLVFqXMqYhKiPXZ/start" jr:preload="timestamp" type="dateTime" jr:preloadParams="start"/>
                          <bind nodeset="/akJTPb4JLVFqXMqYhKiPXZ/end" jr:preload="timestamp" type="dateTime" jr:preloadParams="end"/>
                          <bind nodeset="/akJTPb4JLVFqXMqYhKiPXZ/Question_1" type="string" required="true()" constraint=". != 'wrong'" jr:constraintMsg="This is not right"/>
                          <bind nodeset="/akJTPb4JLVFqXMqYhKiPXZ/Question_2" type="int" required="false()"/>
                          <bind nodeset="/akJTPb4JLVFqXMqYhKiPXZ/meta/instanceID" type="string" readonly="true()" jr:preload="uid"/>
                        </model>
                      </h:head>
                      <h:body>
                        <input appearance="numbers" ref="/akJTPb4JLVFqXMqYhKiPXZ/Question_1">
                          <label>Question 1</label>
                          <hint ref="jr:itext('/akJTPb4JLVFqXMqYhKiPXZ/Question_1:hint')"/>
                        </input>
                        <input ref="/akJTPb4JLVFqXMqYhKiPXZ/Question_2">
                          <label>Question 2</label>
                        </input>
                      </h:body>
                    </h:html>

                  summary: Expected HTML response
          description: ''
        '404':
          description: No response body
  /api/v2/assets/{uid}/xls/:
    get:
      operationId: api_v2_assets_xls_retrieve
      description: |
        ## Return plain HTML of survey in tabular format
      parameters:
      - in: path
        name: uid
        schema:
          type: string
        required: true
      tags:
      - Assets
      security:
      - BasicAuth: []
      - TokenAuth: []
      responses:
        '200':
          content:
            text/html:
              schema:
                type: string
              examples:
                XLSExample:
                  value: |
                    <!doctype html>
                    <html><body><code><pre>#survey

                    | type    | name       | label      | default   | required   |
                    |---------+------------+------------+-----------+------------|
                    | start   | start      |            |           |            |
                    | end     | end        |            |           |            |
                    | text    | Question_1 | Question 1 |           | true       |
                    | integer | Question_2 | Question 2 |           | false      |
                    </pre></code></body></html>
                  summary: Expected HTML response
          description: ''
        '404':
          description: No response body
  /api/v2/assets/bulk/:
    post:
      operationId: api_v2_assets_bulk_create
      description: |
        ## Perform bulk actions on assets

        Actions available:

        - `archive`
        - `delete`
        - `unarchive`
        - `undelete` (superusers only)
      tags:
      - Assets
      requestBody:
        content:
          application/json:
            schema:
              $ref: '#/components/schemas/AssetBulkRequest'
            examples:
              PerformActionOnOneOrMoreAsset:
                value:
                  asset_uids:
                    asset_uids:
                    - {}
                  action: string
                summary: Perform action on one or more asset
              PerformBulkOnALLAsset:
                value:
                  confirm: true
                  action: string
                summary: Perform bulk on ALL asset
      security:
      - BasicAuth: []
      - TokenAuth: []
      responses:
        '200':
          content:
            application/json:
              schema:
                $ref: '#/components/schemas/AssetBulkResponse'
          description: null
        '404':
          content:
            application/json:
              schema:
                $ref: '#/components/schemas/ErrorDetail'
              examples:
                NotFound:
                  value:
                    detail: Not found.
                  summary: Not Found
          description: ''
  /api/v2/assets/hash/:
    get:
      operationId: api_v2_assets_hash_retrieve
      description: |
        ## Get a hash of all `version_id`s of all accessible assets by the current user.

        Useful to detect any changes in assets with only one call to `API`
      tags:
      - Assets
      security:
      - BasicAuth: []
      - TokenAuth: []
      responses:
        '200':
          content:
            application/json:
              schema:
                $ref: '#/components/schemas/HashResponse'
          description: null
        '401':
          content:
            application/json:
              schema:
                $ref: '#/components/schemas/ErrorDetail'
              examples:
                NotAuthenticated:
                  value:
                    detail: Authentication credentials were not provided.
                  summary: Not authenticated
          description: ''
  /api/v2/assets/metadata/:
    get:
      operationId: api_v2_assets_metadata_retrieve
      description: |
        ## Get metadata for all authenticated user' assets
      tags:
      - Assets
      security:
      - BasicAuth: []
      - TokenAuth: []
      responses:
        '200':
          content:
            application/json:
              schema:
                $ref: '#/components/schemas/AssetMetadataResponse'
          description: null
  /api/v2/audit-logs/:
    get:
      operationId: api_v2_audit_logs_list
      description: |
        ## List actions performed by users.

        ⚠️ _Only available to superusers_

        Results from this endpoint can be filtered by a Boolean query specified in the `q` parameter.

        **Filterable fields:**

        * app_label
        * model_name
        * action
          Available actions:
           * create
           * delete
           * in-trash
           * put-back
           * remove
           * update
           * auth
        * log_type
          Available log types:
            * access
            * project-history
            * data-editing
            * submission-management
            * user-management
            * asset-management
        * date_created
        * user_uid
        * user__username
        * user__email
        * user__is_superuser
        * metadata__asset_uid
        * metadata__auth_type

        *Notes: Some logs may have additional filterable fields in the metadata*

        **Some examples:**

        * All deleted submissions
            `api/v2/audit-logs/?q=action:delete`
        * All deleted submissions of a specific project `aTJ3vi2KRGYj2NytSzBPp7`
            `api/v2/audit-logs/?q=action:delete AND metadata__asset_uid:aTJ3vi2KRGYj2NytSzBPp7`
        * All submissions deleted by a specific user `my_username`
            `api/v2/audit-logs/?q=action:delete AND user__username:my_username`
        * All deleted submissions submitted after a specific date
            `/api/v2/audit-logs/?q=action:delete AND date_created__gte:2022-11-15`
        * All deleted submissions submitted after a specific date **and time**
            `/api/v2/audit-logs/?q=action:delete AND date_created__gte:"2022-11-15 20:34"`
        * All authentications from superusers
            `api/v2/audit-logs/?q=action:auth AND user__is_superuser:True`

        *Notes: Do not forget to wrap search terms in double-quotes if they contain spaces
        (e.g. date and time "2022-11-15 20:34")*
      parameters:
      - name: limit
        required: false
        in: query
        description: Number of results to return per page.
        schema:
          type: integer
      - name: offset
        required: false
        in: query
        description: The initial index from which to return the results.
        schema:
          type: integer
      - in: query
        name: q
        schema:
          type: string
      tags:
      - Audit Logs
      security:
      - BasicAuth: []
      - TokenAuth: []
      responses:
        '200':
          content:
            application/json:
              schema:
                $ref: '#/components/schemas/PaginatedAuditLogResponseList'
          description: null
        '403':
          content:
            application/json:
              schema:
                $ref: '#/components/schemas/ErrorDetail'
              examples:
                AccessDenied:
                  value:
                    detail: You do not have permission to perform this action.
                  summary: Access Denied
          description: ''
        '404':
          content:
            application/json:
              schema:
                $ref: '#/components/schemas/ErrorDetail'
              examples:
                NotFound:
                  value:
                    detail: Not found.
                  summary: Not Found
          description: ''
  /api/v2/imports/:
    get:
      operationId: api_v2_imports_list
      description: |
        ## List imported files
      parameters:
      - name: limit
        required: false
        in: query
        description: Number of results to return per page.
        schema:
          type: integer
      - name: offset
        required: false
        in: query
        description: The initial index from which to return the results.
        schema:
          type: integer
      tags:
      - Imports
      security:
      - BasicAuth: []
      - TokenAuth: []
      - {}
      responses:
        '200':
          content:
            application/json:
              schema:
                $ref: '#/components/schemas/PaginatedImportResponseList'
          description: null
        '401':
          content:
            application/json:
              schema:
                $ref: '#/components/schemas/ErrorDetail'
              examples:
                NotAuthenticated:
                  value:
                    detail: Authentication credentials were not provided.
                  summary: Not authenticated
          description: ''
    post:
      operationId: api_v2_imports_create
      description: |
        ## Import file

        _**Note**: this endpoint is expecting a multipart/form-data_
      tags:
      - Imports
      requestBody:
        content:
          multipart/form-data:
            schema:
              $ref: '#/components/schemas/ImportCreateRequest'
        required: true
      security:
      - BasicAuth: []
      - TokenAuth: []
      - {}
      responses:
        '201':
          content:
            application/json:
              schema:
                $ref: '#/components/schemas/ImportCreateResponse'
          description: null
        '401':
          content:
            application/json:
              schema:
                $ref: '#/components/schemas/ErrorDetail'
              examples:
                NotAuthenticated:
                  value:
                    detail: Authentication credentials were not provided.
                  summary: Not authenticated
          description: ''
        '404':
          content:
            application/json:
              schema:
                $ref: '#/components/schemas/ErrorDetail'
              examples:
                NotFound:
                  value:
                    detail: Not found.
                  summary: Not Found
          description: ''
        '400':
          content:
            application/json:
              schema:
                $ref: '#/components/schemas/ErrorObject'
              examples:
                BadRequest:
                  value:
                    detail:
                      field_name:
                      - Error message
                  summary: Bad request
          description: ''
  /api/v2/imports/{uid}/:
    get:
      operationId: api_v2_imports_retrieve
      description: |
        ## Retrieve imported files
      parameters:
      - in: path
        name: uid
        schema:
          type: string
        required: true
      tags:
      - Imports
      security:
      - BasicAuth: []
      - TokenAuth: []
      - {}
      responses:
        '200':
          content:
            application/json:
              schema:
                $ref: '#/components/schemas/ImportResponse'
          description: null
        '401':
          content:
            application/json:
              schema:
                $ref: '#/components/schemas/ErrorDetail'
              examples:
                NotAuthenticated:
                  value:
                    detail: Authentication credentials were not provided.
                  summary: Not authenticated
          description: ''
        '404':
          content:
            application/json:
              schema:
                $ref: '#/components/schemas/ErrorDetail'
              examples:
                NotFound:
                  value:
                    detail: Not found.
                  summary: Not Found
          description: ''
  /api/v2/languages/:
    get:
      operationId: api_v2_languages_list
      description: |
        ## List the languages accessible to requesting (authenticated) user.

        Search can be made with `q` parameter. By default, search for the term in language names or language codes.

        Examples:
        ```shell
          curl -X GET https://kf.kobotoolbox.org/api/v2/languages/?q=fr
        ```

        Complex searches can be done on other fields, such as `transcription_services` and `translation_services`.

        Examples:
        ```shell
          curl -X GET https://kf.kobotoolbox.org/api/v2/languages/?q=transcription_services__code:goog AND translation_services__code:goog
        ```

        Results are order by `featured` first (descending order), then by their name.
      parameters:
      - name: limit
        required: false
        in: query
        description: Number of results to return per page.
        schema:
          type: integer
      - name: offset
        required: false
        in: query
        description: The initial index from which to return the results.
        schema:
          type: integer
      tags:
      - Languages
      security:
      - BasicAuth: []
      - TokenAuth: []
      responses:
        '200':
          content:
            application/json:
              schema:
                $ref: '#/components/schemas/PaginatedLanguageListList'
          description: null
        '401':
          content:
            application/json:
              schema:
                $ref: '#/components/schemas/ErrorDetail'
              examples:
                NotAuthenticated:
                  value:
                    detail: Authentication credentials were not provided.
                  summary: Not authenticated
          description: ''
  /api/v2/languages/{code}/:
    get:
      operationId: api_v2_languages_retrieve
      description: |
        ## Retrieve one language

        * `code` - is the unique identifier of a specific language
      parameters:
      - in: path
        name: code
        schema:
          type: string
        required: true
      tags:
      - Languages
      security:
      - BasicAuth: []
      - TokenAuth: []
      responses:
        '200':
          content:
            application/json:
              schema:
                $ref: '#/components/schemas/Language'
          description: null
        '401':
          content:
            application/json:
              schema:
                $ref: '#/components/schemas/ErrorDetail'
              examples:
                NotAuthenticated:
                  value:
                    detail: Authentication credentials were not provided.
                  summary: Not authenticated
          description: ''
        '404':
          content:
            application/json:
              schema:
                $ref: '#/components/schemas/ErrorDetail'
              examples:
                NotFound:
                  value:
                    detail: Not found.
                  summary: Not Found
          description: ''
  /api/v2/organizations/:
    get:
      operationId: api_v2_organizations_list
      description: |
        ## List user's organizations
      parameters:
      - name: limit
        required: false
        in: query
        description: Number of results to return per page.
        schema:
          type: integer
      - name: offset
        required: false
        in: query
        description: The initial index from which to return the results.
        schema:
          type: integer
      tags:
      - Organizations
      security:
      - BasicAuth: []
      - TokenAuth: []
      responses:
        '200':
          content:
            application/json:
              schema:
                $ref: '#/components/schemas/PaginatedOrganizationList'
          description: null
        '404':
          content:
            application/json:
              schema:
                $ref: '#/components/schemas/ErrorDetail'
              examples:
                NotFound:
                  value:
                    detail: Not found.
                  summary: Not Found
          description: ''
  /api/v2/organizations/{id}/:
    get:
      operationId: api_v2_organizations_retrieve
      description: |
        ## Retrieve organization's details
      parameters:
      - in: path
        name: id
        schema:
          type: string
        description: A unique value identifying this organization.
        required: true
      tags:
      - Organizations
      security:
      - BasicAuth: []
      - TokenAuth: []
      responses:
        '200':
          content:
            application/json:
              schema:
                $ref: '#/components/schemas/Organization'
          description: null
        '404':
          content:
            application/json:
              schema:
                $ref: '#/components/schemas/ErrorDetail'
              examples:
                NotFound:
                  value:
                    detail: Not found.
                  summary: Not Found
          description: ''
    patch:
      operationId: api_v2_organizations_partial_update
      description: |
        ## Update organization's details
      parameters:
      - in: path
        name: id
        schema:
          type: string
        description: A unique value identifying this organization.
        required: true
      tags:
      - Organizations
      requestBody:
        content:
          application/json:
            schema:
              $ref: '#/components/schemas/PatchedOrganizationPatchPayload'
      security:
      - BasicAuth: []
      - TokenAuth: []
      responses:
        '200':
          content:
            application/json:
              schema:
                $ref: '#/components/schemas/Organization'
          description: null
        '404':
          content:
            application/json:
              schema:
                $ref: '#/components/schemas/ErrorDetail'
              examples:
                NotFound:
                  value:
                    detail: Not found.
                  summary: Not Found
          description: ''
        '400':
          content:
            application/json:
              schema:
                $ref: '#/components/schemas/ErrorObject'
              examples:
                BadRequest:
                  value:
                    detail:
                      field_name:
                      - Error message
                  summary: Bad request
          description: ''
  /api/v2/organizations/{id}/asset_usage/:
    get:
      operationId: api_v2_organizations_asset_usage_retrieve
      description: |
        ## Retrieve organization asset usage tracker

        Tracks the total usage of each asset for the user in the given organization
      parameters:
      - in: path
        name: id
        schema:
          type: string
        description: A unique value identifying this organization.
        required: true
      tags:
      - Organizations
      security:
      - BasicAuth: []
      - TokenAuth: []
      responses:
        '200':
          content:
            application/json:
              schema:
                $ref: '#/components/schemas/PaginatedOrganizationAssetUsageResponseList'
          description: null
        '404':
          content:
            application/json:
              schema:
                $ref: '#/components/schemas/ErrorDetail'
              examples:
                NotFound:
                  value:
                    detail: Not found.
                  summary: Not Found
          description: ''
  /api/v2/organizations/{id}/assets/:
    get:
      operationId: api_v2_organizations_assets_retrieve
      description: |
        ## Retrieve Organization Assets

        This endpoint returns all assets associated with a specific organization.
        The assets listed here are restricted to those owned by the specified
        organization.

        Only the owner or administrators of the organization can access this endpoint.

        ### Additional Information
        For more details, please refer to `/api/v2/assets/`.
      parameters:
      - in: path
        name: id
        schema:
          type: string
        description: A unique value identifying this organization.
        required: true
      tags:
      - Organizations
      security:
      - BasicAuth: []
      - TokenAuth: []
      responses:
        '200':
          content:
            application/json:
              schema:
                $ref: '#/components/schemas/PaginatedAssetList'
          description: null
        '404':
          content:
            application/json:
              schema:
                $ref: '#/components/schemas/ErrorDetail'
              examples:
                NotFound:
                  value:
                    detail: Not found.
                  summary: Not Found
          description: ''
  /api/v2/organizations/{id}/service_usage/:
    get:
      operationId: api_v2_organizations_service_usage_retrieve
      description: |
        ## Organization Usage Tracker

        - Tracks the total usage of different services for each account in an organization
        - Tracks the submissions and NLP seconds/characters for the current month/year/all time
        - Tracks the current total storage used
        - Includes a detailed list of balances relative to a user's usage limits
        - If no organization is found with the provided ID, returns the usage for the logged-in user

        **This endpoint is cached for an amount of time determined by ENDPOINT_CACHE_DURATION**
      parameters:
      - in: path
        name: id
        schema:
          type: string
        description: A unique value identifying this organization.
        required: true
      tags:
      - Organizations
      security:
      - BasicAuth: []
      - TokenAuth: []
      responses:
        '200':
          content:
            application/json:
              schema:
                $ref: '#/components/schemas/OrganizationServiceUsageResponse'
          description: null
        '404':
          content:
            application/json:
              schema:
                $ref: '#/components/schemas/ErrorDetail'
              examples:
                NotFound:
                  value:
                    detail: Not found.
                  summary: Not Found
          description: ''
  /api/v2/organizations/{organization_id}/invites/:
    get:
      operationId: api_v2_organizations_invites_list
      description: |
        ## List organization invites
      parameters:
      - name: limit
        required: false
        in: query
        description: Number of results to return per page.
        schema:
          type: integer
      - name: offset
        required: false
        in: query
        description: The initial index from which to return the results.
        schema:
          type: integer
      - in: path
        name: organization_id
        schema:
          type: string
        description: ID of the organization asset
        required: true
      tags:
      - Organization Invites
      security:
      - BasicAuth: []
      - TokenAuth: []
      responses:
        '200':
          content:
            application/json:
              schema:
                $ref: '#/components/schemas/PaginatedInviteResponseList'
          description: null
        '404':
          content:
            application/json:
              schema:
                $ref: '#/components/schemas/ErrorDetail'
              examples:
                NotFound:
                  value:
                    detail: Not found.
                  summary: Not Found
          description: ''
    post:
      operationId: api_v2_organizations_invites_create
      description: |
        ## Create Organization Invite

        * Create organization invites for registered and unregistered users.
        * Set the role for which the user is being invited -
        (Choices: `member`, `admin`). Default is `member`.
      parameters:
      - in: path
        name: organization_id
        schema:
          type: string
        description: ID of the organization asset
        required: true
      tags:
      - Organization Invites
      requestBody:
        content:
          application/json:
            schema:
              $ref: '#/components/schemas/InviteCreatePayload'
        required: true
      security:
      - BasicAuth: []
      - TokenAuth: []
      responses:
        '201':
          content:
            application/json:
              schema:
                $ref: '#/components/schemas/InviteCreateResponse'
          description: null
        '404':
          content:
            application/json:
              schema:
                $ref: '#/components/schemas/ErrorDetail'
              examples:
                NotFound:
                  value:
                    detail: Not found.
                  summary: Not Found
          description: ''
        '400':
          content:
            application/json:
              schema:
                $ref: '#/components/schemas/ErrorObject'
              examples:
                BadRequest:
                  value:
                    detail:
                      field_name:
                      - Error message
                  summary: Bad request
          description: ''
  /api/v2/organizations/{organization_id}/invites/{guid}/:
    get:
      operationId: api_v2_organizations_invites_retrieve
      description: |
        ## Retrieve organization invite
      parameters:
      - in: path
        name: guid
        schema:
          type: string
        description: GUID of the invite
        required: true
      - in: path
        name: organization_id
        schema:
          type: string
        description: ID of the organization asset
        required: true
      tags:
      - Organization Invites
      security:
      - BasicAuth: []
      - TokenAuth: []
      responses:
        '200':
          content:
            application/json:
              schema:
                $ref: '#/components/schemas/InviteResponse'
          description: null
        '404':
          content:
            application/json:
              schema:
                $ref: '#/components/schemas/ErrorDetail'
              examples:
                NotFound:
                  value:
                    detail: Not found.
                  summary: Not Found
          description: ''
    patch:
      operationId: api_v2_organizations_invites_partial_update
      description: |+
        ## Update Organization Invite

        * Update an organization invite to accept, decline, cancel, expire, or resend.
        * Update the role of the invitee to `admin` or `member`. Only the owner or admin can update the role.

      parameters:
      - in: path
        name: guid
        schema:
          type: string
        description: GUID of the invite
        required: true
      - in: path
        name: organization_id
        schema:
          type: string
        description: ID of the organization asset
        required: true
      tags:
      - Organization Invites
      requestBody:
        content:
          application/json:
            schema:
              $ref: '#/components/schemas/PatchedInvitePatchPayload'
            examples:
              UpdatingStatus:
                value:
                  status: string
                summary: Updating status
              UpdatingRole:
                value:
                  role: string
                summary: Updating role
      security:
      - BasicAuth: []
      - TokenAuth: []
      responses:
        '200':
          content:
            application/json:
              schema:
                $ref: '#/components/schemas/InviteResponse'
          description: null
        '403':
          content:
            application/json:
              schema:
                $ref: '#/components/schemas/ErrorDetail'
              examples:
                AccessDenied:
                  value:
                    detail: You do not have permission to perform this action.
                  summary: Access Denied
          description: ''
        '404':
          content:
            application/json:
              schema:
                $ref: '#/components/schemas/ErrorDetail'
              examples:
                NotFound:
                  value:
                    detail: Not found.
                  summary: Not Found
          description: ''
        '400':
          content:
            application/json:
              schema:
                $ref: '#/components/schemas/ErrorObject'
              examples:
                BadRequest:
                  value:
                    detail:
                      field_name:
                      - Error message
                  summary: Bad request
          description: ''
    delete:
      operationId: api_v2_organizations_invites_destroy
      description: |
        ## Delete Organization Invite

        * Organization owner or admin can delete an organization invite.
      parameters:
      - in: path
        name: guid
        schema:
          type: string
        description: GUID of the invite
        required: true
      - in: path
        name: organization_id
        schema:
          type: string
        description: ID of the organization asset
        required: true
      tags:
      - Organization Invites
      security:
      - BasicAuth: []
      - TokenAuth: []
      responses:
        '204':
          description: No response body
        '403':
          content:
            application/json:
              schema:
                $ref: '#/components/schemas/ErrorDetail'
              examples:
                AccessDenied:
                  value:
                    detail: You do not have permission to perform this action.
                  summary: Access Denied
          description: ''
        '404':
          content:
            application/json:
              schema:
                $ref: '#/components/schemas/ErrorDetail'
              examples:
                NotFound:
                  value:
                    detail: Not found.
                  summary: Not Found
          description: ''
  /api/v2/organizations/{organization_id}/members/:
    get:
      operationId: api_v2_organizations_members_list
      description: |
        ## List Members

        Retrieves all members in the specified organization.
      parameters:
      - name: limit
        required: false
        in: query
        description: Number of results to return per page.
        schema:
          type: integer
      - name: offset
        required: false
        in: query
        description: The initial index from which to return the results.
        schema:
          type: integer
      - in: path
        name: organization_id
        schema:
          type: string
        description: ID of the organization
        required: true
      tags:
      - Organization Members
      security:
      - BasicAuth: []
      - TokenAuth: []
      responses:
        '200':
          content:
            application/json:
              schema:
                $ref: '#/components/schemas/PaginatedMemberListResponseList'
          description: null
        '404':
          content:
            application/json:
              schema:
                $ref: '#/components/schemas/ErrorDetail'
              examples:
                NotFound:
                  value:
                    detail: Not found.
                  summary: Not Found
          description: ''
  /api/v2/organizations/{organization_id}/members/{user__username}/:
    get:
      operationId: api_v2_organizations_members_retrieve
      description: |
        ## Retrieve Member Details

        Retrieves the details of a specific member within an organization by username.
      parameters:
      - in: path
        name: organization_id
        schema:
          type: string
        description: ID of the organization
        required: true
      - in: path
        name: user__username
        schema:
          type: string
        description: Username of the user
        required: true
      tags:
      - Organization Members
      security:
      - BasicAuth: []
      - TokenAuth: []
      responses:
        '200':
          content:
            application/json:
              schema:
                $ref: '#/components/schemas/MemberListResponse'
          description: null
        '404':
          content:
            application/json:
              schema:
                $ref: '#/components/schemas/ErrorDetail'
              examples:
                NotFound:
                  value:
                    detail: Not found.
                  summary: Not Found
          description: ''
    patch:
      operationId: api_v2_organizations_members_partial_update
      description: |
        ## Update Member Role

        Updates the role of a member within the organization to `admin` or
        `member`.

        - **admin**: Grants the member admin privileges within the organization
        - **member**: Revokes admin privileges, setting the member as a regular user
      parameters:
      - in: path
        name: organization_id
        schema:
          type: string
        description: ID of the organization
        required: true
      - in: path
        name: user__username
        schema:
          type: string
        description: Username of the user
        required: true
      tags:
      - Organization Members
      requestBody:
        content:
          application/json:
            schema:
              $ref: '#/components/schemas/PatchedMemberPatchRequest'
      security:
      - BasicAuth: []
      - TokenAuth: []
      responses:
        '200':
          content:
            application/json:
              schema:
                $ref: '#/components/schemas/MemberListResponse'
          description: null
        '403':
          content:
            application/json:
              schema:
                $ref: '#/components/schemas/ErrorDetail'
              examples:
                AccessDenied:
                  value:
                    detail: You do not have permission to perform this action.
                  summary: Access Denied
          description: ''
        '404':
          content:
            application/json:
              schema:
                $ref: '#/components/schemas/ErrorDetail'
              examples:
                NotFound:
                  value:
                    detail: Not found.
                  summary: Not Found
          description: ''
        '400':
          content:
            application/json:
              schema:
                $ref: '#/components/schemas/ErrorObject'
              examples:
                BadRequest:
                  value:
                    detail:
                      field_name:
                      - Error message
                  summary: Bad request
          description: ''
    delete:
      operationId: api_v2_organizations_members_destroy
      description: |
        ## Remove Member

        Delete an organization member.
      parameters:
      - in: path
        name: organization_id
        schema:
          type: string
        description: ID of the organization
        required: true
      - in: path
        name: user__username
        schema:
          type: string
        description: Username of the user
        required: true
      tags:
      - Organization Members
      security:
      - BasicAuth: []
      - TokenAuth: []
      responses:
        '204':
          description: No response body
        '403':
          content:
            application/json:
              schema:
                $ref: '#/components/schemas/ErrorDetail'
              examples:
                AccessDenied:
                  value:
                    detail: You do not have permission to perform this action.
                  summary: Access Denied
          description: ''
        '404':
          content:
            application/json:
              schema:
                $ref: '#/components/schemas/ErrorDetail'
              examples:
                NotFound:
                  value:
                    detail: Not found.
                  summary: Not Found
          description: ''
  /api/v2/permissions/:
    get:
      operationId: api_v2_permissions_list
      description: |
        ## List all assignable permissions for `Asset`

        The `implied` property of a given permission shows which additional
        permissions are automatically granted when assigning that particular
        permission.

        The `contradictory` property shows which permissions are removed when
        assigning that particular permission.
      parameters:
      - name: limit
        required: false
        in: query
        description: Number of results to return per page.
        schema:
          type: integer
      - name: offset
        required: false
        in: query
        description: The initial index from which to return the results.
        schema:
          type: integer
      tags:
      - Permissions
      security:
      - BasicAuth: []
      - TokenAuth: []
      - {}
      responses:
        '200':
          content:
            application/json:
              schema:
                $ref: '#/components/schemas/PaginatedPermissionResponseList'
          description: null
  /api/v2/permissions/{codename}/:
    get:
      operationId: api_v2_permissions_retrieve
      description: |
        ## Retrieve a codename's permissions
      parameters:
      - in: path
        name: codename
        schema:
          type: string
        required: true
      tags:
      - Permissions
      security:
      - BasicAuth: []
      - TokenAuth: []
      - {}
      responses:
        '200':
          content:
            application/json:
              schema:
                $ref: '#/components/schemas/PermissionResponse'
          description: null
  /api/v2/project-history-logs/:
    get:
      operationId: api_v2_project_history_logs_list
      description: |
        ## List all project history logs for all projects.

        ⚠️_Only available to superusers_

        Results from this endpoint can be filtered by a Boolean query
        specified in the `q` parameter.

        **Filterable fields for all project history logs:**

        * date_created
        * user_uid
        * user__username
        * user__email
        * user__is_superuser
        * metadata__source
        * metadata__ip_address
        * metadata__asset_uid
        * metadata__log_subtype
            * available subtypes: "project", "permission"
        * action

        available actions:

        >       add-media
        >       add-submission
        >       allow-anonymous-submissions
        >       archive
        >       clone-permissions
        >       connect-project
        >       delete-media
        >       delete-service
        >       delete-submission
        >       deploy
        >       disable-sharing
        >       disallow-anonymous-submissions
        >       disconnect-project
        >       enable-sharing
        >       export
        >       modify-imported-fields
        >       modify-qa-data
        >       modify-service
        >       modify-sharing
        >       modify-submission
        >       modify-user-permissions
        >       redeploy
        >       register-service
        >       replace-form
        >       share-data-publicly
        >       share-form-publicly
        >       transfer
        >       unarchive
        >       unshare-data-publicly
        >       unshare-form-publicly
        >       update-content
        >       update-name
        >       update-settings
        >       update-qa

        **Filterable fields by action:**

        * add-media

            a. metadata__asset-file__uid

            b. metadata__asset-file__filename

        * add-submission

            a. metadata__submission__submitted_by

            b. metadata__submission__root_uuid

        * archive

            a. metadata__latest_version_uid

        * clone-permissions

            a. metadata__cloned_from

        * connect-project

            a. metadata__paired-data__source_uid

            b. metadata__paired-data__source_name

        * delete-media

            a. metadata__asset-file__uid

            b. metadata__asset-file__filename

        * delete-service

            a. metadata__hook__uid

            b. metadata__hook__endpoint

            c. metadata__hook__active

        * delete-submission

            a. metadata__submission__submitted_by

            b. metadata__submission__root_uuid

        * deploy

            a. metadata__latest_version_uid

            b. metadata__latest_deployed_version_uid

        * disconnect-project

            a. metadata__paired-data__source_uid

            b. metadata__paired-data__source_name

        * modify-imported-fields

            a. metadata__paired-data__source_uid

            b. metadata__paired-data__source_name

        * modify-qa-data

            a. metadata__submission__submitted_by

            b. metadata__submission__root_uuid

        * modify-service

            a. metadata__hook__uid

            b. metadata__hook__endpoint

            c. metadata__hook__active

        * modify-submission

            a. metadata__submission__submitted_by

            b. metadata__submission__root_uuid

            b. metadata__submission__status (only present if changed)

        * modify-user-permissions

            a. metadata__permissions__username

        * redeploy

            a. metadata__latest_version_uid

            b. metadata__latest_deployed_version_uid

        * register-service

            a. metadata__hook__uid

            b. metadata__hook__endpoint

            c. metadata__hook__active

        * transfer

            a. metadata__username

        * unarchive

            a. metadata__latest_version_uid

        * update-name

            a. metadata__name__old

            b. metadata__name__new

        * update-settings

            a. metadata__settings__description__old

            b. metadata__settings__description__new

        This endpoint can be paginated with 'offset' and 'limit' parameters
      parameters:
      - name: limit
        required: false
        in: query
        description: Number of results to return per page.
        schema:
          type: integer
      - name: offset
        required: false
        in: query
        description: The initial index from which to return the results.
        schema:
          type: integer
      - in: query
        name: q
        schema:
          type: string
      tags:
      - Project History Logs
      security:
      - BasicAuth: []
      - TokenAuth: []
      responses:
        '200':
          content:
            application/json:
              schema:
                $ref: '#/components/schemas/PaginatedProjectHistoryLogResponseList'
          description: null
        '403':
          content:
            application/json:
              schema:
                $ref: '#/components/schemas/ErrorDetail'
              examples:
                AccessDenied:
                  value:
                    detail: You do not have permission to perform this action.
                  summary: Access Denied
          description: ''
        '404':
          content:
            application/json:
              schema:
                $ref: '#/components/schemas/ErrorDetail'
              examples:
                NotFound:
                  value:
                    detail: Not found.
                  summary: Not Found
          description: ''
  /api/v2/project-history-logs/export/:
    get:
      operationId: api_v2_project_history_logs_export_retrieve
      description: |
        ## List of Project History Exports

        ⚠️ _Only available to superusers_
      tags:
      - Project History Logs
      security:
      - BasicAuth: []
      - TokenAuth: []
      responses:
        '202':
          content:
            application/json:
              schema:
                $ref: '#/components/schemas/ExportHistoryResponse'
          description: null
        '403':
          content:
            application/json:
              schema:
                $ref: '#/components/schemas/ErrorDetail'
              examples:
                AccessDenied:
                  value:
                    detail: You do not have permission to perform this action.
                  summary: Access Denied
          description: ''
        '404':
          content:
            application/json:
              schema:
                $ref: '#/components/schemas/ErrorDetail'
              examples:
                NotFound:
                  value:
                    detail: Not found.
                  summary: Not Found
          description: ''
    post:
      operationId: api_v2_project_history_logs_export_create
      description: |
        ## Create an export of projects history logs

        ⚠️ _Only available to superusers_

        Export project history logs and send it by email to the requesting user.
      tags:
      - Project History Logs
      security:
      - BasicAuth: []
      - TokenAuth: []
      responses:
        '202':
          content:
            application/json:
              schema:
                $ref: '#/components/schemas/ExportHistoryResponse'
          description: null
        '403':
          content:
            application/json:
              schema:
                $ref: '#/components/schemas/ErrorDetail'
              examples:
                AccessDenied:
                  value:
                    detail: You do not have permission to perform this action.
                  summary: Access Denied
          description: ''
        '404':
          content:
            application/json:
              schema:
                $ref: '#/components/schemas/ErrorDetail'
              examples:
                NotFound:
                  value:
                    detail: Not found.
                  summary: Not Found
          description: ''
  /api/v2/project-ownership/invites/:
    get:
      operationId: api_v2_project_ownership_invites_list
      description: |+
        ## List of invites

        Invites sent or received by current user about transferring project ownership.

        List can be filtered with `mode` parameter,  e.g.: display only received invites.

        Possible values for `mode`:
        - `sender`
        - `recipient`

      parameters:
      - name: limit
        required: false
        in: query
        description: Number of results to return per page.
        schema:
          type: integer
      - in: query
        name: mode
        schema:
          type: string
      - name: offset
        required: false
        in: query
        description: The initial index from which to return the results.
        schema:
          type: integer
      tags:
      - Project Ownership Invites
      security:
      - BasicAuth: []
      - TokenAuth: []
      responses:
        '200':
          content:
            application/json:
              schema:
                $ref: '#/components/schemas/PaginatedProjectInviteResponseList'
          description: null
        '403':
          content:
            application/json:
              schema:
                $ref: '#/components/schemas/ErrorDetail'
              examples:
                AccessDenied:
                  value:
                    detail: You do not have permission to perform this action.
                  summary: Access Denied
          description: ''
    post:
      operationId: api_v2_project_ownership_invites_create
      description: |+
        ## Create (send) an invite

        Where the assets `uid` are given in the payload's list


      tags:
      - Project Ownership Invites
      requestBody:
        content:
          application/json:
            schema:
              $ref: '#/components/schemas/ProjectInviteCreatePayload'
        required: true
      security:
      - BasicAuth: []
      - TokenAuth: []
      responses:
        '201':
          content:
            application/json:
              schema:
                $ref: '#/components/schemas/ProjectInviteResponse'
          description: null
        '403':
          content:
            application/json:
              schema:
                $ref: '#/components/schemas/ErrorDetail'
              examples:
                AccessDenied:
                  value:
                    detail: You do not have permission to perform this action.
                  summary: Access Denied
          description: ''
        '400':
          content:
            application/json:
              schema:
                $ref: '#/components/schemas/ErrorObject'
              examples:
                BadRequest:
                  value:
                    detail:
                      field_name:
                      - Error message
                  summary: Bad request
          description: ''
  /api/v2/project-ownership/invites/{parent_lookup_invite_uid}/transfers/{uid}/:
    get:
      operationId: api_v2_project_ownership_invites_transfers_retrieve
      description: |
        ## Retrieve transfer details
      parameters:
      - in: path
        name: parent_lookup_invite_uid
        schema:
          type: string
        description: UID of the parent invite
        required: true
      - in: path
        name: uid
        schema:
          type: string
        required: true
      tags:
      - Transfers
      security:
      - BasicAuth: []
      - TokenAuth: []
      responses:
        '200':
          content:
            application/json:
              schema:
                $ref: '#/components/schemas/TransferListResponse'
          description: null
        '401':
          content:
            application/json:
              schema:
                $ref: '#/components/schemas/ErrorDetail'
              examples:
                NotAuthenticated:
                  value:
                    detail: Authentication credentials were not provided.
                  summary: Not authenticated
          description: ''
        '403':
          content:
            application/json:
              schema:
                $ref: '#/components/schemas/ErrorDetail'
              examples:
                AccessDenied:
                  value:
                    detail: You do not have permission to perform this action.
                  summary: Access Denied
          description: ''
        '404':
          content:
            application/json:
              schema:
                $ref: '#/components/schemas/ErrorDetail'
              examples:
                NotFound:
                  value:
                    detail: Not found.
                  summary: Not Found
          description: ''
  /api/v2/project-ownership/invites/{uid}/:
    get:
      operationId: api_v2_project_ownership_invites_retrieve
      description: |
        ## Invite detail

        It can be useful to monitor the invite status while the transfer is being processed
      parameters:
      - in: path
        name: uid
        schema:
          type: string
        required: true
      tags:
      - Project Ownership Invites
      security:
      - BasicAuth: []
      - TokenAuth: []
      responses:
        '200':
          content:
            application/json:
              schema:
                $ref: '#/components/schemas/ProjectInviteResponse'
          description: null
        '403':
          content:
            application/json:
              schema:
                $ref: '#/components/schemas/ErrorDetail'
              examples:
                AccessDenied:
                  value:
                    detail: You do not have permission to perform this action.
                  summary: Access Denied
          description: ''
        '404':
          content:
            application/json:
              schema:
                $ref: '#/components/schemas/ErrorDetail'
              examples:
                NotFound:
                  value:
                    detail: Not found.
                  summary: Not Found
          description: ''
    patch:
      operationId: api_v2_project_ownership_invites_partial_update
      description: |+
        ## Update an invite status

        Update the status of an invite.
        Status accepted:
        - `cancelled`
        - `accepted`
        - `declined`

        **Notes**:
        - _When submitting `accepted` the invite status becomes automatically `in_progress`_
        - _Only the sender can cancel an invite, and **if only if** the invite is still pending._
        - _Only the recipient can accept or decline, **if and only if** the invite is still pending._

      parameters:
      - in: path
        name: uid
        schema:
          type: string
        required: true
      tags:
      - Project Ownership Invites
      requestBody:
        content:
          application/json:
            schema:
              $ref: '#/components/schemas/PatchedInviteUpdatePayload'
      security:
      - BasicAuth: []
      - TokenAuth: []
      responses:
        '200':
          content:
            application/json:
              schema:
                $ref: '#/components/schemas/ProjectInviteResponse'
          description: null
        '403':
          content:
            application/json:
              schema:
                $ref: '#/components/schemas/ErrorDetail'
              examples:
                AccessDenied:
                  value:
                    detail: You do not have permission to perform this action.
                  summary: Access Denied
          description: ''
        '404':
          content:
            application/json:
              schema:
                $ref: '#/components/schemas/ErrorDetail'
              examples:
                NotFound:
                  value:
                    detail: Not found.
                  summary: Not Found
          description: ''
        '400':
          content:
            application/json:
              schema:
                $ref: '#/components/schemas/ErrorObject'
              examples:
                BadRequest:
                  value:
                    detail:
                      field_name:
                      - Error message
                  summary: Bad request
          description: ''
    delete:
      operationId: api_v2_project_ownership_invites_destroy
      description: |
        ## Delete invite
      parameters:
      - in: path
        name: uid
        schema:
          type: string
        required: true
      tags:
      - Project Ownership Invites
      security:
      - BasicAuth: []
      - TokenAuth: []
      responses:
        '204':
          description: No response body
        '403':
          content:
            application/json:
              schema:
                $ref: '#/components/schemas/ErrorDetail'
              examples:
                AccessDenied:
                  value:
                    detail: You do not have permission to perform this action.
                  summary: Access Denied
          description: ''
        '404':
          content:
            application/json:
              schema:
                $ref: '#/components/schemas/ErrorDetail'
              examples:
                NotFound:
                  value:
                    detail: Not found.
                  summary: Not Found
          description: ''
  /api/v2/project-views/:
    get:
      operationId: api_v2_project_views_list
      description: |
        ## List project views for current user
      parameters:
      - name: limit
        required: false
        in: query
        description: Number of results to return per page.
        schema:
          type: integer
      - name: offset
        required: false
        in: query
        description: The initial index from which to return the results.
        schema:
          type: integer
      tags:
      - Project Views
      security:
      - BasicAuth: []
      - TokenAuth: []
      responses:
        '200':
          content:
            application/json:
              schema:
                $ref: '#/components/schemas/PaginatedProjectViewListResponseList'
          description: null
        '403':
          content:
            application/json:
              schema:
                $ref: '#/components/schemas/ErrorDetail'
              examples:
                AccessDenied:
                  value:
                    detail: You do not have permission to perform this action.
                  summary: Access Denied
          description: ''
  /api/v2/project-views/{uid}/:
    get:
      operationId: api_v2_project_views_retrieve
      description: |
        ## Retrieve project view of a shared project to current user
      parameters:
      - in: path
        name: uid
        schema:
          type: string
        required: true
      tags:
      - Project Views
      security:
      - BasicAuth: []
      - TokenAuth: []
      responses:
        '200':
          content:
            application/json:
              schema:
                $ref: '#/components/schemas/ProjectViewListResponse'
          description: null
        '403':
          content:
            application/json:
              schema:
                $ref: '#/components/schemas/ErrorDetail'
              examples:
                AccessDenied:
                  value:
                    detail: You do not have permission to perform this action.
                  summary: Access Denied
          description: ''
        '404':
          content:
            application/json:
              schema:
                $ref: '#/components/schemas/ErrorDetail'
              examples:
                NotFound:
                  value:
                    detail: Not found.
                  summary: Not Found
          description: ''
  /api/v2/project-views/{uid}/{obj_type}/export/:
    get:
      operationId: api_v2_project_views_export_retrieve
      description: |+
        ## Retrieve an export for the requested object

        * Note: `{obj_type}` can either be `users` or `assets`

      parameters:
      - in: path
        name: obj_type
        schema:
          type: string
          pattern: ^(assets|users)$
        required: true
      - in: path
        name: uid
        schema:
          type: string
        required: true
      tags:
      - Project Views
      security:
      - BasicAuth: []
      - TokenAuth: []
      responses:
        '200':
          content:
            application/json:
              schema:
                $ref: '#/components/schemas/ProjectViewExportResponse'
          description: null
        '401':
          content:
            application/json:
              schema:
                $ref: '#/components/schemas/ErrorDetail'
              examples:
                NotAuthenticated:
                  value:
                    detail: Authentication credentials were not provided.
                  summary: Not authenticated
          description: ''
        '403':
          content:
            application/json:
              schema:
                $ref: '#/components/schemas/ErrorDetail'
              examples:
                AccessDenied:
                  value:
                    detail: You do not have permission to perform this action.
                  summary: Access Denied
          description: ''
        '404':
          content:
            application/json:
              schema:
                $ref: '#/components/schemas/ErrorDetail'
              examples:
                NotFound:
                  value:
                    detail: Not found.
                  summary: Not Found
          description: ''
        '400':
          content:
            application/json:
              schema:
                $ref: '#/components/schemas/ErrorObject'
              examples:
                BadRequest:
                  value:
                    detail:
                      field_name:
                      - Error message
                  summary: Bad request
          description: ''
    post:
      operationId: api_v2_project_views_export_create
      description: |
        ## Create an export for the requested object

        * Note: `{obj_type}` can either be `users` or `assets`
      parameters:
      - in: path
        name: obj_type
        schema:
          type: string
          pattern: ^(assets|users)$
        required: true
      - in: path
        name: uid
        schema:
          type: string
        required: true
      tags:
      - Project Views
      security:
      - BasicAuth: []
      - TokenAuth: []
      responses:
        '200':
          content:
            application/json:
              schema:
                $ref: '#/components/schemas/ProjectViewExportCreateResponse'
          description: null
        '401':
          content:
            application/json:
              schema:
                $ref: '#/components/schemas/ErrorDetail'
              examples:
                NotAuthenticated:
                  value:
                    detail: Authentication credentials were not provided.
                  summary: Not authenticated
          description: ''
        '403':
          content:
            application/json:
              schema:
                $ref: '#/components/schemas/ErrorDetail'
              examples:
                AccessDenied:
                  value:
                    detail: You do not have permission to perform this action.
                  summary: Access Denied
          description: ''
        '404':
          content:
            application/json:
              schema:
                $ref: '#/components/schemas/ErrorDetail'
              examples:
                NotFound:
                  value:
                    detail: Not found.
                  summary: Not Found
          description: ''
        '400':
          content:
            application/json:
              schema:
                $ref: '#/components/schemas/ErrorObject'
              examples:
                BadRequest:
                  value:
                    detail:
                      field_name:
                      - Error message
                  summary: Bad request
          description: ''
  /api/v2/project-views/{uid}/assets/:
    get:
      operationId: api_v2_project_views_assets_retrieve
      description: |
        ## Retrieve assets available in project view
      parameters:
      - in: query
        name: limit
        schema:
          type: integer
        description: Paginate results with limit parameter
      - in: query
        name: offset
        schema:
          type: integer
        description: Paginate results with offset parameter
      - in: path
        name: uid
        schema:
          type: string
        required: true
      tags:
      - Project Views
      security:
      - BasicAuth: []
      - TokenAuth: []
      responses:
        '200':
          content:
            application/json:
              schema:
                $ref: '#/components/schemas/PaginatedProjectViewAssetResponseList'
          description: null
        '401':
          content:
            application/json:
              schema:
                $ref: '#/components/schemas/ErrorDetail'
              examples:
                NotAuthenticated:
                  value:
                    detail: Authentication credentials were not provided.
                  summary: Not authenticated
          description: ''
        '404':
          content:
            application/json:
              schema:
                $ref: '#/components/schemas/ErrorDetail'
              examples:
                NotFound:
                  value:
                    detail: Not found.
                  summary: Not Found
          description: ''
        '400':
          content:
            application/json:
              schema:
                $ref: '#/components/schemas/ErrorObject'
              examples:
                BadRequest:
                  value:
                    detail:
                      field_name:
                      - Error message
                  summary: Bad request
          description: ''
  /api/v2/project-views/{uid}/users/:
    get:
      operationId: api_v2_project_views_users_retrieve
      description: |
        ## Retrieve users available in project view
      parameters:
      - in: query
        name: limit
        schema:
          type: integer
        description: Paginate results with limit parameter
      - in: query
        name: offset
        schema:
          type: integer
        description: Paginate results with offset parameter
      - in: path
        name: uid
        schema:
          type: string
        required: true
      tags:
      - Project Views
      security:
      - BasicAuth: []
      - TokenAuth: []
      responses:
        '200':
          content:
            application/json:
              schema:
                $ref: '#/components/schemas/PaginatedProjectViewUserResponseList'
          description: null
        '403':
          content:
            application/json:
              schema:
                $ref: '#/components/schemas/ErrorDetail'
              examples:
                AccessDenied:
                  value:
                    detail: You do not have permission to perform this action.
                  summary: Access Denied
          description: ''
        '404':
          content:
            application/json:
              schema:
                $ref: '#/components/schemas/ErrorDetail'
              examples:
                NotFound:
                  value:
                    detail: Not found.
                  summary: Not Found
          description: ''
  /api/v2/service_usage/:
    get:
      operationId: api_v2_service_usage_list
      description: |
        <span class='label label-warning'>⚠️ Deprecated</span>
        ## Track Service Usage

        Tracks the total usage of different services for the logged-in user. </br>
        Tracks the submissions and NLP seconds/characters for the current month/year/all time. </br>
        Tracks the current total storage used. </br>
        Note: this endpoint is not currently used by the frontend to display usage information. </br>
        See `/api/v2/organizations/{organization_id}/service_usage/` for the endpoint we use on the Usage page. </br>
      tags:
      - Service Usage
      security:
      - BasicAuth: []
      - TokenAuth: []
      responses:
        '200':
          content:
            application/json:
              schema:
                type: array
                items:
                  $ref: '#/components/schemas/ServiceUsageResponse'
          description: null
        '401':
          content:
            application/json:
              schema:
                $ref: '#/components/schemas/ErrorDetail'
              examples:
                NotAuthenticated:
                  value:
                    detail: Authentication credentials were not provided.
                  summary: Not authenticated
          description: ''
  /api/v2/tags/:
    get:
      operationId: api_v2_tags_list
      description: |
        ## List current user's assets' tags
      parameters:
      - name: limit
        required: false
        in: query
        description: Number of results to return per page.
        schema:
          type: integer
      - name: offset
        required: false
        in: query
        description: The initial index from which to return the results.
        schema:
          type: integer
      tags:
      - Tags
      security:
      - BasicAuth: []
      - TokenAuth: []
      - {}
      responses:
        '200':
          content:
            application/json:
              schema:
                $ref: '#/components/schemas/PaginatedTagListResponseList'
          description: null
        '401':
          content:
            application/json:
              schema:
                $ref: '#/components/schemas/ErrorDetail'
              examples:
                NotAuthenticated:
                  value:
                    detail: Authentication credentials were not provided.
                  summary: Not authenticated
          description: ''
  /api/v2/tags/{taguid__uid}/:
    get:
      operationId: api_v2_tags_retrieve
      description: |
        ## Retrieve a tag's data
      parameters:
      - in: path
        name: taguid__uid
        schema:
          type: string
        required: true
      tags:
      - Tags
      security:
      - BasicAuth: []
      - TokenAuth: []
      - {}
      responses:
        '200':
          content:
            application/json:
              schema:
                $ref: '#/components/schemas/TagRetrieveResponse'
          description: null
        '401':
          content:
            application/json:
              schema:
                $ref: '#/components/schemas/ErrorDetail'
              examples:
                NotAuthenticated:
                  value:
                    detail: Authentication credentials were not provided.
                  summary: Not authenticated
          description: ''
        '404':
          content:
            application/json:
              schema:
                $ref: '#/components/schemas/ErrorDetail'
              examples:
                NotFound:
                  value:
                    detail: Not found.
                  summary: Not Found
          description: ''
  /api/v2/terms-of-service/:
    get:
      operationId: api_v2_terms_of_service_list
      description: |
        ## List the different terms of service
      tags:
      - Terms of Services
      security:
      - BasicAuth: []
      - TokenAuth: []
      responses:
        '200':
          content:
            application/json:
              schema:
                type: array
                items:
                  $ref: '#/components/schemas/TermsOfServiceResponse'
          description: null
        '401':
          content:
            application/json:
              schema:
                $ref: '#/components/schemas/ErrorDetail'
              examples:
                NotAuthenticated:
                  value:
                    detail: Authentication credentials were not provided.
                  summary: Not authenticated
          description: ''
  /api/v2/terms-of-service/{slug}/:
    get:
      operationId: api_v2_terms_of_service_retrieve
      description: |
        ## Retrieve a specific terms of service
      parameters:
      - in: path
        name: slug
        schema:
          type: string
        required: true
      tags:
      - Terms of Services
      security:
      - BasicAuth: []
      - TokenAuth: []
      responses:
        '200':
          content:
            application/json:
              schema:
                $ref: '#/components/schemas/TermsOfServiceResponse'
          description: null
        '401':
          content:
            application/json:
              schema:
                $ref: '#/components/schemas/ErrorDetail'
              examples:
                NotAuthenticated:
                  value:
                    detail: Authentication credentials were not provided.
                  summary: Not authenticated
          description: ''
        '404':
          content:
            application/json:
              schema:
                $ref: '#/components/schemas/ErrorDetail'
              examples:
                NotFound:
                  value:
                    detail: Not found.
                  summary: Not Found
          description: ''
  /api/v2/transcription-services/:
    get:
      operationId: api_v2_transcription_services_list
      description: |
        ## List the transcription services accessible to requesting user.

        Search can be made with `q` parameter to search for the term in names and codes.

        Results are order by name.
      parameters:
      - name: limit
        required: false
        in: query
        description: Number of results to return per page.
        schema:
          type: integer
      - name: offset
        required: false
        in: query
        description: The initial index from which to return the results.
        schema:
          type: integer
      - in: query
        name: q
        schema:
          type: string
      tags:
      - Transcription Services
      security:
      - BasicAuth: []
      - TokenAuth: []
      responses:
        '200':
          content:
            application/json:
              schema:
                $ref: '#/components/schemas/PaginatedTranscriptionServiceList'
          description: null
        '401':
          content:
            application/json:
              schema:
                $ref: '#/components/schemas/ErrorDetail'
              examples:
                NotAuthenticated:
                  value:
                    detail: Authentication credentials were not provided.
                  summary: Not authenticated
          description: ''
  /api/v2/transcription-services/{code}/:
    get:
      operationId: api_v2_transcription_services_retrieve
      description: |
        ## retrieve a transcription service

        * `code` - is the unique identifier of a specific language
      parameters:
      - in: path
        name: code
        schema:
          type: string
        required: true
      tags:
      - Transcription Services
      security:
      - BasicAuth: []
      - TokenAuth: []
      responses:
        '200':
          content:
            application/json:
              schema:
                $ref: '#/components/schemas/TranscriptionService'
          description: null
        '401':
          content:
            application/json:
              schema:
                $ref: '#/components/schemas/ErrorDetail'
              examples:
                NotAuthenticated:
                  value:
                    detail: Authentication credentials were not provided.
                  summary: Not authenticated
          description: ''
        '404':
          content:
            application/json:
              schema:
                $ref: '#/components/schemas/ErrorDetail'
              examples:
                NotFound:
                  value:
                    detail: Not found.
                  summary: Not Found
          description: ''
  /api/v2/translation-services/:
    get:
      operationId: api_v2_translation_services_list
      description: |+
        ## List the translation services accessible to requesting (authenticated) user.

        Search can be made with `q` parameter to search for the term in names and codes.

        Results are ordered by name.

      parameters:
      - name: limit
        required: false
        in: query
        description: Number of results to return per page.
        schema:
          type: integer
      - name: offset
        required: false
        in: query
        description: The initial index from which to return the results.
        schema:
          type: integer
      - in: query
        name: q
        schema:
          type: string
      tags:
      - Translation Services
      security:
      - BasicAuth: []
      - TokenAuth: []
      responses:
        '200':
          content:
            application/json:
              schema:
                $ref: '#/components/schemas/PaginatedTranslationServiceList'
          description: null
        '401':
          content:
            application/json:
              schema:
                $ref: '#/components/schemas/ErrorDetail'
              examples:
                NotAuthenticated:
                  value:
                    detail: Authentication credentials were not provided.
                  summary: Not authenticated
          description: ''
        '400':
          content:
            application/json:
              schema:
                $ref: '#/components/schemas/ErrorObject'
              examples:
                BadRequest:
                  value:
                    detail:
                      field_name:
                      - Error message
                  summary: Bad request
          description: ''
  /api/v2/translation-services/{code}/:
    get:
      operationId: api_v2_translation_services_retrieve
      description: |
        ## Retrieve a translation service

        * `code` - is the unique identifier of a specific language
      parameters:
      - in: path
        name: code
        schema:
          type: string
        required: true
      tags:
      - Translation Services
      security:
      - BasicAuth: []
      - TokenAuth: []
      responses:
        '200':
          content:
            application/json:
              schema:
                $ref: '#/components/schemas/TranslationService'
          description: null
        '401':
          content:
            application/json:
              schema:
                $ref: '#/components/schemas/ErrorDetail'
              examples:
                NotAuthenticated:
                  value:
                    detail: Authentication credentials were not provided.
                  summary: Not authenticated
          description: ''
        '404':
          content:
            application/json:
              schema:
                $ref: '#/components/schemas/ErrorDetail'
              examples:
                NotFound:
                  value:
                    detail: Not found.
                  summary: Not Found
          description: ''
  /api/v2/users/:
    get:
      operationId: api_v2_users_list
      description: |
        ## List users
      parameters:
      - name: limit
        required: false
        in: query
        description: Number of results to return per page.
        schema:
          type: integer
      - name: offset
        required: false
        in: query
        description: The initial index from which to return the results.
        schema:
          type: integer
      tags:
      - Users
      security:
      - BasicAuth: []
      - TokenAuth: []
      responses:
        '200':
          content:
            application/json:
              schema:
                $ref: '#/components/schemas/PaginatedUserListResponseList'
          description: null
        '403':
          content:
            application/json:
              schema:
                $ref: '#/components/schemas/ErrorDetail'
              examples:
                AccessDenied:
                  value:
                    detail: You do not have permission to perform this action.
                  summary: Access Denied
          description: ''
  /api/v2/users/{username}/:
    get:
      operationId: api_v2_users_retrieve
      description: |
        ## Retrieve a user
      parameters:
      - in: path
        name: username
        schema:
          type: string
          description: Required. 150 characters or fewer. Letters, digits and @/./+/-/_
            only.
        required: true
      tags:
      - Users
      security:
      - BasicAuth: []
      - TokenAuth: []
      responses:
        '200':
          content:
            application/json:
              schema:
                $ref: '#/components/schemas/UserRetrieveResponse'
          description: null
        '404':
          content:
            application/json:
              schema:
                $ref: '#/components/schemas/ErrorDetail'
              examples:
                NotFound:
                  value:
                    detail: Not found.
                  summary: Not Found
          description: ''
  /me/:
    get:
      operationId: me_retrieve
      description: |
        ## Retrieve current user profile
      tags:
      - Me
      security:
      - BasicAuth: []
      - TokenAuth: []
      responses:
        '200':
          content:
            application/json:
              schema:
                $ref: '#/components/schemas/MeListResponse'
          description: null
        '401':
          content:
            application/json:
              schema:
                $ref: '#/components/schemas/ErrorDetail'
              examples:
                NotAuthenticated:
                  value:
                    detail: Authentication credentials were not provided.
                  summary: Not authenticated
          description: ''
    patch:
      operationId: me_partial_update
      description: |
        ## Update current user infos
      tags:
      - Me
      requestBody:
        content:
          application/json:
            schema:
              $ref: '#/components/schemas/PatchedCurrentUser'
          application/x-www-form-urlencoded:
            schema:
              $ref: '#/components/schemas/PatchedCurrentUser'
          multipart/form-data:
            schema:
              $ref: '#/components/schemas/PatchedCurrentUser'
      security:
      - BasicAuth: []
      - TokenAuth: []
      responses:
        '200':
          content:
            application/json:
              schema:
                $ref: '#/components/schemas/MeListResponse'
          description: null
        '401':
          content:
            application/json:
              schema:
                $ref: '#/components/schemas/ErrorDetail'
              examples:
                NotAuthenticated:
                  value:
                    detail: Authentication credentials were not provided.
                  summary: Not authenticated
          description: ''
        '400':
          content:
            application/json:
              schema:
                $ref: '#/components/schemas/ErrorObject'
              examples:
                BadRequest:
                  value:
                    detail:
                      field_name:
                      - Error message
                  summary: Bad request
          description: ''
    delete:
      operationId: me_destroy
      description: |
        ## Delete current user

        > Payload Example:
        >
        >       {
        >           "confirm": "user__extra_details__uid",
        >       }


        ### !! Due to current DRF-Spectacular limitations with AOS 3.1, DELETE operations do not display request or response bodies in this documentation (as payloads are not typically recommended for DELETE). This means direct testing is unavailable. However, example payloads and responses are provided for reference, and HTTP codes/error messages are accurate.  !!
      tags:
      - Me
      security:
      - BasicAuth: []
      - TokenAuth: []
      responses:
        '204':
          description: No response body
        '401':
          content:
            application/json:
              schema:
                $ref: '#/components/schemas/ErrorDetail'
              examples:
                NotAuthenticated:
                  value:
                    detail: Authentication credentials were not provided.
                  summary: Not authenticated
          description: ''
        '403':
          content:
            application/json:
              schema:
                $ref: '#/components/schemas/ErrorDetail'
              examples:
                AccessDenied:
                  value:
                    detail: You do not have permission to perform this action.
                  summary: Access Denied
          description: ''
        '400':
          content:
            application/json:
              schema:
                $ref: '#/components/schemas/ErrorObject'
              examples:
                BadRequest:
                  value:
                    detail:
                      field_name:
                      - Error message
                  summary: Bad request
          description: ''
  /me/emails/:
    get:
      operationId: me_emails_list
      description: |
        ## View current user's email
      parameters:
      - name: limit
        required: false
        in: query
        description: Number of results to return per page.
        schema:
          type: integer
      - name: offset
        required: false
        in: query
        description: The initial index from which to return the results.
        schema:
          type: integer
      tags:
      - Me
      security:
      - BasicAuth: []
      - TokenAuth: []
      responses:
        '200':
          content:
            application/json:
              schema:
                $ref: '#/components/schemas/PaginatedEmailAddressList'
          description: null
        '401':
          content:
            application/json:
              schema:
                $ref: '#/components/schemas/ErrorDetail'
              examples:
                NotAuthenticated:
                  value:
                    detail: Authentication credentials were not provided.
                  summary: Not authenticated
          description: ''
    post:
      operationId: me_emails_create
      description: |
        ## Set a new email

        The new email will be unverified and replace existing unverified, non-primary emails.
        New email is not usable until verified.
      tags:
      - Me
      requestBody:
        content:
          application/json:
            schema:
              $ref: '#/components/schemas/EmailRequestPayload'
        required: true
      security:
      - BasicAuth: []
      - TokenAuth: []
      responses:
        '201':
          content:
            application/json:
              schema:
                $ref: '#/components/schemas/EmailAddress'
          description: null
        '401':
          content:
            application/json:
              schema:
                $ref: '#/components/schemas/ErrorDetail'
              examples:
                NotAuthenticated:
                  value:
                    detail: Authentication credentials were not provided.
                  summary: Not authenticated
          description: ''
        '400':
          content:
            application/json:
              schema:
                $ref: '#/components/schemas/ErrorObject'
              examples:
                BadRequest:
                  value:
                    detail:
                      field_name:
                      - Error message
                  summary: Bad request
          description: ''
  /me/social-accounts/:
    get:
      operationId: me_social_accounts_list
      description: |
        ## List user's social accounts
      parameters:
      - name: limit
        required: false
        in: query
        description: Number of results to return per page.
        schema:
          type: integer
      - name: offset
        required: false
        in: query
        description: The initial index from which to return the results.
        schema:
          type: integer
      tags:
      - Me
      security:
      - BasicAuth: []
      - TokenAuth: []
      responses:
        '200':
          content:
            application/json:
              schema:
                $ref: '#/components/schemas/PaginatedSocialAccountList'
          description: null
        '401':
          content:
            application/json:
              schema:
                $ref: '#/components/schemas/ErrorDetail'
              examples:
                NotAuthenticated:
                  value:
                    detail: Authentication credentials were not provided.
                  summary: Not authenticated
          description: ''
  /me/social-accounts/{provider}/{uid}/:
    get:
      operationId: me_social_accounts_retrieve
      description: |
        ## Retrieve a social account provider
      parameters:
      - in: path
        name: provider
        schema:
          type: string
        required: true
      - in: path
        name: uid
        schema:
          type: string
          pattern: ^[-\w]+$
        required: true
      tags:
      - Me
      security:
      - BasicAuth: []
      - TokenAuth: []
      responses:
        '200':
          content:
            application/json:
              schema:
                $ref: '#/components/schemas/SocialAccount'
          description: null
        '401':
          content:
            application/json:
              schema:
                $ref: '#/components/schemas/ErrorDetail'
              examples:
                NotAuthenticated:
                  value:
                    detail: Authentication credentials were not provided.
                  summary: Not authenticated
          description: ''
        '404':
          content:
            application/json:
              schema:
                $ref: '#/components/schemas/ErrorDetail'
              examples:
                NotFound:
                  value:
                    detail: Not found.
                  summary: Not Found
          description: ''
    delete:
      operationId: me_social_accounts_destroy
      description: |
        ## Delete a social account provider
      parameters:
      - in: path
        name: provider
        schema:
          type: string
        required: true
      - in: path
        name: uid
        schema:
          type: string
          pattern: ^[-\w]+$
        required: true
      tags:
      - Me
      security:
      - BasicAuth: []
      - TokenAuth: []
      responses:
        '204':
          description: No response body
        '401':
          content:
            application/json:
              schema:
                $ref: '#/components/schemas/ErrorDetail'
              examples:
                NotAuthenticated:
                  value:
                    detail: Authentication credentials were not provided.
                  summary: Not authenticated
          description: ''
        '404':
          content:
            application/json:
              schema:
                $ref: '#/components/schemas/ErrorDetail'
              examples:
                NotFound:
                  value:
                    detail: Not found.
                  summary: Not Found
          description: ''
components:
  schemas:
    AccessLogResponse:
      type: object
      properties:
        user:
          type: string
          format: uri
          example: https://kf.kobotoolbox.org/api/v2/users/bob/
        date_created:
          type: string
          format: date-time
        username:
          type: string
        metadata:
          type: object
          properties:
            source:
              type: string
            auth_type:
              type: string
            ip_address:
              type: string
            initial_user_uid:
              type: string
            initial_user_username:
              type: string
            authorized_app_name:
              type: string
        user_uid:
          type: string
        count:
          type: integer
      required:
      - count
      - date_created
      - metadata
      - user
      - user_uid
      - username
    Asset:
      type: object
      properties:
        url:
          type: string
          format: uri
          example: https://kf.kobotoolbox.org/api/v2/assets/aBeA23YCYjkGTFvYVHuAyU/
          readOnly: true
        owner:
          type: string
          format: uri
          example: https://kf.kobotoolbox.org/api/v2/users/bob/
          readOnly: true
        owner__username:
          type: string
          description: Required. 150 characters or fewer. Letters, digits and @/./+/-/_
            only.
          readOnly: true
        parent:
          type: string
          format: uri
          example: https://kf.kobotoolbox.org/api/v2/assets/a3C9wWefqZVkChNLKqqXVZ/
          nullable: true
        settings:
          type: object
          properties:
            sector:
              type: object
            country:
              type: array
              items:
                type: string
            description:
              type: string
            collects_pii:
              type: string
            organization:
              type: string
            country_codes:
              type: array
              items:
                type: string
            operational_purpose:
              type: string
        asset_type:
          $ref: '#/components/schemas/AssetTypeEnum'
        files:
          type: array
          items:
            type: string
          readOnly: true
        summary:
          type: object
          properties:
            geo:
              type: boolean
            labels:
              type: array
              items:
                type: string
            columns:
              type: array
              items:
                type: string
            lock_all:
              type: boolean
            lock_any:
              type: boolean
            languages:
              type: array
              items:
                type: string
            row_count:
              type: integer
            name_quality:
              type: object
            default_translation:
              type: string
          readOnly: true
        date_created:
          type: string
          format: date-time
        date_modified:
          type: string
          format: date-time
        date_deployed:
          type: string
          format: date-time
          nullable: true
        version_id:
          type: string
          readOnly: true
        version__content_hash:
          type: string
          readOnly: true
        version_count:
          type: integer
          readOnly: true
        has_deployment:
          type: boolean
          readOnly: true
        deployed_version_id:
          type: string
          readOnly: true
        deployed_versions:
          type: object
          properties:
            count:
              type: integer
            next:
              type: string
            previous:
              type: string
            results:
              type: array
              items:
                type: object
                properties:
                  uid:
                    type: string
                  url:
                    type: string
                    format: uri
                    example: https://kf.kobotoolbox.org/api/v2/assets/aBeA23YCYjkGTFvYVHuAyU/versions/vBeA23YCYjkGTFvYVHuAyU/
                  content_hash:
                    type: string
                  date_deployed:
                    type: string
                    format: date-time
                  date_modified:
                    type: string
                    format: date-time
          readOnly: true
        deployment__links:
          type: object
          readOnly: true
        deployment__active:
          type: boolean
          readOnly: true
        deployment__data_download_links:
          type: object
          readOnly: true
        deployment__submission_count:
          type: integer
          readOnly: true
        deployment__last_submission_time:
          type: string
          format: date-time
          readOnly: true
        deployment__encrypted:
          type: boolean
          readOnly: true
        deployment__uuid:
          type: string
          readOnly: true
        deployment_status:
          type: string
          readOnly: true
        report_styles:
          type: object
          properties:
            default:
              type: object
            specified:
              type: object
              properties:
                end:
                  type: object
                start:
                  type: object
            kuid_names:
              type: object
              properties:
                end:
                  type: string
                start:
                  type: string
        report_custom:
          type: object
        advanced_features:
          type: object
        advanced_submission_schema:
          type: object
          properties:
            type:
              type: string
            $description:
              type: string
          readOnly: true
        analysis_form_json:
          type: object
          properties:
            engines:
              type: object
            additional_fields:
              type: array
              items:
                type: string
          readOnly: true
        map_styles:
          type: object
        map_custom:
          type: object
        content:
          type: object
          properties:
            schema:
              type: string
            survey:
              type: array
              items:
                type: object
            settings:
              type: object
            translated:
              type: array
              items:
                type: string
            translations:
              type: array
              items:
                type: string
        downloads:
          type: array
          items:
            type: object
            properties:
              format:
                type: string
              url:
                type: string
          readOnly: true
        embeds:
          type: array
          items:
            type: object
            properties:
              format:
                type: string
              url:
                type: string
          readOnly: true
        xform_link:
          type: string
          format: uri
          example: https://kf.kobotoolbox.org/api/v2/assets/aBeA23YCYjkGTFvYVHuAyU/xform/
          readOnly: true
        hooks_link:
          type: string
          format: uri
          example: https://kf.kobotoolbox.org/api/v2/assets/aBeA23YCYjkGTFvYVHuAyU/hooks/
          readOnly: true
        tag_string:
          type: string
        uid:
          type: string
          readOnly: true
        kind:
          type: string
          readOnly: true
        xls_link:
          type: string
          format: uri
          example: https://kf.kobotoolbox.org/api/v2/assets/aBeA23YCYjkGTFvYVHuAyU/
          readOnly: true
        name:
          type: string
          maxLength: 255
        assignable_permissions:
          type: array
          items:
            type: object
          readOnly: true
        permissions:
          type: array
          items:
            type: string
          readOnly: true
        effective_permissions:
          type: array
          items:
            type: object
            properties:
              codename:
                type: string
          readOnly: true
        exports:
          type: string
          format: uri
          example: https://kf.kobotoolbox.org/api/v2/assets/aBeA23YCYjkGTFvYVHuAyU/exports/
          readOnly: true
        export_settings:
          type: array
          items:
            $ref: '#/components/schemas/AssetExportSettings'
          readOnly: true
        data:
          type: string
          format: uri
          example: https://kf.kobotoolbox.org/api/v2/assets/aBeA23YCYjkGTFvYVHuAyU/submissions/
          readOnly: true
        children:
          type: object
          properties:
            count:
              type: integer
          readOnly: true
        subscribers_count:
          type: integer
          readOnly: true
        status:
          type: string
          readOnly: true
        access_types:
          type: array
          items:
            type: string
          readOnly: true
        data_sharing:
          type: object
        paired_data:
          type: string
          format: uri
          example: https://kf.kobotoolbox.org/api/v2/assets/aBeA23YCYjkGTFvYVHuAyU/paired-data/
          readOnly: true
        project_ownership:
          type: object
          additionalProperties: {}
          nullable: true
          readOnly: true
        owner_label:
          type: string
          readOnly: true
        last_modified_by:
          type: string
          readOnly: true
          nullable: true
      required:
      - access_types
      - advanced_submission_schema
      - analysis_form_json
      - asset_type
      - assignable_permissions
      - children
      - data
      - deployed_version_id
      - deployed_versions
      - deployment__active
      - deployment__data_download_links
      - deployment__encrypted
      - deployment__last_submission_time
      - deployment__links
      - deployment__submission_count
      - deployment__uuid
      - deployment_status
      - downloads
      - effective_permissions
      - embeds
      - export_settings
      - exports
      - files
      - has_deployment
      - hooks_link
      - kind
      - last_modified_by
      - owner
      - owner__username
      - owner_label
      - paired_data
      - permissions
      - project_ownership
      - status
      - subscribers_count
      - summary
      - uid
      - url
      - version__content_hash
      - version_count
      - version_id
      - xform_link
      - xls_link
    AssetBulkRequest:
      oneOf:
      - type: object
        properties:
          asset_uids:
            type: object
            properties:
              asset_uids:
                type: array
                items:
                  type: object
          action:
            type: string
        required:
        - action
        - asset_uids
      - type: object
        properties:
          confirm:
            type: boolean
          action:
            type: string
        required:
        - action
        - confirm
    AssetBulkResponse:
      type: object
      properties:
        detail:
          type: string
      required:
      - detail
    AssetCountResponse:
      type: object
      properties:
        daily_submission_count:
          type: object
          properties:
            '2020-10-20':
              type: integer
        total_submission_count:
          type: integer
      required:
      - daily_submission_count
      - total_submission_count
    AssetCreateRequest:
      oneOf:
      - type: object
        properties:
          name:
            type: string
          clone_from:
            type: string
          asset_type:
            type: string
        required:
        - asset_type
        - clone_from
        - name
      - type: object
        properties:
          name:
            type: string
          settings:
            type: object
            properties:
              description:
                type: string
              sector:
                type: string
              country:
                type: string
              share-metadata:
                type: boolean
          asset_type:
            type: string
        required:
        - asset_type
        - name
        - settings
    AssetExportSettings:
      type: object
      properties:
        uid:
          type: string
          readOnly: true
        url:
          type: string
          readOnly: true
        data_url_csv:
          type: string
          readOnly: true
        data_url_xlsx:
          type: string
          readOnly: true
        name:
          type: string
        date_modified:
          type: string
          format: date-time
          readOnly: true
        export_settings:
          type: object
          additionalProperties: {}
      required:
      - data_url_csv
      - data_url_xlsx
      - date_modified
      - export_settings
      - name
      - uid
      - url
    AssetMetadataResponse:
      type: object
      properties:
        languages:
          type: array
          items:
            type: string
        countries:
          type: array
          items:
            type: array
            items:
              type: string
        sectors:
          type: array
          items:
            type: array
            items:
              type: string
        organizations:
          type: array
          items:
            type: string
      required:
      - countries
      - languages
      - organizations
      - sectors
    AssetSnapshotCreateRequest:
      oneOf:
      - type: object
        properties:
          asset:
            type: string
            format: uri
            example: https://kf.kobotoolbox.org/api/v2/assets/a3C9wWefqZVkChNLKqqXVZ/
          details:
            type: object
            properties:
              status:
                type: string
              warnings:
                type: array
                items:
                  type: object
                  properties:
                    code:
                      type: string
                    message:
                      type: string
        required:
        - asset
        - details
      - type: object
        properties:
          source:
            type: object
            properties:
              schema:
                type: string
              survey:
                type: array
                items:
                  type: object
                  properties:
                    name:
                      type: string
                    type:
                      type: string
              settings:
                type: object
                properties:
                  form_title:
                    type: string
              translated:
                type: array
                items:
                  type: string
              translation:
                type: array
                items:
                  type: string
          details:
            type: object
            properties:
              status:
                type: string
              warnings:
                type: array
                items:
                  type: object
                  properties:
                    code:
                      type: string
                    message:
                      type: string
        required:
        - details
        - source
    AssetSnapshotResponse:
      type: object
      properties:
        url:
          type: string
          format: uri
          example: https://kf.kobotoolbox.org/api/v2/asset_snapshots/sEMPghTguZsxj4rn4s9dvS/
        uid:
          type: string
        owner:
          type: string
          format: uri
          example: https://kf.kobotoolbox.org/api/v2/users/bob/
        date_created:
          type: string
          format: date-time
        xml:
          type: string
          format: uri
          example: https://kf.kobotoolbox.org/api/v2/asset_snapshots/sEMPghTguZsxj4rn4s9dvS/
        enketopreviewlink:
          type: string
          format: uri
          example: https://kf.kobotoolbox.org/api/v2/asset_snapshots/sEMPghTguZsxj4rn4s9dvS/preview/
        asset:
          type: string
          format: uri
          example: https://kf.kobotoolbox.org/api/v2/assets/a3C9wWefqZVkChNLKqqXVZ/
        asset_version_id:
          type: string
        details:
          type: object
          properties:
            status:
              type: string
            warnings:
              type: array
              items:
                type: object
                properties:
                  code:
                    type: string
                  message:
                    type: string
        source:
          type: object
          properties:
            schema:
              type: string
            survey:
              type: array
              items:
                type: object
                properties:
                  name:
                    type: string
                  type:
                    type: string
            settings:
              type: object
              properties:
                form_title:
                  type: string
            translated:
              type: array
              items:
                type: string
            translation:
              type: array
              items:
                type: string
      required:
      - asset
      - asset_version_id
      - date_created
      - details
      - enketopreviewlink
      - owner
      - source
      - uid
      - url
      - xml
    AssetSubscriptionRequest:
      type: object
      properties:
        asset:
          type: string
          format: uri
          example: https://kf.kobotoolbox.org/api/v2/assets/a3C9wWefqZVkChNLKqqXVZ/
      required:
      - asset
    AssetSubscriptionResponse:
      type: object
      properties:
        url:
          type: string
          format: uri
          example: https://kf.kobotoolbox.org/api/v2/asset_subscription/sEMPghTguZsxj4rn4s9dvS/
        asset:
          type: string
          format: uri
          example: https://kf.kobotoolbox.org/api/v2/assets/a3C9wWefqZVkChNLKqqXVZ/
        uid:
          type: string
      required:
      - asset
      - uid
      - url
    AssetTypeEnum:
      enum:
      - text
      - empty
      - question
      - block
      - survey
      - template
      - collection
      type: string
      description: |-
        * `text` - text
        * `empty` - empty
        * `question` - question
        * `block` - block
        * `survey` - survey
        * `template` - template
        * `collection` - collection
    AssetUsageResponse:
      type: object
      properties:
        asset:
          type: string
          format: uri
          example: https://kf.kobotoolbox.org/api/v2/assets/a3C9wWefqZVkChNLKqqXVZ/
        asset__name:
          type: string
        nlp_usage_current_period:
          type: object
          properties:
            total_nlp_asr_seconds:
              type: integer
            total_nlp_mt_characters:
              type: integer
          required:
          - total_nlp_asr_seconds
          - total_nlp_mt_characters
        nlp_usage_all_time:
          type: object
          properties:
            total_nlp_asr_seconds:
              type: integer
            total_nlp_mt_characters:
              type: integer
          required:
          - total_nlp_asr_seconds
          - total_nlp_mt_characters
        storage_bytes:
          type: integer
        submission_count_current_period:
          type: integer
        submission_count_all_time:
          type: integer
      required:
      - asset
      - asset__name
      - nlp_usage_all_time
      - nlp_usage_current_period
      - storage_bytes
      - submission_count_all_time
      - submission_count_current_period
    AssetValidContentResponse:
      type: object
      properties:
        kind:
          type: string
        uid:
          type: string
          default: akJTPb4JLVFqXMqYhKiPXZ
        data:
          type: object
          properties:
            schema:
              type: string
            survey:
              type: array
              items:
                type: object
                properties:
                  name:
                    type: string
                  type:
                    type: string
                  $kuid:
                    type: string
                  $xpath:
                    type: string
                  $autoname:
                    type: string
            settings:
              type: object
            translated:
              type: array
              items:
                type: string
            translations:
              type: array
              items:
                type: string
      required:
      - data
      - kind
    AuditLogResponse:
      type: object
      properties:
        app_label:
          type: string
        model_name:
          type: string
        user:
          type: string
          format: uri
          example: https://kf.kobotoolbox.org/api/v2/users/bob/
        user_uid:
          type: string
        username:
          type: string
        action:
          type: string
        metadata:
          type: object
          properties:
            source:
              type: string
            settings:
              type: object
              properties:
                sector:
                  type: object
                  properties:
                    new:
                      type: object
                      properties:
                        label:
                          type: string
                        value:
                          type: string
                    old:
                      type: object
                      properties:
                        label:
                          type: string
                        value:
                          type: string
                country:
                  type: object
                  properties:
                    added:
                      type: object
                      properties:
                        label:
                          type: string
                        value:
                          type: string
                    removed:
                      type: object
                      properties:
                        label:
                          type: string
                        value:
                          type: string
                description:
                  type: object
                  properties:
                    new:
                      type: string
                    old:
                      type: string
                country_codes:
                  type: object
                  properties:
                    added:
                      type: array
                      items:
                        type: string
                    removed:
                      type: array
                      items:
                        type: string
                data-table:
                  type: object
                  properties:
                    new:
                      type: object
                    old:
                      type: object
            asset_uid:
              type: string
            auth_type:
              type: string
            ip_address:
              type: string
            log_subtype:
              type: string
            project_owner:
              type: string
            latest_version_uid:
              type: string
            asset-files:
              type: object
              properties:
                uid:
                  type: string
                filename:
                  type: string
                md5_hash:
                  type: string
                download_url:
                  type: string
            permissions:
              type: object
              properties:
                added:
                  type: array
                  items:
                    type: string
                removed:
                  type: array
                  items:
                    type: string
                username:
                  type: string
            latest_deployed_version_uid:
              type: string
            submission:
              type: object
              properties:
                root_uuid:
                  type: string
                submitted_by:
                  type: string
            hook:
              type: object
              properties:
                uid:
                  type: string
                active:
                  type: boolean
                endpoint:
                  type: boolean
            name:
              type: object
              properties:
                new:
                  type: string
                old:
                  type: string
            shared_fields:
              type: object
              properties:
                added:
                  type: array
                  items:
                    type: string
                removed:
                  type: array
                  items:
                    type: string
        date_created:
          type: string
          format: date-time
        log_type:
          type: string
      required:
      - action
      - app_label
      - date_created
      - log_type
      - metadata
      - model_name
      - user
      - user_uid
      - username
    AuthLevelEnum:
      enum:
      - no_auth
      - basic_auth
      type: string
      description: |-
        * `no_auth` - no_auth
        * `basic_auth` - basic_auth
    ContentResponse:
      type: object
      properties:
        kind:
          type: string
        uid:
          type: string
          default: akJTPb4JLVFqXMqYhKiPXZ
        data:
          type: object
          properties:
            survey:
              type: array
              items:
                type: object
            settings:
              type: object
      required:
      - data
      - kind
    CreateFilePayload:
      oneOf:
      - type: object
        properties:
          user:
            type: string
            format: uri
            example: https://kf.kobotoolbox.org/api/v2/users/bob/
          asset:
            type: string
            format: uri
            example: https://kf.kobotoolbox.org/api/v2/assets/a3C9wWefqZVkChNLKqqXVZ/
          description:
            type: string
          file_type:
            type: string
          content:
            type: string
        required:
        - asset
        - content
        - description
        - file_type
        - user
      - type: object
        properties:
          user:
            type: string
            format: uri
            example: https://kf.kobotoolbox.org/api/v2/users/bob/
          asset:
            type: string
            format: uri
            example: https://kf.kobotoolbox.org/api/v2/assets/a3C9wWefqZVkChNLKqqXVZ/
          description:
            type: string
          file_type:
            type: string
          base64Encoded:
            type: string
          metadata:
            type: object
            properties:
              filename:
                type: string
            required:
            - filename
        required:
        - asset
        - base64Encoded
        - description
        - file_type
        - metadata
        - user
      - type: object
        properties:
          user:
            type: string
            format: uri
            example: https://kf.kobotoolbox.org/api/v2/users/bob/
          asset:
            type: string
            format: uri
            example: https://kf.kobotoolbox.org/api/v2/assets/a3C9wWefqZVkChNLKqqXVZ/
          description:
            type: string
          file_type:
            type: string
          metadata:
            type: object
            properties:
              redirect_url:
                type: string
                format: uri
            required:
            - redirect_url
        required:
        - asset
        - description
        - file_type
        - metadata
        - user
    DataBulkDelete:
      type: object
      properties:
        payload:
          type: array
          items:
            type: integer
      required:
      - payload
    DataBulkUpdateResponse:
      type: object
      properties:
        count:
          type: integer
        successes:
          type: integer
        failures:
          type: integer
        results:
          type: array
          items:
            type: object
            properties:
              uuid:
                type: string
              status_code:
                type: integer
              message:
                type: string
      required:
      - count
      - failures
      - results
      - successes
    DataResponse:
      type: object
      properties:
        _id:
          type: integer
          title: ' id'
        formhub/uuid:
          type: string
        start:
          type: string
          format: date-time
        end:
          type: string
          format: date-time
        Question_A/Enter_your_question:
          type: string
        Question_B:
          type: string
        __version__:
          type: string
          title: '  version  '
        meta/instanceID:
          type: string
        _xform_id_string:
          type: string
          title: ' xform id string'
        _uuid:
          type: string
          title: ' uuid'
        meta/rootUuid:
          type: string
        _attachments:
          type: object
          properties:
            download_url:
              type: string
              format: uri
              example: https://kf.kobotoolbox.org/api/v2/assets/aTPPUDScaFZkvBzd8FyK4Q/data/18/attachments/1
            download_large_url:
              type: string
              format: uri
              example: https://kf.kobotoolbox.org/api/v2/assets/aTPPUDScaFZkvBzd8FyK4Q/data/18/attachments/attWNZNwhXK6HDYVkZJSn9jy/large/
            download_medium_url:
              type: string
              format: uri
              example: https://kf.kobotoolbox.org/api/v2/assets/aTPPUDScaFZkvBzd8FyK4Q/data/18/attachments/attWNZNwhXK6HDYVkZJSn9jy/medium/
            download_small_url:
              type: string
              format: uri
              example: https://kf.kobotoolbox.org/api/v2/assets/aTPPUDScaFZkvBzd8FyK4Q/data/18/attachments/attWNZNwhXK6HDYVkZJSn9jy/small/
            mimetype:
              type: string
            filename:
              type: string
            uid:
              type: string
            question_xpath:
              type: string
          title: ' attachments'
        _status:
          type: string
          title: ' status'
        _geolocation:
          type: array
          items: {}
          title: ' geolocation'
        _submission_time:
          type: string
          format: date-time
          title: ' submission time'
        _tags:
          type: array
          items: {}
          title: ' tags'
        Notes:
          type: array
          items: {}
        _validation_status:
          title: ' validation status'
        _submitted_by:
          type: string
          title: ' submitted by'
      required:
      - Notes
      - Question_A/Enter_your_question
      - Question_B
      - __version__
      - _attachments
      - _geolocation
      - _id
      - _status
      - _submission_time
      - _submitted_by
      - _tags
      - _uuid
      - _validation_status
      - _xform_id_string
      - end
      - formhub/uuid
      - meta/instanceID
      - meta/rootUuid
      - start
    DataStatusesUpdate:
      type: object
      properties:
        detail:
          type: string
      required:
      - detail
    DataValidationStatusUpdateResponse:
      type: object
      properties:
        timestamp:
          type: string
          format: date-time
        uid:
          type: string
        by_whom:
          type: string
        label:
          type: string
      required:
      - by_whom
      - label
      - timestamp
      - uid
    DeploymentCreateRequest:
      type: object
      properties:
        active:
          type: boolean
      required:
      - active
    DeploymentResponse:
      type: object
      properties:
        backend:
          type: string
        active:
          type: boolean
        version_id:
          type: string
        asset:
          $ref: '#/components/schemas/Asset'
      required:
      - active
      - asset
      - backend
      - version_id
    EmailAddress:
      type: object
      properties:
        primary:
          type: boolean
          readOnly: true
        email:
          type: string
          format: email
          title: Email address
          maxLength: 254
        verified:
          type: boolean
          readOnly: true
      required:
      - email
      - primary
      - verified
    EmailRequestPayload:
      type: object
      properties:
        email:
          type: string
          format: email
      required:
      - email
    EnketoEditResponse:
      type: object
      properties:
        url:
          type: string
          format: uri
          example: https://kf.kobotoolbox.org/edit/iXUdUc3w?instance_id=1824b282-f729-4944-b799-7a805d4564e1&return_url=false
        version:
          type: string
      required:
      - url
      - version
    EnketoViewResponse:
      type: object
      properties:
        url:
          type: string
          format: uri
          example: https://kf.kobotoolbox.org/view/f93d2a488a2e35cedc336e84e1bd1edc?instance_id=1824b282-f729-4944-b799-7a805d4564e1&return_url=false
        version:
          type: string
      required:
      - url
      - version
    ErrorDetail:
      type: object
      properties:
        detail:
          type: string
      required:
      - detail
    ErrorObject:
      type: object
      properties:
        detail: {}
      required:
      - detail
    ExportCreatePayload:
      type: object
      properties:
        fields:
          type: array
          items:
            type: string
        fields_from_all_versions:
          type: boolean
        group_sep:
          type: string
        hierarchy_in_labels:
          type: boolean
        include_media_url:
          type: boolean
        lang:
          type: string
        multiple_select:
          type: string
        submissions_id:
          type: array
          items:
            type: integer
        type:
          type: string
        flatten:
          type: boolean
        xls_types_as_text:
          type: boolean
        query:
          type: object
          properties:
            $and:
              type: array
              items:
                type: object
                properties:
                  _submission_time:
                    type: object
                    properties:
                      $gte:
                        type: string
                        format: date
      required:
      - fields
      - fields_from_all_versions
      - flatten
      - group_sep
      - hierarchy_in_labels
      - include_media_url
      - lang
      - multiple_select
      - query
      - submissions_id
      - type
      - xls_types_as_text
    ExportCreateResponse:
      type: object
      properties:
        status:
          type: string
          maxLength: 32
      required:
      - status
    ExportHistoryResponse:
      type: object
      properties:
        status:
          type: string
      required:
      - status
    ExportListResponse:
      type: object
      properties:
        uid:
          type: string
          maxLength: 24
        status:
          type: string
          maxLength: 32
        date_created:
          type: string
          format: date-time
      required:
      - date_created
      - status
      - uid
    ExportResponse:
      type: object
      properties:
        url:
          type: string
          format: uri
          example: https://kf.kobotoolbox.org/api/v2/assets/a3C9wWefqZVkChNLKqqXVZ/exports/eYeXfo2KjbSzXgWuKsJNPY/
        status:
          type: string
        message:
          type: object
        uid:
          type: string
        date_created:
          type: string
          format: date-time
        last_submission_time:
          type: string
          format: date-time
        result:
          type: string
          format: uri
          example: https://kf.kobotoolbox.orguser/export/NEW PROJECT - all versions
            - False - 2025-01-01-01-01.csv
        data:
          type: object
          properties:
            lang:
              type: string
            name:
              type: string
            type:
              type: string
            fields:
              type: array
              items:
                type: string
            source:
              type: string
              format: uri
              example: https://kf.kobotoolbox.org/api/v2/assets/a3C9wWefqZVkChNLKqqXVZ/
            group_sep:
              type: string
            multiple_select:
              type: string
            include_media_url:
              type: boolean
            hierarchy_in_labels:
              type: boolean
            processing_time_seconds:
              type: number
              format: float
            fields_from_all_versions:
              type: boolean
      required:
      - data
      - date_created
      - last_submission_time
      - message
      - result
      - status
      - uid
      - url
    ExportSettingCreatePayload:
      type: object
      properties:
        name:
          type: string
        export_settings:
          type: object
          properties:
            fields_from_all_versions:
              type: boolean
            group_sep:
              type: string
            hierarchy_in_labels:
              type: boolean
            lang:
              type: boolean
            multiple_select:
              type: string
            types:
              type: string
            fields:
              type: array
              items:
                type: string
            flatten:
              type: boolean
            xls_types_as_text:
              type: boolean
            include_media_url:
              type: boolean
            submission_ids:
              type: array
              items:
                type: integer
            query:
              type: object
              properties:
                $and:
                  type: array
                  items:
                    type: object
                    properties:
                      _submission_time:
                        type: object
                        properties:
                          $gte:
                            type: string
                            format: date
      required:
      - export_settings
      - name
    ExportSettingResponse:
      type: object
      properties:
        uid:
          type: string
        url:
          type: string
          format: uri
          example: https://kf.kobotoolbox.org/api/v2/assets/a3C9wWefqZVkChNLKqqXVZ/export-settings/esMxJfzPhnWn6r2c3EKkuaV/
        data_url_csv:
          type: string
          format: uri
          example: https://kf.kobotoolbox.org/api/v2/assets/a3C9wWefqZVkChNLKqqXVZ/export-settings/esMxJfzPhnWn6r2c3EKkuaV/data.csv
        data_url_xlsx:
          type: string
          format: uri
          example: https://kf.kobotoolbox.org/api/v2/assets/a3C9wWefqZVkChNLKqqXVZ/export-settings/esMxJfzPhnWn6r2c3EKkuaV/data.xlsx
        name:
          type: string
        date_modified:
          type: string
          format: date-time
        export_settings:
          type: object
          properties:
            lang:
              type: string
            type:
              type: string
            fields:
              type: array
              items:
                type: string
            group_sep:
              type: string
            multiple_select:
              type: string
            include_media_url:
              type: boolean
            xls_types_as_text:
              type: boolean
            hierarchy_in_labels:
              type: boolean
            fields_from_all_versions:
              type: boolean
      required:
      - data_url_csv
      - data_url_xlsx
      - date_modified
      - export_settings
      - name
      - uid
      - url
    ExportTypeEnum:
      enum:
      - xml
      - json
      type: string
      description: |-
        * `xml` - xml
        * `json` - json
    ExternalResponse:
      type: object
      properties:
        root:
          type: object
          properties:
            data:
              type: array
              items:
                type: object
                properties:
                  id:
                    type: string
                  version:
                    type: string
                  field_value_1:
                    type: string
                  field_value_2:
                    type: string
      required:
      - root
    FilesResponse:
      type: object
      properties:
        uid:
          type: string
        url:
          type: string
          format: uri
          example: https://kf.kobotoolbox.org/api/v2/assets/a3C9wWefqZVkChNLKqqXVZ/files/afSa8PqnoYe8vJqkrsGz3oN/
        asset:
          type: string
          format: uri
          example: https://kf.kobotoolbox.org/api/v2/assets/a3C9wWefqZVkChNLKqqXVZ/
        user:
          type: string
          format: uri
          example: https://kf.kobotoolbox.org/api/v2/users/bob/
        user__username:
          type: string
        file_type:
          type: string
        description:
          type: string
        date_created:
          type: string
          format: date-time
        content:
          type: string
          format: uri
          example: https://kf.kobotoolbox.org/api/v2/assets/a3C9wWefqZVkChNLKqqXVZ/files/afSa8PqnoYe8vJqkrsGz3oN/content/
        metadata:
          type: object
          properties:
            hash:
              type: string
            filename:
              type: string
            mimetype:
              type: string
      required:
      - asset
      - content
      - date_created
      - description
      - file_type
      - metadata
      - uid
      - url
      - user
      - user__username
    HashResponse:
      type: object
      properties:
        hash:
          type: string
      required:
      - hash
    HistoryActionResponse:
      type: object
      properties:
        actions:
          type: array
          items:
            type: string
      required:
      - actions
    HistoryListResponse:
      type: object
      properties:
        user:
          type: string
          format: uri
          example: https://kf.kobotoolbox.org/api/v2/users/bob/
        user_uid:
          type: string
        username:
          type: string
        action:
          type: string
        metadata:
          type: object
          properties:
            source:
              type: string
            settings:
              type: object
              properties:
                sector:
                  type: object
                  properties:
                    new:
                      type: object
                      properties:
                        label:
                          type: string
                        value:
                          type: string
                    old:
                      type: object
                      properties:
                        label:
                          type: string
                        value:
                          type: string
                country:
                  type: object
                  properties:
                    added:
                      type: object
                      properties:
                        label:
                          type: string
                        value:
                          type: string
                    removed:
                      type: object
                      properties:
                        label:
                          type: string
                        value:
                          type: string
                description:
                  type: object
                  properties:
                    new:
                      type: string
                    old:
                      type: string
                country_codes:
                  type: object
                  properties:
                    added:
                      type: array
                      items:
                        type: string
                    removed:
                      type: array
                      items:
                        type: string
                data-table:
                  type: object
                  properties:
                    new:
                      type: object
                    old:
                      type: object
            asset_uid:
              type: string
            ip_address:
              type: string
            log_subtype:
              type: string
            project_owner:
              type: string
            latest_version_uid:
              type: string
            asset-files:
              type: object
              properties:
                uid:
                  type: string
                filename:
                  type: string
                md5_hash:
                  type: string
                download_url:
                  type: string
            permissions:
              type: object
              properties:
                added:
                  type: array
                  items:
                    type: string
                removed:
                  type: array
                  items:
                    type: string
                username:
                  type: string
            latest_deployed_version_uid:
              type: string
            submission:
              type: object
              properties:
                root_uuid:
                  type: string
                submitted_by:
                  type: string
            hook:
              type: object
              properties:
                uid:
                  type: string
                active:
                  type: boolean
                endpoint:
                  type: boolean
            name:
              type: object
              properties:
                new:
                  type: string
                old:
                  type: string
            shared_fields:
              type: object
              properties:
                added:
                  type: array
                  items:
                    type: string
                removed:
                  type: array
                  items:
                    type: string
        date_created:
          type: string
          format: date-time
      required:
      - action
      - date_created
      - metadata
      - user
      - user_uid
      - username
    Hook:
      type: object
      properties:
        active:
          type: boolean
        asset:
          type: integer
          readOnly: true
        auth_level:
          $ref: '#/components/schemas/AuthLevelEnum'
        date_modified:
          type: string
          format: date-time
          readOnly: true
        email_notification:
          type: boolean
        endpoint:
          type: string
          maxLength: 500
        export_type:
          $ref: '#/components/schemas/ExportTypeEnum'
        failed_count:
          type: integer
          readOnly: true
        logs_url:
          type: string
          format: uri
          example: https://kf.kobotoolbox.org/api/v2/assets/a3C9wWefqZVkChNLKqqXVZ/hooks/hZzzeedWxQoFHgibsTCysv/logs/
          readOnly: true
        name:
          type: string
          maxLength: 255
        payload_template:
          type: string
          nullable: true
        pending_count:
          type: integer
          readOnly: true
        settings:
          type: object
          properties:
            password:
              type: string
            username:
              type: string
            custom_headers:
              type: object
              properties:
                value_field:
                  type: string
                value_field_2:
                  type: string
        subset_fields:
          type: array
          items:
            type: string
        success_count:
          type: integer
          readOnly: true
        uid:
          type: string
          readOnly: true
        url:
          type: string
          format: uri
          example: https://kf.kobotoolbox.org/api/v2/assets/a3C9wWefqZVkChNLKqqXVZ/
          readOnly: true
      required:
      - asset
      - date_modified
      - endpoint
      - failed_count
      - logs_url
      - name
      - pending_count
      - settings
      - subset_fields
      - success_count
      - uid
      - url
    HookLog:
      type: object
      properties:
        url:
          type: string
          format: uri
          example: https://kf.kobotoolbox.org/api/v2/assets/aTPPUDScaFZkvBzd8FyK4Q/hooks/hsw3Ec5vz7Lqg7TrwrxdaS/logs/hl8Ldv5m84SBpU5UB5J7QBD/
          readOnly: true
        uid:
          type: string
          readOnly: true
        submission_id:
          type: integer
          readOnly: true
        tries:
          type: integer
          readOnly: true
        status:
          allOf:
          - $ref: '#/components/schemas/HookLogStatusEnum'
          readOnly: true
        status_str:
          type: string
        status_code:
          type: integer
          readOnly: true
          nullable: true
        message:
          type: string
          readOnly: true
        date_modified:
          type: string
          format: date-time
          readOnly: true
      required:
      - date_modified
      - message
      - status
      - status_code
      - status_str
      - submission_id
      - tries
      - uid
      - url
    HookLogStatusEnum:
      enum:
      - 0
      - 1
      - 2
      type: integer
      description: |-
        * `0` - Failed
        * `1` - Pending
        * `2` - Success
    HookRetryResponse:
      type: object
      properties:
        detail:
          type: string
        pending_uids:
          type: array
          items:
            type: string
      required:
      - detail
      - pending_uids
    ImportCreateRequest:
      type: object
      properties:
        destination:
          type: string
          format: uri
        url:
          type: string
          format: uri
        name:
          type: string
        assetUid:
          type: string
      required:
      - assetUid
      - destination
      - url
    ImportCreateResponse:
      type: object
      properties:
        uid:
          type: string
        url:
          type: string
          format: uri
          example: https://kf.kobotoolbox.org/api/v2/imports/iYxVZhbZb6poxVpPqrd6eG/
        status:
          type: string
      required:
      - status
      - uid
      - url
    ImportResponse:
      type: object
      properties:
        url:
          type: string
          format: uri
          example: https://kf.kobotoolbox.org/api/v2/imports/iYxVZhbZb6poxVpPqrd6eG/
        status:
          type: string
        messages:
          type: object
          properties:
            updated:
              type: array
              items:
                type: object
                properties:
                  uid:
                    type: string
                  kind:
                    type: string
                  summary:
                    type: object
                    properties:
                      geo:
                        type: boolean
                      labels:
                        type: array
                        items:
                          type: string
                      columns:
                        type: array
                        items:
                          type: string
                      language:
                        type: array
                        items:
                          type: string
                      row_count:
                        type: integer
                      name_quality:
                        type: object
                        properties:
                          ok:
                            type: integer
                          bad:
                            type: integer
                          good:
                            type: integer
                          total:
                            type: integer
                          first:
                            type: object
                      default_translation:
                        type: string
                  owner__username:
                    type: string
            audit-logs:
              type: array
              items:
                type: object
                properties:
                  source:
                    type: string
                  asset_id:
                    type: integer
                  new_name:
                    type: string
                  old_name:
                    type: string
                  asset_uid:
                    type: string
                  ip_address:
                    type: string
                  project_owner:
                    type: string
                  latest_version_uid:
                    type: string
            error:
              type: string
            error_type:
              type: string
        uid:
          type: string
        date_created:
          type: string
          format: date-time
      required:
      - date_created
      - messages
      - status
      - uid
      - url
    InviteCreatePayload:
      type: object
      properties:
        role:
          $ref: '#/components/schemas/InviteeRoleEnum'
        invitees:
          type: array
          items:
            type: string
      required:
      - invitees
      - role
    InviteCreateResponse:
      type: array
      items:
        type: object
        properties:
          url:
            type: string
            format: uri
            example: https://kf.kobotoolbox.org/api/v2/organizations/orgR6zUBwMHop2mgGygtFd6c/invites/f3ba00b2-372b-4283-9d57-adbe7d5b1bf1/
          invited_by:
            type: string
            format: uri
            example: https://kf.kobotoolbox.org/api/v2/users/bob/
          status:
            type: string
          invitee_role:
            enum:
            - admin
            - member
            type: string
            description: |-
              * `admin` - admin
              * `member` - member
          organization_name:
            type: string
          created:
            type: string
            format: date-time
          modified:
            type: string
            format: date-time
          invitee:
            type: string
        required:
        - created
        - invited_by
        - invitee
        - invitee_role
        - modified
        - organization_name
        - status
        - url
    InviteResponse:
      type: object
      properties:
        invitee_role:
          $ref: '#/components/schemas/InviteeRoleEnum'
        status:
          $ref: '#/components/schemas/InviteStatusChoicesEnum'
        url:
          type: string
          format: uri
          example: https://kf.kobotoolbox.org/api/v2/organizations/orgR6zUBwMHop2mgGygtFd6c/invites/f3ba00b2-372b-4283-9d57-adbe7d5b1bf1/
        invited_by:
          type: string
          format: uri
          example: https://kf.kobotoolbox.org/api/v2/users/bob/
        organization_name:
          type: string
        created:
          type: string
          format: date-time
        modified:
          type: string
          format: date-time
        invitee:
          type: string
      required:
      - created
      - invited_by
      - invitee
      - invitee_role
      - modified
      - organization_name
      - status
      - url
    InviteStatusChoicesEnum:
      enum:
      - accepted
      - cancelled
      - declined
      - expired
      - pending
      - resent
      type: string
      description: |-
        * `accepted` - Accepted
        * `cancelled` - Cancelled
        * `declined` - Declined
        * `expired` - Expired
        * `pending` - Pending
        * `resent` - Resent
    InviteeRoleEnum:
      enum:
      - admin
      - member
      type: string
      description: |-
        * `admin` - admin
        * `member` - member
    Language:
      type: object
      properties:
        name:
          type: string
          maxLength: 200
        code:
          type: string
          maxLength: 10
        featured:
          type: boolean
        transcription_services:
          type: array
          items:
            type: object
            properties:
              code:
                type: string
              name:
                type: string
          readOnly: true
        translation_services:
          type: array
          items:
            type: object
            properties:
              code:
                type: string
              name:
                type: string
          readOnly: true
        regions:
          type: array
          items:
            $ref: '#/components/schemas/LanguageRegion'
      required:
      - code
      - name
      - regions
      - transcription_services
      - translation_services
    LanguageList:
      type: object
      properties:
        name:
          type: string
          maxLength: 200
        code:
          type: string
          maxLength: 10
        featured:
          type: boolean
        transcription_services:
          type: array
          items:
            type: object
            properties:
              code:
                type: string
              name:
                type: string
          readOnly: true
        translation_services:
          type: array
          items:
            type: object
            properties:
              code:
                type: string
              name:
                type: string
          readOnly: true
        url:
          type: string
          format: uri
          example: https://kf.kobotoolbox.org/api/v2/language/en/
          readOnly: true
      required:
      - code
      - name
      - transcription_services
      - translation_services
      - url
    LanguageRegion:
      type: object
      properties:
        code:
          type: string
          maxLength: 20
        name:
          type: string
          maxLength: 200
      required:
      - code
      - name
    LogsRetryResponse:
      type: object
      properties:
        detail:
          type: string
        pending_uids:
          type: array
          items:
            type: string
      required:
      - detail
      - pending_uids
    MeListResponse:
      type: object
      properties:
        username:
          type: string
        first_name:
          type: string
        last_name:
          type: string
        email:
          type: string
          format: email
        server_time:
          type: string
          format: date-time
        date_joined:
          type: string
          format: date-time
        projects_url:
          type: string
          format: uri
          example: https://kf.kobotoolbox.org/bob
        gravatar:
          type: string
          format: uri
          example: https://www.gravatar.com/avatar/5a9aec55090975e64e0f6b0a29110a5f?s=40
        last_login:
          type: string
          format: date-time
        extra_details:
          type: object
          properties:
            bio:
              type: string
            city:
              type: string
            name:
              type: string
            sector:
              type: string
            country:
              type: string
            twitter:
              type: string
            linkedin:
              type: string
            instagram:
              type: string
            organization:
              type: string
            last_ui_language:
              type: string
            organization_type:
              type: string
            organization_website:
              type: string
            project_views_settings:
              type: object
            require_auth:
              type: boolean
            newsletter_subscription:
              type: string
        git_rev:
          type: object
          properties:
            short:
              type: string
            long:
              type: string
            branch:
              type: string
            tag:
              type: string
        social_accounts:
          type: array
          items:
            type: object
            properties:
              provider:
                type: string
              uid:
                type: string
              last_joined:
                type: string
                format: date-time
              date_joined:
                type: string
                format: date-time
              email:
                type: string
                format: email
              username:
                type: string
        validated_password:
          type: boolean
        accepted_tos:
          type: boolean
        organization:
          type: object
          properties:
            url:
              type: string
              format: uri
              example: https://kf.kobotoolbox.org/api/v2/organizations/orgzeph7Ub8tVmJ82JBbH96n/
            name:
              type: string
            uid:
              type: string
        extra_details__uid:
          type: string
      required:
      - accepted_tos
      - date_joined
      - email
      - extra_details
      - extra_details__uid
      - first_name
      - git_rev
      - gravatar
      - last_login
      - last_name
      - organization
      - projects_url
      - server_time
      - social_accounts
      - username
      - validated_password
    MemberListResponse:
      type: object
      properties:
        url:
          type: string
          format: uri
          example: https://kf.kobotoolbox.org/api/v2/organizations/orgR6zUBwMHop2mgGygtFd6c/members/bob/
        user:
          type: string
          format: uri
          example: https://kf.kobotoolbox.org/api/v2/users/bob/
        user__username:
          type: string
        user__email:
          type: string
          format: email
        user__extra_details__name:
          type: string
        role:
          $ref: '#/components/schemas/MemberRoleEnum'
        user__has_mfa_enabled:
          type: boolean
        date_joined:
          type: string
          format: date-time
        user__is_active:
          type: boolean
        invite:
          type: object
          properties:
            url:
              type: string
              format: uri
              example: https://kf.kobotoolbox.org/api/v2/organizations/orgR6zUBwMHop2mgGygtFd6c/invites/f3ba00b2-372b-4283-9d57-adbe7d5b1bf1/
            invited_by:
              type: string
              format: uri
              example: https://kf.kobotoolbox.org/api/v2/users/bob/
            status:
              enum:
              - accepted
              - cancelled
              - declined
              - expired
              - pending
              - resent
              type: string
              description: |-
                * `accepted` - Accepted
                * `cancelled` - Cancelled
                * `declined` - Declined
                * `expired` - Expired
                * `pending` - Pending
                * `resent` - Resent
            invitee_role:
              enum:
              - admin
              - member
              - owner
              type: string
              description: |-
                * `admin` - admin
                * `member` - member
                * `owner` - owner
            organization_name:
              type: string
            created:
              type: string
              format: date-time
            modified:
              type: string
              format: date-time
            invitee:
              type: string
          required:
          - created
          - invited_by
          - invitee_role
          - modified
          - organization_name
          - status
          - url
      required:
      - date_joined
      - invite
      - role
      - url
      - user
      - user__email
      - user__extra_details__name
      - user__has_mfa_enabled
      - user__is_active
      - user__username
    MemberRoleEnum:
      enum:
      - admin
      - member
      - owner
      type: string
      description: |-
        * `admin` - admin
        * `member` - member
        * `owner` - owner
    OpenRosaXFormResponse:
      type: object
      properties:
        html:
          type: object
          properties:
            head:
              type: object
              properties:
                title:
                  type: string
                model:
                  type: object
                  properties:
                    instance:
                      type: object
                      properties:
                        instanceUuid:
                          type: object
                          properties:
                            fieldName:
                              type: string
                            meta:
                              type: object
                              properties:
                                instanceID:
                                  type: string
            body:
              type: object
              properties:
                input:
                  type: object
                  properties:
                    label:
                      type: string
                    hint:
                      type: string
      required:
      - html
    Organization:
      type: object
      properties:
        id:
          type: string
          readOnly: true
        url:
          type: string
          format: uri
          example: https://kf.kobotoolbox.org/api/v2/organizations/orgzeph7Ub8tVmJ82JBbH96n/
          readOnly: true
        name:
          type: string
          description: The name of the organization
          maxLength: 200
        website:
          type: string
        organization_type:
          $ref: '#/components/schemas/OrganizationTypeEnum'
        created:
          type: string
          format: date-time
          readOnly: true
        modified:
          type: string
          format: date-time
          readOnly: true
        is_owner:
          type: boolean
          readOnly: true
        is_mmo:
          type: boolean
          readOnly: true
        request_user_role:
          allOf:
          - $ref: '#/components/schemas/MemberRoleEnum'
          readOnly: true
        members:
          type: string
          format: uri
          example: https://kf.kobotoolbox.org/api/v2/organizations/{id}/members/
          readOnly: true
        assets:
          type: string
          format: uri
          example: https://kf.kobotoolbox.org/api/v2/organizations/orgzeph7Ub8tVmJ82JBbH96n/assets/
          readOnly: true
        service_usage:
          type: string
          format: uri
          example: https://kf.kobotoolbox.org/api/v2/organizations/orgzeph7Ub8tVmJ82JBbH96n/service_usage/
          readOnly: true
        asset_usage:
          type: string
          format: uri
          example: https://kf.kobotoolbox.org/api/v2/organizations/orgzeph7Ub8tVmJ82JBbH96n/assets_usage/
          readOnly: true
      required:
      - asset_usage
      - assets
      - created
      - id
      - is_mmo
      - is_owner
      - members
      - modified
      - name
      - request_user_role
      - service_usage
      - url
    OrganizationAssetUsageResponse:
      type: object
      properties:
        asset:
          type: string
          format: uri
          example: https://kf.kobotoolbox.org/api/v2/organizations/orgzeph7Ub8tVmJ82JBbH96n/assets/
        asset__name:
          type: string
        nlp_usage_current_period:
          type: object
          properties:
            total_nlp_asr_seconds:
              type: integer
            total_nlp_mt_characters:
              type: integer
          required:
          - total_nlp_asr_seconds
          - total_nlp_mt_characters
        nlp_usage_all_time:
          type: object
          properties:
            total_nlp_asr_seconds:
              type: integer
            total_nlp_mt_characters:
              type: integer
          required:
          - total_nlp_asr_seconds
          - total_nlp_mt_characters
        storage_bytes:
          type: integer
        submission_count_current_period:
          type: integer
        submission_count_all_time:
          type: integer
        deployment_status:
          type: string
      required:
      - asset
      - asset__name
      - deployment_status
      - nlp_usage_all_time
      - nlp_usage_current_period
      - storage_bytes
      - submission_count_all_time
      - submission_count_current_period
    OrganizationServiceUsageResponse:
      type: object
      properties:
        total_nlp_usage:
          type: object
          properties:
            asr_seconds_current_period:
              type: integer
            mt_characters_current_period:
              type: integer
            asr_seconds_all_time:
              type: integer
            mt_characters_all_time:
              type: integer
          required:
          - asr_seconds_all_time
          - asr_seconds_current_period
          - mt_characters_all_time
          - mt_characters_current_period
        total_storage_bytes:
          type: integer
        total_submission_count:
          type: object
          properties:
            all_time:
              type: integer
            current_period:
              type: integer
        balances:
          type: object
          properties:
            submission:
              $ref: '#/components/schemas/ServiceUsageBalanceData'
            storage_bytes:
              $ref: '#/components/schemas/ServiceUsageBalanceData'
            asr_seconds:
              $ref: '#/components/schemas/ServiceUsageBalanceData'
            mt_characters:
              $ref: '#/components/schemas/ServiceUsageBalanceData'
        current_period_start:
          type: string
          format: date-time
        current_period_end:
          type: string
          format: date-time
        last_updated:
          type: string
          format: date-time
      required:
      - balances
      - current_period_end
      - current_period_start
      - last_updated
      - total_nlp_usage
      - total_storage_bytes
      - total_submission_count
    OrganizationTypeEnum:
      enum:
      - non-profit
      - government
      - educational
      - commercial
      - none
      type: string
      description: |-
        * `non-profit` - Non-profit organization
        * `government` - Government institution
        * `educational` - Educational organization
        * `commercial` - A commercial/for-profit company
        * `none` - I am not associated with any organization
    PaginatedAccessLogResponseList:
      type: object
      required:
      - count
      - results
      properties:
        count:
          type: integer
          example: 123
        next:
          type: string
          nullable: true
          format: uri
          example: http://api.example.org/accounts/?offset=400&limit=100
        previous:
          type: string
          nullable: true
          format: uri
          example: http://api.example.org/accounts/?offset=200&limit=100
        results:
          type: array
          items:
            $ref: '#/components/schemas/AccessLogResponse'
    PaginatedAssetCountResponseList:
      type: object
      required:
      - count
      - results
      properties:
        count:
          type: integer
          example: 123
        next:
          type: string
          nullable: true
          format: uri
          example: http://api.example.org/accounts/?offset=400&limit=100
        previous:
          type: string
          nullable: true
          format: uri
          example: http://api.example.org/accounts/?offset=200&limit=100
        results:
          type: array
          items:
            $ref: '#/components/schemas/AssetCountResponse'
    PaginatedAssetList:
      type: object
      properties:
        count:
          type: integer
          example: 123
        next:
          type: string
          nullable: true
        previous:
          type: string
          nullable: true
        metadata:
          type: object
          properties:
            languages:
              type: array
              items:
                type: string
              example:
              - English (en)
            countries:
              type: array
              items:
                type: array
                items:
                  type: string
              example:
              - - FRA
                - France
            sectors:
              type: array
              items:
                type: array
                items:
                  type: string
              example:
              - - Public Administration
                - Public Administration
            organizations:
              type: array
              items:
                type: string
              example:
              - Kobotoolbox
        results:
          type: array
          items:
            $ref: '#/components/schemas/Asset'
    PaginatedAssetSnapshotResponseList:
      type: object
      required:
      - count
      - results
      properties:
        count:
          type: integer
          example: 123
        next:
          type: string
          nullable: true
          format: uri
          example: http://api.example.org/accounts/?offset=400&limit=100
        previous:
          type: string
          nullable: true
          format: uri
          example: http://api.example.org/accounts/?offset=200&limit=100
        results:
          type: array
          items:
            $ref: '#/components/schemas/AssetSnapshotResponse'
    PaginatedAssetSubscriptionResponseList:
      type: object
      required:
      - count
      - results
      properties:
        count:
          type: integer
          example: 123
        next:
          type: string
          nullable: true
          format: uri
          example: http://api.example.org/accounts/?offset=400&limit=100
        previous:
          type: string
          nullable: true
          format: uri
          example: http://api.example.org/accounts/?offset=200&limit=100
        results:
          type: array
          items:
            $ref: '#/components/schemas/AssetSubscriptionResponse'
    PaginatedAssetUsageResponseList:
      type: object
      required:
      - count
      - results
      properties:
        count:
          type: integer
          example: 123
        next:
          type: string
          nullable: true
          format: uri
          example: http://api.example.org/accounts/?page=4
        previous:
          type: string
          nullable: true
          format: uri
          example: http://api.example.org/accounts/?page=2
        results:
          type: array
          items:
            $ref: '#/components/schemas/AssetUsageResponse'
    PaginatedAuditLogResponseList:
      type: object
      required:
      - count
      - results
      properties:
        count:
          type: integer
          example: 123
        next:
          type: string
          nullable: true
          format: uri
          example: http://api.example.org/accounts/?offset=400&limit=100
        previous:
          type: string
          nullable: true
          format: uri
          example: http://api.example.org/accounts/?offset=200&limit=100
        results:
          type: array
          items:
            $ref: '#/components/schemas/AuditLogResponse'
    PaginatedDataResponseList:
      type: object
      required:
      - count
      - results
      properties:
        count:
          type: integer
          example: 123
        next:
          type: string
          nullable: true
          format: uri
          example: http://api.example.org/accounts/?start=400&limit=100
        previous:
          type: string
          nullable: true
          format: uri
          example: http://api.example.org/accounts/?start=200&limit=100
        results:
          type: array
          items:
            $ref: '#/components/schemas/DataResponse'
    PaginatedEmailAddressList:
      type: object
      required:
      - count
      - results
      properties:
        count:
          type: integer
          example: 123
        next:
          type: string
          nullable: true
          format: uri
          example: http://api.example.org/accounts/?offset=400&limit=100
        previous:
          type: string
          nullable: true
          format: uri
          example: http://api.example.org/accounts/?offset=200&limit=100
        results:
          type: array
          items:
            $ref: '#/components/schemas/EmailAddress'
    PaginatedExportResponseList:
      type: object
      required:
      - count
      - results
      properties:
        count:
          type: integer
          example: 123
        next:
          type: string
          nullable: true
          format: uri
          example: http://api.example.org/accounts/?offset=400&limit=100
        previous:
          type: string
          nullable: true
          format: uri
          example: http://api.example.org/accounts/?offset=200&limit=100
        results:
          type: array
          items:
            $ref: '#/components/schemas/ExportResponse'
    PaginatedExportSettingResponseList:
      type: object
      required:
      - count
      - results
      properties:
        count:
          type: integer
          example: 123
        next:
          type: string
          nullable: true
          format: uri
          example: http://api.example.org/accounts/?offset=400&limit=100
        previous:
          type: string
          nullable: true
          format: uri
          example: http://api.example.org/accounts/?offset=200&limit=100
        results:
          type: array
          items:
            $ref: '#/components/schemas/ExportSettingResponse'
    PaginatedFilesResponseList:
      type: object
      required:
      - count
      - results
      properties:
        count:
          type: integer
          example: 123
        next:
          type: string
          nullable: true
          format: uri
          example: http://api.example.org/accounts/?offset=400&limit=100
        previous:
          type: string
          nullable: true
          format: uri
          example: http://api.example.org/accounts/?offset=200&limit=100
        results:
          type: array
          items:
            $ref: '#/components/schemas/FilesResponse'
    PaginatedHistoryListResponseList:
      type: object
      required:
      - count
      - results
      properties:
        count:
          type: integer
          example: 123
        next:
          type: string
          nullable: true
          format: uri
          example: http://api.example.org/accounts/?offset=400&limit=100
        previous:
          type: string
          nullable: true
          format: uri
          example: http://api.example.org/accounts/?offset=200&limit=100
        results:
          type: array
          items:
            $ref: '#/components/schemas/HistoryListResponse'
    PaginatedHookList:
      type: object
      required:
      - count
      - results
      properties:
        count:
          type: integer
          example: 123
        next:
          type: string
          nullable: true
          format: uri
          example: http://api.example.org/accounts/?offset=400&limit=100
        previous:
          type: string
          nullable: true
          format: uri
          example: http://api.example.org/accounts/?offset=200&limit=100
        results:
          type: array
          items:
            $ref: '#/components/schemas/Hook'
    PaginatedHookLogList:
      type: object
      required:
      - count
      - results
      properties:
        count:
          type: integer
          example: 123
        next:
          type: string
          nullable: true
          format: uri
          example: http://api.example.org/accounts/?page=4
        previous:
          type: string
          nullable: true
          format: uri
          example: http://api.example.org/accounts/?page=2
        results:
          type: array
          items:
            $ref: '#/components/schemas/HookLog'
    PaginatedImportResponseList:
      type: object
      required:
      - count
      - results
      properties:
        count:
          type: integer
          example: 123
        next:
          type: string
          nullable: true
          format: uri
          example: http://api.example.org/accounts/?offset=400&limit=100
        previous:
          type: string
          nullable: true
          format: uri
          example: http://api.example.org/accounts/?offset=200&limit=100
        results:
          type: array
          items:
            $ref: '#/components/schemas/ImportResponse'
    PaginatedInviteResponseList:
      type: object
      required:
      - count
      - results
      properties:
        count:
          type: integer
          example: 123
        next:
          type: string
          nullable: true
          format: uri
          example: http://api.example.org/accounts/?offset=400&limit=100
        previous:
          type: string
          nullable: true
          format: uri
          example: http://api.example.org/accounts/?offset=200&limit=100
        results:
          type: array
          items:
            $ref: '#/components/schemas/InviteResponse'
    PaginatedLanguageListList:
      type: object
      required:
      - count
      - results
      properties:
        count:
          type: integer
          example: 123
        next:
          type: string
          nullable: true
          format: uri
          example: http://api.example.org/accounts/?offset=400&limit=100
        previous:
          type: string
          nullable: true
          format: uri
          example: http://api.example.org/accounts/?offset=200&limit=100
        results:
          type: array
          items:
            $ref: '#/components/schemas/LanguageList'
    PaginatedMemberListResponseList:
      type: object
      required:
      - count
      - results
      properties:
        count:
          type: integer
          example: 123
        next:
          type: string
          nullable: true
          format: uri
          example: http://api.example.org/accounts/?offset=400&limit=100
        previous:
          type: string
          nullable: true
          format: uri
          example: http://api.example.org/accounts/?offset=200&limit=100
        results:
          type: array
          items:
            $ref: '#/components/schemas/MemberListResponse'
    PaginatedOrganizationAssetUsageResponseList:
      type: object
      required:
      - count
      - results
      properties:
        count:
          type: integer
          example: 123
        next:
          type: string
          nullable: true
          format: uri
          example: http://api.example.org/accounts/?offset=400&limit=100
        previous:
          type: string
          nullable: true
          format: uri
          example: http://api.example.org/accounts/?offset=200&limit=100
        results:
          type: array
          items:
            $ref: '#/components/schemas/OrganizationAssetUsageResponse'
    PaginatedOrganizationList:
      type: object
      required:
      - count
      - results
      properties:
        count:
          type: integer
          example: 123
        next:
          type: string
          nullable: true
          format: uri
          example: http://api.example.org/accounts/?offset=400&limit=100
        previous:
          type: string
          nullable: true
          format: uri
          example: http://api.example.org/accounts/?offset=200&limit=100
        results:
          type: array
          items:
            $ref: '#/components/schemas/Organization'
    PaginatedPairedDataResponseList:
      type: object
      required:
      - count
      - results
      properties:
        count:
          type: integer
          example: 123
        next:
          type: string
          nullable: true
          format: uri
          example: http://api.example.org/accounts/?offset=400&limit=100
        previous:
          type: string
          nullable: true
          format: uri
          example: http://api.example.org/accounts/?offset=200&limit=100
        results:
          type: array
          items:
            $ref: '#/components/schemas/PairedDataResponse'
    PaginatedPermissionResponseList:
      type: object
      required:
      - count
      - results
      properties:
        count:
          type: integer
          example: 123
        next:
          type: string
          nullable: true
          format: uri
          example: http://api.example.org/accounts/?offset=400&limit=100
        previous:
          type: string
          nullable: true
          format: uri
          example: http://api.example.org/accounts/?offset=200&limit=100
        results:
          type: array
          items:
            $ref: '#/components/schemas/PermissionResponse'
    PaginatedProjectHistoryLogResponseList:
      type: object
      required:
      - count
      - results
      properties:
        count:
          type: integer
          example: 123
        next:
          type: string
          nullable: true
          format: uri
          example: http://api.example.org/accounts/?offset=400&limit=100
        previous:
          type: string
          nullable: true
          format: uri
          example: http://api.example.org/accounts/?offset=200&limit=100
        results:
          type: array
          items:
            $ref: '#/components/schemas/ProjectHistoryLogResponse'
    PaginatedProjectInviteResponseList:
      type: object
      required:
      - count
      - results
      properties:
        count:
          type: integer
          example: 123
        next:
          type: string
          nullable: true
          format: uri
          example: http://api.example.org/accounts/?offset=400&limit=100
        previous:
          type: string
          nullable: true
          format: uri
          example: http://api.example.org/accounts/?offset=200&limit=100
        results:
          type: array
          items:
            $ref: '#/components/schemas/ProjectInviteResponse'
    PaginatedProjectViewAssetResponseList:
      type: object
      required:
      - count
      - results
      properties:
        count:
          type: integer
          example: 123
        next:
          type: string
          nullable: true
          format: uri
          example: http://api.example.org/accounts/?offset=400&limit=100
        previous:
          type: string
          nullable: true
          format: uri
          example: http://api.example.org/accounts/?offset=200&limit=100
        results:
          type: array
          items:
            $ref: '#/components/schemas/ProjectViewAssetResponse'
    PaginatedProjectViewListResponseList:
      type: object
      required:
      - count
      - results
      properties:
        count:
          type: integer
          example: 123
        next:
          type: string
          nullable: true
          format: uri
          example: http://api.example.org/accounts/?offset=400&limit=100
        previous:
          type: string
          nullable: true
          format: uri
          example: http://api.example.org/accounts/?offset=200&limit=100
        results:
          type: array
          items:
            $ref: '#/components/schemas/ProjectViewListResponse'
    PaginatedProjectViewUserResponseList:
      type: object
      required:
      - count
      - results
      properties:
        count:
          type: integer
          example: 123
        next:
          type: string
          nullable: true
          format: uri
          example: http://api.example.org/accounts/?offset=400&limit=100
        previous:
          type: string
          nullable: true
          format: uri
          example: http://api.example.org/accounts/?offset=200&limit=100
        results:
          type: array
          items:
            $ref: '#/components/schemas/ProjectViewUserResponse'
    PaginatedSocialAccountList:
      type: object
      required:
      - count
      - results
      properties:
        count:
          type: integer
          example: 123
        next:
          type: string
          nullable: true
          format: uri
          example: http://api.example.org/accounts/?offset=400&limit=100
        previous:
          type: string
          nullable: true
          format: uri
          example: http://api.example.org/accounts/?offset=200&limit=100
        results:
          type: array
          items:
            $ref: '#/components/schemas/SocialAccount'
    PaginatedTagListResponseList:
      type: object
      required:
      - count
      - results
      properties:
        count:
          type: integer
          example: 123
        next:
          type: string
          nullable: true
          format: uri
          example: http://api.example.org/accounts/?offset=400&limit=100
        previous:
          type: string
          nullable: true
          format: uri
          example: http://api.example.org/accounts/?offset=200&limit=100
        results:
          type: array
          items:
            $ref: '#/components/schemas/TagListResponse'
    PaginatedTranscriptionServiceList:
      type: object
      required:
      - count
      - results
      properties:
        count:
          type: integer
          example: 123
        next:
          type: string
          nullable: true
          format: uri
          example: http://api.example.org/accounts/?offset=400&limit=100
        previous:
          type: string
          nullable: true
          format: uri
          example: http://api.example.org/accounts/?offset=200&limit=100
        results:
          type: array
          items:
            $ref: '#/components/schemas/TranscriptionService'
    PaginatedTranslationServiceList:
      type: object
      required:
      - count
      - results
      properties:
        count:
          type: integer
          example: 123
        next:
          type: string
          nullable: true
          format: uri
          example: http://api.example.org/accounts/?offset=400&limit=100
        previous:
          type: string
          nullable: true
          format: uri
          example: http://api.example.org/accounts/?offset=200&limit=100
        results:
          type: array
          items:
            $ref: '#/components/schemas/TranslationService'
    PaginatedUserListResponseList:
      type: object
      required:
      - count
      - results
      properties:
        count:
          type: integer
          example: 123
        next:
          type: string
          nullable: true
          format: uri
          example: http://api.example.org/accounts/?offset=400&limit=100
        previous:
          type: string
          nullable: true
          format: uri
          example: http://api.example.org/accounts/?offset=200&limit=100
        results:
          type: array
          items:
            $ref: '#/components/schemas/UserListResponse'
    PaginatedVersionListResponseList:
      type: object
      required:
      - count
      - results
      properties:
        count:
          type: integer
          example: 123
        next:
          type: string
          nullable: true
          format: uri
          example: http://api.example.org/accounts/?offset=400&limit=100
        previous:
          type: string
          nullable: true
          format: uri
          example: http://api.example.org/accounts/?offset=200&limit=100
        results:
          type: array
          items:
            $ref: '#/components/schemas/VersionListResponse'
    PairedData:
      type: object
      properties:
        source:
          type: string
          format: uri
        fields:
          type: array
          items:
            type: string
        filename:
          type: string
        source__name:
          type: string
          readOnly: true
      required:
      - filename
      - source
      - source__name
    PairedDataResponse:
      type: object
      properties:
        source:
          type: string
          format: uri
          example: https://kf.kobotoolbox.org/api/v2/assets/a3C9wWefqZVkChNLKqqXVZ/
        source__name:
          type: string
          readOnly: true
        fields:
          type: array
          items:
            type: string
        filename:
          type: string
        url:
          type: string
          format: uri
          example: https://kf.kobotoolbox.org/api/v2/assets/a5owyo85mHyFazzgsZK45c/paired-data/pd9CWSKADt4T7h5bMKwhLqq
      required:
      - fields
      - filename
      - source
      - source__name
      - url
    PatchedAssetPatchRequest:
      oneOf:
      - type: object
        properties:
          content:
            type: string
          name:
            type: string
        required:
        - content
        - name
      - type: object
        properties:
          enabled:
            type: boolean
          fields:
            type: array
            items:
              type: string
        required:
        - enabled
        - fields
    PatchedCurrentUser:
      type: object
      properties:
        username:
          type: string
          description: Required. 150 characters or fewer. Letters, digits and @/./+/-/_
            only.
          pattern: ^[\w.@+-]+$
          maxLength: 150
        first_name:
          type: string
          maxLength: 150
        last_name:
          type: string
          maxLength: 150
        email:
          type: string
          format: email
          readOnly: true
          title: Email address
        server_time:
          type: string
          format: date-time
          readOnly: true
        date_joined:
          type: string
          format: date-time
          readOnly: true
        projects_url:
          type: string
          format: uri
          example: https://kf.kobotoolbox.org/bob
          readOnly: true
        gravatar:
          type: string
          format: uri
          example: https://www.gravatar.com/avatar/5a9aec55090975e64e0f6b0a29110a5f?s=40
          readOnly: true
        last_login:
          type: string
          format: date-time
          nullable: true
        extra_details:
          type: object
          properties:
            bio:
              type: string
            city:
              type: string
            name:
              type: string
            sector:
              type: string
            country:
              type: string
            twitter:
              type: string
            linkedin:
              type: string
            instagram:
              type: string
            organization:
              type: string
            last_ui_language:
              type: string
            organization_type:
              type: string
            organization_website:
              type: string
            project_views_settings:
              type: object
            require_auth:
              type: boolean
            newsletter_subscription:
              type: string
        current_password:
          type: string
          writeOnly: true
        new_password:
          type: string
          writeOnly: true
        git_rev:
          type: string
          readOnly: true
        social_accounts:
          type: array
          items:
            $ref: '#/components/schemas/SocialAccount'
          readOnly: true
        validated_password:
          type: boolean
          readOnly: true
        accepted_tos:
          type: boolean
          description: |-
            Verifies user acceptance of terms of service (tos) by checking that the tos
            endpoint was called and stored the current time in the `private_data` property
          readOnly: true
        organization:
          type: object
          properties:
            url:
              type: string
              format: uri
              example: https://kf.kobotoolbox.org/api/v2/organizations/orgzeph7Ub8tVmJ82JBbH96n/
            name:
              type: string
            uid:
              type: string
          readOnly: true
        extra_details__uid:
          type: string
          readOnly: true
    PatchedDataBulkUpdate:
      type: object
      properties:
        payload:
          type: object
          properties:
            submission_ids:
              type: array
              items:
                type: integer
            data:
              type: object
              properties:
                field_to_update:
                  type: string
    PatchedDataValidationStatusUpdatePayload:
      type: object
      properties:
        validation_status.uid:
          type: string
    PatchedDataValidationStatusesUpdatePayload:
      type: object
      properties:
        payload:
          type: object
          properties:
            submission_ids:
              type: array
              items:
                type: integer
            validation_status.uid:
              type: string
    PatchedDeploymentPatchRequest:
      type: object
      properties:
        active:
          type: boolean
        version_id:
          type: string
    PatchedExportSettingUpdatePayload:
      type: object
      properties:
        name:
          type: string
        export_settings:
          type: object
          properties:
            fields_from_all_versions:
              type: boolean
            group_sep:
              type: string
            hierarchy_in_labels:
              type: boolean
            lang:
              type: string
            multiple_select:
              type: string
            type:
              type: string
            fields:
              type: array
              items:
                type: string
    PatchedHook:
      type: object
      properties:
        active:
          type: boolean
        asset:
          type: integer
          readOnly: true
        auth_level:
          $ref: '#/components/schemas/AuthLevelEnum'
        date_modified:
          type: string
          format: date-time
          readOnly: true
        email_notification:
          type: boolean
        endpoint:
          type: string
          maxLength: 500
        export_type:
          $ref: '#/components/schemas/ExportTypeEnum'
        failed_count:
          type: integer
          readOnly: true
        logs_url:
          type: string
          format: uri
          example: https://kf.kobotoolbox.org/api/v2/assets/a3C9wWefqZVkChNLKqqXVZ/hooks/hZzzeedWxQoFHgibsTCysv/logs/
          readOnly: true
        name:
          type: string
          maxLength: 255
        payload_template:
          type: string
          nullable: true
        pending_count:
          type: integer
          readOnly: true
        settings:
          type: object
          properties:
            password:
              type: string
            username:
              type: string
            custom_headers:
              type: object
              properties:
                value_field:
                  type: string
                value_field_2:
                  type: string
        subset_fields:
          type: array
          items:
            type: string
        success_count:
          type: integer
          readOnly: true
        uid:
          type: string
          readOnly: true
        url:
          type: string
          format: uri
          example: https://kf.kobotoolbox.org/api/v2/assets/a3C9wWefqZVkChNLKqqXVZ/
          readOnly: true
    PatchedHookLog:
      type: object
      properties:
        url:
          type: string
          format: uri
          example: https://kf.kobotoolbox.org/api/v2/assets/aTPPUDScaFZkvBzd8FyK4Q/hooks/hsw3Ec5vz7Lqg7TrwrxdaS/logs/hl8Ldv5m84SBpU5UB5J7QBD/
          readOnly: true
        uid:
          type: string
          readOnly: true
        submission_id:
          type: integer
          readOnly: true
        tries:
          type: integer
          readOnly: true
        status:
          allOf:
          - $ref: '#/components/schemas/HookLogStatusEnum'
          readOnly: true
        status_str:
          type: string
        status_code:
          type: integer
          readOnly: true
          nullable: true
        message:
          type: string
          readOnly: true
        date_modified:
          type: string
          format: date-time
          readOnly: true
    PatchedInvitePatchPayload:
      oneOf:
      - type: object
        properties:
          status:
            $ref: '#/components/schemas/InviteStatusChoicesEnum'
        required:
        - status
      - type: object
        properties:
          role:
            $ref: '#/components/schemas/InviteeRoleEnum'
        required:
        - role
    PatchedInviteUpdatePayload:
      type: object
      properties:
        status:
          $ref: '#/components/schemas/InviteStatusChoicesEnum'
    PatchedMemberPatchRequest:
      type: object
      properties:
        role:
          $ref: '#/components/schemas/InviteeRoleEnum'
    PatchedOrganizationPatchPayload:
      type: object
      properties:
        name:
          type: string
        website:
          type: string
        organization_type:
          type: string
    PatchedPairedDataPatchPayload:
      type: object
      properties:
        fields:
          type: array
          items:
            type: string
        filename:
          type: string
    PatchedPermissionAssignmentCloneRequest:
      type: object
      properties:
        clone_from:
          type: string
    PermissionAssignmentBulkRequest:
      type: object
      properties:
        user:
          type: string
          format: uri
          example: https://kf.kobotoolbox.org/api/v2/users/bob/
        permission:
          type: string
          format: uri
          example: https://kf.kobotoolbox.org/api/v2/assets/a3C9wWefqZVkChNLKqqXVZ/permission-assignments/pGaXCTDAbdZKLXoXAXd3M4/
      required:
      - permission
      - user
    PermissionAssignmentCreateRequest:
      oneOf:
      - type: object
        properties:
          permission:
            type: string
            format: uri
            example: https://kf.kobotoolbox.org/api/v2/permissions/change_asset/
          user:
            type: string
            format: uri
            example: https://kf.kobotoolbox.org/api/v2/users/bob/
        additionalProperties: false
        required:
        - permission
        - user
      - type: object
        properties:
          partial_permission:
            type: array
            items:
              type: object
              properties:
                filter:
                  type: array
                  items:
                    type: object
                    properties:
                      _submitted_by:
                        type: object
                        properties:
                          $in:
                            type: array
                            items:
                              type: string
                url:
                  type: string
                  format: uri
                  example: https://kf.kobotoolbox.org/api/v2/assets/a3C9wWefqZVkChNLKqqXVZ/permission-assignments/pGaXCTDAbdZKLXoXAXd3M4/
          permission:
            type: string
            format: uri
            example: https://kf.kobotoolbox.org/api/v2/permissions/change_asset/
          user:
            type: string
            format: uri
            example: https://kf.kobotoolbox.org/api/v2/users/bob/
        required:
        - partial_permission
        - permission
        - user
    PermissionAssignmentResponse:
      type: object
      properties:
        url:
          type: string
          format: uri
          example: https://kf.kobotoolbox.org/api/v2/assets/a3C9wWefqZVkChNLKqqXVZ/permission-assignments/pGaXCTDAbdZKLXoXAXd3M4/
        user:
          type: string
          format: uri
          example: https://kf.kobotoolbox.org/api/v2/users/bob/
        permission:
          type: string
          format: uri
          example: https://kf.kobotoolbox.org/api/v2/permissions/change_asset/
        label:
          type: string
          readOnly: true
      required:
      - label
      - permission
      - url
      - user
    PermissionResponse:
      type: object
      properties:
        url:
          type: string
          format: uri
          example: https://kf.kobotoolbox.org/api/v2/permissions/change_submissions/
          readOnly: true
        codename:
          type: string
        implied:
          type: array
          items:
            type: string
            format: uri
            example: https://kf.kobotoolbox.org/api/v2/permissions/change_submissions/
        contradictory:
          type: array
          items:
            type: string
            format: uri
            example: https://kf.kobotoolbox.org/api/v2/permissions/change_submissions/
        name:
          type: string
      required:
      - codename
      - contradictory
      - implied
      - name
      - url
    ProjectHistoryLogResponse:
      type: object
      properties:
        user:
          type: string
          format: uri
          example: https://kf.kobotoolbox.org/api/v2/users/bob/
        user_uid:
          type: string
        username:
          type: string
        action:
          type: string
        metadata:
          type: object
          properties:
            source:
              type: string
            asset_uid:
              type: string
            ip_address:
              type: string
            cloned_from:
              type: string
            log_subtype:
              type: string
            paired-data:
              type: object
              properties:
                fields:
                  type: array
                  items:
                    type: string
                source_uid:
                  type: string
                source_name:
                  type: string
            username:
              type: string
            settings:
              type: object
              properties:
                sector:
                  type: object
                  properties:
                    new:
                      type: object
                      properties:
                        label:
                          type: string
                        value:
                          type: string
                    old:
                      type: object
                      properties:
                        label:
                          type: string
                        value:
                          type: string
                country:
                  type: object
                  properties:
                    added:
                      type: object
                      properties:
                        label:
                          type: string
                        value:
                          type: string
                    removed:
                      type: object
                      properties:
                        label:
                          type: string
                        value:
                          type: string
                description:
                  type: object
                  properties:
                    new:
                      type: string
                    old:
                      type: string
                country_codes:
                  type: object
                  properties:
                    added:
                      type: array
                      items:
                        type: string
                    removed:
                      type: array
                      items:
                        type: string
                data-table:
                  type: object
                  properties:
                    new:
                      type: object
                    old:
                      type: object
            asset-files:
              type: object
              properties:
                uid:
                  type: string
                filename:
                  type: string
                md5_hash:
                  type: string
                download_url:
                  type: string
            permissions:
              type: object
              properties:
                added:
                  type: array
                  items:
                    type: string
                removed:
                  type: array
                  items:
                    type: string
                username:
                  type: string
            project_owner:
              type: string
            latest_version_uid:
              type: string
            submission:
              type: object
              properties:
                root_uuid:
                  type: string
                submitted_by:
                  type: string
                status:
                  type: string
            hook:
              type: object
              properties:
                uid:
                  type: string
                active:
                  type: boolean
                endpoint:
                  type: boolean
            name:
              type: object
              properties:
                new:
                  type: string
                old:
                  type: string
            shared_fields:
              type: object
              properties:
                added:
                  type: array
                  items:
                    type: string
                removed:
                  type: array
                  items:
                    type: string
        date_created:
          type: string
          format: date-time
      required:
      - action
      - date_created
      - metadata
      - user
      - user_uid
      - username
    ProjectInviteCreatePayload:
      type: object
      properties:
        recipient:
          type: string
          format: uri
          example: https://kf.kobotoolbox.org/api/v2/users/bob/
        assets:
          type: array
          items:
            type: string
      required:
      - assets
      - recipient
    ProjectInviteResponse:
      type: object
      properties:
        url:
          type: string
          format: uri
          example: https://kf.kobotoolbox.org/api/v2/project-ownership/invites/poi52fGkwDjQeZkUxcaou39q/
        sender |  recipient:
          type: string
          format: uri
          example: https://kf.kobotoolbox.org/api/v2/users/bob/
        status:
          $ref: '#/components/schemas/InviteStatusChoicesEnum'
        date_created:
          type: string
          format: date-time
        date_modified:
          type: string
          format: date-time
        transfers:
          type: array
          items:
            type: object
            properties:
              url:
                type: string
                format: uri
                example: https://kf.kobotoolbox.org/api/v2/project-ownership/invites/poi52fGkwDjQeZkUxcaou39q/transfers/pot54pTqM5qwKdZ4wnNdiwDY/
              asset:
                type: string
                format: uri
                example: https://kf.kobotoolbox.org/api/v2/assets/a3C9wWefqZVkChNLKqqXVZ/
              status:
                type: string
              error:
                type: string
              date_modified:
                type: string
                format: date-time
      required:
      - date_created
      - date_modified
      - sender |  recipient
      - status
      - transfers
      - url
    ProjectViewAssetResponse:
      type: object
      properties:
        url:
          type: string
          format: uri
          example: https://kf.kobotoolbox.org/api/v2/project-views/pvyHWBnzRw3GCJpFs6cMdem/assets/
        date_created:
          type: string
          format: date-time
        date_modified:
          type: string
          format: date-time
        date_deployed:
          type: string
          format: date-time
        owner:
          type: string
          format: uri
          example: https://kf.kobotoolbox.org/api/v2/project-views/pvyHWBnzRw3GCJpFs6cMdem/users/
        owner__username:
          type: string
        owner__email:
          type: string
          format: email
        owner__name:
          type: string
        owner__organization:
          type: string
        uid:
          type: string
        name:
          type: string
        settings:
          type: object
          properties:
            sector:
              type: object
              properties:
                label:
                  type: string
                value:
                  type: string
            country:
              type: array
              items:
                type: object
                properties:
                  label:
                    type: string
                  value:
                    type: string
            description:
              type: string
            collects_pii:
              type: string
            organization:
              type: string
            country_codes:
              type: array
              items:
                type: string
            operational_purpose:
              type: string
        languages:
          type: array
          items:
            type: string
        has_deployment:
          type: boolean
        deployment__active:
          type: boolean
        deployment__submission_count:
          type: integer
        deployment_status:
          type: string
        asset_type:
          type: string
        downloads:
          type: array
          items:
            type: object
            properties:
              format:
                type: string
              url:
                type: string
                format: uri
                example: https://kf.kobotoolbox.org/api/v2/assets/aTPPUDScaFZkvBzd8FyK4Q/
        owner_label:
          type: string
      required:
      - asset_type
      - date_created
      - date_deployed
      - date_modified
      - deployment__active
      - deployment__submission_count
      - deployment_status
      - downloads
      - has_deployment
      - languages
      - name
      - owner
      - owner__email
      - owner__name
      - owner__organization
      - owner__username
      - owner_label
      - settings
      - uid
      - url
    ProjectViewExportCreateResponse:
      type: object
      properties:
        status:
          type: string
          maxLength: 32
      required:
      - status
    ProjectViewExportResponse:
      type: object
      properties:
        status:
          type: string
          maxLength: 32
        result:
          type: string
          format: uri
          example: https://kf.kobotoolbox.org/private-media/bob/exports/assets-bob-view_pvNNUan8EBhzfkrv6sCNuzR-2025-08-11T143443Z.csv
      required:
      - result
      - status
    ProjectViewListResponse:
      type: object
      properties:
        uid:
          type: string
          maxLength: 32
        name:
          type: string
          format: uri
          example: https://kf.kobotoolbox.org/private-media/bob/exports/assets-bob-view_pvNNUan8EBhzfkrv6sCNuzR-2025-08-11T143443Z.csv
        url:
          type: string
          format: uri
          example: https://kf.kobotoolbox.org/api/v2/project-views/pvyHWBnzRw3GCJpFs6cMdem/
        assets:
          type: string
          format: uri
          example: https://kf.kobotoolbox.org/api/v2/project-views/pvyHWBnzRw3GCJpFs6cMdem/assets/
        assets_export:
          type: string
          format: uri
          example: https://kf.kobotoolbox.org/api/v2/project-views/pvyHWBnzRw3GCJpFs6cMdem/assets/export/
        users:
          type: string
          format: uri
          example: https://kf.kobotoolbox.org/api/v2/project-views/pvyHWBnzRw3GCJpFs6cMdem/users/
        users_export:
          type: string
          format: uri
          example: https://kf.kobotoolbox.org/api/v2/project-views/pvyHWBnzRw3GCJpFs6cMdem/users/export/
        countries:
          type: array
          items:
            type: string
        permissions:
          type: array
          items:
            type: string
        assigned_users:
          type: array
          items:
            type: string
      required:
      - assets
      - assets_export
      - assigned_users
      - countries
      - name
      - permissions
      - uid
      - url
      - users
      - users_export
    ProjectViewUserResponse:
      type: object
      properties:
        id:
          type: integer
        username:
          type: string
        is_superuser:
          type: boolean
        date_joined:
          type: string
          format: date-time
        last_login:
          type: string
          format: date-time
        is_active:
          type: boolean
        email:
          type: string
          format: email
        asset_count:
          type: integer
        metadata:
          type: object
          properties:
            city:
              type: string
            name:
              type: string
            sector:
              type: string
            country:
              type: string
            organization:
              type: string
            last_ui_language:
              type: string
            organization_type:
              type: string
            organization_website:
              type: string
            project_view_settings:
              type: object
              properties:
                my_project_view_name:
                  type: object
                  properties:
                    order:
                      type: object
                    fields:
                      type: array
                      items:
                        type: string
                    filters:
                      type: array
                      items:
                        type: string
      required:
      - asset_count
      - date_joined
      - email
      - id
      - is_active
      - is_superuser
      - last_login
      - metadata
      - username
    ReportResponse:
      type: object
      properties:
        url:
          type: string
          format: uri
          example: https://kf.kobotoolbox.org/api/v2/assets/a5owyo85mHyFazzgsZK45c/reports/
        count:
          type: integer
        list:
          type: array
          items:
            type: object
            properties:
              name:
                type: string
              row:
                type: object
                properties:
                  type:
                    type: string
              data:
                type: object
                properties:
                  total_count:
                    type: integer
                  not_provided:
                    type: integer
                  provided:
                    type: integer
                  show_graph:
                    type: boolean
              kuid:
                type: string
              style:
                type: object
      required:
      - count
      - list
      - url
    ServiceUsageBalanceData:
      type: object
      properties:
        effective_limit:
          type: integer
        balance_value:
          type: integer
        balance_percent:
          type: integer
        exceeded:
          type: integer
      required:
      - balance_percent
      - balance_value
      - effective_limit
      - exceeded
    ServiceUsageResponse:
      type: object
      properties:
        total_nlp_usage:
          type: object
          properties:
            asr_seconds_current_period:
              type: integer
            mt_characters_current_period:
              type: integer
            asr_seconds_all_time:
              type: integer
            mt_characters_all_time:
              type: integer
          required:
          - asr_seconds_all_time
          - asr_seconds_current_period
          - mt_characters_all_time
          - mt_characters_current_period
        total_storage_bytes:
          type: integer
        total_submission_count:
          type: object
          properties:
            all_time:
              type: integer
            current_period:
              type: integer
        balances:
          type: object
          properties:
            submission:
              $ref: '#/components/schemas/ServiceUsageBalanceData'
            storage_bytes:
              $ref: '#/components/schemas/ServiceUsageBalanceData'
            asr_seconds:
              $ref: '#/components/schemas/ServiceUsageBalanceData'
            mt_characters:
              $ref: '#/components/schemas/ServiceUsageBalanceData'
        current_period_start:
          type: string
          format: date-time
        current_period_end:
          type: string
          format: date-time
        last_updated:
          type: string
          format: date-time
      required:
      - balances
      - current_period_end
      - current_period_start
      - last_updated
      - total_nlp_usage
      - total_storage_bytes
      - total_submission_count
    SocialAccount:
      type: object
      description: serialize allauth SocialAccounts for use with a REST API
      properties:
        provider:
          type: string
          maxLength: 200
        uid:
          type: string
          maxLength: 191
        last_login:
          type: string
          format: date-time
          readOnly: true
        date_joined:
          type: string
          format: date-time
          readOnly: true
        email:
          type: string
          format: email
          readOnly: true
        username:
          type: string
          readOnly: true
      required:
      - date_joined
      - email
      - last_login
      - provider
      - uid
      - username
    TagListResponse:
      type: object
      properties:
        name:
          type: string
        url:
          type: string
          format: uri
          example: https://kf.kobotoolbox.org/api/v2/tags/tg3c5giitsQUMCJNNoDEpQ/
      required:
      - name
      - url
    TagRetrieveResponse:
      type: object
      properties:
        name:
          type: string
        url:
          type: string
          format: uri
          example: https://kf.kobotoolbox.org/api/v2/tags/tg3c5giitsQUMCJNNoDEpQ/
        assets:
          type: array
          items:
            type: string
            format: uri
            example: https://kf.kobotoolbox.org/api/v2/assets/a5owyo85mHyFazzgsZK45c/
        parent:
          type: string
          format: uri
          example: https://kf.kobotoolbox.org/api/v2/tags/
        uid:
          type: string
      required:
      - assets
      - name
      - parent
      - uid
      - url
    TermsOfServiceResponse:
      type: object
      properties:
        url:
          type: string
          format: uri
          example: https://kf.kobotoolbox.org/api/v2/terms-of-service/terms_of_service_fr/
        slug:
          type: string
        body:
          type: string
      required:
      - body
      - slug
      - url
    TranscriptionService:
      type: object
      properties:
        name:
          type: string
          maxLength: 100
        code:
          type: string
          maxLength: 10
      required:
      - code
      - name
    TransferListResponse:
      type: object
      properties:
        url:
          type: string
          format: uri
          example: https://kf.kobotoolbox.org/api/v2/project-ownership/invites/poi52fGkwDjQeZkUxcaou39q/transfers/pot54pTqM5qwKdZ4wnNdiwDY/
        asset:
          type: string
          format: uri
          example: https://kf.kobotoolbox.org/api/v2/assets/a3C9wWefqZVkChNLKqqXVZ/
        status:
          type: string
        error:
          type: string
        date_modified:
          type: string
          format: date-time
        statuses:
          type: array
          items:
            type: object
            properties:
              status:
                type: string
              status_type:
                type: string
              error:
                type: string
      required:
      - asset
      - date_modified
      - error
      - status
      - statuses
      - url
    TranslationService:
      type: object
      properties:
        name:
          type: string
          maxLength: 100
        code:
          type: string
          maxLength: 10
      required:
      - code
      - name
    UserListResponse:
      type: object
      properties:
        id:
          type: integer
        username:
          type: string
        is_superuser:
          type: boolean
        date_joined:
          type: string
          format: date-time
        last_login:
          type: string
          format: date-time
        is_active:
          type: boolean
        email:
          type: string
          format: email
        asset_count:
          type: integer
        metadata:
          type: object
          properties:
            name:
              type: string
            sector:
              type: string
            country:
              type: string
            organization:
              type: string
            last_ui_language:
              type: string
            organization_type:
              type: string
            organization_website:
              type: string
            project_views_settings:
              type: object
              properties:
                kobo_my_project:
                  type: object
                  properties:
                    order:
                      type: object
                    fields:
                      type: array
                      items:
                        type: string
                    filters:
                      type: array
                      items:
                        type: string
      required:
      - asset_count
      - date_joined
      - email
      - id
      - is_active
      - is_superuser
      - last_login
      - metadata
      - username
    UserRetrieveResponse:
      type: object
      properties:
        url:
          type: string
          format: uri
          example: https://kf.kobotoolbox.org/api/v2/users/bob/
        username:
          type: string
        date_joined:
          type: string
          format: date-time
        public_collection_subscribers_count:
          type: integer
        public_collections_count:
          type: integer
      required:
      - date_joined
      - public_collection_subscribers_count
      - public_collections_count
      - url
      - username
    VersionListResponse:
      type: object
      properties:
        uid:
          type: string
          readOnly: true
        url:
          type: string
          format: uri
          example: https://kf.kobotoolbox.org/api/v2/assets/a3C9wWefqZVkChNLKqqXVZ/versions/vf7pK9SmkJPYZVzr4uypi4/
          readOnly: true
        content_hash:
          type: string
          readOnly: true
        date_deployed:
          type: string
          format: date-time
          readOnly: true
        date_modified:
          type: string
          format: date-time
          readOnly: true
      required:
      - content_hash
      - date_deployed
      - date_modified
      - uid
      - url
    VersionRetrieveResponse:
      type: object
      properties:
        uid:
          type: string
          readOnly: true
        url:
          type: string
          format: uri
          example: https://kf.kobotoolbox.org/api/v2/assets/a3C9wWefqZVkChNLKqqXVZ/versions/vf7pK9SmkJPYZVzr4uypi4/
          readOnly: true
        content_hash:
          type: string
          readOnly: true
        date_deployed:
          type: string
          format: date-time
          readOnly: true
        date_modified:
          type: string
          format: date-time
          readOnly: true
        content:
          type: object
          properties:
            schema:
              type: string
            survey:
              type: array
              items:
                type: object
                properties:
                  hint:
                    type: array
                    items:
                      type: string
                  type:
                    type: string
                  $kuid:
                    type: string
                  label:
                    type: array
                    items:
                      type: string
                  $xpath:
                    type: string
                  required:
                    type: boolean
                  $autoname:
                    type: string
            settings:
              type: object
              properties:
                default_language:
                  type: string
            translated:
              type: array
              items:
                type: string
            translation:
              type: array
              items:
                type: string
          readOnly: true
      required:
      - content
      - content_hash
      - date_deployed
      - date_modified
      - uid
      - url
    historyExportResponse:
      type: object
      properties:
        status:
          type: string
      required:
      - status
  securitySchemes:
    BasicAuth:
      type: http
      scheme: basic
    TokenAuth:
      type: apiKey
      in: header
      name: Authorization
      description: 'Token-based authentication. Use the format: `Token <your-token>`'<|MERGE_RESOLUTION|>--- conflicted
+++ resolved
@@ -73,20 +73,6 @@
                     detail: You do not have permission to perform this action.
                   summary: Access Denied
           description: ''
-<<<<<<< HEAD
-        '404':
-          content:
-            application/json:
-              schema:
-                $ref: '#/components/schemas/ErrorDetail'
-              examples:
-                NotFound:
-                  value:
-                    detail: Not found.
-                  summary: Not Found
-          description: ''
-=======
->>>>>>> 48b9f367
   /api/v2/access-logs/export/:
     get:
       operationId: api_v2_access_logs_export_list
@@ -220,22 +206,7 @@
               schema:
                 $ref: '#/components/schemas/ErrorDetail'
               examples:
-<<<<<<< HEAD
-                AccessDenied:
-                  value:
-                    detail: You do not have permission to perform this action.
-                  summary: Access Denied
-          description: ''
-        '404':
-          content:
-            application/json:
-              schema:
-                $ref: '#/components/schemas/ErrorDetail'
-              examples:
-                NotFound:
-=======
                 NotAuthenticated:
->>>>>>> 48b9f367
                   value:
                     detail: Authentication credentials were not provided.
                   summary: Not authenticated
