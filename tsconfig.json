{
  "compileOnSave": false,
  "compilerOptions": {
    "baseUrl": "./jsapp",
    "paths": {
      "jsapp/*": ["./*"],
      "js/*": ["js/*"],
      "scss/*": ["scss/*"],
      "test/*": ["test/*"],
    },
    "target": "es2016",
<<<<<<< HEAD
    "module": "es2020",
=======
    "module": "es2015",
    "esModuleInterop": true,
>>>>>>> d06e4fe6
    "moduleResolution": "node",
    "strict": true,
    "forceConsistentCasingInFileNames": true,
    "allowSyntheticDefaultImports": true,
    "noFallthroughCasesInSwitch": true,
    "noImplicitReturns": true,
    "noImplicitThis": true,
    "noImplicitAny": true,
    "noUnusedParameters": true,
    "removeComments": false,
    "sourceMap": true,
    "skipLibCheck": true,
    "allowJs": true,
    "jsx": "react"
  },
  "include": [
    "jsapp/**/*.ts",
    "jsapp/**/*.tsx"
  ]
}<|MERGE_RESOLUTION|>--- conflicted
+++ resolved
@@ -9,12 +9,8 @@
       "test/*": ["test/*"],
     },
     "target": "es2016",
-<<<<<<< HEAD
     "module": "es2020",
-=======
-    "module": "es2015",
     "esModuleInterop": true,
->>>>>>> d06e4fe6
     "moduleResolution": "node",
     "strict": true,
     "forceConsistentCasingInFileNames": true,
