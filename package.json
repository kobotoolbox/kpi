--- conflicted
+++ resolved
@@ -62,11 +62,8 @@
     "@types/lodash.debounce": "^4.0.7",
     "@types/lodash.merge": "^4.6.7",
     "@types/lodash.orderby": "^4.6.7",
-<<<<<<< HEAD
     "@types/lodash.throttle": "^4.1.7",
-=======
     "@types/qrcode.react": "^1.0.2",
->>>>>>> d88f82c6
     "@types/react-dom": "^16.9.14",
     "@types/react-router": "^3.0.25",
     "@types/reflux": "^6.4.3",
