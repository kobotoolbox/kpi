--- conflicted
+++ resolved
@@ -8,11 +8,7 @@
 
 RUN python -m venv "$VIRTUAL_ENV"
 ENV PATH="$VIRTUAL_ENV/bin:$PATH"
-<<<<<<< HEAD
-RUN python -m pip install --upgrade "pip<25.3" \
-    && python -m pip install "pip-tools==7.*"
-=======
->>>>>>> 91cfeb8d
+
 COPY ./dependencies/pip/requirements.txt "${TMP_DIR}/pip_dependencies.txt"
 RUN uv pip sync "${TMP_DIR}/pip_dependencies.txt" 1>/dev/null
 
