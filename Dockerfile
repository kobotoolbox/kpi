--- conflicted
+++ resolved
@@ -19,13 +19,8 @@
 COPY ./apt_requirements.txt "${KPI_SRC_DIR}/"
 # Only install if the current version of `apt_requirements.txt` differs from the one used in the base image.
 RUN if ! diff "${KPI_SRC_DIR}/apt_requirements.txt" /srv/tmp/base_apt_requirements.txt; then \
-<<<<<<< HEAD
-        apt-get update && \
-        apt-get install -y $(cat "${KPI_SRC_DIR}/apt_requirements.txt") && \
-=======
         apt-get update -qq && \
         apt-get install -qqy $(cat "${KPI_SRC_DIR}/apt_requirements.txt") && \
->>>>>>> 688b46de
         apt-get clean && rm -rf /var/lib/apt/lists/* /tmp/* /var/tmp/* \ 
     ; fi
 
@@ -69,24 +64,22 @@
 # Build client code. #
 ######################
 
-COPY ./Gruntfile.js "${KPI_SRC_DIR}/"
-COPY ./webpack* "${KPI_SRC_DIR}/"
-COPY ./.eslintrc "${KPI_SRC_DIR}/.eslintrc"
-COPY ./helper/webpack-config.js "${KPI_SRC_DIR}/helper/webpack-config.js"
-COPY ./jsapp "${KPI_SRC_DIR}/jsapp"
+COPY ./Gruntfile.js ${KPI_SRC_DIR}/
+COPY ./webpack* ${KPI_SRC_DIR}/
+COPY ./.eslintrc ${KPI_SRC_DIR}/.eslintrc
+COPY ./helper/webpack-config.js ${KPI_SRC_DIR}/helper/webpack-config.js
+
+COPY ./jsapp ${KPI_SRC_DIR}/jsapp
+
 RUN mkdir "${GRUNT_BUILD_DIR}" && \
     mkdir "${GRUNT_FONTS_DIR}" && \
     ln -s "${GRUNT_BUILD_DIR}" "${KPI_SRC_DIR}/jsapp/compiled" && \
     rm -rf "${KPI_SRC_DIR}/jsapp/fonts" && \
     ln -s "${GRUNT_FONTS_DIR}" "${KPI_SRC_DIR}/jsapp/fonts" && \
-<<<<<<< HEAD
-    grunt copy && npm run build-production
-=======
     # FIXME: Move `webpack-stats.json` to some build target directory so these ad-hoc workarounds don't continue to accumulate.
     ln -s "${WEBPACK_STATS_PATH}" webpack-stats.json
 
 RUN grunt copy && npm run build-production
->>>>>>> 688b46de
 
 
 ###############################################
@@ -95,13 +88,13 @@
 
 RUN rm -rf "${KPI_SRC_DIR}"
 COPY . "${KPI_SRC_DIR}"
+
 # Restore the backed-up package installation directories.
 RUN ln -s "${NODE_PATH}" "${KPI_SRC_DIR}/node_modules" && \
     ln -s "${BOWER_COMPONENTS_DIR}/" "${KPI_SRC_DIR}/jsapp/xlform/components" && \
     ln -s "${GRUNT_BUILD_DIR}" "${KPI_SRC_DIR}/jsapp/compiled" && \
     ln -s "${GRUNT_FONTS_DIR}" "${KPI_SRC_DIR}/jsapp/fonts" && \
     ln -s "${WEBPACK_STATS_PATH}" webpack-stats.json
-
 
 
 ###########################
