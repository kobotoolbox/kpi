--- conflicted
+++ resolved
@@ -743,33 +743,15 @@
 add_type('application/wkt', '.wkt')
 add_type('application/geo+json', '.geojson')
 
-<<<<<<< HEAD
-
-# TODO Get MEDIA_URL from `kc` endpoint
-# when this branch is merge with `two databases` related branches
-# Set MEDIA_URL to be Kobocat storage location
-MEDIA_URL = '/' + os.environ.get('KOBOCAT_MEDIA_URL', 'media').strip('/') + '/'
+KOBOCAT_MEDIA_URL = f'{KOBOCAT_URL}/media/'
+
 if os.environ.get('KOBOCAT_ROOT_URI_PREFIX'):
-    KOBOCAT_ROOT_URI_PREFIX = '/' + os.environ['KOBOCAT_ROOT_URI_PREFIX'].strip('/') + '/'
-    MEDIA_URL = KOBOCAT_ROOT_URI_PREFIX + MEDIA_URL.lstrip('/')
-
-MEDIA_ROOT = os.path.join(KOBOCAT_DIR, 'media/')
-
-# IMAGE TOOLS Variables
-THUMB_CONF = {
-    'large': {'size': 1280, 'suffix': '-large'},
-    'medium': {'size': 640, 'suffix': '-medium'},
-    'small': {'size': 240, 'suffix': '-small'},
-}
-# order of thumbnails from largest to smallest
-THUMB_ORDER = ['large', 'medium', 'small']
-IMG_FILE_TYPE = 'jpg'
-=======
-KOBOCAT_MEDIA_URL = f'{KOBOCAT_URL}/media/'
+    KOBOCAT_ROOT_URI_PREFIX = os.environ['KOBOCAT_ROOT_URI_PREFIX'].strip('/')
+    KOBOCAT_MEDIA_URL = f'{KOBOCAT_URL}/{KOBOCAT_ROOT_URI_PREFIX}/media/'
+
 KOBOCAT_THUMBNAILS_SUFFIX_MAPPING = {
     'original': '',
     'large': '_large',
     'medium': '_medium',
     'small': '_small',
-}
->>>>>>> 9cfbcaca
+}