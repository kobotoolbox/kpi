import logging
import os
import string
import subprocess
import warnings
from datetime import datetime, timedelta
from mimetypes import add_type
from urllib.parse import quote_plus

import django.conf.locale
import environ
from celery.schedules import crontab
from django.conf import global_settings
from django.urls import reverse_lazy
from django.utils.translation import get_language_info
from django.utils.translation import gettext_lazy as t
from pymongo import MongoClient

from kobo.apps.stripe.constants import FREE_TIER_EMPTY_DISPLAY, FREE_TIER_NO_THRESHOLDS
from kpi.utils.json import LazyJSONSerializable
from ..static_lists import EXTRA_LANG_INFO, SECTOR_CHOICE_DEFAULTS

env = environ.Env()

# Build paths inside the project like this: os.path.join(BASE_DIR, ...)
settings_dirname = os.path.dirname(os.path.abspath(__file__))
parent_dirname = os.path.dirname(settings_dirname)
BASE_DIR = os.path.abspath(os.path.dirname(parent_dirname))


# SECURITY WARNING: keep the secret key used in production secret!
SECRET_KEY = env.str('DJANGO_SECRET_KEY', '@25)**hc^rjaiagb4#&q*84hr*uscsxwr-cv#0joiwj$))obyk')

# Optionally treat proxied connections as secure.
# See: https://docs.djangoproject.com/en/1.8/ref/settings/#secure-proxy-ssl-header.
# Example environment: `export SECURE_PROXY_SSL_HEADER='HTTP_X_FORWARDED_PROTO, https'`.
# SECURITY WARNING: If enabled, outer web server must filter out the `X-Forwarded-Proto` header.
SECURE_PROXY_SSL_HEADER = env.tuple('SECURE_PROXY_SSL_HEADER', str, None)

public_request_scheme = env.str('PUBLIC_REQUEST_SCHEME', 'https').lower()

if public_request_scheme == 'https' or SECURE_PROXY_SSL_HEADER:
    SESSION_COOKIE_SECURE = True
    CSRF_COOKIE_SECURE = True

SECURE_HSTS_INCLUDE_SUBDOMAINS = env.bool('SECURE_HSTS_INCLUDE_SUBDOMAINS', False)
SECURE_HSTS_PRELOAD = env.bool('SECURE_HSTS_PRELOAD', False)
SECURE_HSTS_SECONDS = env.int('SECURE_HSTS_SECONDS', 0)

# Make Django use NginX $host. Useful when running with ./manage.py runserver_plus
# It avoids adding the debugger webserver port (i.e. `:8000`) at the end of urls.
USE_X_FORWARDED_HOST = env.bool('USE_X_FORWARDED_HOST', False)

# Domain must not exclude KoBoCAT when sharing sessions
SESSION_COOKIE_DOMAIN = env.str('SESSION_COOKIE_DOMAIN', None)
if SESSION_COOKIE_DOMAIN:
    SESSION_COOKIE_NAME = env.str('SESSION_COOKIE_NAME', 'kobonaut')
    # The trusted CSRF origins must encompass Enketo's subdomain. See
    # https://docs.djangoproject.com/en/2.2/ref/settings/#std:setting-CSRF_TRUSTED_ORIGINS
    trusted_domains = [
        f'{public_request_scheme}://*{SESSION_COOKIE_DOMAIN}',
    ]
    CSRF_TRUSTED_ORIGINS = trusted_domains
ENKETO_CSRF_COOKIE_NAME = env.str('ENKETO_CSRF_COOKIE_NAME', '__csrf')

# Limit sessions to 1 week (the default is 2 weeks)
SESSION_COOKIE_AGE = env.int('DJANGO_SESSION_COOKIE_AGE', 604800)

# Set language cookie age to same value as session cookie
LANGUAGE_COOKIE_AGE = SESSION_COOKIE_AGE

# SECURITY WARNING: don't run with debug turned on in production!
DEBUG = env.bool('DJANGO_DEBUG', False)

ALLOWED_HOSTS = env.str('DJANGO_ALLOWED_HOSTS', '*').split(' ')

LOGIN_REDIRECT_URL = 'kpi-root'
LOGOUT_REDIRECT_URL = 'kobo_login'  # Use URL pattern instead of hard-coded value

# Application definition

# The order of INSTALLED_APPS is important for template resolution. When two
# apps both define templates for the same view, the first app listed receives
# precedence
INSTALLED_APPS = (
    # Always put `contenttypes` before `auth`; see
    # https://code.djangoproject.com/ticket/10827
    'django.contrib.contenttypes',
    'django.contrib.admin',
    'kobo.apps.kobo_auth.KoboAuthAppConfig',
    'django.contrib.auth',
    'django.contrib.sessions',
    'django.contrib.messages',
    'django.contrib.staticfiles',
    'django_prometheus',
    'reversion',
    'private_storage',
    'kobo.apps.KpiConfig',
    'kobo.apps.accounts',
    'allauth',
    'allauth.account',
    'allauth.socialaccount',
    'allauth.socialaccount.providers.microsoft',
    'allauth.socialaccount.providers.openid_connect',
    'allauth.usersessions',
    'hub.HubAppConfig',
    'import_export',
    'loginas',
    'webpack_loader',
    'django_extensions',
    'django_filters',
    'taggit',
    'rest_framework',
    'rest_framework.authtoken',
    'oauth2_provider',
    'django_digest',
    'kobo.apps.organizations',
    'kobo.apps.superuser_stats.SuperuserStatsAppConfig',
    'kobo.apps.service_health',
    'kobo.apps.subsequences',
    'constance',
    'kobo.apps.hook',
    'django_celery_beat',
    'corsheaders',
    'kobo.apps.external_integrations.ExternalIntegrationsAppConfig',
    'markdownx',
    'kobo.apps.help',
    'trench',
    'kobo.apps.accounts.mfa.apps.MfaAppConfig',
    'kobo.apps.languages.LanguageAppConfig',
    'kobo.apps.project_views.ProjectViewAppConfig',
    'kobo.apps.audit_log.AuditLogAppConfig',
    'kobo.apps.trackers.TrackersConfig',
    'kobo.apps.trash_bin.TrashBinAppConfig',
    'kobo.apps.markdownx_uploader.MarkdownxUploaderAppConfig',
    'kobo.apps.form_disclaimer.FormDisclaimerAppConfig',
    'kobo.apps.openrosa.apps.logger.app.LoggerAppConfig',
    'kobo.apps.openrosa.apps.viewer.app.ViewerConfig',
    'kobo.apps.openrosa.apps.main.app.MainConfig',
    'kobo.apps.openrosa.apps.api',
    'guardian',
    'kobo.apps.openrosa.libs',
    'kobo.apps.project_ownership.ProjectOwnershipAppConfig',
)

MIDDLEWARE = [
    'kobo.apps.service_health.middleware.HealthCheckMiddleware',
    'kobo.apps.openrosa.koboform.redirect_middleware.ConditionalRedirects',
    'kobo.apps.openrosa.apps.main.middleware.RevisionMiddleware',
    'django_dont_vary_on.middleware.RemoveUnneededVaryHeadersMiddleware',
    'corsheaders.middleware.CorsMiddleware',
    'django.middleware.security.SecurityMiddleware',
    'django.contrib.sessions.middleware.SessionMiddleware',
    'hub.middleware.LocaleMiddleware',
    'allauth.account.middleware.AccountMiddleware',
    'allauth.usersessions.middleware.UserSessionsMiddleware',
    'django.middleware.common.CommonMiddleware',
    'kobo.apps.audit_log.middleware.create_project_history_log_middleware',
    # Still needed really?
    'kobo.apps.openrosa.libs.utils.middleware.LocaleMiddlewareWithTweaks',
    'django.middleware.csrf.CsrfViewMiddleware',
    'corsheaders.middleware.CorsMiddleware',
    'django.contrib.auth.middleware.AuthenticationMiddleware',
    'kobo.apps.openrosa.libs.utils.middleware.RestrictedAccessMiddleware',
    'django.contrib.messages.middleware.MessageMiddleware',
    'kobo.apps.openrosa.libs.utils.middleware.HTTPResponseNotAllowedMiddleware',
    'django.middleware.clickjacking.XFrameOptionsMiddleware',
    'hub.middleware.UsernameInResponseHeaderMiddleware',
    'django_userforeignkey.middleware.UserForeignKeyMiddleware',
    'django_request_cache.middleware.RequestCacheMiddleware',
]


if os.environ.get('DEFAULT_FROM_EMAIL'):
    DEFAULT_FROM_EMAIL = env.str('DEFAULT_FROM_EMAIL')
    SERVER_EMAIL = DEFAULT_FROM_EMAIL

# Configuration options that superusers can modify in the Django admin
# interface. Please note that it's not as simple as moving a setting into the
# `CONSTANCE_CONFIG` dictionary: each place where the setting's value is needed
# must use `constance.config.THE_SETTING` instead of
# `django.conf.settings.THE_SETTING`

CONSTANCE_CONFIG = {
    'REGISTRATION_OPEN': (
        True,
        'Allow new users to register accounts for themselves',
    ),
    'REGISTRATION_ALLOWED_EMAIL_DOMAINS': (
        '',
        'Email domains allowed to register new accounts, one per line, '
        'or blank to allow all email domains'
    ),
    'REGISTRATION_DOMAIN_NOT_ALLOWED_ERROR_MESSAGE': (
        'This email domain is not allowed to create an account',
        'Error message for emails not listed in REGISTRATION_ALLOWED_EMAIL_DOMAINS '
        'if field is not blank'
    ),
    'TERMS_OF_SERVICE_URL': ('', 'URL for terms of service document'),
    'PRIVACY_POLICY_URL': ('', 'URL for privacy policy'),
    'SOURCE_CODE_URL': (
        'https://github.com/kobotoolbox/',
        'URL of source code repository. When empty, a link will not be shown '
        'in the user interface',
    ),
    'SUPPORT_EMAIL': (
        env.str('KOBO_SUPPORT_EMAIL', env.str('DEFAULT_FROM_EMAIL', 'help@kobotoolbox.org')),
        'Email address for users to contact, e.g. when they encounter '
        'unhandled errors in the application',
    ),
    'SUPPORT_URL': (
        env.str('KOBO_SUPPORT_URL', 'https://support.kobotoolbox.org/'),
        'URL for "KoboToolbox Help Center"',
    ),
    'COMMUNITY_URL': (
        env.str(
            'KOBO_COMMUNITY_URL', 'https://community.kobotoolbox.org/'
        ),
        'URL for "KoboToolbox Community Forum"',
    ),
    'SYNCHRONOUS_EXPORT_CACHE_MAX_AGE': (
        300,
        'A synchronous export request will return the last export generated '
        'with the same settings unless it is older than this value (seconds)'
    ),
    'ALLOW_UNSECURED_HOOK_ENDPOINTS': (
        True,
        'Allow the use of unsecured endpoints for hooks. '
        '(e.g http://hook.example.com)',
    ),
    'HOOK_MAX_RETRIES': (
        3,
        'Number of times the system will retry to send data to remote server '
        'before giving up',
    ),
    'SSRF_ALLOWED_IP_ADDRESS': (
        '',
        'Whitelisted IP addresses to bypass SSRF protection\nOne per line',
    ),
    'SSRF_DENIED_IP_ADDRESS': (
        '',
        'Blacklisted IP addresses to bypass SSRF protection\nOne per line',
    ),
    'EXPOSE_GIT_REV': (
        False,
        'Display information about the running commit to non-superusers',
    ),
    'FRONTEND_MIN_RETRY_TIME': (
        2,
        'Minimum number of seconds the front end waits before retrying a '
        'failed request to the back end',
        int,
    ),
    'FRONTEND_MAX_RETRY_TIME': (
        120,
        'Maximum number of seconds the front end waits before retrying a '
        'failed request to the back end',
        int,
    ),
    'MFA_ISSUER_NAME': (
        'KoboToolbox',
        'Issuer name displayed in multi-factor applications'
    ),
    'MFA_ENABLED': (
        True,
        'Enable two-factor authentication'
    ),
    'MFA_LOCALIZED_HELP_TEXT': (
        LazyJSONSerializable({
            'default': t(
                'If you cannot access your authenticator app, please enter one '
                'of your backup codes instead. If you cannot access those '
                'either, then you will need to request assistance by '
                'contacting [##support email##](mailto:##support email##).'
            ),
            'some-other-language': (
                'This will never appear because `some-other-language` is not '
                'a valid language code, but this entry is here to show you '
                'an example of adding another message in a different language.'
            )
        }),
        (
            'Guidance message presented when users click the '
            '"Problems with the token" link.\n\n'
            '`##support email##` is a placeholder for the `SUPPORT_EMAIL` '
            'setting.\n'
            'Markdown syntax is supported.\n'
            'The “default” message will be used if no translations are provided.'
            ' The “default” should be in English.\n'
            'To add messages in other languages, follow the example of '
            '“some-other-language“, but replace “some-other-language“ with a '
            'valid language code (e.g. “fr“ for French).'

        ),
        # Use custom field for schema validation
        'i18n_text_jsonfield_schema'
    ),
    'SUPERUSER_AUTH_ENFORCEMENT': (
        False,
        'Require MFA for superusers with a usable password',
    ),
    'ASR_MT_INVITEE_USERNAMES': (
        '',
        'List of invited usernames, one per line, who will have access to NLP '
        'ASR/MT processing via external (costly) APIs.\nEnter * to invite '
        'all users.'
    ),
    'ASR_MT_GOOGLE_REQUEST_TIMEOUT': (
        10,
        (
            'Timeout in seconds for google NLP data processing requests using'
            ' the operations API. '
        )
    ),
    'ASR_MT_GOOGLE_PROJECT_ID': (
        'kobo-asr-mt',
        'ID of the Google Cloud project used to access ASR/MT APIs',
    ),
    'ASR_MT_GOOGLE_STORAGE_BUCKET_PREFIX': (
        'kobo-asr-mt-tmp',
        (
            'Prefix for temporary ASR/MT files stored on Google Cloud. Useful'
            ' for lifecycle rules: files under this prefix can be deleted after'
            ' one day.\nThe bucket name itself is set by the environment'
            ' variable `GS_BUCKET_NAME`.'
        ),
    ),
    'ASR_MT_GOOGLE_TRANSLATION_LOCATION': (
        'us-central1',
        (
            'Google Cloud location to use for large translation tasks. It'
            ' cannot be `global`, and Google only allows certain locations.'
        ),
    ),
    'ASR_MT_GOOGLE_CREDENTIALS': (
        '',
        'The JSON content of a private key file generated by the Google Cloud '
        'IAM & Admin console.\nLeave blank to use a different Google '
        'authentication mechanism.'
    ),
    'USER_METADATA_FIELDS': (
        LazyJSONSerializable([
            {'name': 'name', 'required': True},
            {'name': 'organization', 'required': False},
            {'name': 'organization_type', 'required': False},
            {'name': 'organization_website', 'required': False},
            {'name': 'sector', 'required': False},
            {'name': 'bio', 'required': False},
            {'name': 'city', 'required': False},
            {'name': 'country', 'required': False},
            {'name': 'twitter', 'required': False},
            {'name': 'linkedin', 'required': False},
            {'name': 'instagram', 'required': False},
            {'name': 'newsletter_subscription', 'required': False},
        ]),
        # The available fields are hard-coded in the front end
        'Display (and optionally require) these metadata fields for users.\n'
        "Possible fields are:\n"
        "'organization', 'organization_type', 'organization_website', 'sector', 'gender', 'bio', "
        "'city', 'country', 'twitter', 'linkedin', 'instagram', and 'newsletter_subscription'.\n\n"
        'To add another language, follow the example below.\n\n'
        '{"name": "name", "required": False, "label": '
        '{"default": "Full Name", "fr": "Nom Complet"}}\n'
        "'default' is a required field within the 'label' dict, but 'label' is optional.",
        # Use custom field for schema validation
        'long_metadata_fields_jsonschema'
    ),
    'PROJECT_METADATA_FIELDS': (
        LazyJSONSerializable([
            {'name': 'sector', 'required': False},
            {'name': 'country', 'required': False},
            {'name': 'description', 'required': False},
        ]),
        # The available fields are hard-coded in the front end
        'Display (and optionally require) these metadata fields for projects.\n'
        "Possible fields are:\n"
        "'sector', 'country', 'operational_purpose', 'collects_pii', "
        "and 'description'\n\n"
        'To add another language, follow the example below.\n\n'
        '{"name": "sector", "required": False, "label": '
        '{"default": "Sector", "fr": "Secteur"}}\n'
        "'default' is a required field within the 'label' dict, but 'label' is optional.",
        # Use custom field for schema validation
        'metadata_fields_jsonschema'
    ),
    'SECTOR_CHOICES': (
        '\n'.join(s[0] for s in SECTOR_CHOICE_DEFAULTS),
        "Options available for the 'sector' metadata field, one per line.",
        'long_textfield'
    ),
    'OPERATIONAL_PURPOSE_CHOICES': (
        '',
        "Options available for the 'operational purpose of data' metadata "
        'field, one per line.'
    ),
    'ASSET_SNAPSHOT_DAYS_RETENTION': (
        30,
        'Number of days to keep asset snapshots',
        'positive_int'
    ),
    'IMPORT_TASK_DAYS_RETENTION': (
        90,
        'Number of days to keep import tasks',
        'positive_int',
    ),
    'FREE_TIER_THRESHOLDS': (
        LazyJSONSerializable(FREE_TIER_NO_THRESHOLDS),
        'Free tier thresholds: storage in kilobytes, '
        'data (number of submissions), '
        'minutes of transcription, '
        'number of translation characters',
        # Use custom field for schema validation
        'free_tier_threshold_jsonschema',
    ),
    'FREE_TIER_DISPLAY': (
        LazyJSONSerializable(FREE_TIER_EMPTY_DISPLAY),
        'Free tier frontend settings: name to use for the free tier, '
        'array of text strings to display on the feature list of the Plans page',
        'free_tier_display_jsonschema',
    ),
    'FREE_TIER_CUTOFF_DATE': (
        datetime(2050, 1, 1).date(),
        'Users on the free tier who registered before this date will\n'
        'use the custom plan defined by FREE_TIER_DISPLAY and FREE_TIER_LIMITS.',
    ),
    'PROJECT_TRASH_GRACE_PERIOD': (
        7,
        'Number of days to keep projects in trash after users (soft-)deleted '
        'them and before automatically hard-deleting them by the system',
        'positive_int',
    ),
    'ACCOUNT_TRASH_GRACE_PERIOD': (
        30 * 6,
        'Number of days to keep deactivated accounts in trash before '
        'automatically hard-deleting all their projects and data.\n'
        'Use -1 to require a superuser to empty the trash manually instead of '
        'having the system empty it automatically.',
        'positive_int_minus_one',
    ),
    # Toggle for ZXCVBN
    'ENABLE_PASSWORD_ENTROPY_METER': (
        True,
        'Display an entropy meter and password quality suggestions whenever users change their passwords.',
    ),
    'ENABLE_PASSWORD_MINIMUM_LENGTH_VALIDATION': (
        False,
        'Enable minimum length validation',
    ),
    'MINIMUM_PASSWORD_LENGTH': (
        10,
        'Minimum length for all passwords.',
        int,
    ),
    'ENABLE_PASSWORD_USER_ATTRIBUTE_SIMILARITY_VALIDATION': (
        False,
        'Enable user attribute similarity validation. '
        'See `PASSWORD_USER_ATTRIBUTES` below for customization.',
    ),
    'PASSWORD_USER_ATTRIBUTES': (
        (
            'username\n'
            'full_name\n'
            'email'
        ),
        'List (one per line) all user attributes for similarity validation.\n'
        "Possible attributes are 'username', 'full_name', 'email', 'organization'."
    ),
    'ENABLE_COMMON_PASSWORD_VALIDATION': (
        False,
        'Enable common password validation.\n'
        'To customize the list, go to Configuration file section and add common password file.\n'
        'Django default list is based on https://tinyurl.com/django3-2-common-passwords.',
    ),
    'ENABLE_PASSWORD_CUSTOM_CHARACTER_RULES_VALIDATION': (
        False,
        'Enable custom character rules',
    ),
    'PASSWORD_CUSTOM_CHARACTER_RULES': (
        (
            '[[:lower:]]\n'
            '[[:upper:]]\n'
            '\d\n'
            '[\W_]'
        ),
        'List all custom character rules as regular expressions supported '
        'by `regex` python library.\n'
        'One per line.',
    ),
    'PASSWORD_CUSTOM_CHARACTER_RULES_REQUIRED_TO_PASS': (
        3,
        'The minimum number of character rules to pass.',
        int,
    ),
    'ENABLE_MOST_RECENT_PASSWORD_VALIDATION': (
        False,
        'Enable most recent password validation which will prevent the user from '
        'reusing the most recent password.',
    ),
    'ENABLE_CUSTOM_PASSWORD_GUIDANCE_TEXT': (
        False,
        'Enable custom password guidance text to help users create their passwords.',
    ),
    'CUSTOM_PASSWORD_GUIDANCE_TEXT': (
        LazyJSONSerializable(
            {
                'default': t(
                    'The password must be at least 10 characters long and'
                    ' contain 3 or more of the following: uppercase letters,'
                    ' lowercase letters, numbers, and special characters. It'
                    ' cannot be similar to your name, username, or email'
                    ' address.'
                ),
                'some-other-language': (
                    'This will never appear because `some-other-language` is'
                    ' not a valid language code, but this entry is here to show'
                    ' you an example of adding another message in a different'
                    ' language.'
                ),
            }
        ),
        (
            'Guidance message presented when users create or modify a password. '
            'It should reflect the defined password rules.\n\n'
            'Markdown syntax is supported.\n'
            'The “default” message will be used if no translations are provided.'
            ' The “default” should be in English.\n'
            'To add messages in other languages, follow the example of '
            '“some-other-language“, but replace “some-other-language“ with a '
            'valid language code (e.g. “fr“ for French).'
        ),
        'i18n_text_jsonfield_schema',
    ),
    'PROJECT_OWNERSHIP_RESUME_THRESHOLD': (
        10,
        'Number of minutes asynchronous tasks can be idle before being '
        'restarted.\n'
        'It is recommended to keep greater than 10 minutes.',
        'positive_int',
    ),
    'PROJECT_OWNERSHIP_STUCK_THRESHOLD': (
        12 * 60,
        (
            'Number of minutes asynchronous tasks can run before being '
            'flagged as failed.\n'
            'Should be greater than `PROJECT_OWNERSHIP_RESUME_THRESHOLD`.'
        ),
        'positive_int',
    ),
    'PROJECT_OWNERSHIP_INVITE_EXPIRY': (
        14,
        'Number of days before invites expire.',
        'positive_int',
    ),
    'PROJECT_OWNERSHIP_INVITE_HISTORY_RETENTION': (
        30,
        (
            'Number of days to keep invites history.\n'
            'Failed invites are kept forever.'
        ),
        'positive_int',
    ),
    'PROJECT_OWNERSHIP_IN_APP_MESSAGES_EXPIRY': (
        7,
        'The number of days after which in-app messages expire.',
        'positive_int',
    ),
    'PROJECT_OWNERSHIP_AUTO_ACCEPT_INVITES': (
        False,
        'Auto-accept invites by default and do not sent them by e-mail.'
    ),
    'PROJECT_OWNERSHIP_ADMIN_EMAIL': (
        '',
        (
            'Email addresses to which error reports are sent, one per line.\n'
            'Leave empty to not send emails.'
        ),
    ),
    'PROJECT_OWNERSHIP_ADMIN_EMAIL_SUBJECT': (
        'KoboToolbox Notifications: Project ownership transfer failure',
        'Email subject to sent to admins on failure.',
    ),
    'PROJECT_OWNERSHIP_ADMIN_EMAIL_BODY': (
        (
            'Dear admins,\n\n'
            'A transfer of project ownership has failed:\n'
            '##invite_url##'
        ),
        'Email message to sent to admins on failure.',
    ),
<<<<<<< HEAD
    'PROJECT_HISTORY_LOG_LIFESPAN': (
        60,
        'Length of time days to keep project history logs.',
        'positive_int',
=======
    'USE_TEAM_LABEL': (
        True,
        'Use the term "Team" instead of "Organization" when Stripe is not enabled',
>>>>>>> 98b9a95b
    ),
    'ACCESS_LOG_LIFESPAN': (
        60,
        'Length of time in days to keep access logs.',
        'positive_int',
    )
}

CONSTANCE_ADDITIONAL_FIELDS = {
    'free_tier_threshold_jsonschema': [
        'kpi.fields.jsonschema_form_field.FreeTierThresholdField',
        {'widget': 'django.forms.Textarea'},
    ],
    'free_tier_display_jsonschema': [
        'kpi.fields.jsonschema_form_field.FreeTierDisplayField',
        {'widget': 'django.forms.Textarea'},
    ],
    'i18n_text_jsonfield_schema': [
        'kpi.fields.jsonschema_form_field.I18nTextJSONField',
        {'widget': 'django.forms.Textarea'},
    ],
    'long_metadata_fields_jsonschema': [
        'kpi.fields.jsonschema_form_field.UserMetadataFieldsListField',
        {
            'widget': 'django.forms.Textarea',
            'widget_kwargs': {
                'attrs': {'rows': 45}
            }
        },
    ],
    'long_textfield': [
        'django.forms.fields.CharField',
        {
            'widget': 'django.forms.Textarea',
            'widget_kwargs': {
                'attrs': {'rows': 30}
            }
        },
    ],
    'metadata_fields_jsonschema': [
        'kpi.fields.jsonschema_form_field.MetadataFieldsListField',
        {'widget': 'django.forms.Textarea'},
    ],
    'positive_int': ['django.forms.fields.IntegerField', {
        'min_value': 0
    }],
    'positive_int_minus_one': ['django.forms.fields.IntegerField', {
        'min_value': -1
    }],
    'positive_int': ['django.forms.fields.IntegerField', {
        'min_value': 0
    }],
}

CONSTANCE_CONFIG_FIELDSETS = {
    'General Options': (
        'REGISTRATION_OPEN',
        'REGISTRATION_ALLOWED_EMAIL_DOMAINS',
        'REGISTRATION_DOMAIN_NOT_ALLOWED_ERROR_MESSAGE',
        'TERMS_OF_SERVICE_URL',
        'PRIVACY_POLICY_URL',
        'SOURCE_CODE_URL',
        'SUPPORT_EMAIL',
        'SUPPORT_URL',
        'COMMUNITY_URL',
        'SYNCHRONOUS_EXPORT_CACHE_MAX_AGE',
        'EXPOSE_GIT_REV',
        'FRONTEND_MIN_RETRY_TIME',
        'FRONTEND_MAX_RETRY_TIME',
        'USE_TEAM_LABEL',
        'ACCESS_LOG_LIFESPAN',
        'PROJECT_HISTORY_LOG_LIFESPAN'
    ),
    'Rest Services': (
        'ALLOW_UNSECURED_HOOK_ENDPOINTS',
        'HOOK_MAX_RETRIES',
    ),
    'Natural language processing': (
        'ASR_MT_INVITEE_USERNAMES',
        'ASR_MT_GOOGLE_PROJECT_ID',
        'ASR_MT_GOOGLE_STORAGE_BUCKET_PREFIX',
        'ASR_MT_GOOGLE_TRANSLATION_LOCATION',
        'ASR_MT_GOOGLE_CREDENTIALS',
        'ASR_MT_GOOGLE_REQUEST_TIMEOUT',
    ),
    'Security': (
        'SSRF_ALLOWED_IP_ADDRESS',
        'SSRF_DENIED_IP_ADDRESS',
        'MFA_ISSUER_NAME',
        'MFA_ENABLED',
        'MFA_LOCALIZED_HELP_TEXT',
        'SUPERUSER_AUTH_ENFORCEMENT',
    ),
    'Metadata options': (
        'USER_METADATA_FIELDS',
        'PROJECT_METADATA_FIELDS',
        'SECTOR_CHOICES',
        'OPERATIONAL_PURPOSE_CHOICES',
    ),
    'Password Validation': (
        'ENABLE_PASSWORD_ENTROPY_METER',
        'ENABLE_PASSWORD_MINIMUM_LENGTH_VALIDATION',
        'ENABLE_PASSWORD_USER_ATTRIBUTE_SIMILARITY_VALIDATION',
        'ENABLE_COMMON_PASSWORD_VALIDATION',
        'ENABLE_PASSWORD_CUSTOM_CHARACTER_RULES_VALIDATION',
        'ENABLE_MOST_RECENT_PASSWORD_VALIDATION',
        'ENABLE_CUSTOM_PASSWORD_GUIDANCE_TEXT',
        'MINIMUM_PASSWORD_LENGTH',
        'PASSWORD_USER_ATTRIBUTES',
        'PASSWORD_CUSTOM_CHARACTER_RULES',
        'PASSWORD_CUSTOM_CHARACTER_RULES_REQUIRED_TO_PASS',
        'CUSTOM_PASSWORD_GUIDANCE_TEXT',
    ),
    'Transfer project ownership': (
        'PROJECT_OWNERSHIP_RESUME_THRESHOLD',
        'PROJECT_OWNERSHIP_STUCK_THRESHOLD',
        'PROJECT_OWNERSHIP_INVITE_HISTORY_RETENTION',
        'PROJECT_OWNERSHIP_INVITE_EXPIRY',
        'PROJECT_OWNERSHIP_IN_APP_MESSAGES_EXPIRY',
        'PROJECT_OWNERSHIP_ADMIN_EMAIL',
        'PROJECT_OWNERSHIP_ADMIN_EMAIL_SUBJECT',
        'PROJECT_OWNERSHIP_ADMIN_EMAIL_BODY',
        'PROJECT_OWNERSHIP_AUTO_ACCEPT_INVITES',
    ),
    'Trash bin': (
        'ACCOUNT_TRASH_GRACE_PERIOD',
        'PROJECT_TRASH_GRACE_PERIOD',
    ),
    'Regular maintenance settings': (
        'ASSET_SNAPSHOT_DAYS_RETENTION',
        'IMPORT_TASK_DAYS_RETENTION',
    ),
    'Tier settings': (
        'FREE_TIER_THRESHOLDS',
        'FREE_TIER_DISPLAY',
        'FREE_TIER_CUTOFF_DATE',
    ),
}

# Tell django-constance to use a database model instead of Redis
CONSTANCE_BACKEND = 'kobo.apps.constance_backends.database.DatabaseBackend'
CONSTANCE_DATABASE_CACHE_BACKEND = 'default'


# Warn developers to use `pytest` instead of `./manage.py test`
class DoNotUseRunner:
    def __init__(self, *args, **kwargs):
        raise NotImplementedError('Please run tests with `pytest` instead')


TEST_RUNNER = __name__ + '.DoNotUseRunner'

# The backend that handles user authentication must match KoBoCAT's when
# sharing sessions. ModelBackend does not interfere with object-level
# permissions: it always denies object-specific requests (see
# https://github.com/django/django/blob/1.7/django/contrib/auth/backends.py#L44).
# KoBoCAT also lists ModelBackend before
# guardian.backends.ObjectPermissionBackend.
AUTHENTICATION_BACKENDS = (
    'kpi.backends.ModelBackend',
    'kpi.backends.ObjectPermissionBackend',
    'allauth.account.auth_backends.AuthenticationBackend',
    'kobo.apps.openrosa.libs.backends.ObjectPermissionBackend',
)

ROOT_URLCONF = 'kobo.urls'

WSGI_APPLICATION = 'kobo.wsgi.application'

# What User object should be mapped to AnonymousUser?
ANONYMOUS_USER_ID = -1
# Permissions assigned to AnonymousUser are restricted to the following
ALLOWED_ANONYMOUS_PERMISSIONS = (
    'kpi.view_asset',
    'kpi.discover_asset',
    'kpi.add_submissions',
    'kpi.view_submissions',
)

# run heavy migration scripts by default
# NOTE: this should be set to False for major deployments. This can take a long time
SKIP_HEAVY_MIGRATIONS = env.bool('SKIP_HEAVY_MIGRATIONS', False)

# Database
# https://docs.djangoproject.com/en/1.7/ref/settings/#databases
DATABASES = {
    'default': env.db_url(
        'KPI_DATABASE_URL' if 'KPI_DATABASE_URL' in os.environ else 'DATABASE_URL',
        default='sqlite:///%s/db.sqlite3' % BASE_DIR
    ),
}

OPENROSA_DB_ALIAS = 'kobocat'

if 'KC_DATABASE_URL' in os.environ:
    DATABASES[OPENROSA_DB_ALIAS] = env.db_url('KC_DATABASE_URL')

DATABASE_ROUTERS = ['kpi.db_routers.DefaultDatabaseRouter']

# Internationalization
# https://docs.djangoproject.com/en/1.8/topics/i18n/

django.conf.locale.LANG_INFO.update(EXTRA_LANG_INFO)

DJANGO_LANGUAGE_CODES = env.str(
    'DJANGO_LANGUAGE_CODES',
    default=(
        'am '  # Amharic
        'ar '  # Arabic
        'bn '  # Bengali
        'cs '  # Czech
        'de '  # German
        'en '  # English
        'es '  # Spanish
        'fa '  # Persian/Farsi
        'fr '  # French
        'hi '  # Hindi
        'hu '  # Hungarian
        'id '  # Indonesian
        'ja '  # Japanese
        'km '  # Khmer
        'ku '  # Kurdish
        'ln '  # Lingala
        'my '  # Burmese/Myanmar
        'ny '  # Chewa/Chichewa/Nyanja
        'ne '  # Nepali
        'pl '  # Polish
        'pt '  # Portuguese
        'ru '  # Russian
        'sw '  # Swahili
        'th '  # Thai
        'tr '  # Turkish
        'uk '  # Ukrainian
        'vi '  # Vietnamese
        'yo '  # Yoruba
        'zh-hans'  # Chinese Simplified
    )
)
LANGUAGES = [
    (lang_code, get_language_info(lang_code)['name_local'])
    for lang_code in DJANGO_LANGUAGE_CODES.split(' ')
]

LANGUAGE_CODE = 'en-us'

TIME_ZONE = 'UTC'

LOCALE_PATHS = (os.path.join(BASE_DIR, 'locale'),)

USE_I18N = True

USE_TZ = True

CAN_LOGIN_AS = lambda request, target_user: request.user.is_superuser

# Impose a limit on the number of records returned by the submission list
# endpoint. This overrides any `?limit=` query parameter sent by a client
SUBMISSION_LIST_LIMIT = 30000

# uWSGI, NGINX, etc. allow only a limited amount of time to process a request.
# Set this value to match their limits
SYNCHRONOUS_REQUEST_TIME_LIMIT = 120  # seconds

# REMOVE the oldest if a user exceeds this many exports for a particular form
MAXIMUM_EXPORTS_PER_USER_PER_FORM = 10

# Private media file configuration
PRIVATE_STORAGE_ROOT = os.path.join(BASE_DIR, 'media')
PRIVATE_STORAGE_AUTH_FUNCTION = \
    'kpi.utils.private_storage.superuser_or_username_matches_prefix'

# django-markdownx, for in-app messages
MARKDOWNX_UPLOAD_URLS_PATH = reverse_lazy('markdownx-uploader-image-upload')
MARKDOWNX_UPLOAD_CONTENT_TYPES = [
    'image/jpeg',
    'image/png',
    'image/svg+xml',
    'image/gif',
    'image/webp',
]
# Github-flavored Markdown from `py-gfm`,
# ToDo Uncomment when it's compatible with Markdown 3.x
# MARKDOWNX_MARKDOWN_EXTENSIONS = ['mdx_gfm']

# Static files (CSS, JavaScript, Images)
# https://docs.djangoproject.com/en/1.7/howto/static-files/

STATIC_ROOT = os.path.join(BASE_DIR, 'staticfiles')
STATIC_URL = '/static/'
MEDIA_ROOT = os.path.join(BASE_DIR, 'media')
MEDIA_URL = '/' + os.environ.get('KPI_MEDIA_URL', 'media').strip('/') + '/'

# `PUBLIC_MEDIA_PATH` sets the `upload_to` attribute of explicitly-public
# `FileField`s, e.g. in `ConfigurationFile`. The corresponding location on the
# file system (usually `MEDIA_ROOT + PUBLIC_MEDIA_PATH`) should be exposed to
# everyone via NGINX. For more information, see
# https://docs.djangoproject.com/en/2.2/ref/models/fields/#django.db.models.FileField.upload_to
PUBLIC_MEDIA_PATH = '__public/'

# Following the uWSGI mountpoint convention, this should have a leading slash
# but no trailing slash
KPI_PREFIX = env.str('KPI_PREFIX', 'False')
if KPI_PREFIX.lower() == 'false':
    KPI_PREFIX = False
else:
    KPI_PREFIX = '/' + KPI_PREFIX.strip('/')

# KPI_PREFIX should be set in the environment when running in a subdirectory
if KPI_PREFIX and KPI_PREFIX != '/':
    STATIC_URL = KPI_PREFIX + '/' + STATIC_URL.lstrip('/')
    MEDIA_URL = KPI_PREFIX + '/' + MEDIA_URL.lstrip('/')
    LOGIN_URL = KPI_PREFIX + '/' + global_settings.LOGIN_URL.lstrip('/')
    LOGIN_REDIRECT_URL = KPI_PREFIX + '/' + LOGIN_REDIRECT_URL.lstrip('/')

STATICFILES_DIRS = (
    os.path.join(BASE_DIR, 'jsapp'),
    os.path.join(BASE_DIR, 'static'),
    ('mocha', os.path.join(BASE_DIR, 'node_modules', 'mocha'),),
    ('chai', os.path.join(BASE_DIR, 'node_modules', 'chai'),),
)

if os.path.exists(os.path.join(BASE_DIR, 'dkobo', 'jsapp')):
    STATICFILES_DIRS = STATICFILES_DIRS + (
        os.path.join(BASE_DIR, 'dkobo', 'jsapp'),
        os.path.join(BASE_DIR, 'dkobo', 'dkobo', 'static'),
    )

REST_FRAMEWORK = {
    'URL_FIELD_NAME': 'url',
    'DEFAULT_PAGINATION_CLASS': 'kpi.paginators.Paginated',
    'PAGE_SIZE': 100,
    'DEFAULT_AUTHENTICATION_CLASSES': [
        # SessionAuthentication and BasicAuthentication would be included by
        # default
        'kpi.authentication.SessionAuthentication',
        'kpi.authentication.BasicAuthentication',
        'kpi.authentication.TokenAuthentication',
        'kpi.authentication.OAuth2Authentication',
    ],
    'DEFAULT_RENDERER_CLASSES': [
       'rest_framework.renderers.JSONRenderer',
       'rest_framework.renderers.BrowsableAPIRenderer',
       'kpi.renderers.XMLRenderer',
    ],
    'DEFAULT_VERSIONING_CLASS': 'kpi.versioning.APIAutoVersioning',
    # Cannot be placed in kpi.exceptions.py because of circular imports
    'EXCEPTION_HANDLER': 'kpi.utils.drf_exceptions.custom_exception_handler',
}

OPENROSA_REST_FRAMEWORK = {

    'DEFAULT_PAGINATION_CLASS': None,
    'DEFAULT_VERSIONING_CLASS': None,

    # deprecated
    # # Use hyperlinked styles by default.
    # # Only used if the `serializer_class` attribute is not set on a view.
    # 'DEFAULT_MODEL_SERIALIZER_CLASS': (
    #     'rest_framework.serializers.HyperlinkedModelSerializer'
    # ),
    # # Use Django's standard `django.contrib.auth` permissions,
    # # or allow read-only access for unauthenticated users.
    # 'DEFAULT_PERMISSION_CLASSES': [
    #     'rest_framework.permissions.AllowAny',
    # ],
    'DEFAULT_AUTHENTICATION_CLASSES': [
        'kpi.authentication.DigestAuthentication',
        'kpi.authentication.OAuth2Authentication',
        'kpi.authentication.TokenAuthentication',
        # HttpsOnlyBasicAuthentication must come before SessionAuthentication because
        # Django authentication is called before DRF authentication and users get authenticated with
        # Session if it comes first (which bypass BasicAuthentication and MFA validation)
        'kobo.apps.openrosa.libs.authentication.HttpsOnlyBasicAuthentication',
        'kpi.authentication.SessionAuthentication',
    ],
    'DEFAULT_RENDERER_CLASSES': [
        # Keep JSONRenderer at the top "in order to send JSON responses to
        # clients that do not specify an Accept header." See
        # http://www.django-rest-framework.org/api-guide/renderers/#ordering-of-renderer-classes
        'rest_framework.renderers.JSONRenderer',
        'rest_framework_jsonp.renderers.JSONPRenderer',
        'rest_framework.renderers.BrowsableAPIRenderer',
        'rest_framework_xml.renderers.XMLRenderer',
        'rest_framework_csv.renderers.CSVRenderer',
    ],
    # FIXME Kobocat migration: Move to main REST_FRAMEWORK and change logic to handle kobocat view properly
    'VIEW_NAME_FUNCTION': 'kobo.apps.openrosa.apps.api.tools.get_view_name',
    'VIEW_DESCRIPTION_FUNCTION': 'kobo.apps.openrosa.apps.api.tools.get_view_description',
}

TEMPLATES = [
    {
        'BACKEND': 'django.template.backends.django.DjangoTemplates',
        'DIRS': [],
        'APP_DIRS': True,
        'OPTIONS': {
            'context_processors': [
                # Default processors per
                # https://docs.djangoproject.com/en/1.8/ref/templates/upgrading/#the-templates-settings
                'django.contrib.auth.context_processors.auth',
                'django.template.context_processors.debug',
                'django.template.context_processors.i18n',
                'django.template.context_processors.media',
                'django.template.context_processors.static',
                'django.template.context_processors.tz',
                'django.template.context_processors.request',
                'django.contrib.messages.context_processors.messages',
                # Additional processors
                'kpi.context_processors.custom_password_guidance_text',
                'kpi.context_processors.external_service_tokens',
                'kpi.context_processors.email',
                'kpi.context_processors.sitewide_messages',
                'kpi.context_processors.config',
                'kpi.context_processors.mfa',
                'kpi.context_processors.django_settings',
                'kpi.context_processors.kobocat',
            ],
            'debug': os.environ.get('TEMPLATE_DEBUG', 'False') == 'True',
        },
    },
]

DEFAULT_SUBMISSIONS_COUNT_NUMBER_OF_DAYS = 31
GOOGLE_ANALYTICS_TOKEN = os.environ.get('GOOGLE_ANALYTICS_TOKEN')
SENTRY_JS_DSN = None
if SENTRY_JS_DSN_URL := env.url('SENTRY_JS_DSN', default=None):
    SENTRY_JS_DSN = SENTRY_JS_DSN_URL.geturl()

# replace this with the pointer to the KoboCAT server, if it exists
KOBOCAT_URL = os.environ.get('KOBOCAT_URL', 'https://change-me.invalid')

# In case server must serve two KoboCAT domain names (e.g. during a
# domain name transfer), `settings.KOBOCAT_OLD_URL` adds support for
# the domain name.
KOBOCAT_OLD_URL = os.environ.get('KOBOCAT_OLD_URL')

# Internal URL does not use HTTPS
KOBOCAT_INTERNAL_URL = os.environ.get(
    'KOBOCAT_INTERNAL_URL', 'http://change-me.invalid'
)

KOBOFORM_URL = os.environ.get('KOBOFORM_URL', 'https://change-me.invalid')

if 'KOBOCAT_URL' in os.environ:
    DEFAULT_DEPLOYMENT_BACKEND = 'openrosa'
else:
    DEFAULT_DEPLOYMENT_BACKEND = 'mock'


"""
Stripe configuration intended for kf.kobotoolbox.org only,
tracks usage limit exceptions
"""
STRIPE_ENABLED = env.bool('STRIPE_ENABLED', False)


def dj_stripe_request_callback_method():
    # This method exists because dj-stripe's documentation doesn't reflect reality.
    # It claims that DJSTRIPE_SUBSCRIBER_MODEL no longer needs a request callback but
    # this error occurs without it: `DJSTRIPE_SUBSCRIBER_MODEL_REQUEST_CALLBACK must
    # be implemented if a DJSTRIPE_SUBSCRIBER_MODEL is defined`
    # It doesn't need to do anything other than exist
    # https://github.com/dj-stripe/dj-stripe/issues/1900
    pass


DJSTRIPE_SUBSCRIBER_MODEL = 'organizations.Organization'
DJSTRIPE_SUBSCRIBER_MODEL_REQUEST_CALLBACK = dj_stripe_request_callback_method
DJSTRIPE_FOREIGN_KEY_TO_FIELD = 'id'
DJSTRIPE_USE_NATIVE_JSONFIELD = True
STRIPE_LIVE_MODE = env.bool('STRIPE_LIVE_MODE', False)
STRIPE_TEST_PUBLIC_KEY = env.str(
    'STRIPE_TEST_PUBLIC_KEY', 'pk_test_qliDXQRyVGPWmsYR69tB1NPx00ndTrJfVM'
)
STRIPE_LIVE_PUBLIC_KEY = 'pk_live_7JRQ5elvhnmz4YuWdlSRNmMj00lhvqZz8P'
if STRIPE_ENABLED:
    INSTALLED_APPS += ('djstripe', 'kobo.apps.stripe')
    STRIPE_LIVE_SECRET_KEY = env.str('STRIPE_LIVE_SECRET_KEY', None)
    STRIPE_TEST_SECRET_KEY = env.str('STRIPE_TEST_SECRET_KEY', None)
    DJSTRIPE_WEBHOOK_SECRET = env.str('DJSTRIPE_WEBHOOK_SECRET', None)
    DJSTRIPE_WEBHOOK_VALIDATION = env.str('DJSTRIPE_WEBHOOK_VALIDATION', 'verify_signature')
STRIPE_PUBLIC_KEY = STRIPE_LIVE_PUBLIC_KEY if STRIPE_LIVE_MODE else STRIPE_TEST_PUBLIC_KEY

"""Organizations settings"""
# necessary to prevent calls to `/organizations/{ORG_ID}/service_usage/` (and any other
# queries that may need to aggregate data for all organization users) from slowing down db
ORGANIZATION_USER_LIMIT = env.str('ORGANIZATION_USER_LIMIT', 400)


""" Enketo configuration """
ENKETO_URL = os.environ.get('ENKETO_URL') or os.environ.get(
    'ENKETO_SERVER', 'https://change-me.invalid'
)
ENKETO_URL = ENKETO_URL.rstrip('/')  # Remove any trailing slashes
ENKETO_VERSION = os.environ.get('ENKETO_VERSION', 'Legacy').lower()
ENKETO_INTERNAL_URL = os.environ.get('ENKETO_INTERNAL_URL', ENKETO_URL)
ENKETO_INTERNAL_URL = ENKETO_INTERNAL_URL.rstrip('/')  # Remove any trailing slashes

ENKETO_API_KEY = os.environ.get('ENKETO_API_KEY', 'enketorules')
# http://apidocs.enketo.org/v2/
ENKETO_SURVEY_ENDPOINT = 'api/v2/survey/all'
ENKETO_PREVIEW_ENDPOINT = 'api/v2/survey/preview/iframe'
ENKETO_EDIT_INSTANCE_ENDPOINT = 'api/v2/instance'
ENKETO_VIEW_INSTANCE_ENDPOINT = 'api/v2/instance/view'
ENKETO_FLUSH_CACHE_ENDPOINT = 'api/v2/survey/cache'
# How long to wait before flushing an individual preview from Enketo's cache
ENKETO_FLUSH_CACHED_PREVIEW_DELAY = 1800  # seconds

# Content Security Policy (CSP)
# CSP should "just work" by allowing any possible configuration
# however CSP_EXTRA_DEFAULT_SRC is provided to allow for custom additions
if env.bool('ENABLE_CSP', False):
    MIDDLEWARE.append('csp.middleware.CSPMiddleware')
local_unsafe_allows = [
    "'unsafe-eval'",
    'http://localhost:3000',
    'http://kf.kobo.local:3000',
    'ws://kf.kobo.local:3000'
]
CSP_DEFAULT_SRC = env.list('CSP_EXTRA_DEFAULT_SRC', str, []) + [
    "'self'",
    KOBOCAT_URL,
    ENKETO_URL,
]
if env.str('FRONTEND_DEV_MODE', None) == 'host':
    CSP_DEFAULT_SRC += local_unsafe_allows
CSP_CONNECT_SRC = CSP_DEFAULT_SRC
CSP_SCRIPT_SRC = CSP_DEFAULT_SRC
CSP_STYLE_SRC = CSP_DEFAULT_SRC + ["'unsafe-inline'"]
CSP_IMG_SRC = CSP_DEFAULT_SRC + [
    'data:',
    'https://*.openstreetmap.org',
    'https://*.openstreetmap.fr',  # Humanitarian OpenStreetMap Team
    'https://*.opentopomap.org',
    'https://*.arcgisonline.com'
]
CSP_FRAME_SRC = CSP_DEFAULT_SRC

if GOOGLE_ANALYTICS_TOKEN:
    # Taken from https://developers.google.com/tag-platform/tag-manager/csp#google_analytics_4_google_analytics
    CSP_SCRIPT_SRC.append('https://*.googletagmanager.com')
    CSP_CONNECT_SRC.extend(
        [
            'https://*.google-analytics.com',
            'https://*.analytics.google.com',
            'https://*.googletagmanager.com',
        ]
    )
    CSP_IMG_SRC.extend(
        ['https://*.google-analytics.com', 'https://*.googletagmanager.com']
    )
if SENTRY_JS_DSN_URL and SENTRY_JS_DSN_URL.scheme:
    sentry_js_url = SENTRY_JS_DSN_URL.scheme + '://' + SENTRY_JS_DSN_URL.hostname
    CSP_SCRIPT_SRC.append(sentry_js_url)
    CSP_CONNECT_SRC.append(sentry_js_url)
if STRIPE_ENABLED:
    stripe_domain = 'https://js.stripe.com'
    CSP_SCRIPT_SRC.append(stripe_domain)
    CSP_FRAME_SRC.append(stripe_domain)

csp_report_uri = env.url('CSP_REPORT_URI', None)
if csp_report_uri:  # Let environ validate uri, but set as string
    CSP_REPORT_URI = csp_report_uri.geturl()
CSP_REPORT_ONLY = env.bool('CSP_REPORT_ONLY', False)

""" Celery configuration """
# Celery 4.0 New lowercase settings.
# Uppercase settings can be used when using a PREFIX
# http://docs.celeryproject.org/en/latest/userguide/configuration.html#new-lowercase-settings
# http://docs.celeryproject.org/en/4.0/whatsnew-4.0.html#step-2-update-your-configuration-with-the-new-setting-names

CELERY_TIMEZONE = 'UTC'

# helpful for certain debugging
CELERY_TASK_ALWAYS_EAGER = env.bool('SKIP_CELERY', False)

# Replace a worker after it completes 7 tasks by default. This allows the OS to
# reclaim memory allocated during large tasks
CELERY_WORKER_MAX_TASKS_PER_CHILD = int(os.environ.get(
    'CELERYD_MAX_TASKS_PER_CHILD', 7))

# Default to a 30-minute soft time limit and a 35-minute hard time limit
CELERY_TASK_TIME_LIMIT = int(
    os.environ.get('CELERYD_TASK_TIME_LIMIT', 2100)  # seconds
)

CELERY_TASK_SOFT_TIME_LIMIT = int(
    os.environ.get('CELERYD_TASK_SOFT_TIME_LIMIT', 1800)  # seconds
)

CELERY_BEAT_SCHEDULE = {
    # Schedule every day at midnight UTC. Can be customized in admin section
    'send-hooks-failures-reports': {
        'task': 'kobo.apps.hook.tasks.failures_reports',
        'schedule': crontab(hour=0, minute=0),
        'options': {'queue': 'kpi_low_priority_queue'},
    },
    # Schedule every 30 minutes
    'trash-bin-garbage-collector': {
        'task': 'kobo.apps.trash_bin.tasks.garbage_collector',
        'schedule': crontab(minute=30),
        'options': {'queue': 'kpi_low_priority_queue'},
    },
    'perform-maintenance': {
        'task': 'kobo.tasks.perform_maintenance',
        'schedule': crontab(hour=20, minute=0),
        'options': {'queue': 'kpi_low_priority_queue'},
    },
    'log-stuck-exports-and-mark-failed': {
        'task': 'kobo.apps.openrosa.apps.viewer.tasks.log_stuck_exports_and_mark_failed',
        'schedule': timedelta(hours=6),
        'options': {'queue': 'kobocat_queue'}
    },
    'delete-daily-xform-submissions-counter': {
        'task': 'kobo.apps.openrosa.apps.logger.tasks.delete_daily_counters',
        'schedule': crontab(hour=0, minute=0),
        'options': {'queue': 'kobocat_queue'}
    },
    # Schedule every 10 minutes
    'project-ownership-task-scheduler': {
        'task': 'kobo.apps.project_ownership.tasks.task_rescheduler',
        'schedule': crontab(minute=10),
        'options': {'queue': 'kpi_low_priority_queue'}
    },
    # Schedule every 30 minutes
    'project-ownership-mark-stuck-tasks-as-failed': {
        'task': 'kobo.apps.project_ownership.tasks.mark_stuck_tasks_as_failed',
        'schedule': crontab(minute=30),
        'options': {'queue': 'kpi_low_priority_queue'}
    },
    # Schedule every 30 minutes
    'project-ownership-mark-as-expired': {
        'task': 'kobo.apps.project_ownership.tasks.mark_as_expired',
        'schedule': crontab(minute=30),
        'options': {'queue': 'kpi_low_priority_queue'}
    },
    # Schedule every day at midnight UTC
    'project-ownership-garbage-collector': {
        'task': 'kobo.apps.project_ownership.tasks.garbage_collector',
        'schedule': crontab(minute=0, hour=0),
        'options': {'queue': 'kpi_low_priority_queue'}
    },
    'delete-expired-logs': {
        'task': 'kobo.apps.audit_log.tasks.spawn_logs_cleaning_tasks',
        'schedule': crontab(minute=0, hour=0),
        'options': {'queue': 'kpi_low_priority_queue'}
    },
}


CELERY_BROKER_TRANSPORT_OPTIONS = {
    'fanout_patterns': True,
    'fanout_prefix': True,
    # http://docs.celeryproject.org/en/latest/getting-started/brokers/redis.html#redis-visibility-timeout
    # TODO figure out how to pass `Constance.HOOK_MAX_RETRIES` or `HookLog.get_remaining_seconds()
    # Otherwise hardcode `HOOK_MAX_RETRIES` in Settings
    'visibility_timeout': 60 * (10**2),  # Longest ETA for RestService (seconds)
}

CELERY_TASK_DEFAULT_QUEUE = 'kpi_queue'

if 'KOBOCAT_URL' in os.environ:
    SYNC_KOBOCAT_PERMISSIONS = (
        os.environ.get('SYNC_KOBOCAT_PERMISSIONS', 'True') == 'True')

CELERY_BROKER_URL = os.environ.get(
    'CELERY_BROKER_URL',
    os.environ.get('KPI_BROKER_URL', 'redis://change-me.invalid:6379/1'),
)
if 'KPI_BROKER_URL' in os.environ:
    warnings.warn(
        'KPI_BROKER_URL is renamed CELERY_BROKER_URL, update the environment variable.',
        DeprecationWarning,
    )

CELERY_RESULT_BACKEND = CELERY_BROKER_URL

# Increase limits for long-running tasks
# Notes: They are custom name, not part of `CELERY_*` namespace.
CELERY_LONG_RUNNING_TASK_TIME_LIMIT = int(
    os.environ.get('CELERY_LONG_RUNNING_TASK_TIME_LIMIT', 4260)  # seconds
)

CELERY_LONG_RUNNING_TASK_SOFT_TIME_LIMIT = int(
    os.environ.get('CELERY_LONG_RUNNING_TASK_SOFT_TIME_LIMIT', 4200)  # seconds
)

""" Django allauth configuration """
# User.email should continue to be used instead of the EmailAddress model
ACCOUNT_ADAPTER = 'kobo.apps.accounts.adapter.AccountAdapter'
ACCOUNT_USERNAME_VALIDATORS = 'kobo.apps.accounts.validators.username_validators'
ACCOUNT_EMAIL_REQUIRED = True
ACCOUNT_EMAIL_VERIFICATION = env.str('ACCOUNT_EMAIL_VERIFICATION', 'mandatory')
ACCOUNT_FORMS = {
    'login': 'kobo.apps.accounts.mfa.forms.MfaLoginForm',
    'signup': 'kobo.apps.accounts.forms.SignupForm',
}
ACCOUNT_LOGIN_ON_EMAIL_CONFIRMATION = True
ACCOUNT_AUTHENTICATED_LOGIN_REDIRECTS = False
ACCOUNT_UNIQUE_EMAIL = False
ACCOUNT_SESSION_REMEMBER = True
SOCIALACCOUNT_EMAIL_VERIFICATION = env.str('SOCIALACCOUNT_EMAIL_VERIFICATION', 'none')
SOCIALACCOUNT_AUTO_SIGNUP = False
SOCIALACCOUNT_FORMS = {
    'signup': 'kobo.apps.accounts.forms.SocialSignupForm',
}
# For SSO, the signup form is prepopulated with the account email
# If set True, the email field in the SSO signup form will be readonly
UNSAFE_SSO_REGISTRATION_EMAIL_DISABLE = env.bool(
    'UNSAFE_SSO_REGISTRATION_EMAIL_DISABLE', False
)

WEBPACK_LOADER = {
    'DEFAULT': {
        'BUNDLE_DIR_NAME': 'jsapp/compiled/',
        'POLL_INTERVAL': 0.5,  # seconds
        'TIMEOUT': 5,  # seconds
    }
}


""" Email configuration """
# This setting sets the prefix in the subject line of the account activation email
# The default is the URL of the server. Set to blank to fit the email requirements
ACCOUNT_EMAIL_SUBJECT_PREFIX = ''

EMAIL_BACKEND = os.environ.get(
    'EMAIL_BACKEND', 'django.core.mail.backends.filebased.EmailBackend'
)

if EMAIL_BACKEND == 'django.core.mail.backends.filebased.EmailBackend':
    EMAIL_FILE_PATH = os.environ.get(
        'EMAIL_FILE_PATH', os.path.join(BASE_DIR, 'emails'))
    if not os.path.isdir(EMAIL_FILE_PATH):
        os.mkdir(EMAIL_FILE_PATH)

if os.environ.get('EMAIL_HOST'):
    EMAIL_HOST = os.environ.get('EMAIL_HOST')

if os.environ.get('EMAIL_HOST_USER'):
    EMAIL_HOST_USER = os.environ.get('EMAIL_HOST_USER')
    EMAIL_HOST_PASSWORD = os.environ.get('EMAIL_HOST_PASSWORD')

if os.environ.get('EMAIL_PORT'):
    EMAIL_PORT = os.environ.get('EMAIL_PORT')

if os.environ.get('EMAIL_USE_TLS'):
    EMAIL_USE_TLS = os.environ.get('EMAIL_USE_TLS')


""" AWS configuration (email and storage) """
if env.str('AWS_ACCESS_KEY_ID', False):
    AWS_ACCESS_KEY_ID = env.str('AWS_ACCESS_KEY_ID')
    AWS_SECRET_ACCESS_KEY = env.str('AWS_SECRET_ACCESS_KEY')
    AWS_SES_REGION_NAME = env.str('AWS_SES_REGION_NAME', None)
    AWS_SES_REGION_ENDPOINT = env.str('AWS_SES_REGION_ENDPOINT', None)

    AWS_S3_SIGNATURE_VERSION = env.str('AWS_S3_SIGNATURE_VERSION', 's3v4')
    # Only set the region if it is present in environment.
    if region := env.str('AWS_S3_REGION_NAME', False):
        AWS_S3_REGION_NAME = region

# Storage configuration
STORAGES = global_settings.STORAGES

default_file_storage = env.str(
    'DEFAULT_FILE_STORAGE', env.str('KPI_DEFAULT_FILE_STORAGE', None)
)
if 'KPI_DEFAULT_FILE_STORAGE' in os.environ:
    warnings.warn(
        'KPI_DEFAULT_FILE_STORAGE is renamed DEFAULT_FILE_STORAGE, update the environment variable.',
        DeprecationWarning,
    )

if default_file_storage:

    global_default_file_storage = STORAGES['default']['BACKEND']
    default_file_storage = STORAGES['default']['BACKEND'] = default_file_storage
    if default_file_storage != global_default_file_storage:
        if default_file_storage.endswith('S3Boto3Storage'):
            # To use S3 storage, set this to `kobo.apps.storage_backends.s3boto3.S3Boto3Storage`
            # Force usage of custom S3 tellable Storage
            STORAGES['default']['BACKEND'] = (
                'kobo.apps.storage_backends.s3boto3.S3Boto3Storage'
            )
            AWS_S3_FILE_OVERWRITE = False
        elif default_file_storage.endswith('AzureStorage'):
            PRIVATE_STORAGE_CLASS = (
                'kobo.apps.storage_backends.private_azure_storage.PrivateAzureStorage'
            )
            PRIVATE_STORAGE_S3_REVERSE_PROXY = True  # Yes S3
            AZURE_ACCOUNT_NAME = env.str('AZURE_ACCOUNT_NAME')
            AZURE_ACCOUNT_KEY = env.str('AZURE_ACCOUNT_KEY')
            AZURE_CONTAINER = env.str('AZURE_CONTAINER')
            AZURE_URL_EXPIRATION_SECS = env.int(
                'AZURE_URL_EXPIRATION_SECS', None
            )

    aws_storage_bucket_name = env.str('AWS_STORAGE_BUCKET_NAME', env.str('KPI_AWS_STORAGE_BUCKET_NAME', None))
    if aws_storage_bucket_name:
        AWS_STORAGE_BUCKET_NAME = aws_storage_bucket_name
        AWS_DEFAULT_ACL = 'private'
        # django-private-storage needs its own S3 configuration
        PRIVATE_STORAGE_CLASS = \
            'private_storage.storage.s3boto3.PrivateS3BotoStorage'
            # NB.........There's intentionally no 3 here! ^
        AWS_PRIVATE_STORAGE_BUCKET_NAME = AWS_STORAGE_BUCKET_NAME
        # Proxy S3 through our application instead of redirecting to bucket
        # URLs with query parameter authentication
        PRIVATE_STORAGE_S3_REVERSE_PROXY = True


if 'KOBOCAT_DEFAULT_FILE_STORAGE' in os.environ:
    KOBOCAT_DEFAULT_FILE_STORAGE = os.environ.get('KOBOCAT_DEFAULT_FILE_STORAGE')
    if 'KOBOCAT_AWS_STORAGE_BUCKET_NAME' in os.environ:
        KOBOCAT_AWS_STORAGE_BUCKET_NAME = os.environ.get('KOBOCAT_AWS_STORAGE_BUCKET_NAME')
        STORAGES['local'] = {
            'BACKEND': 'django.core.files.storage.FileSystemStorage',
        }
else:
    KOBOCAT_DEFAULT_FILE_STORAGE = global_settings.STORAGES['default']['BACKEND']
    KOBOCAT_MEDIA_ROOT = os.environ.get(
        'KOBOCAT_MEDIA_ROOT', MEDIA_ROOT.replace('kpi', 'kobocat')
    )

# Google Cloud Storage
# Not fully supported as a generic storage backend
GS_BUCKET_NAME = env.str('GS_BUCKET_NAME', None)


""" Django error logging configuration """
LOGGING = {
    'version': 1,
    'disable_existing_loggers': False,
    'formatters': {
        'verbose': {
            'format': '%(levelname)s %(asctime)s %(module)s' +
                      ' %(process)d %(thread)d %(message)s'
        },
        'simple': {
            'format': '%(levelname)s %(message)s'
        },
    },
    'handlers': {
        'console': {
            'level': 'DEBUG',
            'class': 'logging.StreamHandler',
            'formatter': 'verbose'
        }
    },
    'loggers': {
        'console_logger': {
            'handlers': ['console'],
            'level': 'DEBUG',
            'propagate': True
        },
        'django.db.backends': {
            'level': 'ERROR',
            'handlers': ['console'],
            'propagate': True
        },
    }
}


################################
# Sentry settings              #
################################
sentry_dsn = env.str('SENTRY_DSN', None)
if sentry_dsn:
    import sentry_sdk
    from sentry_sdk.integrations.celery import CeleryIntegration
    from sentry_sdk.integrations.django import DjangoIntegration
    from sentry_sdk.integrations.logging import LoggingIntegration

    # All of this is already happening by default!
    sentry_logging = LoggingIntegration(
        level=logging.INFO,  # Capture info and above as breadcrumbs
        event_level=logging.WARNING  # Send warnings as events
    )
    sentry_sdk.init(
        dsn=sentry_dsn,
        integrations=[
            DjangoIntegration(),
            CeleryIntegration(),
            sentry_logging
        ],
        traces_sample_rate=env.float('SENTRY_TRACES_SAMPLE_RATE', 0.01),
        send_default_pii=True
    )


if ENABLE_METRICS := env.bool('ENABLE_METRICS', False):
    MIDDLEWARE.insert(0, 'django_prometheus.middleware.PrometheusBeforeMiddleware')
    MIDDLEWARE.append('django_prometheus.middleware.PrometheusAfterMiddleware')
# Workaround https://github.com/korfuri/django-prometheus/issues/34
PROMETHEUS_EXPORT_MIGRATIONS = False
# https://github.com/korfuri/django-prometheus/blob/master/documentation/exports.md#exporting-metrics-in-a-wsgi-application-with-multiple-processes-per-process
if start_port := env.int('METRICS_START_PORT', None):
    PROMETHEUS_METRICS_EXPORT_PORT_RANGE = range(
        start_port, env.int('METRICS_END_PORT', start_port + 10)
    )


""" Try to identify the running codebase for informational purposes """
# Based upon https://github.com/tblobaum/git-rev/blob/master/index.js
GIT_REV = {}
for git_rev_key, git_command in (
        ('short', ('git', 'rev-parse', '--short', 'HEAD')),
        ('long', ('git', 'rev-parse', 'HEAD')),
        ('branch', ('git', 'rev-parse', '--abbrev-ref', 'HEAD')),
        ('tag', ('git', 'describe', '--exact-match', '--tags')),
):
    try:
        GIT_REV[git_rev_key] = subprocess.check_output(
            git_command, stderr=subprocess.STDOUT).strip()
    except (OSError, subprocess.CalledProcessError) as e:
        GIT_REV[git_rev_key] = False
if GIT_REV['branch'] == 'HEAD':
    GIT_REV['branch'] = False


"""
Since this project handles user creation, we must handle the model-level
permission assignment that would've been done by KoBoCAT's user post_save
signal handler. Here we record the content types of the models listed in KC's
set_api_permissions_for_user(). Verify that this list still matches that
function if you experience permission-related problems. See
https://github.com/kobotoolbox/kobocat/blob/main/onadata/libs/utils/user_auth.py.
"""
KOBOCAT_DEFAULT_PERMISSION_CONTENT_TYPES = [
    # Each tuple must be (app_label, model_name)
    ('main', 'userprofile'),
    ('logger', 'xform'),
    ('logger', 'note'),
]

# A flag set by unit tests to bypass KoBoCAT user syncing
TESTING = False


""" Auxiliary database configuration """
if not (MONGO_DB_URL := env.str('MONGO_DB_URL', False)):
    # ToDo Remove all this block by the end of 2022.
    #   Update kobo-install accordingly
    logging.warning(
        '`MONGO_DB_URL` is not found. '
        '`KPI_MONGO_HOST`, `KPI_MONGO_PORT`, `KPI_MONGO_NAME`, '
        '`KPI_MONGO_USER`, `KPI_MONGO_PASS` '
        'are deprecated and will not be supported anymore soon.'
    )

    MONGO_DATABASE = {
        'HOST': os.environ.get('KPI_MONGO_HOST', 'mongo'),
        'PORT': int(os.environ.get('KPI_MONGO_PORT', 27017)),
        'NAME': os.environ.get('KPI_MONGO_NAME', 'formhub'),
        'USER': os.environ.get('KPI_MONGO_USER', ''),
        'PASSWORD': os.environ.get('KPI_MONGO_PASS', '')
    }

    if MONGO_DATABASE.get('USER') and MONGO_DATABASE.get('PASSWORD'):
        MONGO_DB_URL = 'mongodb://{user}:{password}@{host}:{port}/{db_name}'.format(
            user=MONGO_DATABASE['USER'],
            password=quote_plus(MONGO_DATABASE['PASSWORD']),
            host=MONGO_DATABASE['HOST'],
            port=MONGO_DATABASE['PORT'],
            db_name=MONGO_DATABASE['NAME'],
        )
    else:
        MONGO_DB_URL = 'mongodb://%(HOST)s:%(PORT)s/%(NAME)s' % MONGO_DATABASE
    mongo_db_name = MONGO_DATABASE['NAME']
else:
    # Attempt to get collection name from the connection string
    # fallback on MONGO_DB_NAME or 'formhub' if it is empty or None or unable to parse
    try:
        mongo_db_name = env.db_url('MONGO_DB_URL').get('NAME') or env.str('MONGO_DB_NAME', 'formhub')
    except ValueError:  # db_url is unable to parse replica set strings
        mongo_db_name = env.str('MONGO_DB_NAME', 'formhub')

mongo_client = MongoClient(
    MONGO_DB_URL, connect=False, journal=True, tz_aware=True
)
MONGO_DB = mongo_client[mongo_db_name]

# If a request or task makes a database query and then times out, the database
# server should not spin forever attempting to fulfill that query.
# ⚠️⚠️
# These settings should never be used directly.
# Use MongoHelper.get_max_time_ms() in the code instead
# ⚠️⚠️
MONGO_QUERY_TIMEOUT = SYNCHRONOUS_REQUEST_TIME_LIMIT + 5  # seconds
MONGO_CELERY_QUERY_TIMEOUT = CELERY_TASK_TIME_LIMIT + 10  # seconds

SESSION_ENGINE = 'redis_sessions.session'
# django-redis-session expects a dictionary with `url`
redis_session_url = env.cache_url(
    'REDIS_SESSION_URL', default='redis://change-me.invalid:6380/2'
)
SESSION_REDIS = {
    'url': redis_session_url['LOCATION'],
    'prefix': env.str('REDIS_SESSION_PREFIX', 'session'),
    'socket_timeout': env.int('REDIS_SESSION_SOCKET_TIMEOUT', 1),
}

CACHES = {
    # Set CACHE_URL to override
    'default': env.cache_url(default='redis://change-me.invalid:6380/3'),
    'enketo_redis_main': env.cache_url(
        'ENKETO_REDIS_MAIN_URL', default='redis://change-me.invalid/0'
    ),
}

# How long to retain cached responses for kpi endpoints
ENDPOINT_CACHE_DURATION = env.int('ENDPOINT_CACHE_DURATION', 60 * 15)  # 15 minutes

ENV = None

# The maximum size in bytes that a request body may be before a
# SuspiciousOperation (RequestDataTooBig) is raised
DATA_UPLOAD_MAX_MEMORY_SIZE = 10485760

# The maximum size (in bytes) that an upload will be before it gets streamed
# to the file system
FILE_UPLOAD_MAX_MEMORY_SIZE = 10485760

# OpenRosa setting in bytes
OPENROSA_DEFAULT_CONTENT_LENGTH = 10000000

# Expiration time in sec. after which paired data xml file must be regenerated
PAIRED_DATA_EXPIRATION = 300  # seconds

CALCULATED_HASH_CACHE_EXPIRATION = 300  # seconds

# add some mimetype
add_type('application/wkt', '.wkt')
add_type('application/geo+json', '.geojson')

KOBOCAT_MEDIA_URL = f'{KOBOCAT_URL}/media/'

TRENCH_AUTH = {
    'USER_MFA_MODEL': 'mfa.MfaMethod',
    'USER_ACTIVE_FIELD': 'is_active',
    'BACKUP_CODES_QUANTITY': 5,
    'BACKUP_CODES_LENGTH': 12,  # keep (quantity * length) under 200
    'BACKUP_CODES_CHARACTERS': (string.ascii_letters + string.digits),
    'DEFAULT_VALIDITY_PERIOD': 30,
    'ENCRYPT_BACKUP_CODES': True,
    'SECRET_KEY_LENGTH': 32,
    'CONFIRM_DISABLE_WITH_CODE': True,
    'CONFIRM_BACKUP_CODES_REGENERATION_WITH_CODE': True,
    'ALLOW_BACKUP_CODES_REGENERATION': True,
    'MFA_METHODS': {
        'app': {
            'VERBOSE_NAME': 'app',
            'VALIDITY_PERIOD': env.int(
                'MFA_CODE_VALIDITY_PERIOD', 30  # seconds
            ),
            'USES_THIRD_PARTY_CLIENT': True,
            'HANDLER': 'kobo.apps.accounts.mfa.backends.application.ApplicationBackend',
        },
    },
    'CODE_LENGTH': env.int('MFA_CODE_LENGTH', 6),
}

# Session Authentication is supported by default.
MFA_SUPPORTED_AUTH_CLASSES = [
    'kpi.authentication.TokenAuthentication',
    'kobo.apps.openrosa.libs.authentication.TokenAuthentication',
]

MINIMUM_DEFAULT_SEARCH_CHARACTERS = 3

# Django 3.2 required settings
DEFAULT_AUTO_FIELD = 'django.db.models.AutoField'

AUTH_PASSWORD_VALIDATORS = [
    {
        'NAME': 'kpi.password_validation.UserAttributeSimilarityValidator',
    },
    {
        'NAME': 'kpi.password_validation.MinimumLengthValidator',
    },
    {
        'NAME': 'kpi.password_validation.CommonPasswordValidator',
    },
    {
        'NAME': 'kpi.password_validation.CustomRulesValidator',
    },
    {
        'NAME': 'kpi.password_validation.MostRecentPasswordValidator',
    },
]

# Needed to avoid Constance to create permissions on KoboCAT database
CONSTANCE_DBS = [
    'default'
]

AUTH_USER_MODEL = 'kobo_auth.User'

####################################
#         KoboCAT settings         #
####################################
KOBOCAT_PUBLIC_HOSTNAME = (
    f"{env.str('KOBOCAT_PUBLIC_SUBDOMAIN', 'kc')}"
    f".{env.str('PUBLIC_DOMAIN_NAME', 'domain.tld')}"
)

KOBOFORM_INTERNAL_URL = env.url('KOBOFORM_INTERNAL_URL', KOBOFORM_URL).geturl()

ENKETO_OFFLINE_SURVEYS = env.bool('ENKETO_OFFLINE_SURVEYS', True)
ENKETO_ONLINE_SURVEY_ENDPOINT = 'api/v2/survey'
ENKETO_OFFLINE_SURVEY_ENDPOINT = 'api/v2/survey/offline'
OPENROSA_ENKETO_SURVEY_ENDPOINT = (
    ENKETO_OFFLINE_SURVEY_ENDPOINT
    if ENKETO_OFFLINE_SURVEYS
    else ENKETO_ONLINE_SURVEY_ENDPOINT
)
OPENROSA_APP_DIR = os.path.join(BASE_DIR, 'kobo', 'apps', 'openrosa')
DEFAULT_SESSION_EXPIRY_TIME = 21600  # 6 hours

CELERY_TASK_ROUTES = {
    'kobo.apps.openrosa.*': 'kobocat_queue',
}
USE_THOUSAND_SEPARATOR = True

DIGEST_NONCE_BACKEND = 'kobo.apps.openrosa.apps.django_digest_backends.cache.RedisCacheNonceStorage'  # noqa

# Needed to get ANONYMOUS_USER = -1
GUARDIAN_GET_INIT_ANONYMOUS_USER = 'kobo.apps.openrosa.apps.main.models.user_profile.get_anonymous_user_instance'  # noqa

KPI_HOOK_ENDPOINT_PATTERN = '/api/v2/assets/{asset_uid}/hook-signal/'

# TODO Validate if `'PKCE_REQUIRED': False` is required in KPI
OAUTH2_PROVIDER = {
    # this is the list of available scopes
    'SCOPES': {
        'read': 'Read scope',
        'write': 'Write scope',
        'groups': 'Access to your groups'
    },
    'PKCE_REQUIRED': False,
}

REVERSION_MIDDLEWARE_SKIPPED_URL_PATTERNS = {
    r'/api/v1/users/(.*)': ['DELETE']
}
DAILY_COUNTERS_MAX_DAYS = env.int('DAILY_COUNTERS_MAX_DAYS', 366)

USE_POSTGRESQL = True

# Added this because of https://github.com/onaio/kobo.apps.open_rosa_server/pull/2139
# Should bring support to ODK v1.17+
SUPPORT_BRIEFCASE_SUBMISSION_DATE = (
    os.environ.get('SUPPORT_BRIEFCASE_SUBMISSION_DATE') != 'True'
)

DEFAULT_VALIDATION_STATUSES = {
    'validation_status_not_approved': 'Not Approved',
    'validation_status_approved': 'Approved',
    'validation_status_on_hold': 'On Hold',
}

THUMB_CONF = {
    'large': 1280,
    'medium': 640,
    'small': 240,
}

SUPPORTED_MEDIA_UPLOAD_TYPES = [
    'image/jpeg',
    'image/png',
    'image/svg+xml',
    'image/webp',
    'video/3gpp',
    'video/mp4',
    'video/quicktime',
    'video/ogg',
    'video/webm',
    'audio/aac',
    'audio/aacp',
    'audio/3gpp',
    'audio/flac',
    'audio/mp3',
    'audio/mp4',
    'audio/mpeg',
    'audio/ogg',
    'audio/wav',
    'audio/x-wav',
    'audio/webm',
    'audio/x-m4a',
    'text/csv',
    'application/xml',
    'application/zip',
    'application/x-zip-compressed'
]

LOG_DELETION_BATCH_SIZE = 1000

# Silence Django Guardian warning. Authentication backend is hooked, but
# Django Guardian does not recognize it because it is extended
SILENCED_SYSTEM_CHECKS = ['guardian.W001']

DIGEST_LOGIN_FACTORY = 'django_digest.NoEmailLoginFactory'<|MERGE_RESOLUTION|>--- conflicted
+++ resolved
@@ -587,22 +587,20 @@
         ),
         'Email message to sent to admins on failure.',
     ),
-<<<<<<< HEAD
     'PROJECT_HISTORY_LOG_LIFESPAN': (
         60,
         'Length of time days to keep project history logs.',
         'positive_int',
-=======
-    'USE_TEAM_LABEL': (
-        True,
-        'Use the term "Team" instead of "Organization" when Stripe is not enabled',
->>>>>>> 98b9a95b
     ),
     'ACCESS_LOG_LIFESPAN': (
         60,
         'Length of time in days to keep access logs.',
         'positive_int',
-    )
+    ),
+    'USE_TEAM_LABEL': (
+        True,
+        'Use the term "Team" instead of "Organization" when Stripe is not enabled',
+    ),
 }
 
 CONSTANCE_ADDITIONAL_FIELDS = {
