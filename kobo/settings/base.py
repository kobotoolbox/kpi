--- conflicted
+++ resolved
@@ -1239,15 +1239,12 @@
         'options': {'queue': 'kobocat_queue'}
     },
     # Schedule every 30 minutes
-<<<<<<< HEAD
     'organization-invite-mark-as-expired': {
         'task': 'kobo.apps.organizations.tasks.mark_organization_invite_as_expired',
-        'schedule': crontab(minute=30),
+        'schedule': crontab(minute='*/30'),
         'options': {'queue': 'kpi_low_priority_queue'}
     },
     # Schedule every 10 minutes
-=======
->>>>>>> 856348b7
     'project-ownership-task-restarter': {
         'task': 'kobo.apps.project_ownership.tasks.task_restarter',
         'schedule': crontab(minute='*/30'),
