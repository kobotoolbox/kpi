# coding: utf-8
import logging
import os
import re
import string
import subprocess
from mimetypes import add_type
from urllib.parse import quote_plus

import django.conf.locale
import environ
from celery.schedules import crontab
from django.conf.global_settings import LOGIN_URL
from django.urls import reverse_lazy
from django.utils.translation import get_language_info, gettext_lazy as t
from pymongo import MongoClient

from kpi.utils.json import LazyJSONSerializable
from ..static_lists import EXTRA_LANG_INFO, SECTOR_CHOICE_DEFAULTS

env = environ.Env()

# Build paths inside the project like this: os.path.join(BASE_DIR, ...)
settings_dirname = os.path.dirname(os.path.abspath(__file__))
parent_dirname = os.path.dirname(settings_dirname)
BASE_DIR = os.path.abspath(os.path.dirname(parent_dirname))


# SECURITY WARNING: keep the secret key used in production secret!
SECRET_KEY = env.str('DJANGO_SECRET_KEY', '@25)**hc^rjaiagb4#&q*84hr*uscsxwr-cv#0joiwj$))obyk')

# Optionally treat proxied connections as secure.
# See: https://docs.djangoproject.com/en/1.8/ref/settings/#secure-proxy-ssl-header.
# Example environment: `export SECURE_PROXY_SSL_HEADER='HTTP_X_FORWARDED_PROTO, https'`.
# SECURITY WARNING: If enabled, outer web server must filter out the `X-Forwarded-Proto` header.
SECURE_PROXY_SSL_HEADER = env.tuple("SECURE_PROXY_SSL_HEADER", str, None)

if env.str('PUBLIC_REQUEST_SCHEME', '').lower() == 'https' or SECURE_PROXY_SSL_HEADER:
    SESSION_COOKIE_SECURE = True
    CSRF_COOKIE_SECURE = True

SECURE_HSTS_INCLUDE_SUBDOMAINS = env.bool('SECURE_HSTS_INCLUDE_SUBDOMAINS', False)
SECURE_HSTS_PRELOAD = env.bool('SECURE_HSTS_PRELOAD', False)
SECURE_HSTS_SECONDS = env.int('SECURE_HSTS_SECONDS', 0)

# Make Django use NginX $host. Useful when running with ./manage.py runserver_plus
# It avoids adding the debugger webserver port (i.e. `:8000`) at the end of urls.
USE_X_FORWARDED_HOST = env.bool("USE_X_FORWARDED_HOST", False)

# Domain must not exclude KoBoCAT when sharing sessions
SESSION_COOKIE_DOMAIN = env.str('SESSION_COOKIE_DOMAIN', None)
if SESSION_COOKIE_DOMAIN:
    SESSION_COOKIE_NAME = env.str('SESSION_COOKIE_NAME', 'kobonaut')
    # The trusted CSRF origins must encompass Enketo's subdomain. See
    # https://docs.djangoproject.com/en/2.2/ref/settings/#std:setting-CSRF_TRUSTED_ORIGINS
    CSRF_TRUSTED_ORIGINS = [SESSION_COOKIE_DOMAIN]
ENKETO_CSRF_COOKIE_NAME = env.str('ENKETO_CSRF_COOKIE_NAME', '__csrf')

# Limit sessions to 1 week (the default is 2 weeks)
SESSION_COOKIE_AGE = env.int('DJANGO_SESSION_COOKIE_AGE', 604800)

# SECURITY WARNING: don't run with debug turned on in production!
DEBUG = env.bool("DJANGO_DEBUG", False)

ALLOWED_HOSTS = env.str('DJANGO_ALLOWED_HOSTS', '*').split(' ')

LOGIN_REDIRECT_URL = 'kpi-root'
LOGOUT_REDIRECT_URL = 'kobo_login'  # Use URL pattern instead of hard-coded value

# Application definition

# The order of INSTALLED_APPS is important for template resolution. When two
# apps both define templates for the same view, the first app listed receives
# precedence
INSTALLED_APPS = (
    # Always put `contenttypes` before `auth`; see
    # https://code.djangoproject.com/ticket/10827
    'django.contrib.contenttypes',
    'django.contrib.admin',
    'django.contrib.auth',
    'django.contrib.sessions',
    'django.contrib.messages',
    'django.contrib.staticfiles',
    'django_prometheus',
    'reversion',
    'private_storage',
    'kobo.apps.KpiConfig',
    'kobo.apps.accounts',
    'allauth',
    'allauth.account',
    'allauth.socialaccount',
    'allauth.socialaccount.providers.microsoft',
    'allauth.socialaccount.providers.openid_connect',
    'hub',
    'loginas',
    'webpack_loader',
    'django_extensions',
    'django_filters',
    'taggit',
    'rest_framework',
    'rest_framework.authtoken',
    'oauth2_provider',
    'markitup',
    'django_digest',
    'kobo.apps.organizations',
    'kobo.apps.superuser_stats.SuperuserStatsAppConfig',
    'kobo.apps.service_health',
    'kobo.apps.subsequences',
    'constance',
    'constance.backends.database',
    'kobo.apps.hook',
    'django_celery_beat',
    'corsheaders',
    'kobo.apps.external_integrations.ExternalIntegrationsAppConfig',
    'markdownx',
    'kobo.apps.help',
    'kobo.apps.shadow_model.ShadowModelAppConfig',
    'trench',
    'kobo.apps.accounts.mfa.apps.MfaAppConfig',
    'kobo.apps.languages.LanguageAppConfig',
    'kobo.apps.project_views.ProjectViewAppConfig',
    'kobo.apps.audit_log.AuditLogAppConfig',
    'kobo.apps.trackers.TrackersConfig',
    'kobo.apps.trash_bin.TrashBinAppConfig',
)

MIDDLEWARE = [
    'corsheaders.middleware.CorsMiddleware',
    'django.middleware.security.SecurityMiddleware',
    'django.contrib.sessions.middleware.SessionMiddleware',
    'django.middleware.locale.LocaleMiddleware',
    'django.middleware.common.CommonMiddleware',
    'django.middleware.csrf.CsrfViewMiddleware',
    'django.contrib.auth.middleware.AuthenticationMiddleware',
    'django.contrib.messages.middleware.MessageMiddleware',
    'django.middleware.clickjacking.XFrameOptionsMiddleware',
    'hub.middleware.UsernameInResponseHeaderMiddleware',
    'django_userforeignkey.middleware.UserForeignKeyMiddleware',
    'django_request_cache.middleware.RequestCacheMiddleware',
]

if os.environ.get('DEFAULT_FROM_EMAIL'):
    DEFAULT_FROM_EMAIL = env.str('DEFAULT_FROM_EMAIL')
    SERVER_EMAIL = DEFAULT_FROM_EMAIL

# Configuration options that superusers can modify in the Django admin
# interface. Please note that it's not as simple as moving a setting into the
# `CONSTANCE_CONFIG` dictionary: each place where the setting's value is needed
# must use `constance.config.THE_SETTING` instead of
# `django.conf.settings.THE_SETTING`
CONSTANCE_CONFIG = {
    'REGISTRATION_OPEN': (
        True,
        'Allow new users to register accounts for themselves',
    ),
    'REGISTRATION_ALLOWED_EMAIL_DOMAINS': (
        '',
        'Email domains allowed to register new accounts, one per line, '
        'or blank to allow all email domains'
    ),
    'REGISTRATION_DOMAIN_NOT_ALLOWED_ERROR_MESSAGE': (
        'This email domain is not allowed to create an account',
        'Error message for emails not listed in REGISTRATION_ALLOWED_EMAIL_DOMAINS '
        'if field is not blank'
    ),
    'TERMS_OF_SERVICE_URL': ('', 'URL for terms of service document'),
    'PRIVACY_POLICY_URL': ('', 'URL for privacy policy'),
    'SOURCE_CODE_URL': (
        'https://github.com/kobotoolbox/',
        'URL of source code repository. When empty, a link will not be shown '
        'in the user interface',
    ),
    'SUPPORT_EMAIL': (
        env.str('KOBO_SUPPORT_EMAIL', env.str('DEFAULT_FROM_EMAIL', 'help@kobotoolbox.org')),
        'Email address for users to contact, e.g. when they encounter '
        'unhandled errors in the application',
    ),
    'SUPPORT_URL': (
        env.str('KOBO_SUPPORT_URL', 'https://support.kobotoolbox.org/'),
        'URL for "KoboToolbox Help Center"',
    ),
    'COMMUNITY_URL': (
        env.str(
            'KOBO_COMMUNITY_URL', 'https://community.kobotoolbox.org/'
        ),
        'URL for "KoboToolbox Community Forum"',
    ),
    'SYNCHRONOUS_EXPORT_CACHE_MAX_AGE': (
        300,
        'A synchronous export request will return the last export generated '
        'with the same settings unless it is older than this value (seconds)'
    ),
    'ALLOW_UNSECURED_HOOK_ENDPOINTS': (
        True,
        'Allow the use of unsecured endpoints for hooks. '
        '(e.g http://hook.example.com)',
    ),
    'HOOK_MAX_RETRIES': (
        3,
        'Number of times the system will retry to send data to remote server '
        'before giving up',
    ),
    'SSRF_ALLOWED_IP_ADDRESS': (
        '',
        'Whitelisted IP addresses to bypass SSRF protection\nOne per line',
    ),
    'SSRF_DENIED_IP_ADDRESS': (
        '',
        'Blacklisted IP addresses to bypass SSRF protection\nOne per line',
    ),
    'EXPOSE_GIT_REV': (
        False,
        'Display information about the running commit to non-superusers',
    ),
    'FRONTEND_MIN_RETRY_TIME': (
        2,
        'Minimum number of seconds the front end waits before retrying a '
        'failed request to the back end',
        int,
    ),
    'FRONTEND_MAX_RETRY_TIME': (
        120,
        'Maximum number of seconds the front end waits before retrying a '
        'failed request to the back end',
        int,
    ),
    'MFA_ISSUER_NAME': (
        'KoboToolbox',
        'Issuer name displayed in multi-factor applications'
    ),
    'MFA_ENABLED': (
        True,
        'Enable two-factor authentication'
    ),
    'MFA_LOCALIZED_HELP_TEXT': (
        LazyJSONSerializable({
            'default': t(
                'If you cannot access your authenticator app, please enter one '
                'of your backup codes instead. If you cannot access those '
                'either, then you will need to request assistance by '
                'contacting [##support email##](mailto:##support email##).'
            ),
            'some-other-language': (
                'This will never appear because `some-other-language` is not '
                'a valid language code, but this entry is here to show you '
                'an example of adding another message in a different language.'
            )
        }),
        (
            'JSON object of guidance messages presented to users when they '
            'click the "Problems with the token" link after being prompted for '
            'their verification token. Markdown syntax is supported, and '
            '`##support email##` will be replaced with the value of the '
            '`SUPPORT_EMAIL` setting on this page.\n'
            'To add messages in other languages, follow the example of '
            '`some-other-language`, but use a valid language code (e.g. `fr` '
            'for French).'
        ),
        # Use custom field for schema validation
        'i18n_text_jsonfield_schema'
    ),
    'ASR_MT_INVITEE_USERNAMES': (
        '',
        'List of invited usernames, one per line, who will have access to NLP '
        'ASR/MT processing via external (costly) APIs.\nEnter * to invite '
        'all users.'
    ),
    'ASR_MT_GOOGLE_CREDENTIALS': (
        '',
        'The JSON content of a private key file generated by the Google Cloud '
        'IAM & Admin console.\nLeave blank to use a different Google '
        'authentication mechanism.'
    ),
    'USER_METADATA_FIELDS': (
        LazyJSONSerializable([
            {'name': 'organization', 'required': False},
            {'name': 'organization_website', 'required': False},
            {'name': 'sector', 'required': False},
            {'name': 'gender', 'required': False},
            {'name': 'bio', 'required': False},
            {'name': 'city', 'required': False},
            {'name': 'country', 'required': False},
            {'name': 'twitter', 'required': False},
            {'name': 'linkedin', 'required': False},
            {'name': 'instagram', 'required': False},
        ]),
        # The available fields are hard-coded in the front end
        'Display (and optionally require) these metadata fields for users.\n'
        "Possible fields are 'organization', 'organization_website', "
        "'sector', 'gender', 'bio', 'city', 'country', 'twitter', 'linkedin', "
        "and 'instagram'",
        # Use custom field for schema validation
        'long_metadata_fields_jsonschema'
    ),
    'PROJECT_METADATA_FIELDS': (
        LazyJSONSerializable([
            {'name': 'sector', 'required': False},
            {'name': 'country', 'required': False},
            # {'name': 'operational_purpose', 'required': False},
            # {'name': 'collects_pii', 'required': False},
        ]),
        # The available fields are hard-coded in the front end
        'Display (and optionally require) these metadata fields for projects.\n'
        "Possible fields are 'sector', 'country', 'operational_purpose', and "
        "'collects_pii'.",
        # Use custom field for schema validation
        'metadata_fields_jsonschema'
    ),
    'SECTOR_CHOICES': (
        '\n'.join((s[0] for s in SECTOR_CHOICE_DEFAULTS)),
        "Options available for the 'sector' metadata field, one per line.",
        'long_textfield'
    ),
    'OPERATIONAL_PURPOSE_CHOICES': (
        '',
        "Options available for the 'operational purpose of data' metadata "
        'field, one per line.'
    ),
    'ASSET_SNAPSHOT_DAYS_RETENTION': (
        30,
        'Number of days to keep asset snapshots',
        'positive_int'
    ),
    'FREE_TIER_THRESHOLDS': (
        LazyJSONSerializable({
            'storage': None,
            'data': None,
            'transcription_minutes': None,
            'translation_chars': None,
        }),
        'Free tier thresholds: storage in kilobytes, '
        'data (number of submissions), '
        'minutes of transcription, '
        'number of translation characters',
        # Use custom field for schema validation
        'free_tier_threshold_jsonschema',
    ),
    'FREE_TIER_DISPLAY': (
        LazyJSONSerializable({
            'name': None,
            'feature_list': [],
        }),
        'Free tier frontend settings: name to use for the free tier, '
        'array of text strings to display on the feature list of the Plans page',
        'free_tier_display_jsonschema',
    ),
    'PROJECT_TRASH_GRACE_PERIOD': (
        7,
        'Number of days to keep projects in trash after users (soft-)deleted '
        'them and before automatically hard-deleting them by the system',
        'positive_int',
    ),
    'ACCOUNT_TRASH_GRACE_PERIOD': (
        30 * 6,
        'Number of days to keep deactivated accounts in trash before '
        'automatically hard-deleting all their projects and data.\n'
        'Use -1 to require a superuser to empty the trash manually instead of '
        'having the system empty it automatically.',
        'positive_int_minus_one',
    ),
    # Toggle for ZXCVBN
    'ENABLE_ZXCVBN_PASSWORD_VALIDATION': (
        True,
        'Enables the dropbox library zxcvbn for password validation.',
    ),
    'ENABLE_PASSWORD_MINIMUM_LENGTH_VALIDATION': (
        True,
        'Enable minimum length validation',
    ),
    'MINIMUM_PASSWORD_LENGTH': (
        10,
        'Minimum length for all passwords.',
        int,
    ),
    'ENABLE_PASSWORD_USER_ATTRIBUTE_SIMILARITY_VALIDATION': (
        True,
        'Enable user attribute similarity validation. '
        'See `PASSWORD_USER_ATTRIBUTES` below for customization.',
    ),
    'PASSWORD_USER_ATTRIBUTES': (
        (
            'username\n'
            'full_name\n'
            'email'
        ),
        'List (one per line) all user attributes for similarity validation.\n'
        "Possible attributes are 'username', 'full_name', 'email', 'organization'."
    ),
    'ENABLE_COMMON_PASSWORD_VALIDATION': (
        True,
        'Enable common password validation.\n'
        'To customize the list, go to Configuration file section and add common password file.\n'
        'Django default list is based on https://tinyurl.com/django3-2-common-passwords.',
    ),
    'ENABLE_PASSWORD_CUSTOM_CHARACTER_RULES_VALIDATION': (
        True,
        'Enable custom character rules',
    ),
    'PASSWORD_CUSTOM_CHARACTER_RULES': (
        (
            '[[:lower:]]\n'
            '[[:upper:]]\n'
            '\d\n'
            '[\W_]'
        ),
        'List all custom character rules as regular expressions supported '
        'by `regex` python library.\n'
        'One per line.'
        ,
    ),
    'PASSWORD_CUSTOM_CHARACTER_RULES_REQUIRED_TO_PASS': (
        3,
        'The minimum number of character rules to pass.',
        int,
    ),
    'ENABLE_MOST_RECENT_PASSWORD_VALIDATION': (
        True,
        'Enable most recent password validation which will prevent the user from '
        'reusing the most recent password.',
    ),
    'ENABLE_CUSTOM_PASSWORD_GUIDANCE_TEXT': (
        False,
        'Enable custom password guidance text to help users create their passwords.',
    ),
    'CUSTOM_PASSWORD_GUIDANCE_TEXT': (
        json.dumps({
            'default': '',
            'some-other-language': (
                'This will never appear because `some-other-language` is not '
                'a valid language code, but this entry is here to show you '
                'an example of adding another message in a different language.'
            ),
        }),
        (
            'Create custom guidance text for password complexity. '
            'The contents of the message should reflect the password complexity rules '
            'as set in Constance. '
            '"default" is the fallback language, and will be used if no translation are provided '
            'and should be in English.'
        ),
        'custom_password_guidance_text_field',
    ),
}

CONSTANCE_ADDITIONAL_FIELDS = {
    'custom_password_guidance_text_field': [
        'kpi.fields.jsonschema_form_field.CustomTextWithTranslations',
        {'widget': 'django.forms.Textarea'},
    ],
    'free_tier_threshold_jsonschema': [
        'kpi.fields.jsonschema_form_field.FreeTierThresholdField',
        {'widget': 'django.forms.Textarea'},
    ],
    'free_tier_display_jsonschema': [
        'kpi.fields.jsonschema_form_field.FreeTierDisplayField',
        {'widget': 'django.forms.Textarea'},
    ],
    'i18n_text_jsonfield_schema': [
        'kpi.fields.jsonschema_form_field.I18nTextJSONField',
        {'widget': 'django.forms.Textarea'},
    ],
    'metadata_fields_jsonschema': [
        'kpi.fields.jsonschema_form_field.MetadataFieldsListField',
        {'widget': 'django.forms.Textarea'},
    ],
<<<<<<< HEAD
    'mfa_help_text_fields_jsonschema': [
        'kpi.fields.jsonschema_form_field.CustomTextWithTranslations',
        {'widget': 'django.forms.Textarea'},
=======
    'long_metadata_fields_jsonschema': [
        'kpi.fields.jsonschema_form_field.MetadataFieldsListField',
        {
            'widget': 'django.forms.Textarea',
            'widget_kwargs': {
                'attrs': {'rows': 45}
            }
        },
    ],
    'long_textfield': [
        'django.forms.fields.CharField',
        {
            'widget': 'django.forms.Textarea',
            'widget_kwargs': {
                'attrs': {'rows': 30}
            }
        },
>>>>>>> 9bfee067
    ],
    'positive_int': ['django.forms.fields.IntegerField', {
        'min_value': 0
    }],
    'positive_int_minus_one': ['django.forms.fields.IntegerField', {
        'min_value': -1
    }],
    'lazy_gettext': [
        'django.forms.fields.CharField',
        {'widget': 'django.forms.Textarea'}
    ],
}

CONSTANCE_CONFIG_FIELDSETS = {
    'General Options': (
        'REGISTRATION_OPEN',
        'REGISTRATION_ALLOWED_EMAIL_DOMAINS',
        'REGISTRATION_DOMAIN_NOT_ALLOWED_ERROR_MESSAGE',
        'TERMS_OF_SERVICE_URL',
        'PRIVACY_POLICY_URL',
        'SOURCE_CODE_URL',
        'SUPPORT_EMAIL',
        'SUPPORT_URL',
        'COMMUNITY_URL',
        'SYNCHRONOUS_EXPORT_CACHE_MAX_AGE',
        'EXPOSE_GIT_REV',
        'FRONTEND_MIN_RETRY_TIME',
        'FRONTEND_MAX_RETRY_TIME',
    ),
    'Rest Services': (
        'ALLOW_UNSECURED_HOOK_ENDPOINTS',
        'HOOK_MAX_RETRIES',
    ),
    'Natural language processing': (
        'ASR_MT_INVITEE_USERNAMES',
        'ASR_MT_GOOGLE_CREDENTIALS',
    ),
    'Security': (
        'SSRF_ALLOWED_IP_ADDRESS',
        'SSRF_DENIED_IP_ADDRESS',
        'MFA_ISSUER_NAME',
        'MFA_ENABLED',
        'MFA_LOCALIZED_HELP_TEXT',
    ),
    'Metadata options': (
        'USER_METADATA_FIELDS',
        'PROJECT_METADATA_FIELDS',
        'SECTOR_CHOICES',
        'OPERATIONAL_PURPOSE_CHOICES',
    ),
    'Password Validation': (
        'ENABLE_ZXCVBN_PASSWORD_VALIDATION',
        'ENABLE_PASSWORD_MINIMUM_LENGTH_VALIDATION',
        'ENABLE_PASSWORD_USER_ATTRIBUTE_SIMILARITY_VALIDATION',
        'ENABLE_COMMON_PASSWORD_VALIDATION',
        'ENABLE_PASSWORD_CUSTOM_CHARACTER_RULES_VALIDATION',
        'ENABLE_MOST_RECENT_PASSWORD_VALIDATION',
        'MINIMUM_PASSWORD_LENGTH',
        'PASSWORD_USER_ATTRIBUTES',
        'PASSWORD_CUSTOM_CHARACTER_RULES',
        'PASSWORD_CUSTOM_CHARACTER_RULES_REQUIRED_TO_PASS',
        'ENABLE_CUSTOM_PASSWORD_GUIDANCE_TEXT',
        'CUSTOM_PASSWORD_GUIDANCE_TEXT',
    ),
    'Trash bin': (
        'ASSET_SNAPSHOT_DAYS_RETENTION',
        'ACCOUNT_TRASH_GRACE_PERIOD',
        'PROJECT_TRASH_GRACE_PERIOD',
    ),
    'Tier settings': (
        'FREE_TIER_THRESHOLDS',
        'FREE_TIER_DISPLAY',
    ),
}

# Tell django-constance to use a database model instead of Redis
CONSTANCE_BACKEND = 'kobo.apps.constance_backends.database.DatabaseBackend'
CONSTANCE_DATABASE_CACHE_BACKEND = 'default'


# Warn developers to use `pytest` instead of `./manage.py test`
class DoNotUseRunner:
    def __init__(self, *args, **kwargs):
        raise NotImplementedError('Please run tests with `pytest` instead')


TEST_RUNNER = __name__ + '.DoNotUseRunner'

# used in kpi.models.sitewide_messages
MARKITUP_FILTER = ('markdown.markdown', {'safe_mode': False})

# The backend that handles user authentication must match KoBoCAT's when
# sharing sessions. ModelBackend does not interfere with object-level
# permissions: it always denies object-specific requests (see
# https://github.com/django/django/blob/1.7/django/contrib/auth/backends.py#L44).
# KoBoCAT also lists ModelBackend before
# guardian.backends.ObjectPermissionBackend.
AUTHENTICATION_BACKENDS = (
    'django.contrib.auth.backends.ModelBackend',
    'kpi.backends.ObjectPermissionBackend',
    'allauth.account.auth_backends.AuthenticationBackend',
)

ROOT_URLCONF = 'kobo.urls'

WSGI_APPLICATION = 'kobo.wsgi.application'

# What User object should be mapped to AnonymousUser?
ANONYMOUS_USER_ID = -1
# Permissions assigned to AnonymousUser are restricted to the following
ALLOWED_ANONYMOUS_PERMISSIONS = (
    'kpi.view_asset',
    'kpi.discover_asset',
    'kpi.view_submissions',
)

# run heavy migration scripts by default
# NOTE: this should be set to False for major deployments. This can take a long time
SKIP_HEAVY_MIGRATIONS = env.bool('SKIP_HEAVY_MIGRATIONS', False)

# Database
# https://docs.djangoproject.com/en/1.7/ref/settings/#databases
DATABASES = {
    'default': env.db_url(
        'KPI_DATABASE_URL' if 'KPI_DATABASE_URL' in os.environ else 'DATABASE_URL',
        default='sqlite:///%s/db.sqlite3' % BASE_DIR
    ),
}

if 'KC_DATABASE_URL' in os.environ:
    DATABASES['kobocat'] = env.db_url('KC_DATABASE_URL')

DATABASE_ROUTERS = ['kpi.db_routers.DefaultDatabaseRouter']

# Internationalization
# https://docs.djangoproject.com/en/1.8/topics/i18n/

django.conf.locale.LANG_INFO.update(EXTRA_LANG_INFO)

DJANGO_LANGUAGE_CODES = env.str(
    'DJANGO_LANGUAGE_CODES',
    default=(
        'am '  # Amharic
        'ar '  # Arabic
        'bn '  # Bengali
        'cs '  # Czech
        'de '  # German
        'en '  # English
        'es '  # Spanish
        'fa '  # Persian/Farsi
        'fr '  # French
        'hi '  # Hindi
        'hu '  # Hungarian
        'ja '  # Japanese
        'ku '  # Kurdish
        'ln '  # Lingala
        'my '  # Burmese/Myanmar
        'ny '  # Nyanja/Chewa
        'pl '  # Polish
        'pt '  # Portuguese
        'ru '  # Russian
        'tr '  # Turkish
        'uk '  # Ukrainian
        'zh-hans'  # Chinese Simplified
    )
)
LANGUAGES = [
    (lang_code, get_language_info(lang_code)['name_local'])
    for lang_code in DJANGO_LANGUAGE_CODES.split(' ')
]

LANGUAGE_CODE = 'en-us'

TIME_ZONE = 'UTC'

LOCALE_PATHS = (os.path.join(BASE_DIR, 'locale'),)

USE_I18N = True

USE_L10N = True

USE_TZ = True

CAN_LOGIN_AS = lambda request, target_user: request.user.is_superuser

# Impose a limit on the number of records returned by the submission list
# endpoint. This overrides any `?limit=` query parameter sent by a client
SUBMISSION_LIST_LIMIT = 30000

# uWSGI, NGINX, etc. allow only a limited amount of time to process a request.
# Set this value to match their limits
SYNCHRONOUS_REQUEST_TIME_LIMIT = 120  # seconds

# REMOVE the oldest if a user exceeds this many exports for a particular form
MAXIMUM_EXPORTS_PER_USER_PER_FORM = 10

# Private media file configuration
PRIVATE_STORAGE_ROOT = os.path.join(BASE_DIR, 'media')
PRIVATE_STORAGE_AUTH_FUNCTION = \
    'kpi.utils.private_storage.superuser_or_username_matches_prefix'

# django-markdownx, for in-app messages
MARKDOWNX_UPLOAD_URLS_PATH = reverse_lazy('in-app-message-image-upload')
# Github-flavored Markdown from `py-gfm`,
# ToDo Uncomment when it's compatible with Markdown 3.x
# MARKDOWNX_MARKDOWN_EXTENSIONS = ['mdx_gfm']

# Static files (CSS, JavaScript, Images)
# https://docs.djangoproject.com/en/1.7/howto/static-files/

STATIC_ROOT = os.path.join(BASE_DIR, 'staticfiles')
STATIC_URL = '/static/'
MEDIA_ROOT = os.path.join(BASE_DIR, 'media')
MEDIA_URL = '/' + os.environ.get('KPI_MEDIA_URL', 'media').strip('/') + '/'

# `PUBLIC_MEDIA_PATH` sets the `upload_to` attribute of explicitly-public
# `FileField`s, e.g. in `ConfigurationFile`. The corresponding location on the
# file system (usually `MEDIA_ROOT + PUBLIC_MEDIA_PATH`) should be exposed to
# everyone via NGINX. For more information, see
# https://docs.djangoproject.com/en/2.2/ref/models/fields/#django.db.models.FileField.upload_to
PUBLIC_MEDIA_PATH = '__public/'

# Following the uWSGI mountpoint convention, this should have a leading slash
# but no trailing slash
KPI_PREFIX = env.str('KPI_PREFIX', 'False')
if KPI_PREFIX.lower() == 'false':
    KPI_PREFIX = False
else:
    KPI_PREFIX = '/' + KPI_PREFIX.strip('/')

# KPI_PREFIX should be set in the environment when running in a subdirectory
if KPI_PREFIX and KPI_PREFIX != '/':
    STATIC_URL = KPI_PREFIX + '/' + STATIC_URL.lstrip('/')
    MEDIA_URL = KPI_PREFIX + '/' + MEDIA_URL.lstrip('/')
    LOGIN_URL = KPI_PREFIX + '/' + LOGIN_URL.lstrip('/')
    LOGIN_REDIRECT_URL = KPI_PREFIX + '/' + LOGIN_REDIRECT_URL.lstrip('/')

STATICFILES_DIRS = (
    os.path.join(BASE_DIR, 'jsapp'),
    os.path.join(BASE_DIR, 'static'),
    ('mocha', os.path.join(BASE_DIR, 'node_modules', 'mocha'),),
    ('chai', os.path.join(BASE_DIR, 'node_modules', 'chai'),),
)

if os.path.exists(os.path.join(BASE_DIR, 'dkobo', 'jsapp')):
    STATICFILES_DIRS = STATICFILES_DIRS + (
        os.path.join(BASE_DIR, 'dkobo', 'jsapp'),
        os.path.join(BASE_DIR, 'dkobo', 'dkobo', 'static'),
    )

REST_FRAMEWORK = {
    'URL_FIELD_NAME': 'url',
    'DEFAULT_PAGINATION_CLASS': 'kpi.paginators.Paginated',
    'PAGE_SIZE': 100,
    'DEFAULT_AUTHENTICATION_CLASSES': [
        # SessionAuthentication and BasicAuthentication would be included by
        # default
        'rest_framework.authentication.SessionAuthentication',
        'kpi.authentication.BasicAuthentication',
        'kpi.authentication.TokenAuthentication',
        'oauth2_provider.contrib.rest_framework.OAuth2Authentication',
    ],
    'DEFAULT_RENDERER_CLASSES': [
       'rest_framework.renderers.JSONRenderer',
       'rest_framework.renderers.BrowsableAPIRenderer',
       'kpi.renderers.XMLRenderer',
    ],
    'DEFAULT_VERSIONING_CLASS': 'kpi.versioning.APIVersioning',
    # Cannot be placed in kpi.exceptions.py because of circular imports
    'EXCEPTION_HANDLER': 'kpi.utils.drf_exceptions.custom_exception_handler',
}

TEMPLATES = [
    {
        'BACKEND': 'django.template.backends.django.DjangoTemplates',
        'DIRS': [],
        'APP_DIRS': True,
        'OPTIONS': {
            'context_processors': [
                # Default processors per
                # https://docs.djangoproject.com/en/1.8/ref/templates/upgrading/#the-templates-settings
                'django.contrib.auth.context_processors.auth',
                'django.template.context_processors.debug',
                'django.template.context_processors.i18n',
                'django.template.context_processors.media',
                'django.template.context_processors.static',
                'django.template.context_processors.tz',
                'django.template.context_processors.request',
                'django.contrib.messages.context_processors.messages',
                # Additional processors
                'kpi.context_processors.external_service_tokens',
                'kpi.context_processors.email',
                'kpi.context_processors.sitewide_messages',
                'kpi.context_processors.config',
                'kpi.context_processors.mfa',
                'kpi.context_processors.django_settings',
            ],
            'debug': os.environ.get('TEMPLATE_DEBUG', 'False') == 'True',
        },
    },
]

DEFAULT_SUBMISSIONS_COUNT_NUMBER_OF_DAYS = 31
GOOGLE_ANALYTICS_TOKEN = os.environ.get('GOOGLE_ANALYTICS_TOKEN')
RAVEN_JS_DSN_URL = env.url('RAVEN_JS_DSN', default=None)
RAVEN_JS_DSN = None
if RAVEN_JS_DSN_URL:
    RAVEN_JS_DSN = RAVEN_JS_DSN_URL.geturl()

# replace this with the pointer to the kobocat server, if it exists
KOBOCAT_URL = os.environ.get('KOBOCAT_URL', 'http://kobocat')
KOBOCAT_INTERNAL_URL = os.environ.get('KOBOCAT_INTERNAL_URL',
                                      'http://kobocat')

KOBOFORM_URL = os.environ.get('KOBOFORM_URL', 'http://kpi')
KOBOFORM_INTERNAL_URL = os.environ.get('KOBOFORM_INTERNAL_URL', 'http://kpi')

if 'KOBOCAT_URL' in os.environ:
    DEFAULT_DEPLOYMENT_BACKEND = 'kobocat'
else:
    DEFAULT_DEPLOYMENT_BACKEND = 'mock'


''' Stripe configuration intended for kf.kobotoolbox.org only, tracks usage limit exceptions '''
STRIPE_ENABLED = False
if env.str('STRIPE_TEST_SECRET_KEY', None) or env.str('STRIPE_LIVE_SECRET_KEY', None):
    STRIPE_ENABLED = True


def dj_stripe_request_callback_method():
    # This method exists because dj-stripe's documentation doesn't reflect reality.
    # It claims that DJSTRIPE_SUBSCRIBER_MODEL no longer needs a request callback but
    # this error occurs without it: `DJSTRIPE_SUBSCRIBER_MODEL_REQUEST_CALLBACK must
    # be implemented if a DJSTRIPE_SUBSCRIBER_MODEL is defined`
    # It doesn't need to do anything other than exist
    # https://github.com/dj-stripe/dj-stripe/issues/1900
    pass


DJSTRIPE_SUBSCRIBER_MODEL = "organizations.Organization"
DJSTRIPE_SUBSCRIBER_MODEL_REQUEST_CALLBACK = dj_stripe_request_callback_method
DJSTRIPE_FOREIGN_KEY_TO_FIELD = 'id'
DJSTRIPE_USE_NATIVE_JSONFIELD = True
STRIPE_LIVE_MODE = env.bool('STRIPE_LIVE_MODE', False)
STRIPE_TEST_PUBLIC_KEY = env.str('STRIPE_TEST_PUBLIC_KEY', "pk_test_qliDXQRyVGPWmsYR69tB1NPx00ndTrJfVM")
STRIPE_LIVE_PUBLIC_KEY = "pk_live_7JRQ5elvhnmz4YuWdlSRNmMj00lhvqZz8P"
if STRIPE_ENABLED:
    INSTALLED_APPS += ('djstripe', "kobo.apps.stripe")
    STRIPE_LIVE_SECRET_KEY = env.str('STRIPE_LIVE_SECRET_KEY', None)
    STRIPE_TEST_SECRET_KEY = env.str('STRIPE_TEST_SECRET_KEY', None)
    DJSTRIPE_WEBHOOK_SECRET = env.str('DJSTRIPE_WEBHOOK_SECRET', None)
    DJSTRIPE_WEBHOOK_VALIDATION = env.str('DJSTRIPE_WEBHOOK_VALIDATION', 'verify_signature')
STRIPE_PUBLIC_KEY = STRIPE_LIVE_PUBLIC_KEY if STRIPE_LIVE_MODE else STRIPE_TEST_PUBLIC_KEY


''' Enketo configuration '''
ENKETO_URL = os.environ.get('ENKETO_URL') or os.environ.get('ENKETO_SERVER', 'https://enketo.org')
ENKETO_URL = ENKETO_URL.rstrip('/')  # Remove any trailing slashes
ENKETO_VERSION = os.environ.get('ENKETO_VERSION', 'Legacy').lower()
ENKETO_INTERNAL_URL = os.environ.get('ENKETO_INTERNAL_URL', ENKETO_URL)
ENKETO_INTERNAL_URL = ENKETO_INTERNAL_URL.rstrip('/')  # Remove any trailing slashes

ENKETO_API_TOKEN = os.environ.get('ENKETO_API_TOKEN', 'enketorules')
# http://apidocs.enketo.org/v2/
ENKETO_SURVEY_ENDPOINT = 'api/v2/survey/all'
ENKETO_PREVIEW_ENDPOINT = 'api/v2/survey/preview/iframe'
ENKETO_EDIT_INSTANCE_ENDPOINT = 'api/v2/instance'
ENKETO_VIEW_INSTANCE_ENDPOINT = 'api/v2/instance/view'
ENKETO_FLUSH_CACHE_ENDPOINT = 'api/v2/survey/cache'
# How long to wait before flushing an individual preview from Enketo's cache
ENKETO_FLUSH_CACHED_PREVIEW_DELAY = 1800  # seconds

# Content Security Policy (CSP)
# CSP should "just work" by allowing any possible configuration
# however CSP_EXTRA_DEFAULT_SRC is provided to allow for custom additions
if env.bool("ENABLE_CSP", False):
    MIDDLEWARE.append('csp.middleware.CSPMiddleware')
local_unsafe_allows = [
    "'unsafe-eval'",
    'http://localhost:3000',
    'http://kf.kobo.local:3000',
    'ws://kf.kobo.local:3000'
]
CSP_DEFAULT_SRC = env.list('CSP_EXTRA_DEFAULT_SRC', str, []) + ["'self'", KOBOCAT_URL, ENKETO_URL]
if env.str("FRONTEND_DEV_MODE", None) == "host":
    CSP_DEFAULT_SRC += local_unsafe_allows
CSP_CONNECT_SRC = CSP_DEFAULT_SRC
CSP_SCRIPT_SRC = CSP_DEFAULT_SRC
CSP_STYLE_SRC = CSP_DEFAULT_SRC + ["'unsafe-inline'"]
CSP_IMG_SRC = CSP_DEFAULT_SRC + [
    'data:',
    'https://*.openstreetmap.org',
    'https://*.openstreetmap.fr',  # Humanitarian OpenStreetMap Team
    'https://*.opentopomap.org',
    'https://*.arcgisonline.com'
]
CSP_FRAME_SRC = CSP_DEFAULT_SRC

if GOOGLE_ANALYTICS_TOKEN:
    google_domain = '*.google-analytics.com'
    CSP_SCRIPT_SRC.append(google_domain)
    CSP_CONNECT_SRC.append(google_domain)
    CSP_IMG_SRC.append(google_domain)
if RAVEN_JS_DSN_URL and RAVEN_JS_DSN_URL.scheme:
    raven_js_url = RAVEN_JS_DSN_URL.scheme + '://' + RAVEN_JS_DSN_URL.hostname
    CSP_SCRIPT_SRC.append('https://cdn.ravenjs.com')
    CSP_SCRIPT_SRC.append(raven_js_url)
    CSP_CONNECT_SRC.append(raven_js_url)
if STRIPE_ENABLED:
    stripe_domain = "https://js.stripe.com"
    CSP_SCRIPT_SRC.append(stripe_domain)
    CSP_FRAME_SRC.append(stripe_domain)

csp_report_uri = env.url('CSP_REPORT_URI', None)
if csp_report_uri:  # Let environ validate uri, but set as string
    CSP_REPORT_URI = csp_report_uri.geturl()
CSP_REPORT_ONLY = env.bool("CSP_REPORT_ONLY", False)

''' Celery configuration '''
# Celery 4.0 New lowercase settings.
# Uppercase settings can be used when using a PREFIX
# http://docs.celeryproject.org/en/latest/userguide/configuration.html#new-lowercase-settings
# http://docs.celeryproject.org/en/4.0/whatsnew-4.0.html#step-2-update-your-configuration-with-the-new-setting-names

CELERY_TIMEZONE = "UTC"

if os.environ.get('SKIP_CELERY', 'False') == 'True':
    # helpful for certain debugging
    CELERY_TASK_ALWAYS_EAGER = True

# Replace a worker after it completes 7 tasks by default. This allows the OS to
# reclaim memory allocated during large tasks
CELERY_WORKER_MAX_TASKS_PER_CHILD = int(os.environ.get(
    'CELERYD_MAX_TASKS_PER_CHILD', 7))

# Default to a 30-minute soft time limit and a 35-minute hard time limit
CELERY_TASK_TIME_LIMIT = int(
    os.environ.get('CELERYD_TASK_TIME_LIMIT', 2100)  # seconds
)

CELERY_TASK_SOFT_TIME_LIMIT = int(
    os.environ.get('CELERYD_TASK_SOFT_TIME_LIMIT', 1800)  # seconds
)

CELERY_BEAT_SCHEDULE = {
    # Schedule every day at midnight UTC. Can be customized in admin section
    'send-hooks-failures-reports': {
        'task': 'kobo.apps.hook.tasks.failures_reports',
        'schedule': crontab(hour=0, minute=0),
        'options': {'queue': 'kpi_low_priority_queue'}
    },
    # Schedule every 30 minutes
    'trash-bin-garbage-collector': {
        'task': 'kobo.apps.trash_bin.tasks.garbage_collector',
        'schedule': crontab(minute=30),
        'options': {'queue': 'kpi_low_priority_queue'}
    },
}

CELERY_BROKER_TRANSPORT_OPTIONS = {
    "fanout_patterns": True,
    "fanout_prefix": True,
    # http://docs.celeryproject.org/en/latest/getting-started/brokers/redis.html#redis-visibility-timeout
    # TODO figure out how to pass `Constance.HOOK_MAX_RETRIES` or `HookLog.get_remaining_seconds()
    # Otherwise hardcode `HOOK_MAX_RETRIES` in Settings
    "visibility_timeout": 60 * (10 ** 3)  # Longest ETA for RestService (seconds)
}

CELERY_TASK_DEFAULT_QUEUE = "kpi_queue"

if 'KOBOCAT_URL' in os.environ:
    SYNC_KOBOCAT_PERMISSIONS = (
        os.environ.get('SYNC_KOBOCAT_PERMISSIONS', 'True') == 'True')

CELERY_BROKER_URL = os.environ.get('KPI_BROKER_URL', 'redis://localhost:6379/1')
CELERY_RESULT_BACKEND = CELERY_BROKER_URL

# Increase limits for long-running tasks
# Notes: They are custom name, not part of `CELERY_*` namespace.
CELERY_LONG_RUNNING_TASK_TIME_LIMIT = int(
    os.environ.get('CELERY_LONG_RUNNING_TASK_TIME_LIMIT', 4260)  # seconds
)

CELERY_LONG_RUNNING_TASK_SOFT_TIME_LIMIT = int(
    os.environ.get('CELERY_LONG_RUNNING_TASK_SOFT_TIME_LIMIT', 4200)  # seconds
)

''' Django allauth configuration '''
# User.email should continue to be used instead of the EmailAddress model
ACCOUNT_ADAPTER = 'kobo.apps.accounts.adapter.AccountAdapter'
ACCOUNT_USERNAME_VALIDATORS = 'kobo.apps.accounts.validators.username_validators'
ACCOUNT_EMAIL_REQUIRED = True
ACCOUNT_EMAIL_VERIFICATION = env.str('ACCOUNT_EMAIL_VERIFICATION', 'mandatory')
ACCOUNT_FORMS = {
    'login': 'kobo.apps.accounts.mfa.forms.MfaLoginForm',
    'signup': 'kobo.apps.accounts.forms.SignupForm',
}
ACCOUNT_LOGIN_ON_EMAIL_CONFIRMATION = True
ACCOUNT_AUTHENTICATED_LOGIN_REDIRECTS = False
ACCOUNT_UNIQUE_EMAIL = False
ACCOUNT_SESSION_REMEMBER = True
SOCIALACCOUNT_EMAIL_VERIFICATION = env.str('SOCIALACCOUNT_EMAIL_VERIFICATION', 'none')
SOCIALACCOUNT_AUTO_SIGNUP = False
SOCIALACCOUNT_FORMS = {
    'signup': 'kobo.apps.accounts.forms.SocialSignupForm',
}
# For SSO, the signup form is prepopulated with the account email
# If set True, the email field in the SSO signup form will be readonly
UNSAFE_SSO_REGISTRATION_EMAIL_DISABLE = env.bool(
    "UNSAFE_SSO_REGISTRATION_EMAIL_DISABLE", False
)

# See https://django-allauth.readthedocs.io/en/latest/configuration.html
# Map env vars to upstream dict values, include exact case. Underscores for delimiter.
# Example: SOCIALACCOUNT_PROVIDERS_provider_SETTING
# Use numbers for arrays such as _1_FOO, _1_BAR, _2_FOO, _2_BAR
SOCIALACCOUNT_PROVIDERS = {}
if MICROSOFT_TENANT := env.str('SOCIALACCOUNT_PROVIDERS_microsoft_TENANT', None):
    SOCIALACCOUNT_PROVIDERS['microsoft'] = {'TENANT': MICROSOFT_TENANT}
# Parse oidc settings as nested dict in array. Example:
# SOCIALACCOUNT_PROVIDERS_openid_connect_SERVERS_0_id: "google" # Must be unique
# SOCIALACCOUNT_PROVIDERS_openid_connect_SERVERS_0_server_url: "https://accounts.google.com"
# SOCIALACCOUNT_PROVIDERS_openid_connect_SERVERS_0_name: "Kobo Google Apps"
# Only OIDC supports multiple providers. For example, to add two Google Apps sign ins - use
# OIDC and assign them a different server number. Do not use the allauth google provider.
oidc_prefix = "SOCIALACCOUNT_PROVIDERS_openid_connect_SERVERS_"
oidc_pattern = re.compile(r"{prefix}\w+".format(prefix=oidc_prefix))
oidc_servers = {}
oidc_nested_keys = ['APP', 'SCOPE', 'AUTH_PARAMS']

for key, value in {
    key.replace(oidc_prefix, ""): val
    for key, val in os.environ.items()
    if oidc_pattern.match(key)
}.items():
    number, setting = key.split("_", 1)
    parsed_key = None
    nested_key = filter(lambda setting_key : setting.startswith(setting_key), oidc_nested_keys)
    nested_key = list(nested_key)
    if len(nested_key):
        _, parsed_key = setting.split(nested_key[0] + "_", 1)
        setting = nested_key[0]
    if number in oidc_servers:
        if parsed_key:
            if setting in oidc_servers[number]:
                if parsed_key.isdigit():
                    oidc_servers[number][setting].append(value)
                else:
                    oidc_servers[number][setting][parsed_key] = value
            else:
                if parsed_key.isdigit():
                    oidc_servers[number][setting] = [value]
                else:
                    oidc_servers[number][setting] = {parsed_key: value}
        else:
            oidc_servers[number][setting] = value
    else:
        if parsed_key:
            if parsed_key.isdigit():
                oidc_servers[number] = {setting: [value]}
            else:
                oidc_servers[number] = {setting: {parsed_key: value}}
        else:
            oidc_servers[number] = {setting: value}
oidc_servers = [x for x in oidc_servers.values()]
SOCIALACCOUNT_PROVIDERS["openid_connect"] = {"SERVERS": oidc_servers}

WEBPACK_LOADER = {
    'DEFAULT': {
        'BUNDLE_DIR_NAME': 'jsapp/compiled/',
        'POLL_INTERVAL': 0.5,  # seconds
        'TIMEOUT': 5,  # seconds
    }
}


''' Email configuration '''
# This setting sets the prefix in the subject line of the account activation email
# The default is the URL of the server. Set to blank to fit the email requirements
ACCOUNT_EMAIL_SUBJECT_PREFIX = ''

EMAIL_BACKEND = os.environ.get('EMAIL_BACKEND',
                               'django.core.mail.backends.filebased.EmailBackend')

if EMAIL_BACKEND == 'django.core.mail.backends.filebased.EmailBackend':
    EMAIL_FILE_PATH = os.environ.get(
        'EMAIL_FILE_PATH', os.path.join(BASE_DIR, 'emails'))
    if not os.path.isdir(EMAIL_FILE_PATH):
        os.mkdir(EMAIL_FILE_PATH)

if os.environ.get('EMAIL_HOST'):
    EMAIL_HOST = os.environ.get('EMAIL_HOST')

if os.environ.get('EMAIL_HOST_USER'):
    EMAIL_HOST_USER = os.environ.get('EMAIL_HOST_USER')
    EMAIL_HOST_PASSWORD = os.environ.get('EMAIL_HOST_PASSWORD')

if os.environ.get('EMAIL_PORT'):
    EMAIL_PORT = os.environ.get('EMAIL_PORT')

if os.environ.get('EMAIL_USE_TLS'):
    EMAIL_USE_TLS = os.environ.get('EMAIL_USE_TLS')


''' AWS configuration (email and storage) '''
if env.str('AWS_ACCESS_KEY_ID', False):
    AWS_ACCESS_KEY_ID = env.str('AWS_ACCESS_KEY_ID')
    AWS_SECRET_ACCESS_KEY = env.str('AWS_SECRET_ACCESS_KEY')
    AWS_SES_REGION_NAME = env.str('AWS_SES_REGION_NAME', None)
    AWS_SES_REGION_ENDPOINT = env.str('AWS_SES_REGION_ENDPOINT', None)

    AWS_S3_SIGNATURE_VERSION = env.str('AWS_S3_SIGNATURE_VERSION', 's3v4')
    # Only set the region if it is present in environment.
    if region := env.str('AWS_S3_REGION_NAME', False):
        AWS_S3_REGION_NAME = region


''' Storage configuration '''
if 'KPI_DEFAULT_FILE_STORAGE' in os.environ:
    # To use S3 storage, set this to `kobo.apps.storage_backends.s3boto3.S3Boto3Storage`
    DEFAULT_FILE_STORAGE = os.environ.get('KPI_DEFAULT_FILE_STORAGE')
    if DEFAULT_FILE_STORAGE == 'storages.backends.s3boto3.S3Boto3Storage':
        # Force usage of custom S3 tellable Storage
        DEFAULT_FILE_STORAGE = 'kobo.apps.storage_backends.s3boto3.S3Boto3Storage'
    if 'KPI_AWS_STORAGE_BUCKET_NAME' in os.environ:
        AWS_STORAGE_BUCKET_NAME = os.environ.get('KPI_AWS_STORAGE_BUCKET_NAME')
        AWS_DEFAULT_ACL = 'private'
        # django-private-storage needs its own S3 configuration
        PRIVATE_STORAGE_CLASS = \
            'private_storage.storage.s3boto3.PrivateS3BotoStorage'
            # NB.........There's intentionally no 3 here! ^
        AWS_PRIVATE_STORAGE_BUCKET_NAME = AWS_STORAGE_BUCKET_NAME
        # Proxy S3 through our application instead of redirecting to bucket
        # URLs with query parameter authentication
        PRIVATE_STORAGE_S3_REVERSE_PROXY = True
    if DEFAULT_FILE_STORAGE.endswith("AzureStorage"):
        PRIVATE_STORAGE_CLASS = \
            'kobo.apps.storage_backends.private_azure_storage.PrivateAzureStorage'
        PRIVATE_STORAGE_S3_REVERSE_PROXY = True  # Yes S3
        AZURE_ACCOUNT_NAME = env.str('AZURE_ACCOUNT_NAME')
        AZURE_ACCOUNT_KEY = env.str('AZURE_ACCOUNT_KEY')
        AZURE_CONTAINER = env.str('AZURE_CONTAINER')
        AZURE_URL_EXPIRATION_SECS = env.int('AZURE_URL_EXPIRATION_SECS', None)


if 'KOBOCAT_DEFAULT_FILE_STORAGE' in os.environ:
    # To use S3 storage, set this to `storages.backends.s3boto3.S3Boto3Storage`
    KOBOCAT_DEFAULT_FILE_STORAGE = os.environ.get('KOBOCAT_DEFAULT_FILE_STORAGE')
    if 'KOBOCAT_AWS_STORAGE_BUCKET_NAME' in os.environ:
        KOBOCAT_AWS_STORAGE_BUCKET_NAME = os.environ.get('KOBOCAT_AWS_STORAGE_BUCKET_NAME')
else:
    KOBOCAT_DEFAULT_FILE_STORAGE = 'django.core.files.storage.FileSystemStorage'
    KOBOCAT_MEDIA_PATH = os.environ.get('KOBOCAT_MEDIA_PATH', '/srv/src/kobocat/media')


# Google Cloud Storage
# Not fully supported as a generic storage backend
GS_BUCKET_NAME = env.str('GS_BUCKET_NAME', None)


''' Django error logging configuration '''
LOGGING = {
    'version': 1,
    'disable_existing_loggers': False,
    'formatters': {
        'verbose': {
            'format': '%(levelname)s %(asctime)s %(module)s' +
                      ' %(process)d %(thread)d %(message)s'
        },
        'simple': {
            'format': '%(levelname)s %(message)s'
        },
    },
    'handlers': {
        'console': {
            'level': 'DEBUG',
            'class': 'logging.StreamHandler',
            'formatter': 'verbose'
        }
    },
    'loggers': {
        'console_logger': {
            'handlers': ['console'],
            'level': 'DEBUG',
            'propagate': True
        },
        'django.db.backends': {
            'level': 'ERROR',
            'handlers': ['console'],
            'propagate': True
        },
    }
}


################################
# Sentry settings              #
################################
sentry_dsn = env.str('SENTRY_DSN', env.str('RAVEN_DSN', None))
if sentry_dsn:
    import sentry_sdk
    from sentry_sdk.integrations.celery import CeleryIntegration
    from sentry_sdk.integrations.django import DjangoIntegration
    from sentry_sdk.integrations.logging import LoggingIntegration

    # All of this is already happening by default!
    sentry_logging = LoggingIntegration(
        level=logging.INFO,  # Capture info and above as breadcrumbs
        event_level=logging.WARNING  # Send warnings as events
    )
    sentry_sdk.init(
        dsn=sentry_dsn,
        integrations=[
            DjangoIntegration(),
            CeleryIntegration(),
            sentry_logging
        ],
        traces_sample_rate=env.float('SENTRY_TRACES_SAMPLE_RATE', 0.01),
        send_default_pii=True
    )


if ENABLE_METRICS := env.bool('ENABLE_METRICS', False):
    MIDDLEWARE.insert(0, 'django_prometheus.middleware.PrometheusBeforeMiddleware')
    MIDDLEWARE.append('django_prometheus.middleware.PrometheusAfterMiddleware')
# Workaround https://github.com/korfuri/django-prometheus/issues/34
PROMETHEUS_EXPORT_MIGRATIONS = False
# https://github.com/korfuri/django-prometheus/blob/master/documentation/exports.md#exporting-metrics-in-a-wsgi-application-with-multiple-processes-per-process
if start_port := env.int('METRICS_START_PORT', None):
    PROMETHEUS_METRICS_EXPORT_PORT_RANGE = range(
        start_port, env.int('METRICS_END_PORT', start_port + 10)
    )


''' Try to identify the running codebase for informational purposes '''
# Based upon https://github.com/tblobaum/git-rev/blob/master/index.js
GIT_REV = {}
for git_rev_key, git_command in (
        ('short', ('git', 'rev-parse', '--short', 'HEAD')),
        ('long', ('git', 'rev-parse', 'HEAD')),
        ('branch', ('git', 'rev-parse', '--abbrev-ref', 'HEAD')),
        ('tag', ('git', 'describe', '--exact-match', '--tags')),
):
    try:
        GIT_REV[git_rev_key] = subprocess.check_output(
            git_command, stderr=subprocess.STDOUT).strip()
    except (OSError, subprocess.CalledProcessError) as e:
        GIT_REV[git_rev_key] = False
if GIT_REV['branch'] == 'HEAD':
    GIT_REV['branch'] = False


'''
Since this project handles user creation, we must handle the model-level
permission assignment that would've been done by KoBoCAT's user post_save
signal handler. Here we record the content types of the models listed in KC's
set_api_permissions_for_user(). Verify that this list still matches that
function if you experience permission-related problems. See
https://github.com/kobotoolbox/kobocat/blob/master/onadata/libs/utils/user_auth.py.
'''
KOBOCAT_DEFAULT_PERMISSION_CONTENT_TYPES = [
    # Each tuple must be (app_label, model_name)
    ('main', 'userprofile'),
    ('logger', 'xform'),
    ('logger', 'note'),
]

# A flag set by unit tests to bypass KoBoCAT user syncing
TESTING = False


''' Auxiliary database configuration '''
if not (MONGO_DB_URL := env.str('MONGO_DB_URL', False)):
    # ToDo Remove all this block by the end of 2022.
    #   Update kobo-install accordingly
    logging.warning(
        '`MONGO_DB_URL` is not found. '
        '`KPI_MONGO_HOST`, `KPI_MONGO_PORT`, `KPI_MONGO_NAME`, '
        '`KPI_MONGO_USER`, `KPI_MONGO_PASS` '
        'are deprecated and will not be supported anymore soon.'
    )

    MONGO_DATABASE = {
        'HOST': os.environ.get('KPI_MONGO_HOST', 'mongo'),
        'PORT': int(os.environ.get('KPI_MONGO_PORT', 27017)),
        'NAME': os.environ.get('KPI_MONGO_NAME', 'formhub'),
        'USER': os.environ.get('KPI_MONGO_USER', ''),
        'PASSWORD': os.environ.get('KPI_MONGO_PASS', '')
    }

    if MONGO_DATABASE.get('USER') and MONGO_DATABASE.get('PASSWORD'):
        MONGO_DB_URL = "mongodb://{user}:{password}@{host}:{port}/{db_name}".\
            format(
                user=MONGO_DATABASE['USER'],
                password=quote_plus(MONGO_DATABASE['PASSWORD']),
                host=MONGO_DATABASE['HOST'],
                port=MONGO_DATABASE['PORT'],
                db_name=MONGO_DATABASE['NAME']
            )
    else:
        MONGO_DB_URL = "mongodb://%(HOST)s:%(PORT)s/%(NAME)s" % MONGO_DATABASE
    mongo_db_name = MONGO_DATABASE['NAME']
else:
    # Attempt to get collection name from the connection string
    # fallback on MONGO_DB_NAME or 'formhub' if it is empty or None or unable to parse
    try:
        mongo_db_name = env.db_url('MONGO_DB_URL').get('NAME') or env.str('MONGO_DB_NAME', 'formhub')
    except ValueError:  # db_url is unable to parse replica set strings
        mongo_db_name = env.str('MONGO_DB_NAME', 'formhub')

mongo_client = MongoClient(
    MONGO_DB_URL, connect=False, journal=True, tz_aware=True
)
MONGO_DB = mongo_client[mongo_db_name]

# If a request or task makes a database query and then times out, the database
# server should not spin forever attempting to fulfill that query.
MONGO_QUERY_TIMEOUT = SYNCHRONOUS_REQUEST_TIME_LIMIT + 5  # seconds
MONGO_CELERY_QUERY_TIMEOUT = CELERY_TASK_TIME_LIMIT + 10  # seconds

SESSION_ENGINE = 'redis_sessions.session'
# django-redis-session expects a dictionary with `url`
redis_session_url = env.cache_url(
    'REDIS_SESSION_URL', default='redis://redis_cache:6380/2'
)
SESSION_REDIS = {
    'url': redis_session_url['LOCATION'],
    'prefix': env.str('REDIS_SESSION_PREFIX', 'session'),
    'socket_timeout': env.int('REDIS_SESSION_SOCKET_TIMEOUT', 1),
}

CACHES = {
    # Set CACHE_URL to override
    'default': env.cache(default='redis://redis_cache:6380/3'),
}

ENV = None

# The maximum size in bytes that a request body may be before a
# SuspiciousOperation (RequestDataTooBig) is raised
DATA_UPLOAD_MAX_MEMORY_SIZE = 10485760

# The maximum size (in bytes) that an upload will be before it gets streamed
# to the file system
FILE_UPLOAD_MAX_MEMORY_SIZE = 10485760

# OpenRosa setting in bytes
OPEN_ROSA_DEFAULT_CONTENT_LENGTH = 10000000

# Expiration time in sec. after which paired data xml file must be regenerated
# Should match KoBoCAT setting
PAIRED_DATA_EXPIRATION = 300  # seconds

# Minimum size (in bytes) of files to allow fast calculation of hashes
# Should match KoBoCAT setting
HASH_BIG_FILE_SIZE_THRESHOLD = 0.5 * 1024 * 1024  # 512 kB

# Chunk size in bytes to read per iteration when hash of a file is calculated
# Should match KoBoCAT setting
HASH_BIG_FILE_CHUNK = 16 * 1024  # 16 kB

# add some mimetype
add_type('application/wkt', '.wkt')
add_type('application/geo+json', '.geojson')

KOBOCAT_MEDIA_URL = f'{KOBOCAT_URL}/media/'
KOBOCAT_THUMBNAILS_SUFFIX_MAPPING = {
    'original': '',
    'large': '_large',
    'medium': '_medium',
    'small': '_small',
}

TRENCH_AUTH = {
    'USER_MFA_MODEL': 'mfa.MfaMethod',
    'USER_ACTIVE_FIELD': 'is_active',
    'BACKUP_CODES_QUANTITY': 5,
    'BACKUP_CODES_LENGTH': 12,  # keep (quantity * length) under 200
    'BACKUP_CODES_CHARACTERS': (string.ascii_letters + string.digits),
    'DEFAULT_VALIDITY_PERIOD': 30,
    'ENCRYPT_BACKUP_CODES': True,
    'SECRET_KEY_LENGTH': 32,
    'CONFIRM_DISABLE_WITH_CODE': True,
    'CONFIRM_BACKUP_CODES_REGENERATION_WITH_CODE': True,
    'ALLOW_BACKUP_CODES_REGENERATION': True,
    'MFA_METHODS': {
        'app': {
            'VERBOSE_NAME': 'app',
            'VALIDITY_PERIOD': env.int(
                'MFA_CODE_VALIDITY_PERIOD', 30  # seconds
            ),
            'USES_THIRD_PARTY_CLIENT': True,
            'HANDLER': 'kobo.apps.accounts.mfa.backends.application.ApplicationBackend',
        },
    },
    'CODE_LENGTH': env.int('MFA_CODE_LENGTH', 6),
}

# Session Authentication is supported by default.
MFA_SUPPORTED_AUTH_CLASSES = [
    'kpi.authentication.TokenAuthentication',
]

MINIMUM_DEFAULT_SEARCH_CHARACTERS = 3

# Django 3.2 required settings
DEFAULT_AUTO_FIELD = 'django.db.models.AutoField'

SERVICE_ACCOUNT = {
    'BACKEND': env.cache_url(
        'SERVICE_ACCOUNT_BACKEND_URL', default='redis://redis_cache:6380/6'
    ),
    'WHITELISTED_HOSTS': env.list('SERVICE_ACCOUNT_WHITELISTED_HOSTS', default=[]),
}

AUTH_PASSWORD_VALIDATORS = [
    {
        'NAME': 'kpi.password_validation.UserAttributeSimilarityValidator',
    },
    {
        'NAME': 'kpi.password_validation.MinimumLengthValidator',
    },
    {
        'NAME': 'kpi.password_validation.CommonPasswordValidator',
    },
    {
        'NAME': 'kpi.password_validation.CustomRulesValidator',
    },
    {
        'NAME': 'kpi.password_validation.MostRecentPasswordValidator',
    },
]<|MERGE_RESOLUTION|>--- conflicted
+++ resolved
@@ -423,8 +423,8 @@
         'Enable custom password guidance text to help users create their passwords.',
     ),
     'CUSTOM_PASSWORD_GUIDANCE_TEXT': (
-        json.dumps({
-            'default': '',
+        LazyJSONSerializable({
+            'default': t('Lorem ipsum'),
             'some-other-language': (
                 'This will never appear because `some-other-language` is not '
                 'a valid language code, but this entry is here to show you '
@@ -438,15 +438,11 @@
             '"default" is the fallback language, and will be used if no translation are provided '
             'and should be in English.'
         ),
-        'custom_password_guidance_text_field',
+        'i18n_text_jsonfield_schema',
     ),
 }
 
 CONSTANCE_ADDITIONAL_FIELDS = {
-    'custom_password_guidance_text_field': [
-        'kpi.fields.jsonschema_form_field.CustomTextWithTranslations',
-        {'widget': 'django.forms.Textarea'},
-    ],
     'free_tier_threshold_jsonschema': [
         'kpi.fields.jsonschema_form_field.FreeTierThresholdField',
         {'widget': 'django.forms.Textarea'},
@@ -459,15 +455,6 @@
         'kpi.fields.jsonschema_form_field.I18nTextJSONField',
         {'widget': 'django.forms.Textarea'},
     ],
-    'metadata_fields_jsonschema': [
-        'kpi.fields.jsonschema_form_field.MetadataFieldsListField',
-        {'widget': 'django.forms.Textarea'},
-    ],
-<<<<<<< HEAD
-    'mfa_help_text_fields_jsonschema': [
-        'kpi.fields.jsonschema_form_field.CustomTextWithTranslations',
-        {'widget': 'django.forms.Textarea'},
-=======
     'long_metadata_fields_jsonschema': [
         'kpi.fields.jsonschema_form_field.MetadataFieldsListField',
         {
@@ -485,7 +472,10 @@
                 'attrs': {'rows': 30}
             }
         },
->>>>>>> 9bfee067
+    ],
+    'metadata_fields_jsonschema': [
+        'kpi.fields.jsonschema_form_field.MetadataFieldsListField',
+        {'widget': 'django.forms.Textarea'},
     ],
     'positive_int': ['django.forms.fields.IntegerField', {
         'min_value': 0
@@ -493,10 +483,6 @@
     'positive_int_minus_one': ['django.forms.fields.IntegerField', {
         'min_value': -1
     }],
-    'lazy_gettext': [
-        'django.forms.fields.CharField',
-        {'widget': 'django.forms.Textarea'}
-    ],
 }
 
 CONSTANCE_CONFIG_FIELDSETS = {
