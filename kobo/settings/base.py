import logging
import os
import string
import subprocess
import warnings
from datetime import datetime, timedelta
from mimetypes import add_type
from urllib.parse import quote_plus

import django.conf.locale
import environ
from celery.schedules import crontab
from django.conf import global_settings
from django.urls import reverse_lazy
from django.utils.translation import get_language_info
from django.utils.translation import gettext_lazy as t
from pymongo import MongoClient

from kobo.apps.stripe.constants import FREE_TIER_EMPTY_DISPLAY, FREE_TIER_NO_THRESHOLDS
from kpi.constants import PERM_DELETE_ASSET, PERM_MANAGE_ASSET
from kpi.utils.json import LazyJSONSerializable

from ..static_lists import EXTRA_LANG_INFO, SECTOR_CHOICE_DEFAULTS

env = environ.Env()

# Build paths inside the project like this: os.path.join(BASE_DIR, ...)
settings_dirname = os.path.dirname(os.path.abspath(__file__))
parent_dirname = os.path.dirname(settings_dirname)
BASE_DIR = os.path.abspath(os.path.dirname(parent_dirname))


# SECURITY WARNING: keep the secret key used in production secret!
SECRET_KEY = env.str('DJANGO_SECRET_KEY', '@25)**hc^rjaiagb4#&q*84hr*uscsxwr-cv#0joiwj$))obyk')

# Optionally treat proxied connections as secure.
# See: https://docs.djangoproject.com/en/1.8/ref/settings/#secure-proxy-ssl-header.
# Example environment: `export SECURE_PROXY_SSL_HEADER='HTTP_X_FORWARDED_PROTO, https'`.
# SECURITY WARNING: If enabled, outer web server must filter out the `X-Forwarded-Proto` header.
SECURE_PROXY_SSL_HEADER = env.tuple('SECURE_PROXY_SSL_HEADER', str, None)

public_request_scheme = env.str('PUBLIC_REQUEST_SCHEME', 'https').lower()

if public_request_scheme == 'https' or SECURE_PROXY_SSL_HEADER:
    SESSION_COOKIE_SECURE = True
    CSRF_COOKIE_SECURE = True

SECURE_HSTS_INCLUDE_SUBDOMAINS = env.bool('SECURE_HSTS_INCLUDE_SUBDOMAINS', False)
SECURE_HSTS_PRELOAD = env.bool('SECURE_HSTS_PRELOAD', False)
SECURE_HSTS_SECONDS = env.int('SECURE_HSTS_SECONDS', 0)

# Make Django use NginX $host. Useful when running with ./manage.py runserver_plus
# It avoids adding the debugger webserver port (i.e. `:8000`) at the end of urls.
USE_X_FORWARDED_HOST = env.bool('USE_X_FORWARDED_HOST', False)

# Domain must not exclude KoBoCAT when sharing sessions
SESSION_COOKIE_DOMAIN = env.str('SESSION_COOKIE_DOMAIN', None)
if SESSION_COOKIE_DOMAIN:
    SESSION_COOKIE_NAME = env.str('SESSION_COOKIE_NAME', 'kobonaut')
    # The trusted CSRF origins must encompass Enketo's subdomain. See
    # https://docs.djangoproject.com/en/2.2/ref/settings/#std:setting-CSRF_TRUSTED_ORIGINS
    trusted_domains = [
        f'{public_request_scheme}://*{SESSION_COOKIE_DOMAIN}',
    ]
    CSRF_TRUSTED_ORIGINS = trusted_domains
ENKETO_CSRF_COOKIE_NAME = env.str('ENKETO_CSRF_COOKIE_NAME', '__csrf')

# Limit sessions to 1 week (the default is 2 weeks)
SESSION_COOKIE_AGE = env.int('DJANGO_SESSION_COOKIE_AGE', 604800)

# Set language cookie age to same value as session cookie
LANGUAGE_COOKIE_AGE = SESSION_COOKIE_AGE

# SECURITY WARNING: don't run with debug turned on in production!
DEBUG = env.bool('DJANGO_DEBUG', False)

ALLOWED_HOSTS = env.str('DJANGO_ALLOWED_HOSTS', '*').split(' ')

LOGIN_REDIRECT_URL = 'kpi-root'
LOGOUT_REDIRECT_URL = 'kobo_login'  # Use URL pattern instead of hard-coded value

# Application definition

# The order of INSTALLED_APPS is important for template resolution. When two
# apps both define templates for the same view, the first app listed receives
# precedence
INSTALLED_APPS = (
    # Always put `contenttypes` before `auth`; see
    # https://code.djangoproject.com/ticket/10827
    'django.contrib.contenttypes',
    'django.contrib.admin',
    'kobo.apps.kobo_auth.KoboAuthAppConfig',
    'django.contrib.auth',
    'django.contrib.sessions',
    'django.contrib.messages',
    'django.contrib.staticfiles',
    'django_prometheus',
    'reversion',
    'private_storage',
    'kobo.apps.KpiConfig',
    'kobo.apps.accounts',
    'allauth',
    'allauth.account',
    'allauth.socialaccount',
    'allauth.socialaccount.providers.microsoft',
    'allauth.socialaccount.providers.openid_connect',
    'allauth.usersessions',
    'hub.HubAppConfig',
    'import_export',
    'import_export_celery',
    'loginas',
    'webpack_loader',
    'django_extensions',
    'django_filters',
    'taggit',
    'rest_framework',
    'rest_framework.authtoken',
    'oauth2_provider',
    'django_digest',
    'kobo.apps.organizations',
    'kobo.apps.superuser_stats.SuperuserStatsAppConfig',
    'kobo.apps.service_health',
    'kobo.apps.subsequences',
    'constance',
    'kobo.apps.hook.apps.HookAppConfig',
    'django_celery_beat',
    'corsheaders',
    'kobo.apps.external_integrations.ExternalIntegrationsAppConfig',
    'markdownx',
    'kobo.apps.help',
    'trench',
    'kobo.apps.accounts.mfa.apps.MfaAppConfig',
<<<<<<< HEAD
    'kobo.apps.languages.LanguageAppConfig',
    'kobo.apps.project_views.apps.ProjectViewAppConfig',
=======
    'kobo.apps.languages.apps.LanguageAppConfig',
    'kobo.apps.project_views.ProjectViewAppConfig',
>>>>>>> 9725e420
    'kobo.apps.audit_log.AuditLogAppConfig',
    'kobo.apps.mass_emails.MassEmailsConfig',
    'kobo.apps.trackers.TrackersConfig',
    'kobo.apps.trash_bin.TrashBinAppConfig',
    'kobo.apps.markdownx_uploader.MarkdownxUploaderAppConfig',
    'kobo.apps.form_disclaimer.FormDisclaimerAppConfig',
    'kobo.apps.openrosa.apps.logger.app.LoggerAppConfig',
    'kobo.apps.openrosa.apps.viewer.app.ViewerConfig',
    'kobo.apps.openrosa.apps.main.app.MainConfig',
    'kobo.apps.openrosa.apps.api',
    'guardian',
    'kobo.apps.openrosa.libs',
    'kobo.apps.project_ownership.app.ProjectOwnershipAppConfig',
    'kobo.apps.long_running_migrations.app.LongRunningMigrationAppConfig',
    'drf_spectacular',
)

MIDDLEWARE = [
    'kobo.apps.service_health.middleware.HealthCheckMiddleware',
    'kobo.apps.openrosa.koboform.redirect_middleware.ConditionalRedirects',
    'kobo.apps.openrosa.apps.main.middleware.RevisionMiddleware',
    'django_dont_vary_on.middleware.RemoveUnneededVaryHeadersMiddleware',
    'corsheaders.middleware.CorsMiddleware',
    'django.middleware.security.SecurityMiddleware',
    'django.contrib.sessions.middleware.SessionMiddleware',
    'hub.middleware.LocaleMiddleware',
    'allauth.account.middleware.AccountMiddleware',
    'allauth.usersessions.middleware.UserSessionsMiddleware',
    'django.middleware.common.CommonMiddleware',
    'kobo.apps.audit_log.middleware.create_project_history_log_middleware',
    # Still needed really?
    'kobo.apps.openrosa.libs.utils.middleware.LocaleMiddlewareWithTweaks',
    'django.middleware.csrf.CsrfViewMiddleware',
    'corsheaders.middleware.CorsMiddleware',
    'django.contrib.auth.middleware.AuthenticationMiddleware',
    'kobo.apps.openrosa.libs.utils.middleware.RestrictedAccessMiddleware',
    'django.contrib.messages.middleware.MessageMiddleware',
    'kobo.apps.openrosa.libs.utils.middleware.HTTPResponseNotAllowedMiddleware',
    'django.middleware.clickjacking.XFrameOptionsMiddleware',
    'hub.middleware.UsernameInResponseHeaderMiddleware',
    'django_userforeignkey.middleware.UserForeignKeyMiddleware',
    'django_request_cache.middleware.RequestCacheMiddleware',
    'author.middlewares.AuthorDefaultBackendMiddleware',
]


if os.environ.get('DEFAULT_FROM_EMAIL'):
    DEFAULT_FROM_EMAIL = env.str('DEFAULT_FROM_EMAIL')
    SERVER_EMAIL = DEFAULT_FROM_EMAIL

# Configuration options that superusers can modify in the Django admin
# interface. Please note that it's not as simple as moving a setting into the
# `CONSTANCE_CONFIG` dictionary: each place where the setting's value is needed
# must use `constance.config.THE_SETTING` instead of
# `django.conf.settings.THE_SETTING`

CONSTANCE_CONFIG = {
    'REGISTRATION_OPEN': (
        True,
        'Allow new users to register accounts for themselves',
    ),
    'REGISTRATION_ALLOWED_EMAIL_DOMAINS': (
        '',
        'Email domains allowed to register new accounts, one per line, '
        'or blank to allow all email domains'
    ),
    'REGISTRATION_DOMAIN_NOT_ALLOWED_ERROR_MESSAGE': (
        'This email domain is not allowed to create an account',
        'Error message for emails not listed in REGISTRATION_ALLOWED_EMAIL_DOMAINS '
        'if field is not blank'
    ),
    'TERMS_OF_SERVICE_URL': ('', 'URL for terms of service document'),
    'PRIVACY_POLICY_URL': ('', 'URL for privacy policy'),
    'SOURCE_CODE_URL': (
        'https://github.com/kobotoolbox/',
        'URL of source code repository. When empty, a link will not be shown '
        'in the user interface',
    ),
    'SUPPORT_EMAIL': (
        env.str('KOBO_SUPPORT_EMAIL', env.str('DEFAULT_FROM_EMAIL', 'help@kobotoolbox.org')),
        'Email address for users to contact, e.g. when they encounter '
        'unhandled errors in the application',
    ),
    'SUPPORT_URL': (
        env.str('KOBO_SUPPORT_URL', 'https://support.kobotoolbox.org/'),
        'URL for "KoboToolbox Help Center"',
    ),
    'ACADEMY_URL': (
        env.str('KOBO_ACADEMY_URL', 'https://academy.kobotoolbox.org/'),
        'URL for "KoboToolbox Community Forum"',
    ),
    'COMMUNITY_URL': (
        env.str(
            'KOBO_COMMUNITY_URL', 'https://community.kobotoolbox.org/'
        ),
        'URL for "KoboToolbox Community Forum"',
    ),
    'SYNCHRONOUS_EXPORT_CACHE_MAX_AGE': (
        300,
        'A synchronous export request will return the last export generated '
        'with the same settings unless it is older than this value (seconds)'
    ),
    'ALLOW_UNSECURED_HOOK_ENDPOINTS': (
        True,
        'Allow the use of unsecured endpoints for hooks. '
        '(e.g http://hook.example.com)',
    ),
    'HOOK_MAX_RETRIES': (
        3,
        'Number of times the system will retry to send data to remote server '
        'before giving up',
    ),
    'SSRF_ALLOWED_IP_ADDRESS': (
        '',
        'Whitelisted IP addresses to bypass SSRF protection\nOne per line',
    ),
    'SSRF_DENIED_IP_ADDRESS': (
        '',
        'Blacklisted IP addresses to bypass SSRF protection\nOne per line',
    ),
    'EXPOSE_GIT_REV': (
        False,
        'Display information about the running commit to non-superusers',
    ),
    'FRONTEND_MIN_RETRY_TIME': (
        2,
        'Minimum number of seconds the front end waits before retrying a '
        'failed request to the back end',
        int,
    ),
    'FRONTEND_MAX_RETRY_TIME': (
        120,
        'Maximum number of seconds the front end waits before retrying a '
        'failed request to the back end',
        int,
    ),
    'MFA_ISSUER_NAME': (
        'KoboToolbox',
        'Issuer name displayed in multi-factor applications'
    ),
    'MFA_ENABLED': (
        True,
        'Enable two-factor authentication'
    ),
    'MFA_LOCALIZED_HELP_TEXT': (
        LazyJSONSerializable({
            'default': t(
                'If you cannot access your authenticator app, please enter one '
                'of your backup codes instead. If you cannot access those '
                'either, then you will need to request assistance by '
                'contacting [##support email##](mailto:##support email##).'
            ),
            'some-other-language': (
                'This will never appear because `some-other-language` is not '
                'a valid language code, but this entry is here to show you '
                'an example of adding another message in a different language.'
            )
        }),
        (
            'Guidance message presented when users click the '
            '"Problems with the token" link.\n\n'
            '`##support email##` is a placeholder for the `SUPPORT_EMAIL` '
            'setting.\n'
            'Markdown syntax is supported.\n'
            'The “default” message will be used if no translations are provided.'
            ' The “default” should be in English.\n'
            'To add messages in other languages, follow the example of '
            '“some-other-language“, but replace “some-other-language“ with a '
            'valid language code (e.g. “fr“ for French).'

        ),
        # Use custom field for schema validation
        'i18n_text_jsonfield_schema'
    ),
    'SUPERUSER_AUTH_ENFORCEMENT': (
        False,
        'Require MFA for superusers with a usable password',
    ),
    'ASR_MT_INVITEE_USERNAMES': (
        '',
        'List of invited usernames, one per line, who will have access to NLP '
        'ASR/MT processing via external (costly) APIs.\nEnter * to invite '
        'all users.'
    ),
    'ASR_MT_GOOGLE_REQUEST_TIMEOUT': (
        10,
        (
            'Timeout in seconds for google NLP data processing requests using'
            ' the operations API. '
        )
    ),
    'ASR_MT_GOOGLE_PROJECT_ID': (
        'kobo-asr-mt',
        'ID of the Google Cloud project used to access ASR/MT APIs',
    ),
    'ASR_MT_GOOGLE_STORAGE_BUCKET_PREFIX': (
        'kobo-asr-mt-tmp',
        (
            'Prefix for temporary ASR/MT files stored on Google Cloud. Useful'
            ' for lifecycle rules: files under this prefix can be deleted after'
            ' one day.\nThe bucket name itself is set by the environment'
            ' variable `GS_BUCKET_NAME`.'
        ),
    ),
    'ASR_MT_GOOGLE_TRANSLATION_LOCATION': (
        'us-central1',
        (
            'Google Cloud location to use for large translation tasks. It'
            ' cannot be `global`, and Google only allows certain locations.'
        ),
    ),
    'ASR_MT_GOOGLE_CREDENTIALS': (
        '',
        'The JSON content of a private key file generated by the Google Cloud '
        'IAM & Admin console.\nLeave blank to use a different Google '
        'authentication mechanism.'
    ),
    'USER_METADATA_FIELDS': (
        LazyJSONSerializable([
            {'name': 'name', 'required': True},
            {'name': 'organization', 'required': False},
            {'name': 'organization_type', 'required': False},
            {'name': 'organization_website', 'required': False},
            {'name': 'sector', 'required': False},
            {'name': 'bio', 'required': False},
            {'name': 'city', 'required': False},
            {'name': 'country', 'required': False},
            {'name': 'twitter', 'required': False},
            {'name': 'linkedin', 'required': False},
            {'name': 'instagram', 'required': False},
            {'name': 'newsletter_subscription', 'required': False},
        ]),
        # The available fields are hard-coded in the front end
        'Display (and optionally require) these metadata fields for users.\n'
        "Possible fields are:\n"
        "'organization', 'organization_type', 'organization_website', 'sector', 'gender', 'bio', "
        "'city', 'country', 'twitter', 'linkedin', 'instagram', and 'newsletter_subscription'.\n\n"
        'To add another language, follow the example below.\n\n'
        '{"name": "name", "required": False, "label": '
        '{"default": "Full Name", "fr": "Nom Complet"}}\n'
        "'default' is a required field within the 'label' dict, but 'label' is optional.",
        # Use custom field for schema validation
        'long_metadata_fields_jsonschema'
    ),
    'PROJECT_METADATA_FIELDS': (
        LazyJSONSerializable([
            {'name': 'sector', 'required': False},
            {'name': 'country', 'required': False},
            {'name': 'description', 'required': False},
        ]),
        # The available fields are hard-coded in the front end
        'Display (and optionally require) these metadata fields for projects.\n'
        "Possible fields are:\n"
        "'sector', 'country', 'operational_purpose', 'collects_pii', "
        "and 'description'\n\n"
        'To add another language, follow the example below.\n\n'
        '{"name": "sector", "required": False, "label": '
        '{"default": "Sector", "fr": "Secteur"}}\n'
        "'default' is a required field within the 'label' dict, but 'label' is optional.",
        # Use custom field for schema validation
        'metadata_fields_jsonschema'
    ),
    'SECTOR_CHOICES': (
        '\n'.join(s[0] for s in SECTOR_CHOICE_DEFAULTS),
        "Options available for the 'sector' metadata field, one per line.",
        'long_textfield'
    ),
    'OPERATIONAL_PURPOSE_CHOICES': (
        '',
        "Options available for the 'operational purpose of data' metadata "
        'field, one per line.'
    ),
    'ORGANIZATION_INVITE_EXPIRY': (
        14,
        'Number of days before organization invites expire.',
        'positive_int',
    ),
    'ASSET_SNAPSHOT_DAYS_RETENTION': (
        30,
        'Number of days to keep asset snapshots',
        'positive_int'
    ),
    'IMPORT_TASK_DAYS_RETENTION': (
        90,
        'Number of days to keep import tasks',
        'positive_int',
    ),
    'FREE_TIER_THRESHOLDS': (
        LazyJSONSerializable(FREE_TIER_NO_THRESHOLDS),
        'Free tier thresholds: storage in kilobytes, '
        'data (number of submissions), '
        'minutes of transcription, '
        'number of translation characters',
        # Use custom field for schema validation
        'free_tier_threshold_jsonschema',
    ),
    'FREE_TIER_DISPLAY': (
        LazyJSONSerializable(FREE_TIER_EMPTY_DISPLAY),
        'Free tier frontend settings: name to use for the free tier, '
        'array of text strings to display on the feature list of the Plans page',
        'free_tier_display_jsonschema',
    ),
    'FREE_TIER_CUTOFF_DATE': (
        datetime(2050, 1, 1).date(),
        'Users on the free tier who registered before this date will\n'
        'use the custom plan defined by FREE_TIER_DISPLAY and FREE_TIER_LIMITS.',
    ),
    'PROJECT_TRASH_GRACE_PERIOD': (
        7,
        'Number of days to keep projects in trash after users (soft-)deleted '
        'them and before automatically hard-deleting them by the system',
        'positive_int',
    ),
    'ACCOUNT_TRASH_GRACE_PERIOD': (
        30 * 6,
        'Number of days to keep deactivated accounts in trash before '
        'automatically hard-deleting all their projects and data.\n'
        'Use -1 to require a superuser to empty the trash manually instead of '
        'having the system empty it automatically.',
        'positive_int_minus_one',
    ),
    'ATTACHMENT_TRASH_GRACE_PERIOD': (
        7,
        'Number of days to keep attachments in trash after users (soft-)deleted '
        'them and before automatically hard-deleting them by the system',
        'positive_int',
    ),
    # Toggle for ZXCVBN
    'ENABLE_PASSWORD_ENTROPY_METER': (
        True,
        'Display an entropy meter and password quality suggestions whenever users change their passwords.',
    ),
    'ENABLE_PASSWORD_MINIMUM_LENGTH_VALIDATION': (
        False,
        'Enable minimum length validation',
    ),
    'MINIMUM_PASSWORD_LENGTH': (
        10,
        'Minimum length for all passwords.',
        int,
    ),
    'ENABLE_PASSWORD_USER_ATTRIBUTE_SIMILARITY_VALIDATION': (
        False,
        'Enable user attribute similarity validation. '
        'See `PASSWORD_USER_ATTRIBUTES` below for customization.',
    ),
    'PASSWORD_USER_ATTRIBUTES': (
        (
            'username\n'
            'full_name\n'
            'email'
        ),
        'List (one per line) all user attributes for similarity validation.\n'
        "Possible attributes are 'username', 'full_name', 'email', 'organization'."
    ),
    'ENABLE_COMMON_PASSWORD_VALIDATION': (
        False,
        'Enable common password validation.\n'
        'To customize the list, go to Configuration file section and add common password file.\n'
        'Django default list is based on https://tinyurl.com/django3-2-common-passwords.',
    ),
    'ENABLE_PASSWORD_CUSTOM_CHARACTER_RULES_VALIDATION': (
        False,
        'Enable custom character rules',
    ),
    'PASSWORD_CUSTOM_CHARACTER_RULES': (
        (
            '[[:lower:]]\n'
            '[[:upper:]]\n'
            '\d\n'
            '[\W_]'
        ),
        'List all custom character rules as regular expressions supported '
        'by `regex` python library.\n'
        'One per line.',
    ),
    'PASSWORD_CUSTOM_CHARACTER_RULES_REQUIRED_TO_PASS': (
        3,
        'The minimum number of character rules to pass.',
        int,
    ),
    'ENABLE_MOST_RECENT_PASSWORD_VALIDATION': (
        False,
        'Enable most recent password validation which will prevent the user from '
        'reusing the most recent password.',
    ),
    'ENABLE_CUSTOM_PASSWORD_GUIDANCE_TEXT': (
        False,
        'Enable custom password guidance text to help users create their passwords.',
    ),
    'CUSTOM_PASSWORD_GUIDANCE_TEXT': (
        LazyJSONSerializable(
            {
                'default': t(
                    'The password must be at least 10 characters long and'
                    ' contain 3 or more of the following: uppercase letters,'
                    ' lowercase letters, numbers, and special characters. It'
                    ' cannot be similar to your name, username, or email'
                    ' address.'
                ),
                'some-other-language': (
                    'This will never appear because `some-other-language` is'
                    ' not a valid language code, but this entry is here to show'
                    ' you an example of adding another message in a different'
                    ' language.'
                ),
            }
        ),
        (
            'Guidance message presented when users create or modify a password. '
            'It should reflect the defined password rules.\n\n'
            'Markdown syntax is supported.\n'
            'The “default” message will be used if no translations are provided.'
            ' The “default” should be in English.\n'
            'To add messages in other languages, follow the example of '
            '“some-other-language“, but replace “some-other-language“ with a '
            'valid language code (e.g. “fr“ for French).'
        ),
        'i18n_text_jsonfield_schema',
    ),
    'MASS_EMAIL_ENQUEUED_RECORD_EXPIRY': (
        7,
        'Number of days before enqueued mass email records are marked as failed.',
        'positive_int',
    ),
    'PROJECT_OWNERSHIP_RESUME_THRESHOLD': (
        10,
        'Number of minutes asynchronous tasks can be idle before being '
        'restarted.\n'
        'It is recommended to keep greater than 10 minutes.',
        'positive_int',
    ),
    'PROJECT_OWNERSHIP_STUCK_THRESHOLD': (
        12 * 60,
        (
            'Number of minutes asynchronous tasks can run before being '
            'flagged as failed.\n'
            'Should be greater than `PROJECT_OWNERSHIP_RESUME_THRESHOLD`.'
        ),
        'positive_int',
    ),
    'PROJECT_OWNERSHIP_INVITE_EXPIRY': (
        14,
        'Number of days before invites expire.',
        'positive_int',
    ),
    'PROJECT_OWNERSHIP_INVITE_HISTORY_RETENTION': (
        30,
        (
            'Number of days to keep invites history.\n'
            'Failed invites are kept forever.'
        ),
        'positive_int',
    ),
    'PROJECT_OWNERSHIP_IN_APP_MESSAGES_EXPIRY': (
        7,
        'The number of days after which in-app messages expire.',
        'positive_int',
    ),
    'PROJECT_OWNERSHIP_AUTO_ACCEPT_INVITES': (
        False,
        'Auto-accept invites by default and do not sent them by e-mail.'
    ),
    'PROJECT_OWNERSHIP_ADMIN_EMAIL': (
        '',
        (
            'Email addresses to which error reports are sent, one per line.\n'
            'Leave empty to not send emails.'
        ),
    ),
    'PROJECT_OWNERSHIP_ADMIN_EMAIL_SUBJECT': (
        'KoboToolbox Notifications: Project ownership transfer failure',
        'Email subject to sent to admins on failure.',
    ),
    'PROJECT_OWNERSHIP_ADMIN_EMAIL_BODY': (
        (
            'Dear admins,\n\n'
            'A transfer of project ownership has failed:\n'
            '##invite_url##'
        ),
        'Email message to sent to admins on failure.',
    ),
    'PROJECT_HISTORY_LOG_LIFESPAN': (
        60,
        'Length of time days to keep project history logs.',
        'positive_int',
    ),
    'ACCESS_LOG_LIFESPAN': (
        60,
        'Length of time in days to keep access logs.',
        'positive_int',
    ),
    'USE_TEAM_LABEL': (
        True,
        'Use the term "Team" instead of "Organization" when Stripe is not enabled',
    ),
    'MASS_EMAIL_TEST_EMAILS': (
        '',
        'List (one per line) users who will be sent test emails when using the \n'
        '"test_users" query for MassEmailConfigs',
    ),
}

CONSTANCE_ADDITIONAL_FIELDS = {
    'free_tier_threshold_jsonschema': [
        'kpi.fields.jsonschema_form_field.FreeTierThresholdField',
        {'widget': 'django.forms.Textarea'},
    ],
    'free_tier_display_jsonschema': [
        'kpi.fields.jsonschema_form_field.FreeTierDisplayField',
        {'widget': 'django.forms.Textarea'},
    ],
    'i18n_text_jsonfield_schema': [
        'kpi.fields.jsonschema_form_field.I18nTextJSONField',
        {'widget': 'django.forms.Textarea'},
    ],
    'long_metadata_fields_jsonschema': [
        'kpi.fields.jsonschema_form_field.UserMetadataFieldsListField',
        {
            'widget': 'django.forms.Textarea',
            'widget_kwargs': {
                'attrs': {'rows': 45}
            }
        },
    ],
    'long_textfield': [
        'django.forms.fields.CharField',
        {
            'widget': 'django.forms.Textarea',
            'widget_kwargs': {
                'attrs': {'rows': 30}
            }
        },
    ],
    'metadata_fields_jsonschema': [
        'kpi.fields.jsonschema_form_field.MetadataFieldsListField',
        {'widget': 'django.forms.Textarea'},
    ],
    'positive_int': ['django.forms.fields.IntegerField', {
        'min_value': 0
    }],
    'positive_int_minus_one': ['django.forms.fields.IntegerField', {
        'min_value': -1
    }],
    'positive_int': ['django.forms.fields.IntegerField', {
        'min_value': 0
    }],
}

CONSTANCE_CONFIG_FIELDSETS = {
    'General Options': (
        'REGISTRATION_OPEN',
        'REGISTRATION_ALLOWED_EMAIL_DOMAINS',
        'REGISTRATION_DOMAIN_NOT_ALLOWED_ERROR_MESSAGE',
        'TERMS_OF_SERVICE_URL',
        'PRIVACY_POLICY_URL',
        'SOURCE_CODE_URL',
        'SUPPORT_EMAIL',
        'SUPPORT_URL',
        'ACADEMY_URL',
        'COMMUNITY_URL',
        'SYNCHRONOUS_EXPORT_CACHE_MAX_AGE',
        'EXPOSE_GIT_REV',
        'FRONTEND_MIN_RETRY_TIME',
        'FRONTEND_MAX_RETRY_TIME',
        'USE_TEAM_LABEL',
        'ACCESS_LOG_LIFESPAN',
        'PROJECT_HISTORY_LOG_LIFESPAN',
        'ORGANIZATION_INVITE_EXPIRY',
        'MASS_EMAIL_ENQUEUED_RECORD_EXPIRY',
        'MASS_EMAIL_TEST_EMAILS',
    ),
    'Rest Services': (
        'ALLOW_UNSECURED_HOOK_ENDPOINTS',
        'HOOK_MAX_RETRIES',
    ),
    'Natural language processing': (
        'ASR_MT_INVITEE_USERNAMES',
        'ASR_MT_GOOGLE_PROJECT_ID',
        'ASR_MT_GOOGLE_STORAGE_BUCKET_PREFIX',
        'ASR_MT_GOOGLE_TRANSLATION_LOCATION',
        'ASR_MT_GOOGLE_CREDENTIALS',
        'ASR_MT_GOOGLE_REQUEST_TIMEOUT',
    ),
    'Security': (
        'SSRF_ALLOWED_IP_ADDRESS',
        'SSRF_DENIED_IP_ADDRESS',
        'MFA_ISSUER_NAME',
        'MFA_ENABLED',
        'MFA_LOCALIZED_HELP_TEXT',
        'SUPERUSER_AUTH_ENFORCEMENT',
    ),
    'Metadata options': (
        'USER_METADATA_FIELDS',
        'PROJECT_METADATA_FIELDS',
        'SECTOR_CHOICES',
        'OPERATIONAL_PURPOSE_CHOICES',
    ),
    'Password Validation': (
        'ENABLE_PASSWORD_ENTROPY_METER',
        'ENABLE_PASSWORD_MINIMUM_LENGTH_VALIDATION',
        'ENABLE_PASSWORD_USER_ATTRIBUTE_SIMILARITY_VALIDATION',
        'ENABLE_COMMON_PASSWORD_VALIDATION',
        'ENABLE_PASSWORD_CUSTOM_CHARACTER_RULES_VALIDATION',
        'ENABLE_MOST_RECENT_PASSWORD_VALIDATION',
        'ENABLE_CUSTOM_PASSWORD_GUIDANCE_TEXT',
        'MINIMUM_PASSWORD_LENGTH',
        'PASSWORD_USER_ATTRIBUTES',
        'PASSWORD_CUSTOM_CHARACTER_RULES',
        'PASSWORD_CUSTOM_CHARACTER_RULES_REQUIRED_TO_PASS',
        'CUSTOM_PASSWORD_GUIDANCE_TEXT',
    ),
    'Transfer project ownership': (
        'PROJECT_OWNERSHIP_RESUME_THRESHOLD',
        'PROJECT_OWNERSHIP_STUCK_THRESHOLD',
        'PROJECT_OWNERSHIP_INVITE_HISTORY_RETENTION',
        'PROJECT_OWNERSHIP_INVITE_EXPIRY',
        'PROJECT_OWNERSHIP_IN_APP_MESSAGES_EXPIRY',
        'PROJECT_OWNERSHIP_ADMIN_EMAIL',
        'PROJECT_OWNERSHIP_ADMIN_EMAIL_SUBJECT',
        'PROJECT_OWNERSHIP_ADMIN_EMAIL_BODY',
        'PROJECT_OWNERSHIP_AUTO_ACCEPT_INVITES',
    ),
    'Trash bin': (
        'ACCOUNT_TRASH_GRACE_PERIOD',
        'ATTACHMENT_TRASH_GRACE_PERIOD',
        'PROJECT_TRASH_GRACE_PERIOD',
    ),
    'Regular maintenance settings': (
        'ASSET_SNAPSHOT_DAYS_RETENTION',
        'IMPORT_TASK_DAYS_RETENTION',
    ),
    'Tier settings': (
        'FREE_TIER_THRESHOLDS',
        'FREE_TIER_DISPLAY',
        'FREE_TIER_CUTOFF_DATE',
    ),
}

# Tell django-constance to use a database model instead of Redis
CONSTANCE_BACKEND = 'kobo.apps.constance_backends.database.DatabaseBackend'
CONSTANCE_DATABASE_CACHE_BACKEND = 'default'


# Warn developers to use `pytest` instead of `./manage.py test`
class DoNotUseRunner:
    def __init__(self, *args, **kwargs):
        raise NotImplementedError('Please run tests with `pytest` instead')


TEST_RUNNER = __name__ + '.DoNotUseRunner'

# The backend that handles user authentication must match KoBoCAT's when
# sharing sessions. ModelBackend does not interfere with object-level
# permissions: it always denies object-specific requests (see
# https://github.com/django/django/blob/1.7/django/contrib/auth/backends.py#L44).
# KoBoCAT also lists ModelBackend before
# guardian.backends.ObjectPermissionBackend.
AUTHENTICATION_BACKENDS = (
    'kpi.backends.ModelBackend',
    'kpi.backends.ObjectPermissionBackend',
    'allauth.account.auth_backends.AuthenticationBackend',
    'kobo.apps.openrosa.libs.backends.ObjectPermissionBackend',
)

ROOT_URLCONF = 'kobo.urls'

WSGI_APPLICATION = 'kobo.wsgi.application'

# What User object should be mapped to AnonymousUser?
ANONYMOUS_USER_ID = -1
# Permissions assigned to AnonymousUser are restricted to the following
ALLOWED_ANONYMOUS_PERMISSIONS = (
    'kpi.view_asset',
    'kpi.discover_asset',
    'kpi.add_submissions',
    'kpi.view_submissions',
)

# run heavy migration scripts by default
# NOTE: this should be set to False for major deployments. This can take a long time
SKIP_HEAVY_MIGRATIONS = env.bool('SKIP_HEAVY_MIGRATIONS', False)

# Database
# https://docs.djangoproject.com/en/1.7/ref/settings/#databases
DATABASES = {
    'default': env.db_url(
        'KPI_DATABASE_URL' if 'KPI_DATABASE_URL' in os.environ else 'DATABASE_URL',
        default='sqlite:///%s/db.sqlite3' % BASE_DIR
    ),
}

OPENROSA_DB_ALIAS = 'kobocat'

if 'KC_DATABASE_URL' in os.environ:
    DATABASES[OPENROSA_DB_ALIAS] = env.db_url('KC_DATABASE_URL')

DATABASE_ROUTERS = ['kpi.db_routers.DefaultDatabaseRouter']

# Internationalization
# https://docs.djangoproject.com/en/1.8/topics/i18n/

django.conf.locale.LANG_INFO.update(EXTRA_LANG_INFO)

DJANGO_LANGUAGE_CODES = env.str(
    'DJANGO_LANGUAGE_CODES',
    default=(
        'am '  # Amharic
        'ar '  # Arabic
        'bn '  # Bengali
        'cs '  # Czech
        'de '  # German
        'en '  # English
        'es '  # Spanish
        'fa '  # Persian/Farsi
        'fr '  # French
        'hi '  # Hindi
        'hu '  # Hungarian
        'id '  # Indonesian
        'ja '  # Japanese
        'km '  # Khmer
        'ku '  # Kurdish
        'ln '  # Lingala
        'my '  # Burmese/Myanmar
        'ny '  # Chewa/Chichewa/Nyanja
        'ne '  # Nepali
        'pl '  # Polish
        'pt '  # Portuguese
        'ru '  # Russian
        'sw '  # Swahili
        'th '  # Thai
        'tr '  # Turkish
        'uk '  # Ukrainian
        'vi '  # Vietnamese
        'yo '  # Yoruba
        'zh-hans'  # Chinese Simplified
    )
)
LANGUAGES = [
    (lang_code, get_language_info(lang_code)['name_local'])
    for lang_code in DJANGO_LANGUAGE_CODES.split(' ')
]

LANGUAGE_CODE = 'en-us'

TIME_ZONE = 'UTC'

LOCALE_PATHS = (os.path.join(BASE_DIR, 'locale'),)

USE_I18N = True

USE_TZ = True

CAN_LOGIN_AS = lambda request, target_user: request.user.is_superuser

# Impose a limit on the number of records returned by the submission list
# endpoint. This overrides any `?limit=` query parameter sent by a client
SUBMISSION_LIST_LIMIT = 30000

# uWSGI, NGINX, etc. allow only a limited amount of time to process a request.
# Set this value to match their limits
SYNCHRONOUS_REQUEST_TIME_LIMIT = 120  # seconds

# REMOVE the oldest if a user exceeds this many exports for a particular form
MAXIMUM_EXPORTS_PER_USER_PER_FORM = 10

MAX_RETRIES_FOR_IMPORT_EXPORT_TASK = 10

# Private media file configuration
PRIVATE_STORAGE_ROOT = os.path.join(BASE_DIR, 'media')
PRIVATE_STORAGE_AUTH_FUNCTION = \
    'kpi.utils.private_storage.superuser_or_username_matches_prefix'

# django-markdownx, for in-app messages
MARKDOWNX_UPLOAD_URLS_PATH = reverse_lazy('markdownx-uploader-image-upload')
MARKDOWNX_UPLOAD_CONTENT_TYPES = [
    'image/jpeg',
    'image/png',
    'image/svg+xml',
    'image/gif',
    'image/webp',
]
# Github-flavored Markdown from `py-gfm`,
# ToDo Uncomment when it's compatible with Markdown 3.x
# MARKDOWNX_MARKDOWN_EXTENSIONS = ['mdx_gfm']

# Static files (CSS, JavaScript, Images)
# https://docs.djangoproject.com/en/1.7/howto/static-files/

STATIC_ROOT = os.path.join(BASE_DIR, 'staticfiles')
STATIC_URL = '/static/'
MEDIA_ROOT = os.path.join(BASE_DIR, 'media')
MEDIA_URL = '/' + os.environ.get('KPI_MEDIA_URL', 'media').strip('/') + '/'

# `PUBLIC_MEDIA_PATH` sets the `upload_to` attribute of explicitly-public
# `FileField`s, e.g. in `ConfigurationFile`. The corresponding location on the
# file system (usually `MEDIA_ROOT + PUBLIC_MEDIA_PATH`) should be exposed to
# everyone via NGINX. For more information, see
# https://docs.djangoproject.com/en/2.2/ref/models/fields/#django.db.models.FileField.upload_to
PUBLIC_MEDIA_PATH = '__public/'

# Following the uWSGI mountpoint convention, this should have a leading slash
# but no trailing slash
KPI_PREFIX = env.str('KPI_PREFIX', 'False')
if KPI_PREFIX.lower() == 'false':
    KPI_PREFIX = False
else:
    KPI_PREFIX = '/' + KPI_PREFIX.strip('/')

# KPI_PREFIX should be set in the environment when running in a subdirectory
if KPI_PREFIX and KPI_PREFIX != '/':
    STATIC_URL = KPI_PREFIX + '/' + STATIC_URL.lstrip('/')
    MEDIA_URL = KPI_PREFIX + '/' + MEDIA_URL.lstrip('/')
    LOGIN_URL = KPI_PREFIX + '/' + global_settings.LOGIN_URL.lstrip('/')
    LOGIN_REDIRECT_URL = KPI_PREFIX + '/' + LOGIN_REDIRECT_URL.lstrip('/')

STATICFILES_DIRS = (
    os.path.join(BASE_DIR, 'jsapp'),
    os.path.join(BASE_DIR, 'static'),
)

if os.path.exists(os.path.join(BASE_DIR, 'dkobo', 'jsapp')):
    STATICFILES_DIRS = STATICFILES_DIRS + (
        os.path.join(BASE_DIR, 'dkobo', 'jsapp'),
        os.path.join(BASE_DIR, 'dkobo', 'dkobo', 'static'),
    )

REST_FRAMEWORK = {
    'URL_FIELD_NAME': 'url',
    'DEFAULT_PAGINATION_CLASS': 'kpi.paginators.Paginated',
    'PAGE_SIZE': 100,
    'DEFAULT_AUTHENTICATION_CLASSES': [
        # SessionAuthentication and BasicAuthentication would be included by
        # default
        'kpi.authentication.SessionAuthentication',
        'kpi.authentication.BasicAuthentication',
        'kpi.authentication.TokenAuthentication',
        'kpi.authentication.OAuth2Authentication',
    ],
    'DEFAULT_RENDERER_CLASSES': [
       'rest_framework.renderers.JSONRenderer',
       'kpi.renderers.XMLRenderer',
    ],
    'DEFAULT_VERSIONING_CLASS': 'kpi.versioning.APIAutoVersioning',
    # Cannot be placed in kpi.exceptions.py because of circular imports
    'EXCEPTION_HANDLER': 'kpi.utils.drf_exceptions.custom_exception_handler',
    'DEFAULT_SCHEMA_CLASS': 'drf_spectacular.openapi.AutoSchema',
    'DEFAULT_CONTENT_NEGOTIATION_CLASS': 'kpi.negotiation.DefaultContentNegotiation',
}

# Settings for the API documentation using drf-spectacular
SPECTACULAR_SETTINGS = {
    'TITLE': 'KoboToolbox API',
    'DESCRIPTION': 'Powerful and intuitive data collection tools to make an impact',
    'VERSION': '2.0.0',
    'SERVE_INCLUDE_SCHEMA': False,
    'PREPROCESSING_HOOKS': [
        'kpi.utils.spectacular_processing.pre_processing_filtering'
    ],
    'SWAGGER_UI_FAVICON_HREF': '/static/favicon.png',
    'SWAGGER_UI_SETTINGS': {
        'filter': True,
    },
    'AUTHENTICATION_WHITELIST': [
        'kpi.authentication.BasicAuthentication',
        'kpi.authentication.TokenAuthentication',
    ],
}

OPENROSA_REST_FRAMEWORK = {

    'DEFAULT_PAGINATION_CLASS': None,
    'DEFAULT_VERSIONING_CLASS': None,

    # deprecated
    # # Use hyperlinked styles by default.
    # # Only used if the `serializer_class` attribute is not set on a view.
    # 'DEFAULT_MODEL_SERIALIZER_CLASS': (
    #     'rest_framework.serializers.HyperlinkedModelSerializer'
    # ),
    # # Use Django's standard `django.contrib.auth` permissions,
    # # or allow read-only access for unauthenticated users.
    # 'DEFAULT_PERMISSION_CLASSES': [
    #     'rest_framework.permissions.AllowAny',
    # ],
    'DEFAULT_AUTHENTICATION_CLASSES': [
        'kpi.authentication.DigestAuthentication',
        'kpi.authentication.OAuth2Authentication',
        'kpi.authentication.TokenAuthentication',
        # HttpsOnlyBasicAuthentication must come before SessionAuthentication because
        # Django authentication is called before DRF authentication and users get authenticated with
        # Session if it comes first (which bypass BasicAuthentication and MFA validation)
        'kobo.apps.openrosa.libs.authentication.HttpsOnlyBasicAuthentication',
        'kpi.authentication.SessionAuthentication',
    ],
    'DEFAULT_RENDERER_CLASSES': [
        # Keep JSONRenderer at the top "in order to send JSON responses to
        # clients that do not specify an Accept header." See
        # http://www.django-rest-framework.org/api-guide/renderers/#ordering-of-renderer-classes
        'rest_framework.renderers.JSONRenderer',
        'rest_framework_jsonp.renderers.JSONPRenderer',
        'rest_framework.renderers.BrowsableAPIRenderer',
        'rest_framework_xml.renderers.XMLRenderer',
        'rest_framework_csv.renderers.CSVRenderer',
    ],
    # FIXME Kobocat migration: Move to main REST_FRAMEWORK and change logic to handle kobocat view properly
    'VIEW_NAME_FUNCTION': 'kobo.apps.openrosa.apps.api.tools.get_view_name',
    'VIEW_DESCRIPTION_FUNCTION': 'kobo.apps.openrosa.apps.api.tools.get_view_description',
}

TEMPLATES = [
    {
        'BACKEND': 'django.template.backends.django.DjangoTemplates',
        'DIRS': [],
        'APP_DIRS': True,
        'OPTIONS': {
            'context_processors': [
                # Default processors per
                # https://docs.djangoproject.com/en/1.8/ref/templates/upgrading/#the-templates-settings
                'django.contrib.auth.context_processors.auth',
                'django.template.context_processors.debug',
                'django.template.context_processors.i18n',
                'django.template.context_processors.media',
                'django.template.context_processors.static',
                'django.template.context_processors.tz',
                'django.template.context_processors.request',
                'django.contrib.messages.context_processors.messages',
                # Additional processors
                'kpi.context_processors.custom_password_guidance_text',
                'kpi.context_processors.external_service_tokens',
                'kpi.context_processors.email',
                'kpi.context_processors.sitewide_messages',
                'kpi.context_processors.config',
                'kpi.context_processors.mfa',
                'kpi.context_processors.django_settings',
                'kpi.context_processors.kobocat',
            ],
            'debug': os.environ.get('TEMPLATE_DEBUG', 'False') == 'True',
        },
    },
]

DEFAULT_SUBMISSIONS_COUNT_NUMBER_OF_DAYS = 31
GOOGLE_ANALYTICS_TOKEN = os.environ.get('GOOGLE_ANALYTICS_TOKEN')
SENTRY_JS_DSN = None
if SENTRY_JS_DSN_URL := env.url('SENTRY_JS_DSN', default=None):
    SENTRY_JS_DSN = SENTRY_JS_DSN_URL.geturl()

# replace this with the pointer to the KoboCAT server, if it exists
KOBOCAT_URL = os.environ.get('KOBOCAT_URL', 'https://change-me.invalid')

# In case server must serve two KoboCAT domain names (e.g. during a
# domain name transfer), `settings.KOBOCAT_OLD_URL` adds support for
# the domain name.
KOBOCAT_OLD_URL = os.environ.get('KOBOCAT_OLD_URL')

# Internal URL does not use HTTPS
KOBOCAT_INTERNAL_URL = os.environ.get(
    'KOBOCAT_INTERNAL_URL', 'http://change-me.invalid'
)

KOBOFORM_URL = os.environ.get('KOBOFORM_URL', 'https://change-me.invalid')

if 'KOBOCAT_URL' in os.environ:
    DEFAULT_DEPLOYMENT_BACKEND = 'openrosa'
else:
    DEFAULT_DEPLOYMENT_BACKEND = 'mock'


"""
Stripe configuration intended for kf.kobotoolbox.org only,
tracks usage limit exceptions
"""
STRIPE_ENABLED = env.bool('STRIPE_ENABLED', False)


def dj_stripe_request_callback_method():
    # This method exists because dj-stripe's documentation doesn't reflect reality.
    # It claims that DJSTRIPE_SUBSCRIBER_MODEL no longer needs a request callback but
    # this error occurs without it: `DJSTRIPE_SUBSCRIBER_MODEL_REQUEST_CALLBACK must
    # be implemented if a DJSTRIPE_SUBSCRIBER_MODEL is defined`
    # It doesn't need to do anything other than exist
    # https://github.com/dj-stripe/dj-stripe/issues/1900
    pass


DJSTRIPE_SUBSCRIBER_MODEL = 'organizations.Organization'
DJSTRIPE_SUBSCRIBER_MODEL_REQUEST_CALLBACK = dj_stripe_request_callback_method
DJSTRIPE_FOREIGN_KEY_TO_FIELD = 'id'
DJSTRIPE_USE_NATIVE_JSONFIELD = True
STRIPE_LIVE_MODE = env.bool('STRIPE_LIVE_MODE', False)
STRIPE_TEST_PUBLIC_KEY = env.str(
    'STRIPE_TEST_PUBLIC_KEY', 'pk_test_qliDXQRyVGPWmsYR69tB1NPx00ndTrJfVM'
)
STRIPE_LIVE_PUBLIC_KEY = 'pk_live_7JRQ5elvhnmz4YuWdlSRNmMj00lhvqZz8P'
if STRIPE_ENABLED:
    INSTALLED_APPS += ('djstripe', 'kobo.apps.stripe')
    STRIPE_LIVE_SECRET_KEY = env.str('STRIPE_LIVE_SECRET_KEY', None)
    STRIPE_TEST_SECRET_KEY = env.str('STRIPE_TEST_SECRET_KEY', None)
    DJSTRIPE_WEBHOOK_SECRET = env.str('DJSTRIPE_WEBHOOK_SECRET', None)
    DJSTRIPE_WEBHOOK_VALIDATION = env.str('DJSTRIPE_WEBHOOK_VALIDATION', 'verify_signature')
STRIPE_PUBLIC_KEY = STRIPE_LIVE_PUBLIC_KEY if STRIPE_LIVE_MODE else STRIPE_TEST_PUBLIC_KEY

"""Organizations settings"""
# necessary to prevent calls to `/organizations/{ORG_ID}/service_usage/` (and any other
# queries that may need to aggregate data for all organization users) from slowing down db
ORGANIZATION_USER_LIMIT = env.str('ORGANIZATION_USER_LIMIT', 400)


""" Enketo configuration """
ENKETO_URL = os.environ.get('ENKETO_URL') or os.environ.get(
    'ENKETO_SERVER', 'https://change-me.invalid'
)
ENKETO_URL = ENKETO_URL.rstrip('/')  # Remove any trailing slashes
ENKETO_VERSION = os.environ.get('ENKETO_VERSION', 'Legacy').lower()
ENKETO_INTERNAL_URL = os.environ.get('ENKETO_INTERNAL_URL', ENKETO_URL)
ENKETO_INTERNAL_URL = ENKETO_INTERNAL_URL.rstrip('/')  # Remove any trailing slashes

ENKETO_API_KEY = os.environ.get('ENKETO_API_KEY', 'enketorules')
# http://apidocs.enketo.org/v2/
ENKETO_SURVEY_ENDPOINT = 'api/v2/survey/all'
ENKETO_PREVIEW_ENDPOINT = 'api/v2/survey/preview/iframe'
ENKETO_EDIT_INSTANCE_ENDPOINT = 'api/v2/instance'
ENKETO_VIEW_INSTANCE_ENDPOINT = 'api/v2/instance/view'
ENKETO_FLUSH_CACHE_ENDPOINT = 'api/v2/survey/cache'
# How long to wait before flushing an individual preview from Enketo's cache
ENKETO_FLUSH_CACHED_PREVIEW_DELAY = 1800  # seconds

# Content Security Policy (CSP)
# CSP should "just work" by allowing any possible configuration
# however CSP_EXTRA_DEFAULT_SRC is provided to allow for custom additions
if env.bool('ENABLE_CSP', False):
    MIDDLEWARE.append('csp.middleware.CSPMiddleware')
local_unsafe_allows = [
    "'unsafe-eval'",
    'http://localhost:3000',
    'http://kf.kobo.local:3000',
    'ws://kf.kobo.local:3000'
]
CSP_DEFAULT_SRC = env.list('CSP_EXTRA_DEFAULT_SRC', str, []) + [
    "'self'",
    KOBOCAT_URL,
    ENKETO_URL,
]
if env.str('FRONTEND_DEV_MODE', None) == 'host':
    CSP_DEFAULT_SRC += local_unsafe_allows
CSP_CONNECT_SRC = CSP_DEFAULT_SRC
CSP_SCRIPT_SRC = CSP_DEFAULT_SRC
CSP_STYLE_SRC = CSP_DEFAULT_SRC + ["'unsafe-inline'"]
CSP_IMG_SRC = CSP_DEFAULT_SRC + [
    'data:',
    'https://*.openstreetmap.org',
    'https://*.openstreetmap.fr',  # Humanitarian OpenStreetMap Team
    'https://*.opentopomap.org',
    'https://*.arcgisonline.com'
]
CSP_FRAME_SRC = CSP_DEFAULT_SRC

if GOOGLE_ANALYTICS_TOKEN:
    # Taken from https://developers.google.com/tag-platform/tag-manager/csp#google_analytics_4_google_analytics
    CSP_SCRIPT_SRC.append('https://*.googletagmanager.com')
    CSP_CONNECT_SRC.extend(
        [
            'https://*.google-analytics.com',
            'https://*.analytics.google.com',
            'https://*.googletagmanager.com',
        ]
    )
    CSP_IMG_SRC.extend(
        ['https://*.google-analytics.com', 'https://*.googletagmanager.com']
    )
if SENTRY_JS_DSN_URL and SENTRY_JS_DSN_URL.scheme:
    sentry_js_url = SENTRY_JS_DSN_URL.scheme + '://' + SENTRY_JS_DSN_URL.hostname
    CSP_SCRIPT_SRC.append(sentry_js_url)
    CSP_CONNECT_SRC.append(sentry_js_url)
if STRIPE_ENABLED:
    stripe_domain = 'https://js.stripe.com'
    CSP_SCRIPT_SRC.append(stripe_domain)
    CSP_FRAME_SRC.append(stripe_domain)

csp_report_uri = env.url('CSP_REPORT_URI', None)
if csp_report_uri:  # Let environ validate uri, but set as string
    CSP_REPORT_URI = csp_report_uri.geturl()
CSP_REPORT_ONLY = env.bool('CSP_REPORT_ONLY', False)

""" Celery configuration """
# Celery 4.0 New lowercase settings.
# Uppercase settings can be used when using a PREFIX
# http://docs.celeryproject.org/en/latest/userguide/configuration.html#new-lowercase-settings
# http://docs.celeryproject.org/en/4.0/whatsnew-4.0.html#step-2-update-your-configuration-with-the-new-setting-names

CELERY_TIMEZONE = 'UTC'

# helpful for certain debugging
CELERY_TASK_ALWAYS_EAGER = env.bool('SKIP_CELERY', False)

# Replace a worker after it completes 7 tasks by default. This allows the OS to
# reclaim memory allocated during large tasks
CELERY_WORKER_MAX_TASKS_PER_CHILD = int(os.environ.get(
    'CELERYD_MAX_TASKS_PER_CHILD', 7))

# Default to a 30-minute soft time limit and a 35-minute hard time limit
CELERY_TASK_TIME_LIMIT = int(
    os.environ.get('CELERYD_TASK_TIME_LIMIT', 2100)  # seconds
)

CELERY_TASK_SOFT_TIME_LIMIT = int(
    os.environ.get('CELERYD_TASK_SOFT_TIME_LIMIT', 1800)  # seconds
)

CELERY_BEAT_SCHEDULE = {
    # Schedule every day at midnight UTC. Can be customized in admin section
    'send-hooks-failures-reports': {
        'task': 'kobo.apps.hook.tasks.failures_reports',
        'schedule': crontab(hour=0, minute=0),
        'options': {'queue': 'kpi_low_priority_queue'},
    },
    # Schedule every 30 minutes
    'trash-bin-garbage-collector': {
        'task': 'kobo.apps.trash_bin.tasks.garbage_collector',
        'schedule': crontab(minute='*/30'),
        'options': {'queue': 'kpi_low_priority_queue'},
    },
    # Schedule every 30 minutes
    'trash-bin-task-restarter': {
        'task': 'kobo.apps.trash_bin.tasks.task_restarter',
        'schedule': crontab(minute='*/30'),
        'options': {'queue': 'kpi_low_priority_queue'}
    },
    'perform-maintenance': {
        'task': 'kpi.tasks.perform_maintenance',
        'schedule': crontab(hour=20, minute=0),
        'options': {'queue': 'kpi_low_priority_queue'},
    },
    'log-stuck-exports-and-mark-failed': {
        'task': 'kobo.apps.openrosa.apps.viewer.tasks.log_stuck_exports_and_mark_failed',
        'schedule': timedelta(hours=6),
        'options': {'queue': 'kobocat_queue'}
    },
    'delete-daily-xform-submissions-counter': {
        'task': 'kobo.apps.openrosa.apps.logger.tasks.delete_daily_counters',
        'schedule': crontab(hour=0, minute=0),
        'options': {'queue': 'kobocat_queue'}
    },
    # Schedule every 30 minutes
    'organization-invite-mark-as-expired': {
        'task': 'kobo.apps.organizations.tasks.mark_organization_invite_as_expired',
        'schedule': crontab(minute='*/30'),
        'options': {'queue': 'kpi_low_priority_queue'},
    },
    # Schedule every 10 minutes
    'project-ownership-task-restarter': {
        'task': 'kobo.apps.project_ownership.tasks.task_restarter',
        'schedule': crontab(minute='*/30'),
        'options': {'queue': 'kpi_low_priority_queue'}
    },
    # Schedule every 30 minutes
    'project-ownership-mark-as-failed': {
        'task': 'kobo.apps.project_ownership.tasks.mark_as_failed',
        'schedule': crontab(minute='*/30'),
        'options': {'queue': 'kpi_low_priority_queue'}
    },
    # Schedule every 30 minutes
    'project-ownership-mark-as-expired': {
        'task': 'kobo.apps.project_ownership.tasks.mark_as_expired',
        'schedule': crontab(minute='*/30'),
        'options': {'queue': 'kpi_low_priority_queue'}
    },
    # Schedule every day at midnight UTC
    'project-ownership-garbage-collector': {
        'task': 'kobo.apps.project_ownership.tasks.garbage_collector',
        'schedule': crontab(minute=0, hour=0),
        'options': {'queue': 'kpi_low_priority_queue'}
    },
    # Schedule every day at midnight UTC
    'delete-expired-logs': {
        'task': 'kobo.apps.audit_log.tasks.spawn_logs_cleaning_tasks',
        'schedule': crontab(minute=0, hour=0),
        'options': {'queue': 'kpi_low_priority_queue'}
    },
    # Schedule every day at midnight UTC
    'delete-expired-access-logs': {
        'task': 'kobo.apps.audit_log.tasks.spawn_access_log_cleaning_tasks',
        'schedule': crontab(minute=0, hour=0),
        'options': {'queue': 'kpi_low_priority_queue'}
    },
    # Schedule every 15 minutes
    'long-running-migrations': {
        'task': 'kobo.apps.long_running_migrations.tasks.execute_long_running_migrations',  # noqa
        'schedule': crontab(minute='*/15'),
        'options': {'queue': 'kpi_low_priority_queue'}
    },
    # Schedule every day at midnight UTC
    'mass-email-record-mark-as-failed': {
        'task': 'kobo.apps.mass_emails.tasks.mark_old_enqueued_mass_email_record_as_failed', # noqa
        'schedule': crontab(minute=0, hour=0),
        'options': {'queue': 'kpi_low_priority_queue'}
    },
    'mass-emails-send': {
        'task': 'kobo.apps.mass_emails.tasks.send_emails',
        'schedule': crontab(minute=1),
        'options': {'queue': 'kpi_queue'},
    },
    'mass-emails-enqueue-records': {
        'task': 'kobo.apps.mass_emails.tasks.generate_mass_email_user_lists',
        'schedule': crontab(minute=0),
        'options': {'queue': 'kpi_queue'},
    }
}


CELERY_BROKER_TRANSPORT_OPTIONS = {
    'fanout_patterns': True,
    'fanout_prefix': True,
    # http://docs.celeryproject.org/en/latest/getting-started/brokers/redis.html#redis-visibility-timeout
    # TODO figure out how to pass `Constance.HOOK_MAX_RETRIES` or `HookLog.get_remaining_seconds()
    # Otherwise hardcode `HOOK_MAX_RETRIES` in Settings
    'visibility_timeout': 60 * (10**2),  # Longest ETA for RestService (seconds)
}

CELERY_TASK_DEFAULT_QUEUE = 'kpi_queue'

if 'KOBOCAT_URL' in os.environ:
    SYNC_KOBOCAT_PERMISSIONS = (
        os.environ.get('SYNC_KOBOCAT_PERMISSIONS', 'True') == 'True')

CELERY_BROKER_URL = os.environ.get(
    'CELERY_BROKER_URL',
    os.environ.get('KPI_BROKER_URL', 'redis://change-me.invalid:6379/1'),
)
if 'KPI_BROKER_URL' in os.environ:
    warnings.warn(
        'KPI_BROKER_URL is renamed CELERY_BROKER_URL, update the environment variable.',
        DeprecationWarning,
    )

CELERY_RESULT_BACKEND = CELERY_BROKER_URL

# Increase limits for long-running tasks
# Notes: They are custom name, not part of `CELERY_*` namespace.
CELERY_LONG_RUNNING_TASK_TIME_LIMIT = int(
    os.environ.get('CELERY_LONG_RUNNING_TASK_TIME_LIMIT', 4260)  # seconds
)

CELERY_LONG_RUNNING_TASK_SOFT_TIME_LIMIT = int(
    os.environ.get('CELERY_LONG_RUNNING_TASK_SOFT_TIME_LIMIT', 4200)  # seconds
)

""" Django allauth configuration """
# User.email should continue to be used instead of the EmailAddress model
ACCOUNT_ADAPTER = 'kobo.apps.accounts.adapter.AccountAdapter'
ACCOUNT_USERNAME_VALIDATORS = 'kobo.apps.accounts.validators.username_validators'
ACCOUNT_EMAIL_REQUIRED = True
ACCOUNT_EMAIL_VERIFICATION = env.str('ACCOUNT_EMAIL_VERIFICATION', 'mandatory')
ACCOUNT_FORMS = {
    'login': 'kobo.apps.accounts.mfa.forms.MfaLoginForm',
    'signup': 'kobo.apps.accounts.forms.SignupForm',
}
ACCOUNT_LOGIN_ON_EMAIL_CONFIRMATION = True
ACCOUNT_AUTHENTICATED_LOGIN_REDIRECTS = False
ACCOUNT_UNIQUE_EMAIL = False
ACCOUNT_SESSION_REMEMBER = True
SOCIALACCOUNT_EMAIL_VERIFICATION = env.str('SOCIALACCOUNT_EMAIL_VERIFICATION', 'none')
SOCIALACCOUNT_AUTO_SIGNUP = False
SOCIALACCOUNT_FORMS = {
    'signup': 'kobo.apps.accounts.forms.SocialSignupForm',
}


WEBPACK_LOADER = {
    'DEFAULT': {
        'BUNDLE_DIR_NAME': 'jsapp/compiled/',
        'POLL_INTERVAL': 0.5,  # seconds
        'TIMEOUT': 5,  # seconds
    }
}


""" Email configuration """
# This setting sets the prefix in the subject line of the account activation email
# The default is the URL of the server. Set to blank to fit the email requirements
ACCOUNT_EMAIL_SUBJECT_PREFIX = ''

EMAIL_BACKEND = os.environ.get(
    'EMAIL_BACKEND', 'django.core.mail.backends.filebased.EmailBackend'
)

if EMAIL_BACKEND == 'django.core.mail.backends.filebased.EmailBackend':
    EMAIL_FILE_PATH = os.environ.get(
        'EMAIL_FILE_PATH', os.path.join(BASE_DIR, 'emails'))
    if not os.path.isdir(EMAIL_FILE_PATH):
        os.mkdir(EMAIL_FILE_PATH)

if os.environ.get('EMAIL_HOST'):
    EMAIL_HOST = os.environ.get('EMAIL_HOST')

if os.environ.get('EMAIL_HOST_USER'):
    EMAIL_HOST_USER = os.environ.get('EMAIL_HOST_USER')
    EMAIL_HOST_PASSWORD = os.environ.get('EMAIL_HOST_PASSWORD')

if os.environ.get('EMAIL_PORT'):
    EMAIL_PORT = os.environ.get('EMAIL_PORT')

if os.environ.get('EMAIL_USE_TLS'):
    EMAIL_USE_TLS = os.environ.get('EMAIL_USE_TLS')

MAX_MASS_EMAILS_PER_DAY = 1000
MASS_EMAIL_THROTTLE_PER_SECOND = 40
MASS_EMAIL_SLEEP_SECONDS = 1
# change the interval between "daily" email sends for testing. this will set both
# the frequency of the task and the expiry time of the cached email limits. should
# only be True on small testing instances
MASS_EMAILS_CONDENSE_SEND = env.bool('MASS_EMAILS_CONDENSE_SEND', False)
if MASS_EMAILS_CONDENSE_SEND:
    CELERY_BEAT_SCHEDULE['mass-emails-send'] = {
        'task': 'kobo.apps.mass_emails.tasks.send_emails',
        'schedule': crontab(minute='1-59/5'),
        'options': {'queue': 'kpi_queue'},
    }
    CELERY_BEAT_SCHEDULE['mass-emails-enqueue-records'] = {
        'task': 'kobo.apps.mass_emails.tasks.generate_mass_email_user_lists',
        'schedule': crontab(minute='*/5'),
        'options': {'queue': 'kpi_queue'},
    }

""" AWS configuration (email and storage) """
if env.str('AWS_ACCESS_KEY_ID', False):
    AWS_ACCESS_KEY_ID = env.str('AWS_ACCESS_KEY_ID')
    AWS_SECRET_ACCESS_KEY = env.str('AWS_SECRET_ACCESS_KEY')
    AWS_SES_REGION_NAME = env.str('AWS_SES_REGION_NAME', None)
    AWS_SES_REGION_ENDPOINT = env.str('AWS_SES_REGION_ENDPOINT', None)

    AWS_S3_SIGNATURE_VERSION = env.str('AWS_S3_SIGNATURE_VERSION', 's3v4')
    # Only set the region if it is present in environment.
    if region := env.str('AWS_S3_REGION_NAME', False):
        AWS_S3_REGION_NAME = region

# Storage configuration
STORAGES = global_settings.STORAGES

default_file_storage = env.str(
    'DEFAULT_FILE_STORAGE', env.str('KPI_DEFAULT_FILE_STORAGE', None)
)
if 'KPI_DEFAULT_FILE_STORAGE' in os.environ:
    warnings.warn(
        'KPI_DEFAULT_FILE_STORAGE is renamed DEFAULT_FILE_STORAGE, '
        'update the environment variable.',
        DeprecationWarning,
    )

# ToDo Find out why `private_storage.appconfig.PRIVATE_STORAGE_CLASS`
#  cannot be imported. Otherwise, some tests are failing.
# from private_storage.appconfig import (
#   PRIVATE_STORAGE_CLASS as DEFAULT_PRIVATE_STORAGE_CLASS
# )
# PRIVATE_STORAGE_CLASS = DEFAULT_PRIVATE_STORAGE_CLASS
PRIVATE_STORAGE_CLASS = 'private_storage.storage.files.PrivateFileSystemStorage'

if default_file_storage:

    global_default_file_storage = STORAGES['default']['BACKEND']
    default_file_storage = STORAGES['default']['BACKEND'] = default_file_storage

    if default_file_storage != global_default_file_storage:
        if default_file_storage.endswith('S3Boto3Storage'):
            # To use S3 storage, set this to `kobo.apps.storage_backends.s3boto3.S3Boto3Storage`
            # Force usage of custom S3 tellable Storage
            STORAGES['default']['BACKEND'] = (
                'kobo.apps.storage_backends.s3boto3.S3Boto3Storage'
            )
            AWS_S3_FILE_OVERWRITE = False
        elif default_file_storage.endswith('AzureStorage'):
            PRIVATE_STORAGE_CLASS = (
                'kobo.apps.storage_backends.private_azure_storage.PrivateAzureStorage'
            )
            PRIVATE_STORAGE_S3_REVERSE_PROXY = True  # Yes S3
            AZURE_ACCOUNT_NAME = env.str('AZURE_ACCOUNT_NAME')
            AZURE_ACCOUNT_KEY = env.str('AZURE_ACCOUNT_KEY')
            AZURE_CONTAINER = env.str('AZURE_CONTAINER')
            AZURE_URL_EXPIRATION_SECS = env.int(
                'AZURE_URL_EXPIRATION_SECS', None
            )

    aws_storage_bucket_name = env.str(
        'AWS_STORAGE_BUCKET_NAME', env.str('KPI_AWS_STORAGE_BUCKET_NAME', None)
    )
    if aws_storage_bucket_name:
        AWS_STORAGE_BUCKET_NAME = aws_storage_bucket_name
        AWS_DEFAULT_ACL = 'private'
        # django-private-storage needs its own S3 configuration
        PRIVATE_STORAGE_CLASS = (
            'private_storage.storage.s3boto3.PrivateS3BotoStorage'
            # NB.........There's intentionally no 3 here! ^
        )
        AWS_PRIVATE_STORAGE_BUCKET_NAME = AWS_STORAGE_BUCKET_NAME
        # Proxy S3 through our application instead of redirecting to bucket
        # URLs with query parameter authentication
        PRIVATE_STORAGE_S3_REVERSE_PROXY = True

if 'KOBOCAT_DEFAULT_FILE_STORAGE' in os.environ:
    KOBOCAT_DEFAULT_FILE_STORAGE = os.environ.get('KOBOCAT_DEFAULT_FILE_STORAGE')
    if 'KOBOCAT_AWS_STORAGE_BUCKET_NAME' in os.environ:
        KOBOCAT_AWS_STORAGE_BUCKET_NAME = os.environ.get('KOBOCAT_AWS_STORAGE_BUCKET_NAME')
        STORAGES['local'] = {
            'BACKEND': 'django.core.files.storage.FileSystemStorage',
        }
else:
    KOBOCAT_DEFAULT_FILE_STORAGE = global_settings.STORAGES['default']['BACKEND']
    KOBOCAT_MEDIA_ROOT = os.environ.get(
        'KOBOCAT_MEDIA_ROOT', MEDIA_ROOT.replace('kpi', 'kobocat')
    )

STORAGES['import_export_celery'] = {'BACKEND': PRIVATE_STORAGE_CLASS}

# Google Cloud Storage
# Not fully supported as a generic storage backend
GS_BUCKET_NAME = env.str('GS_BUCKET_NAME', None)


""" Django error logging configuration """
LOGGING = {
    'version': 1,
    'disable_existing_loggers': False,
    'formatters': {
        'verbose': {
            'format': '%(levelname)s %(asctime)s %(module)s' +
                      ' %(process)d %(thread)d %(message)s'
        },
        'simple': {
            'format': '%(levelname)s %(message)s'
        },
    },
    'handlers': {
        'console': {
            'level': 'DEBUG',
            'class': 'logging.StreamHandler',
            'formatter': 'verbose'
        }
    },
    'loggers': {
        'console_logger': {
            'handlers': ['console'],
            'level': 'DEBUG',
            'propagate': True
        },
        'django.db.backends': {
            'level': 'ERROR',
            'handlers': ['console'],
            'propagate': True
        },
    }
}


################################
# Sentry settings              #
################################
sentry_dsn = env.str('SENTRY_DSN', None)
if sentry_dsn:
    import sentry_sdk
    from sentry_sdk.integrations.celery import CeleryIntegration
    from sentry_sdk.integrations.django import DjangoIntegration
    from sentry_sdk.integrations.logging import LoggingIntegration

    # All of this is already happening by default!
    sentry_logging = LoggingIntegration(
        level=logging.INFO,  # Capture info and above as breadcrumbs
        event_level=logging.WARNING  # Send warnings as events
    )
    sentry_sdk.init(
        dsn=sentry_dsn,
        integrations=[
            DjangoIntegration(),
            CeleryIntegration(),
            sentry_logging
        ],
        traces_sample_rate=env.float('SENTRY_TRACES_SAMPLE_RATE', 0.01),
        send_default_pii=True
    )


if ENABLE_METRICS := env.bool('ENABLE_METRICS', False):
    MIDDLEWARE.insert(0, 'django_prometheus.middleware.PrometheusBeforeMiddleware')
    MIDDLEWARE.append('django_prometheus.middleware.PrometheusAfterMiddleware')
# Workaround https://github.com/korfuri/django-prometheus/issues/34
PROMETHEUS_EXPORT_MIGRATIONS = False
# https://github.com/korfuri/django-prometheus/blob/master/documentation/exports.md#exporting-metrics-in-a-wsgi-application-with-multiple-processes-per-process
if start_port := env.int('METRICS_START_PORT', None):
    PROMETHEUS_METRICS_EXPORT_PORT_RANGE = range(
        start_port, env.int('METRICS_END_PORT', start_port + 10)
    )


""" Try to identify the running codebase for informational purposes """
# Based upon https://github.com/tblobaum/git-rev/blob/master/index.js
GIT_REV = {}
for git_rev_key, git_command in (
        ('short', ('git', 'rev-parse', '--short', 'HEAD')),
        ('long', ('git', 'rev-parse', 'HEAD')),
        ('branch', ('git', 'rev-parse', '--abbrev-ref', 'HEAD')),
        ('tag', ('git', 'describe', '--exact-match', '--tags')),
):
    try:
        GIT_REV[git_rev_key] = subprocess.check_output(
            git_command, stderr=subprocess.STDOUT).strip()
    except (OSError, subprocess.CalledProcessError) as e:
        GIT_REV[git_rev_key] = False
if GIT_REV['branch'] == 'HEAD':
    GIT_REV['branch'] = False


"""
Since this project handles user creation, we must handle the model-level
permission assignment that would've been done by KoBoCAT's user post_save
signal handler. Here we record the content types of the models listed in KC's
set_api_permissions_for_user(). Verify that this list still matches that
function if you experience permission-related problems. See
https://github.com/kobotoolbox/kobocat/blob/main/onadata/libs/utils/user_auth.py.
"""
KOBOCAT_DEFAULT_PERMISSION_CONTENT_TYPES = [
    # Each tuple must be (app_label, model_name)
    ('main', 'userprofile'),
    ('logger', 'xform'),
    ('logger', 'note'),
]

# A flag set by unit tests to bypass KoBoCAT user syncing
TESTING = False


""" Auxiliary database configuration """
if not (MONGO_DB_URL := env.str('MONGO_DB_URL', False)):
    # ToDo Remove all this block by the end of 2022.
    #   Update kobo-install accordingly
    logging.warning(
        '`MONGO_DB_URL` is not found. '
        '`KPI_MONGO_HOST`, `KPI_MONGO_PORT`, `KPI_MONGO_NAME`, '
        '`KPI_MONGO_USER`, `KPI_MONGO_PASS` '
        'are deprecated and will not be supported anymore soon.'
    )

    MONGO_DATABASE = {
        'HOST': os.environ.get('KPI_MONGO_HOST', 'mongo'),
        'PORT': int(os.environ.get('KPI_MONGO_PORT', 27017)),
        'NAME': os.environ.get('KPI_MONGO_NAME', 'formhub'),
        'USER': os.environ.get('KPI_MONGO_USER', ''),
        'PASSWORD': os.environ.get('KPI_MONGO_PASS', '')
    }

    if MONGO_DATABASE.get('USER') and MONGO_DATABASE.get('PASSWORD'):
        MONGO_DB_URL = 'mongodb://{user}:{password}@{host}:{port}/{db_name}'.format(
            user=MONGO_DATABASE['USER'],
            password=quote_plus(MONGO_DATABASE['PASSWORD']),
            host=MONGO_DATABASE['HOST'],
            port=MONGO_DATABASE['PORT'],
            db_name=MONGO_DATABASE['NAME'],
        )
    else:
        MONGO_DB_URL = 'mongodb://%(HOST)s:%(PORT)s/%(NAME)s' % MONGO_DATABASE
    mongo_db_name = MONGO_DATABASE['NAME']
else:
    # Attempt to get collection name from the connection string
    # fallback on MONGO_DB_NAME or 'formhub' if it is empty or None or unable to parse
    try:
        mongo_db_name = env.db_url('MONGO_DB_URL').get('NAME') or env.str('MONGO_DB_NAME', 'formhub')
    except ValueError:  # db_url is unable to parse replica set strings
        mongo_db_name = env.str('MONGO_DB_NAME', 'formhub')

mongo_client = MongoClient(
    MONGO_DB_URL, connect=False, journal=True, tz_aware=True
)
MONGO_DB = mongo_client[mongo_db_name]

# If a request or task makes a database query and then times out, the database
# server should not spin forever attempting to fulfill that query.
# ⚠️⚠️
# These settings should never be used directly.
# Use MongoHelper.get_max_time_ms() in the code instead
# ⚠️⚠️
MONGO_QUERY_TIMEOUT = SYNCHRONOUS_REQUEST_TIME_LIMIT + 5  # seconds
MONGO_CELERY_QUERY_TIMEOUT = CELERY_TASK_TIME_LIMIT + 10  # seconds


SESSION_ENGINE = 'redis_sessions.session'
# django-redis-session expects a dictionary with `url`
redis_session_url = env.cache_url(
    'REDIS_SESSION_URL', default='redis://change-me.invalid:6380/2'
)
SESSION_REDIS = {
    'url': redis_session_url['LOCATION'],
    'prefix': env.str('REDIS_SESSION_PREFIX', 'session'),
    'socket_timeout': env.int('REDIS_SESSION_SOCKET_TIMEOUT', 1),
}

CACHES = {
    # Set CACHE_URL to override
    'default': env.cache_url(default='redis://change-me.invalid:6380/3'),
    'enketo_redis_main': env.cache_url(
        'ENKETO_REDIS_MAIN_URL', default='redis://change-me.invalid/0'
    ),
}

# How long to retain cached responses for kpi endpoints
ENDPOINT_CACHE_DURATION = env.int('ENDPOINT_CACHE_DURATION', 60 * 15)  # 15 minutes

ENV = None

# The maximum size in bytes that a request body may be before a
# SuspiciousOperation (RequestDataTooBig) is raised
DATA_UPLOAD_MAX_MEMORY_SIZE = 10485760

# The maximum size (in bytes) that an upload will be before it gets streamed
# to the file system
FILE_UPLOAD_MAX_MEMORY_SIZE = 10485760

# OpenRosa setting in bytes
OPENROSA_DEFAULT_CONTENT_LENGTH = 10000000

# Expiration time in sec. after which paired data xml file must be regenerated
PAIRED_DATA_EXPIRATION = 300  # seconds

CALCULATED_HASH_CACHE_EXPIRATION = 300  # seconds

# add some mimetype
add_type('application/wkt', '.wkt')
add_type('application/geo+json', '.geojson')

KOBOCAT_MEDIA_URL = f'{KOBOCAT_URL}/media/'

TRENCH_AUTH = {
    'USER_MFA_MODEL': 'mfa.MfaMethod',
    'USER_ACTIVE_FIELD': 'is_active',
    'BACKUP_CODES_QUANTITY': 5,
    'BACKUP_CODES_LENGTH': 12,  # keep (quantity * length) under 200
    'BACKUP_CODES_CHARACTERS': (string.ascii_letters + string.digits),
    'DEFAULT_VALIDITY_PERIOD': 30,
    'ENCRYPT_BACKUP_CODES': True,
    'SECRET_KEY_LENGTH': 32,
    'CONFIRM_DISABLE_WITH_CODE': True,
    'CONFIRM_BACKUP_CODES_REGENERATION_WITH_CODE': True,
    'ALLOW_BACKUP_CODES_REGENERATION': True,
    'MFA_METHODS': {
        'app': {
            'VERBOSE_NAME': 'app',
            'VALIDITY_PERIOD': env.int(
                'MFA_CODE_VALIDITY_PERIOD', 30  # seconds
            ),
            'USES_THIRD_PARTY_CLIENT': True,
            'HANDLER': 'kobo.apps.accounts.mfa.backends.application.ApplicationBackend',
        },
    },
    'CODE_LENGTH': env.int('MFA_CODE_LENGTH', 6),
}

# Session Authentication is supported by default.
MFA_SUPPORTED_AUTH_CLASSES = [
    'kpi.authentication.TokenAuthentication',
    'kobo.apps.openrosa.libs.authentication.TokenAuthentication',
]

MINIMUM_DEFAULT_SEARCH_CHARACTERS = 3

# Django 3.2 required settings
DEFAULT_AUTO_FIELD = 'django.db.models.AutoField'

AUTH_PASSWORD_VALIDATORS = [
    {
        'NAME': 'kpi.password_validation.UserAttributeSimilarityValidator',
    },
    {
        'NAME': 'kpi.password_validation.MinimumLengthValidator',
    },
    {
        'NAME': 'kpi.password_validation.CommonPasswordValidator',
    },
    {
        'NAME': 'kpi.password_validation.CustomRulesValidator',
    },
    {
        'NAME': 'kpi.password_validation.MostRecentPasswordValidator',
    },
]

# Needed to avoid Constance to create permissions on KoboCAT database
CONSTANCE_DBS = [
    'default'
]

AUTH_USER_MODEL = 'kobo_auth.User'

####################################
#         KoboCAT settings         #
####################################
KOBOCAT_PUBLIC_HOSTNAME = (
    f"{env.str('KOBOCAT_PUBLIC_SUBDOMAIN', 'kc')}"
    f".{env.str('PUBLIC_DOMAIN_NAME', 'domain.tld')}"
)

KOBOFORM_INTERNAL_URL = env.url('KOBOFORM_INTERNAL_URL', KOBOFORM_URL).geturl()

ENKETO_OFFLINE_SURVEYS = env.bool('ENKETO_OFFLINE_SURVEYS', True)
ENKETO_ONLINE_SURVEY_ENDPOINT = 'api/v2/survey'
ENKETO_OFFLINE_SURVEY_ENDPOINT = 'api/v2/survey/offline'
OPENROSA_ENKETO_SURVEY_ENDPOINT = (
    ENKETO_OFFLINE_SURVEY_ENDPOINT
    if ENKETO_OFFLINE_SURVEYS
    else ENKETO_ONLINE_SURVEY_ENDPOINT
)
OPENROSA_APP_DIR = os.path.join(BASE_DIR, 'kobo', 'apps', 'openrosa')
DEFAULT_SESSION_EXPIRY_TIME = 21600  # 6 hours

CELERY_TASK_ROUTES = {
    'kobo.apps.openrosa.*': 'kobocat_queue',
}
USE_THOUSAND_SEPARATOR = True

DIGEST_NONCE_BACKEND = 'kobo.apps.openrosa.apps.django_digest_backends.cache.RedisCacheNonceStorage'  # noqa

# Needed to get ANONYMOUS_USER = -1
GUARDIAN_GET_INIT_ANONYMOUS_USER = 'kobo.apps.openrosa.apps.main.models.user_profile.get_anonymous_user_instance'  # noqa

KPI_HOOK_ENDPOINT_PATTERN = '/api/v2/assets/{asset_uid}/hook-signal/'

# TODO Validate if `'PKCE_REQUIRED': False` is required in KPI
OAUTH2_PROVIDER = {
    # this is the list of available scopes
    'SCOPES': {
        'read': 'Read scope',
        'write': 'Write scope',
        'groups': 'Access to your groups'
    },
    'PKCE_REQUIRED': False,
}

REVERSION_MIDDLEWARE_SKIPPED_URL_PATTERNS = {
    r'/api/v1/users/(.*)': ['DELETE']
}
DAILY_COUNTERS_MAX_DAYS = env.int('DAILY_COUNTERS_MAX_DAYS', 366)

USE_POSTGRESQL = True

# Added this because of https://github.com/onaio/kobo.apps.open_rosa_server/pull/2139
# Should bring support to ODK v1.17+
SUPPORT_BRIEFCASE_SUBMISSION_DATE = (
    os.environ.get('SUPPORT_BRIEFCASE_SUBMISSION_DATE') != 'True'
)

DEFAULT_VALIDATION_STATUSES = {
    'validation_status_not_approved': 'Not Approved',
    'validation_status_approved': 'Approved',
    'validation_status_on_hold': 'On Hold',
}

THUMB_CONF = {
    'large': 1280,
    'medium': 640,
    'small': 240,
}

SUPPORTED_MEDIA_UPLOAD_TYPES = [
    'image/jpeg',
    'image/png',
    'image/svg+xml',
    'image/webp',
    'video/3gpp',
    'video/mp4',
    'video/quicktime',
    'video/ogg',
    'video/webm',
    'audio/aac',
    'audio/aacp',
    'audio/3gpp',
    'audio/flac',
    'audio/mp3',
    'audio/mp4',
    'audio/mpeg',
    'audio/ogg',
    'audio/wav',
    'audio/x-wav',
    'audio/webm',
    'audio/x-m4a',
    'text/csv',
    'application/xml',
    'application/zip',
    'application/x-zip-compressed',
    'application/geo+json',
]

# Silence Django Guardian warning. Authentication backend is hooked, but
# Django Guardian does not recognize it because it is extended
SILENCED_SYSTEM_CHECKS = ['guardian.W001']

DIGEST_LOGIN_FACTORY = 'django_digest.NoEmailLoginFactory'

# Admins will not be explicitly granted these permissions, (i.e., not referenced
# in the ObjectPermission table), but the code will still conduct the permission
# checks as if they were.
ADMIN_ORG_INHERITED_PERMS = [PERM_DELETE_ASSET, PERM_MANAGE_ASSET]


# Import/Export Celery
IMPORT_EXPORT_CELERY_INIT_MODULE = 'kobo.celery'

IMPORT_EXPORT_CELERY_MODELS = {
    'OrganizationUser': {
        'app_label': 'organization',
        'model_name': 'OrganizationUser',
    },
}

IMPORT_EXPORT_CELERY_STORAGE_ALIAS = 'import_export_celery'

ORG_INVITATION_RESENT_RESET_AFTER = 15 * 60  # in seconds

# Batch sizes
LOG_DELETION_BATCH_SIZE = 1000
USER_ASSET_ORG_TRANSFER_BATCH_SIZE = 1000
SUBMISSION_DELETION_BATCH_SIZE = 1000
LONG_RUNNING_MIGRATION_BATCH_SIZE = 2000

# Number of stuck tasks should be restarted at a time
MAX_RESTARTED_TASKS = 100<|MERGE_RESOLUTION|>--- conflicted
+++ resolved
@@ -130,13 +130,10 @@
     'kobo.apps.help',
     'trench',
     'kobo.apps.accounts.mfa.apps.MfaAppConfig',
-<<<<<<< HEAD
     'kobo.apps.languages.LanguageAppConfig',
     'kobo.apps.project_views.apps.ProjectViewAppConfig',
-=======
     'kobo.apps.languages.apps.LanguageAppConfig',
     'kobo.apps.project_views.ProjectViewAppConfig',
->>>>>>> 9725e420
     'kobo.apps.audit_log.AuditLogAppConfig',
     'kobo.apps.mass_emails.MassEmailsConfig',
     'kobo.apps.trackers.TrackersConfig',
