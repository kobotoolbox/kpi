import logging
import os
import string
import subprocess
import warnings
from datetime import datetime, timedelta
from mimetypes import add_type
from urllib.parse import quote_plus

import django.conf.locale
import environ
from celery.schedules import crontab
from django.conf import global_settings
from django.urls import reverse_lazy
from django.utils.translation import get_language_info
from django.utils.translation import gettext_lazy as t
from pymongo import MongoClient

from kobo.apps.stripe.constants import FREE_TIER_EMPTY_DISPLAY, FREE_TIER_NO_THRESHOLDS
from kpi.constants import PERM_DELETE_ASSET, PERM_MANAGE_ASSET
from kpi.utils.json import LazyJSONSerializable

from ..static_lists import EXTRA_LANG_INFO, SECTOR_CHOICE_DEFAULTS

env = environ.Env()

# Build paths inside the project like this: os.path.join(BASE_DIR, ...)
settings_dirname = os.path.dirname(os.path.abspath(__file__))
parent_dirname = os.path.dirname(settings_dirname)
BASE_DIR = os.path.abspath(os.path.dirname(parent_dirname))


# SECURITY WARNING: keep the secret key used in production secret!
SECRET_KEY = env.str('DJANGO_SECRET_KEY', '@25)**hc^rjaiagb4#&q*84hr*uscsxwr-cv#0joiwj$))obyk')

# Optionally treat proxied connections as secure.
# See: https://docs.djangoproject.com/en/1.8/ref/settings/#secure-proxy-ssl-header.
# Example environment: `export SECURE_PROXY_SSL_HEADER='HTTP_X_FORWARDED_PROTO, https'`.
# SECURITY WARNING: If enabled, outer web server must filter out the `X-Forwarded-Proto` header.
SECURE_PROXY_SSL_HEADER = env.tuple('SECURE_PROXY_SSL_HEADER', str, None)

public_request_scheme = env.str('PUBLIC_REQUEST_SCHEME', 'https').lower()

if public_request_scheme == 'https' or SECURE_PROXY_SSL_HEADER:
    SESSION_COOKIE_SECURE = True
    CSRF_COOKIE_SECURE = True

SECURE_HSTS_INCLUDE_SUBDOMAINS = env.bool('SECURE_HSTS_INCLUDE_SUBDOMAINS', False)
SECURE_HSTS_PRELOAD = env.bool('SECURE_HSTS_PRELOAD', False)
SECURE_HSTS_SECONDS = env.int('SECURE_HSTS_SECONDS', 0)

# Make Django use NginX $host. Useful when running with ./manage.py runserver_plus
# It avoids adding the debugger webserver port (i.e. `:8000`) at the end of urls.
USE_X_FORWARDED_HOST = env.bool('USE_X_FORWARDED_HOST', False)

# Domain must not exclude KoBoCAT when sharing sessions
SESSION_COOKIE_DOMAIN = env.str('SESSION_COOKIE_DOMAIN', None)
if SESSION_COOKIE_DOMAIN:
    SESSION_COOKIE_NAME = env.str('SESSION_COOKIE_NAME', 'kobonaut')
    # The trusted CSRF origins must encompass Enketo's subdomain. See
    # https://docs.djangoproject.com/en/2.2/ref/settings/#std:setting-CSRF_TRUSTED_ORIGINS
    trusted_domains = [
        f'{public_request_scheme}://*{SESSION_COOKIE_DOMAIN}',
    ]
    CSRF_TRUSTED_ORIGINS = trusted_domains
ENKETO_CSRF_COOKIE_NAME = env.str('ENKETO_CSRF_COOKIE_NAME', '__csrf')

# Limit sessions to 1 week (the default is 2 weeks)
SESSION_COOKIE_AGE = env.int('DJANGO_SESSION_COOKIE_AGE', 604800)

# Set language cookie age to same value as session cookie
LANGUAGE_COOKIE_AGE = SESSION_COOKIE_AGE

# SECURITY WARNING: don't run with debug turned on in production!
DEBUG = env.bool('DJANGO_DEBUG', False)

ALLOWED_HOSTS = env.str('DJANGO_ALLOWED_HOSTS', '*').split(' ')

LOGIN_REDIRECT_URL = 'kpi-root'
LOGOUT_REDIRECT_URL = 'kobo_login'  # Use URL pattern instead of hard-coded value

# Application definition

# The order of INSTALLED_APPS is important for template resolution. When two
# apps both define templates for the same view, the first app listed receives
# precedence
INSTALLED_APPS = (
    # Always put `contenttypes` before `auth`; see
    # https://code.djangoproject.com/ticket/10827
    'django.contrib.contenttypes',
    'django.contrib.admin',
    'kobo.apps.kobo_auth.KoboAuthAppConfig',
    'django.contrib.auth',
    'django.contrib.sessions',
    'django.contrib.messages',
    'django.contrib.staticfiles',
    'django_prometheus',
    'reversion',
    'private_storage',
    'kobo.apps.KpiConfig',
    'kobo.apps.accounts',
    'allauth',
    'allauth.account',
    'allauth.socialaccount',
    'allauth.socialaccount.providers.microsoft',
    'allauth.socialaccount.providers.openid_connect',
    'allauth.usersessions',
    'hub.HubAppConfig',
    'import_export',
    'import_export_celery',
    'loginas',
    'webpack_loader',
    'django_extensions',
    'django_filters',
    'taggit',
    'rest_framework',
    'rest_framework.authtoken',
    'oauth2_provider',
    'django_digest',
    'kobo.apps.organizations',
    'kobo.apps.superuser_stats.SuperuserStatsAppConfig',
    'kobo.apps.service_health',
    'kobo.apps.subsequences',
    'constance',
    'kobo.apps.hook.apps.HookAppConfig',
    'django_celery_beat',
    'corsheaders',
    'kobo.apps.external_integrations.ExternalIntegrationsAppConfig',
    'markdownx',
    'kobo.apps.help',
    'trench',
    'kobo.apps.accounts.mfa.apps.MfaAppConfig',
    'kobo.apps.project_views.apps.ProjectViewAppConfig',
    'kobo.apps.languages.apps.LanguageAppConfig',
    'kobo.apps.audit_log.AuditLogAppConfig',
    'kobo.apps.data_collectors.DataCollectorsConfig',
    'kobo.apps.mass_emails.MassEmailsConfig',
    'kobo.apps.trackers.TrackersConfig',
    'kobo.apps.trash_bin.TrashBinAppConfig',
    'kobo.apps.markdownx_uploader.MarkdownxUploaderAppConfig',
    'kobo.apps.form_disclaimer.FormDisclaimerAppConfig',
    'kobo.apps.openrosa.apps.logger.app.LoggerAppConfig',
    'kobo.apps.openrosa.apps.viewer.app.ViewerConfig',
    'kobo.apps.openrosa.apps.main.app.MainConfig',
    'kobo.apps.openrosa.apps.api',
<<<<<<< HEAD
=======
    'kobo.apps.openrosa.apps.apps.OpenRosaAppConfig',
    'guardian',
>>>>>>> fed10a40
    'kobo.apps.openrosa.libs',
    'kobo.apps.project_ownership.app.ProjectOwnershipAppConfig',
    'kobo.apps.long_running_migrations.app.LongRunningMigrationAppConfig',
    'drf_spectacular',
)

MIDDLEWARE = [
    'kobo.apps.service_health.middleware.HealthCheckMiddleware',
    'kobo.apps.openrosa.koboform.redirect_middleware.ConditionalRedirects',
    'django_dont_vary_on.middleware.RemoveUnneededVaryHeadersMiddleware',
    'corsheaders.middleware.CorsMiddleware',
    'django.middleware.security.SecurityMiddleware',
    'django.contrib.sessions.middleware.SessionMiddleware',
    'hub.middleware.LocaleMiddleware',
    'allauth.account.middleware.AccountMiddleware',
    'allauth.usersessions.middleware.UserSessionsMiddleware',
    'django.middleware.common.CommonMiddleware',
    'kobo.apps.audit_log.middleware.create_project_history_log_middleware',
    # Still needed really?
    'kobo.apps.openrosa.libs.utils.middleware.LocaleMiddlewareWithTweaks',
    'django.middleware.csrf.CsrfViewMiddleware',
    'corsheaders.middleware.CorsMiddleware',
    'django.contrib.auth.middleware.AuthenticationMiddleware',
    'kobo.apps.openrosa.libs.utils.middleware.RestrictedAccessMiddleware',
    'django.contrib.messages.middleware.MessageMiddleware',
    'kobo.apps.openrosa.libs.utils.middleware.HTTPResponseNotAllowedMiddleware',
    'django.middleware.clickjacking.XFrameOptionsMiddleware',
    'hub.middleware.UsernameInResponseHeaderMiddleware',
    'django_userforeignkey.middleware.UserForeignKeyMiddleware',
    'django_request_cache.middleware.RequestCacheMiddleware',
    'author.middlewares.AuthorDefaultBackendMiddleware',
]


if os.environ.get('DEFAULT_FROM_EMAIL'):
    DEFAULT_FROM_EMAIL = env.str('DEFAULT_FROM_EMAIL')
    SERVER_EMAIL = DEFAULT_FROM_EMAIL

# Configuration options that superusers can modify in the Django admin
# interface. Please note that it's not as simple as moving a setting into the
# `CONSTANCE_CONFIG` dictionary: each place where the setting's value is needed
# must use `constance.config.THE_SETTING` instead of
# `django.conf.settings.THE_SETTING`

CONSTANCE_CONFIG = {
    'REGISTRATION_OPEN': (
        True,
        'Allow new users to register accounts for themselves',
    ),
    'REGISTRATION_ALLOWED_EMAIL_DOMAINS': (
        '',
        'Email domains allowed to register new accounts, one per line, '
        'or blank to allow all email domains'
    ),
    'REGISTRATION_DOMAIN_NOT_ALLOWED_ERROR_MESSAGE': (
        'This email domain is not allowed to create an account',
        'Error message for emails not listed in REGISTRATION_ALLOWED_EMAIL_DOMAINS '
        'if field is not blank'
    ),
    'TERMS_OF_SERVICE_URL': ('', 'URL for terms of service document'),
    'PRIVACY_POLICY_URL': ('', 'URL for privacy policy'),
    'SOURCE_CODE_URL': (
        'https://github.com/kobotoolbox/',
        'URL of source code repository. When empty, a link will not be shown '
        'in the user interface',
    ),
    'SUPPORT_EMAIL': (
        env.str('KOBO_SUPPORT_EMAIL', env.str('DEFAULT_FROM_EMAIL', 'help@kobotoolbox.org')),
        'Email address for users to contact, e.g. when they encounter '
        'unhandled errors in the application',
    ),
    'SUPPORT_URL': (
        env.str('KOBO_SUPPORT_URL', 'https://support.kobotoolbox.org/'),
        'URL for "KoboToolbox Help Center"',
    ),
    'ACADEMY_URL': (
        env.str('KOBO_ACADEMY_URL', 'https://academy.kobotoolbox.org/'),
        'URL for "KoboToolbox Community Forum"',
    ),
    'COMMUNITY_URL': (
        env.str(
            'KOBO_COMMUNITY_URL', 'https://community.kobotoolbox.org/'
        ),
        'URL for "KoboToolbox Community Forum"',
    ),
    'SYNCHRONOUS_EXPORT_CACHE_MAX_AGE': (
        300,
        'A synchronous export request will return the last export generated '
        'with the same settings unless it is older than this value (seconds)'
    ),
    'ALLOW_UNSECURED_HOOK_ENDPOINTS': (
        True,
        'Allow the use of unsecured endpoints for hooks. '
        '(e.g http://hook.example.com)',
    ),
    'HOOK_MAX_RETRIES': (
        3,
        'Number of times the system will retry to send data to remote server '
        'before giving up',
    ),
    'SSRF_ALLOWED_IP_ADDRESS': (
        '',
        'Whitelisted IP addresses to bypass SSRF protection\nOne per line',
    ),
    'SSRF_DENIED_IP_ADDRESS': (
        '',
        'Blacklisted IP addresses to bypass SSRF protection\nOne per line',
    ),
    'EXPOSE_GIT_REV': (
        False,
        'Display information about the running commit to non-superusers',
    ),
    'FRONTEND_MIN_RETRY_TIME': (
        2,
        'Minimum number of seconds the front end waits before retrying a '
        'failed request to the back end',
        int,
    ),
    'FRONTEND_MAX_RETRY_TIME': (
        120,
        'Maximum number of seconds the front end waits before retrying a '
        'failed request to the back end',
        int,
    ),
    'MFA_ISSUER_NAME': (
        'KoboToolbox',
        'Issuer name displayed in multi-factor applications'
    ),
    'MFA_ENABLED': (
        True,
        'Enable two-factor authentication'
    ),
    'MFA_LOCALIZED_HELP_TEXT': (
        LazyJSONSerializable({
            'default': t(
                'If you cannot access your authenticator app, please enter one '
                'of your backup codes instead. If you cannot access those '
                'either, then you will need to request assistance by '
                'contacting [##support email##](mailto:##support email##).'
            ),
            'some-other-language': (
                'This will never appear because `some-other-language` is not '
                'a valid language code, but this entry is here to show you '
                'an example of adding another message in a different language.'
            )
        }),
        (
            'Guidance message presented when users click the '
            '"Problems with the token" link.\n\n'
            '`##support email##` is a placeholder for the `SUPPORT_EMAIL` '
            'setting.\n'
            'Markdown syntax is supported.\n'
            'The “default” message will be used if no translations are provided.'
            ' The “default” should be in English.\n'
            'To add messages in other languages, follow the example of '
            '“some-other-language“, but replace “some-other-language“ with a '
            'valid language code (e.g. “fr“ for French).'

        ),
        # Use custom field for schema validation
        'i18n_text_jsonfield_schema'
    ),
    'SUPERUSER_AUTH_ENFORCEMENT': (
        False,
        'Require MFA for superusers with a usable password',
    ),
    'USAGE_LIMIT_ENFORCEMENT': (
        env.bool('USAGE_LIMIT_ENFORCEMENT', False),
        'For Stripe-enabled instances, determines whether usage limits will be enforced'
        'by blocking submissions/NLP actions or deleting stored files.',
    ),
    'ASR_MT_INVITEE_USERNAMES': (
        '',
        'List of invited usernames, one per line, who will have access to NLP '
        'ASR/MT processing via external (costly) APIs.\nEnter * to invite '
        'all users.'
    ),
    'ASR_MT_GOOGLE_REQUEST_TIMEOUT': (
        10,
        (
            'Timeout in seconds for google NLP data processing requests using'
            ' the operations API. '
        )
    ),
    'ASR_MT_GOOGLE_PROJECT_ID': (
        'kobo-asr-mt',
        'ID of the Google Cloud project used to access ASR/MT APIs',
    ),
    'ASR_MT_GOOGLE_STORAGE_BUCKET_PREFIX': (
        'kobo-asr-mt-tmp',
        (
            'Prefix for temporary ASR/MT files stored on Google Cloud. Useful'
            ' for lifecycle rules: files under this prefix can be deleted after'
            ' one day.\nThe bucket name itself is set by the environment'
            ' variable `GS_BUCKET_NAME`.'
        ),
    ),
    'ASR_MT_GOOGLE_TRANSLATION_LOCATION': (
        'us-central1',
        (
            'Google Cloud location to use for large translation tasks. It'
            ' cannot be `global`, and Google only allows certain locations.'
        ),
    ),
    'ASR_MT_GOOGLE_CREDENTIALS': (
        '',
        'The JSON content of a private key file generated by the Google Cloud '
        'IAM & Admin console.\nLeave blank to use a different Google '
        'authentication mechanism.'
    ),
    'USER_METADATA_FIELDS': (
        LazyJSONSerializable([
            {'name': 'name', 'required': True},
            {'name': 'organization', 'required': False},
            {'name': 'organization_type', 'required': False},
            {'name': 'organization_website', 'required': False},
            {'name': 'sector', 'required': False},
            {'name': 'bio', 'required': False},
            {'name': 'city', 'required': False},
            {'name': 'country', 'required': False},
            {'name': 'twitter', 'required': False},
            {'name': 'linkedin', 'required': False},
            {'name': 'instagram', 'required': False},
            {'name': 'newsletter_subscription', 'required': False},
        ]),
        # The available fields are hard-coded in the front end
        'Display (and optionally require) these metadata fields for users.\n'
        "Possible fields are:\n"
        "'organization', 'organization_type', 'organization_website', 'sector', 'gender', 'bio', "
        "'city', 'country', 'twitter', 'linkedin', 'instagram', and 'newsletter_subscription'.\n\n"
        'To add another language, follow the example below.\n\n'
        '{"name": "name", "required": False, "label": '
        '{"default": "Full Name", "fr": "Nom Complet"}}\n'
        "'default' is a required field within the 'label' dict, but 'label' is optional.",
        # Use custom field for schema validation
        'long_metadata_fields_jsonschema'
    ),
    'PROJECT_METADATA_FIELDS': (
        LazyJSONSerializable([
            {'name': 'sector', 'required': False},
            {'name': 'country', 'required': False},
            {'name': 'description', 'required': False},
        ]),
        # The available fields are hard-coded in the front end
        'Display (and optionally require) these metadata fields for projects.\n'
        "Possible fields are:\n"
        "'sector', 'country', 'operational_purpose', 'collects_pii', "
        "and 'description'\n\n"
        'To add another language, follow the example below.\n\n'
        '{"name": "sector", "required": False, "label": '
        '{"default": "Sector", "fr": "Secteur"}}\n'
        "'default' is a required field within the 'label' dict, but 'label' is optional.",
        # Use custom field for schema validation
        'metadata_fields_jsonschema'
    ),
    'SECTOR_CHOICES': (
        '\n'.join(s[0] for s in SECTOR_CHOICE_DEFAULTS),
        "Options available for the 'sector' metadata field, one per line.",
        'long_textfield'
    ),
    'OPERATIONAL_PURPOSE_CHOICES': (
        '',
        "Options available for the 'operational purpose of data' metadata "
        'field, one per line.'
    ),
    'ORGANIZATION_INVITE_EXPIRY': (
        14,
        'Number of days before organization invites expire.',
        'positive_int',
    ),
    'ASSET_SNAPSHOT_DAYS_RETENTION': (
        30,
        'Number of days to keep asset snapshots',
        'positive_int'
    ),
    'IMPORT_TASK_DAYS_RETENTION': (
        90,
        'Number of days to keep import tasks',
        'positive_int',
    ),
    'SUBMISSION_HISTORY_GRACE_PERIOD': (
        180,
        'Number of days to keep submission history',
        'positive_int',
    ),
    'FREE_TIER_THRESHOLDS': (
        LazyJSONSerializable(FREE_TIER_NO_THRESHOLDS),
        'Free tier thresholds: storage in kilobytes, '
        'data (number of submissions), '
        'minutes of transcription, '
        'number of translation characters',
        # Use custom field for schema validation
        'free_tier_threshold_jsonschema',
    ),
    'FREE_TIER_DISPLAY': (
        LazyJSONSerializable(FREE_TIER_EMPTY_DISPLAY),
        'Free tier frontend settings: name to use for the free tier, '
        'array of text strings to display on the feature list of the Plans page',
        'free_tier_display_jsonschema',
    ),
    'FREE_TIER_CUTOFF_DATE': (
        datetime(2050, 1, 1).date(),
        'Users on the free tier who registered before this date will\n'
        'use the custom plan defined by FREE_TIER_DISPLAY and FREE_TIER_LIMITS.',
    ),
    'PROJECT_TRASH_GRACE_PERIOD': (
        7,
        'Number of days to keep projects in trash after users (soft-)deleted '
        'them and before automatically hard-deleting them by the system',
        'positive_int',
    ),
    'ACCOUNT_TRASH_GRACE_PERIOD': (
        30 * 6,
        'Number of days to keep deactivated accounts in trash before '
        'automatically hard-deleting all their projects and data.\n'
        'Use -1 to require a superuser to empty the trash manually instead of '
        'having the system empty it automatically.',
        'positive_int_minus_one',
    ),
    'ATTACHMENT_TRASH_GRACE_PERIOD': (
        7,
        'Number of days to keep attachments in trash after users (soft-)deleted '
        'them and before automatically hard-deleting them by the system',
        'positive_int',
    ),
    'AUTO_DELETE_ATTACHMENTS': (
        False,
        'Enable automatic deletion of attachments for users who have exceeded '
        'their storage limits.'
    ),
    'LIMIT_ATTACHMENT_REMOVAL_GRACE_PERIOD': (
        90,
        'Number of days to keep attachments after the user has exceeded their '
        'storage limits.'
    ),
    # Toggle for ZXCVBN
    'ENABLE_PASSWORD_ENTROPY_METER': (
        True,
        'Display an entropy meter and password quality suggestions whenever users change their passwords.',
    ),
    'ENABLE_PASSWORD_MINIMUM_LENGTH_VALIDATION': (
        False,
        'Enable minimum length validation',
    ),
    'MINIMUM_PASSWORD_LENGTH': (
        10,
        'Minimum length for all passwords.',
        int,
    ),
    'ENABLE_PASSWORD_USER_ATTRIBUTE_SIMILARITY_VALIDATION': (
        False,
        'Enable user attribute similarity validation. '
        'See `PASSWORD_USER_ATTRIBUTES` below for customization.',
    ),
    'PASSWORD_USER_ATTRIBUTES': (
        (
            'username\n'
            'full_name\n'
            'email'
        ),
        'List (one per line) all user attributes for similarity validation.\n'
        "Possible attributes are 'username', 'full_name', 'email', 'organization'."
    ),
    'ENABLE_COMMON_PASSWORD_VALIDATION': (
        False,
        'Enable common password validation.\n'
        'To customize the list, go to Configuration file section and add common password file.\n'
        'Django default list is based on https://tinyurl.com/django3-2-common-passwords.',
    ),
    'ENABLE_PASSWORD_CUSTOM_CHARACTER_RULES_VALIDATION': (
        False,
        'Enable custom character rules',
    ),
    'PASSWORD_CUSTOM_CHARACTER_RULES': (
        (
            '[[:lower:]]\n'
            '[[:upper:]]\n'
            '\d\n'
            '[\W_]'
        ),
        'List all custom character rules as regular expressions supported '
        'by `regex` python library.\n'
        'One per line.',
    ),
    'PASSWORD_CUSTOM_CHARACTER_RULES_REQUIRED_TO_PASS': (
        3,
        'The minimum number of character rules to pass.',
        int,
    ),
    'ENABLE_MOST_RECENT_PASSWORD_VALIDATION': (
        False,
        'Enable most recent password validation which will prevent the user from '
        'reusing the most recent password.',
    ),
    'ENABLE_CUSTOM_PASSWORD_GUIDANCE_TEXT': (
        False,
        'Enable custom password guidance text to help users create their passwords.',
    ),
    'CUSTOM_PASSWORD_GUIDANCE_TEXT': (
        LazyJSONSerializable(
            {
                'default': t(
                    'The password must be at least 10 characters long and'
                    ' contain 3 or more of the following: uppercase letters,'
                    ' lowercase letters, numbers, and special characters. It'
                    ' cannot be similar to your name, username, or email'
                    ' address.'
                ),
                'some-other-language': (
                    'This will never appear because `some-other-language` is'
                    ' not a valid language code, but this entry is here to show'
                    ' you an example of adding another message in a different'
                    ' language.'
                ),
            }
        ),
        (
            'Guidance message presented when users create or modify a password. '
            'It should reflect the defined password rules.\n\n'
            'Markdown syntax is supported.\n'
            'The “default” message will be used if no translations are provided.'
            ' The “default” should be in English.\n'
            'To add messages in other languages, follow the example of '
            '“some-other-language“, but replace “some-other-language“ with a '
            'valid language code (e.g. “fr“ for French).'
        ),
        'i18n_text_jsonfield_schema',
    ),
    'MASS_EMAIL_ENQUEUED_RECORD_EXPIRY': (
        7,
        'Number of days before enqueued mass email records are marked as failed.',
        'positive_int',
    ),
    'PROJECT_OWNERSHIP_RESUME_THRESHOLD': (
        10,
        'Number of minutes asynchronous tasks can be idle before being '
        'restarted.\n'
        'It is recommended to keep greater than 10 minutes.',
        'positive_int',
    ),
    'PROJECT_OWNERSHIP_STUCK_THRESHOLD': (
        12 * 60,
        (
            'Number of minutes asynchronous tasks can run before being '
            'flagged as failed.\n'
            'Should be greater than `PROJECT_OWNERSHIP_RESUME_THRESHOLD`.'
        ),
        'positive_int',
    ),
    'PROJECT_OWNERSHIP_INVITE_EXPIRY': (
        14,
        'Number of days before invites expire.',
        'positive_int',
    ),
    'PROJECT_OWNERSHIP_INVITE_HISTORY_RETENTION': (
        30,
        (
            'Number of days to keep invites history.\n'
            'Failed invites are kept forever.'
        ),
        'positive_int',
    ),
    'PROJECT_OWNERSHIP_IN_APP_MESSAGES_EXPIRY': (
        7,
        'The number of days after which in-app messages expire.',
        'positive_int',
    ),
    'PROJECT_OWNERSHIP_AUTO_ACCEPT_INVITES': (
        False,
        'Auto-accept invites by default and do not sent them by e-mail.'
    ),
    'PROJECT_OWNERSHIP_ADMIN_EMAIL': (
        '',
        (
            'Email addresses to which error reports are sent, one per line.\n'
            'Leave empty to not send emails.'
        ),
    ),
    'PROJECT_OWNERSHIP_ADMIN_EMAIL_SUBJECT': (
        'KoboToolbox Notifications: Project ownership transfer failure',
        'Email subject to sent to admins on failure.',
    ),
    'PROJECT_OWNERSHIP_ADMIN_EMAIL_BODY': (
        (
            'Dear admins,\n\n'
            'A transfer of project ownership has failed:\n'
            '##invite_url##'
        ),
        'Email message to sent to admins on failure.',
    ),
    'PROJECT_HISTORY_LOG_LIFESPAN': (
        60,
        'Length of time days to keep project history logs.',
        'positive_int',
    ),
    'ACCESS_LOG_LIFESPAN': (
        60,
        'Length of time in days to keep access logs.',
        'positive_int',
    ),
    'USE_TEAM_LABEL': (
        True,
        'Use the term "Team" instead of "Organization" when Stripe is not enabled',
    ),
    'MASS_EMAIL_TEST_EMAILS': (
        '',
        'List (one per line) users who will be sent test emails when using the \n'
        '"test_users" query for MassEmailConfigs',
    ),
}

CONSTANCE_ADDITIONAL_FIELDS = {
    'free_tier_threshold_jsonschema': [
        'kpi.fields.jsonschema_form_field.FreeTierThresholdField',
        {'widget': 'django.forms.Textarea'},
    ],
    'free_tier_display_jsonschema': [
        'kpi.fields.jsonschema_form_field.FreeTierDisplayField',
        {'widget': 'django.forms.Textarea'},
    ],
    'i18n_text_jsonfield_schema': [
        'kpi.fields.jsonschema_form_field.I18nTextJSONField',
        {'widget': 'django.forms.Textarea'},
    ],
    'long_metadata_fields_jsonschema': [
        'kpi.fields.jsonschema_form_field.UserMetadataFieldsListField',
        {
            'widget': 'django.forms.Textarea',
            'widget_kwargs': {
                'attrs': {'rows': 45}
            }
        },
    ],
    'long_textfield': [
        'django.forms.fields.CharField',
        {
            'widget': 'django.forms.Textarea',
            'widget_kwargs': {
                'attrs': {'rows': 30}
            }
        },
    ],
    'metadata_fields_jsonschema': [
        'kpi.fields.jsonschema_form_field.MetadataFieldsListField',
        {'widget': 'django.forms.Textarea'},
    ],
    'positive_int': ['django.forms.fields.IntegerField', {
        'min_value': 0
    }],
    'positive_int_minus_one': ['django.forms.fields.IntegerField', {
        'min_value': -1
    }],
    'positive_int': ['django.forms.fields.IntegerField', {
        'min_value': 0
    }],
}

CONSTANCE_CONFIG_FIELDSETS = {
    'General Options': (
        'REGISTRATION_OPEN',
        'REGISTRATION_ALLOWED_EMAIL_DOMAINS',
        'REGISTRATION_DOMAIN_NOT_ALLOWED_ERROR_MESSAGE',
        'TERMS_OF_SERVICE_URL',
        'PRIVACY_POLICY_URL',
        'SOURCE_CODE_URL',
        'SUPPORT_EMAIL',
        'SUPPORT_URL',
        'ACADEMY_URL',
        'COMMUNITY_URL',
        'SYNCHRONOUS_EXPORT_CACHE_MAX_AGE',
        'EXPOSE_GIT_REV',
        'FRONTEND_MIN_RETRY_TIME',
        'FRONTEND_MAX_RETRY_TIME',
        'USE_TEAM_LABEL',
        'ACCESS_LOG_LIFESPAN',
        'PROJECT_HISTORY_LOG_LIFESPAN',
        'ORGANIZATION_INVITE_EXPIRY',
        'MASS_EMAIL_ENQUEUED_RECORD_EXPIRY',
        'MASS_EMAIL_TEST_EMAILS',
        'USAGE_LIMIT_ENFORCEMENT',
    ),
    'Rest Services': (
        'ALLOW_UNSECURED_HOOK_ENDPOINTS',
        'HOOK_MAX_RETRIES',
    ),
    'Natural language processing': (
        'ASR_MT_INVITEE_USERNAMES',
        'ASR_MT_GOOGLE_PROJECT_ID',
        'ASR_MT_GOOGLE_STORAGE_BUCKET_PREFIX',
        'ASR_MT_GOOGLE_TRANSLATION_LOCATION',
        'ASR_MT_GOOGLE_CREDENTIALS',
        'ASR_MT_GOOGLE_REQUEST_TIMEOUT',
    ),
    'Security': (
        'SSRF_ALLOWED_IP_ADDRESS',
        'SSRF_DENIED_IP_ADDRESS',
        'MFA_ISSUER_NAME',
        'MFA_ENABLED',
        'MFA_LOCALIZED_HELP_TEXT',
        'SUPERUSER_AUTH_ENFORCEMENT',
    ),
    'Metadata options': (
        'USER_METADATA_FIELDS',
        'PROJECT_METADATA_FIELDS',
        'SECTOR_CHOICES',
        'OPERATIONAL_PURPOSE_CHOICES',
    ),
    'Password Validation': (
        'ENABLE_PASSWORD_ENTROPY_METER',
        'ENABLE_PASSWORD_MINIMUM_LENGTH_VALIDATION',
        'ENABLE_PASSWORD_USER_ATTRIBUTE_SIMILARITY_VALIDATION',
        'ENABLE_COMMON_PASSWORD_VALIDATION',
        'ENABLE_PASSWORD_CUSTOM_CHARACTER_RULES_VALIDATION',
        'ENABLE_MOST_RECENT_PASSWORD_VALIDATION',
        'ENABLE_CUSTOM_PASSWORD_GUIDANCE_TEXT',
        'MINIMUM_PASSWORD_LENGTH',
        'PASSWORD_USER_ATTRIBUTES',
        'PASSWORD_CUSTOM_CHARACTER_RULES',
        'PASSWORD_CUSTOM_CHARACTER_RULES_REQUIRED_TO_PASS',
        'CUSTOM_PASSWORD_GUIDANCE_TEXT',
    ),
    'Transfer project ownership': (
        'PROJECT_OWNERSHIP_RESUME_THRESHOLD',
        'PROJECT_OWNERSHIP_STUCK_THRESHOLD',
        'PROJECT_OWNERSHIP_INVITE_HISTORY_RETENTION',
        'PROJECT_OWNERSHIP_INVITE_EXPIRY',
        'PROJECT_OWNERSHIP_IN_APP_MESSAGES_EXPIRY',
        'PROJECT_OWNERSHIP_ADMIN_EMAIL',
        'PROJECT_OWNERSHIP_ADMIN_EMAIL_SUBJECT',
        'PROJECT_OWNERSHIP_ADMIN_EMAIL_BODY',
        'PROJECT_OWNERSHIP_AUTO_ACCEPT_INVITES',
    ),
    'Trash bin': (
        'ACCOUNT_TRASH_GRACE_PERIOD',
        'ATTACHMENT_TRASH_GRACE_PERIOD',
        'PROJECT_TRASH_GRACE_PERIOD',
        'LIMIT_ATTACHMENT_REMOVAL_GRACE_PERIOD',
        'AUTO_DELETE_ATTACHMENTS',
    ),
    'Regular maintenance settings': (
        'ASSET_SNAPSHOT_DAYS_RETENTION',
        'IMPORT_TASK_DAYS_RETENTION',
        'SUBMISSION_HISTORY_GRACE_PERIOD',
    ),
    'Tier settings': (
        'FREE_TIER_THRESHOLDS',
        'FREE_TIER_DISPLAY',
        'FREE_TIER_CUTOFF_DATE',
    ),
}

# Tell django-constance to use a database model instead of Redis
CONSTANCE_BACKEND = 'kobo.apps.constance_backends.database.DatabaseBackend'
CONSTANCE_DATABASE_CACHE_BACKEND = 'default'


# Warn developers to use `pytest` instead of `./manage.py test`
class DoNotUseRunner:
    def __init__(self, *args, **kwargs):
        raise NotImplementedError('Please run tests with `pytest` instead')


TEST_RUNNER = __name__ + '.DoNotUseRunner'

# ModelBackend does not interfere with object-level permissions: it always denies
# object-specific requests (see
# https://github.com/django/django/blob/1.7/django/contrib/auth/backends.py#L44 ).
AUTHENTICATION_BACKENDS = (
    'kpi.backends.ModelBackend',
    'kpi.backends.ObjectPermissionBackend',
    'allauth.account.auth_backends.AuthenticationBackend',
)

ROOT_URLCONF = 'kobo.urls'

WSGI_APPLICATION = 'kobo.wsgi.application'

# What User object should be mapped to AnonymousUser?
ANONYMOUS_USER_ID = -1
# Permissions assigned to AnonymousUser are restricted to the following
ALLOWED_ANONYMOUS_PERMISSIONS = (
    'kpi.view_asset',
    'kpi.discover_asset',
    'kpi.add_submissions',
    'kpi.view_submissions',
)

# run heavy migration scripts by default
# NOTE: this should be set to False for major deployments. This can take a long time
SKIP_HEAVY_MIGRATIONS = env.bool('SKIP_HEAVY_MIGRATIONS', False)

# Database
# https://docs.djangoproject.com/en/1.7/ref/settings/#databases
DATABASES = {
    'default': env.db_url(
        'KPI_DATABASE_URL' if 'KPI_DATABASE_URL' in os.environ else 'DATABASE_URL',
        default='sqlite:///%s/db.sqlite3' % BASE_DIR
    ),
}

OPENROSA_DB_ALIAS = 'kobocat'

if 'KC_DATABASE_URL' in os.environ:
    DATABASES[OPENROSA_DB_ALIAS] = env.db_url('KC_DATABASE_URL')

DATABASE_ROUTERS = ['kpi.db_routers.DefaultDatabaseRouter']

# Internationalization
# https://docs.djangoproject.com/en/1.8/topics/i18n/

django.conf.locale.LANG_INFO.update(EXTRA_LANG_INFO)

DJANGO_LANGUAGE_CODES = env.str(
    'DJANGO_LANGUAGE_CODES',
    default=(
        'am '  # Amharic
        'ar '  # Arabic
        'bn '  # Bengali
        'cs '  # Czech
        'de '  # German
        'en '  # English
        'es '  # Spanish
        'fa '  # Persian/Farsi
        'fr '  # French
        'hi '  # Hindi
        'hu '  # Hungarian
        'id '  # Indonesian
        'ja '  # Japanese
        'km '  # Khmer
        'ku '  # Kurdish
        'ln '  # Lingala
        'my '  # Burmese/Myanmar
        'ny '  # Chewa/Chichewa/Nyanja
        'ne '  # Nepali
        'pl '  # Polish
        'pt '  # Portuguese
        'ru '  # Russian
        'sw '  # Swahili
        'th '  # Thai
        'tr '  # Turkish
        'uk '  # Ukrainian
        'vi '  # Vietnamese
        'yo '  # Yoruba
        'zh-hans'  # Chinese Simplified
    )
)
LANGUAGES = [
    (lang_code, get_language_info(lang_code)['name_local'])
    for lang_code in DJANGO_LANGUAGE_CODES.split(' ')
]

LANGUAGE_CODE = 'en-us'

TIME_ZONE = 'UTC'

LOCALE_PATHS = (os.path.join(BASE_DIR, 'locale'),)

USE_I18N = True

USE_TZ = True

CAN_LOGIN_AS = lambda request, target_user: request.user.is_superuser

# Impose a limit on the number of records returned by the submission list
# endpoint. This overrides any `?limit=` query parameter sent by a client
SUBMISSION_LIST_LIMIT = 30000

# uWSGI, NGINX, etc. allow only a limited amount of time to process a request.
# Set this value to match their limits
SYNCHRONOUS_REQUEST_TIME_LIMIT = 120  # seconds

# REMOVE the oldest if a user exceeds this many exports for a particular form
MAXIMUM_EXPORTS_PER_USER_PER_FORM = 10

MAX_RETRIES_FOR_IMPORT_EXPORT_TASK = 10

# Private media file configuration
PRIVATE_STORAGE_ROOT = os.path.join(BASE_DIR, 'media')
PRIVATE_STORAGE_AUTH_FUNCTION = \
    'kpi.utils.private_storage.superuser_or_username_matches_prefix'

# django-markdownx, for in-app messages
MARKDOWNX_UPLOAD_URLS_PATH = reverse_lazy('markdownx-uploader-image-upload')
MARKDOWNX_UPLOAD_CONTENT_TYPES = [
    'image/jpeg',
    'image/png',
    'image/svg+xml',
    'image/gif',
    'image/webp',
]
# Github-flavored Markdown from `py-gfm`,
# ToDo Uncomment when it's compatible with Markdown 3.x
# MARKDOWNX_MARKDOWN_EXTENSIONS = ['mdx_gfm']

# Static files (CSS, JavaScript, Images)
# https://docs.djangoproject.com/en/1.7/howto/static-files/

STATIC_ROOT = os.path.join(BASE_DIR, 'staticfiles')
STATIC_URL = '/static/'
MEDIA_ROOT = os.path.join(BASE_DIR, 'media')
MEDIA_URL = '/' + os.environ.get('KPI_MEDIA_URL', 'media').strip('/') + '/'

# `PUBLIC_MEDIA_PATH` sets the `upload_to` attribute of explicitly-public
# `FileField`s, e.g. in `ConfigurationFile`. The corresponding location on the
# file system (usually `MEDIA_ROOT + PUBLIC_MEDIA_PATH`) should be exposed to
# everyone via NGINX. For more information, see
# https://docs.djangoproject.com/en/2.2/ref/models/fields/#django.db.models.FileField.upload_to
PUBLIC_MEDIA_PATH = '__public/'

# Following the uWSGI mountpoint convention, this should have a leading slash
# but no trailing slash
KPI_PREFIX = env.str('KPI_PREFIX', 'False')
if KPI_PREFIX.lower() == 'false':
    KPI_PREFIX = False
else:
    KPI_PREFIX = '/' + KPI_PREFIX.strip('/')

# KPI_PREFIX should be set in the environment when running in a subdirectory
if KPI_PREFIX and KPI_PREFIX != '/':
    STATIC_URL = KPI_PREFIX + '/' + STATIC_URL.lstrip('/')
    MEDIA_URL = KPI_PREFIX + '/' + MEDIA_URL.lstrip('/')
    LOGIN_URL = KPI_PREFIX + '/' + global_settings.LOGIN_URL.lstrip('/')
    LOGIN_REDIRECT_URL = KPI_PREFIX + '/' + LOGIN_REDIRECT_URL.lstrip('/')

STATICFILES_DIRS = (
    os.path.join(BASE_DIR, 'jsapp'),
    os.path.join(BASE_DIR, 'static'),
)

if os.path.exists(os.path.join(BASE_DIR, 'dkobo', 'jsapp')):
    STATICFILES_DIRS = STATICFILES_DIRS + (
        os.path.join(BASE_DIR, 'dkobo', 'jsapp'),
        os.path.join(BASE_DIR, 'dkobo', 'dkobo', 'static'),
    )

REST_FRAMEWORK = {
    'URL_FIELD_NAME': 'url',
    'DEFAULT_PAGINATION_CLASS': 'kpi.paginators.Paginated',
    'PAGE_SIZE': 100,
    'DEFAULT_AUTHENTICATION_CLASSES': [
        # SessionAuthentication and BasicAuthentication would be included by
        # default
        'kpi.authentication.SessionAuthentication',
        'kpi.authentication.BasicAuthentication',
        'kpi.authentication.TokenAuthentication',
        'kpi.authentication.OAuth2Authentication',
    ],
    'DEFAULT_RENDERER_CLASSES': [
       'rest_framework.renderers.JSONRenderer',
    ],
    'DEFAULT_VERSIONING_CLASS': 'kpi.versioning.APIAutoVersioning',
    # Cannot be placed in kpi.exceptions.py because of circular imports
    'EXCEPTION_HANDLER': 'kpi.utils.drf_exceptions.custom_exception_handler',
    'DEFAULT_SCHEMA_CLASS': 'drf_spectacular.openapi.AutoSchema',
    'DEFAULT_CONTENT_NEGOTIATION_CLASS': 'kpi.negotiation.DefaultContentNegotiation',
}

# Settings for the API documentation using drf-spectacular
SPECTACULAR_SETTINGS = {
    'TITLE': 'KoboToolbox API',
    'DESCRIPTION': 'Powerful and intuitive data collection tools to make an impact',
    'VERSION': '2.0.0',
    'SERVE_INCLUDE_SCHEMA': False,
    'SWAGGER_UI_FAVICON_HREF': '/static/favicon.png',
    'SWAGGER_UI_SETTINGS': {
        'filter': True,
    },
    'AUTHENTICATION_WHITELIST': [
        'kpi.authentication.BasicAuthentication',
        'kpi.authentication.TokenAuthentication',
    ],
    'ENUM_NAME_OVERRIDES': {
        'InviteStatusChoicesEnum': 'kobo.apps.organizations.models.OrganizationInviteStatusChoices.choices',  # noqa
        'InviteeRoleEnum': 'kpi.schema_extensions.v2.members.schema.ROLE_CHOICES_PAYLOAD_ENUM',  # noqa
    },
}

OPENROSA_REST_FRAMEWORK = {

    'DEFAULT_PAGINATION_CLASS': None,
    'DEFAULT_VERSIONING_CLASS': None,

    # deprecated
    # # Use hyperlinked styles by default.
    # # Only used if the `serializer_class` attribute is not set on a view.
    # 'DEFAULT_MODEL_SERIALIZER_CLASS': (
    #     'rest_framework.serializers.HyperlinkedModelSerializer'
    # ),
    # # Use Django's standard `django.contrib.auth` permissions,
    # # or allow read-only access for unauthenticated users.
    # 'DEFAULT_PERMISSION_CLASSES': [
    #     'rest_framework.permissions.AllowAny',
    # ],
    'DEFAULT_AUTHENTICATION_CLASSES': [
        'kpi.authentication.DigestAuthentication',
        'kpi.authentication.OAuth2Authentication',
        'kpi.authentication.TokenAuthentication',
        # HttpsOnlyBasicAuthentication must come before SessionAuthentication because
        # Django authentication is called before DRF authentication and users get authenticated with
        # Session if it comes first (which bypass BasicAuthentication and MFA validation)
        'kobo.apps.openrosa.libs.authentication.HttpsOnlyBasicAuthentication',
        'kpi.authentication.SessionAuthentication',
    ],
    'DEFAULT_RENDERER_CLASSES': [
        # Keep JSONRenderer at the top "in order to send JSON responses to
        # clients that do not specify an Accept header." See
        # http://www.django-rest-framework.org/api-guide/renderers/#ordering-of-renderer-classes
        'rest_framework.renderers.JSONRenderer',
        'rest_framework_jsonp.renderers.JSONPRenderer',
        'rest_framework.renderers.BrowsableAPIRenderer',
        'rest_framework_xml.renderers.XMLRenderer',
        'rest_framework_csv.renderers.CSVRenderer',
    ],
    # FIXME Kobocat migration: Move to main REST_FRAMEWORK and change logic to handle kobocat view properly
    'VIEW_NAME_FUNCTION': 'kobo.apps.openrosa.apps.api.tools.get_view_name',
    'VIEW_DESCRIPTION_FUNCTION': 'kobo.apps.openrosa.apps.api.tools.get_view_description',
}

TEMPLATES = [
    {
        'BACKEND': 'django.template.backends.django.DjangoTemplates',
        'DIRS': [],
        'APP_DIRS': True,
        'OPTIONS': {
            'context_processors': [
                # Default processors per
                # https://docs.djangoproject.com/en/1.8/ref/templates/upgrading/#the-templates-settings
                'django.contrib.auth.context_processors.auth',
                'django.template.context_processors.debug',
                'django.template.context_processors.i18n',
                'django.template.context_processors.media',
                'django.template.context_processors.static',
                'django.template.context_processors.tz',
                'django.template.context_processors.request',
                'django.contrib.messages.context_processors.messages',
                # Additional processors
                'kpi.context_processors.custom_password_guidance_text',
                'kpi.context_processors.external_service_tokens',
                'kpi.context_processors.email',
                'kpi.context_processors.sitewide_messages',
                'kpi.context_processors.config',
                'kpi.context_processors.mfa',
                'kpi.context_processors.django_settings',
                'kpi.context_processors.kobocat',
            ],
            'debug': os.environ.get('TEMPLATE_DEBUG', 'False') == 'True',
        },
    },
]

DEFAULT_SUBMISSIONS_COUNT_NUMBER_OF_DAYS = 31
GOOGLE_ANALYTICS_TOKEN = os.environ.get('GOOGLE_ANALYTICS_TOKEN')
SENTRY_JS_DSN = None
if SENTRY_JS_DSN_URL := env.url('SENTRY_JS_DSN', default=None):
    SENTRY_JS_DSN = SENTRY_JS_DSN_URL.geturl()

# replace this with the pointer to the KoboCAT server, if it exists
KOBOCAT_URL = os.environ.get('KOBOCAT_URL', 'https://change-me.invalid')

# In case server must serve two KoboCAT domain names (e.g. during a
# domain name transfer), `settings.KOBOCAT_OLD_URL` adds support for
# the domain name.
KOBOCAT_OLD_URL = os.environ.get('KOBOCAT_OLD_URL')

# Internal URL does not use HTTPS
KOBOCAT_INTERNAL_URL = os.environ.get(
    'KOBOCAT_INTERNAL_URL', 'http://change-me.invalid'
)

KOBOFORM_URL = os.environ.get('KOBOFORM_URL', 'https://change-me.invalid')

if 'KOBOCAT_URL' in os.environ:
    DEFAULT_DEPLOYMENT_BACKEND = 'openrosa'
else:
    DEFAULT_DEPLOYMENT_BACKEND = 'mock'


"""
Stripe configuration intended for kf.kobotoolbox.org only,
tracks usage limit exceptions
"""
STRIPE_ENABLED = env.bool('STRIPE_ENABLED', False)


def dj_stripe_request_callback_method():
    # This method exists because dj-stripe's documentation doesn't reflect reality.
    # It claims that DJSTRIPE_SUBSCRIBER_MODEL no longer needs a request callback but
    # this error occurs without it: `DJSTRIPE_SUBSCRIBER_MODEL_REQUEST_CALLBACK must
    # be implemented if a DJSTRIPE_SUBSCRIBER_MODEL is defined`
    # It doesn't need to do anything other than exist
    # https://github.com/dj-stripe/dj-stripe/issues/1900
    pass


DJSTRIPE_SUBSCRIBER_MODEL = 'organizations.Organization'
DJSTRIPE_SUBSCRIBER_MODEL_REQUEST_CALLBACK = dj_stripe_request_callback_method
DJSTRIPE_FOREIGN_KEY_TO_FIELD = 'id'
DJSTRIPE_USE_NATIVE_JSONFIELD = True
STRIPE_LIVE_MODE = env.bool('STRIPE_LIVE_MODE', False)
STRIPE_TEST_PUBLIC_KEY = env.str(
    'STRIPE_TEST_PUBLIC_KEY', 'pk_test_qliDXQRyVGPWmsYR69tB1NPx00ndTrJfVM'
)
STRIPE_LIVE_PUBLIC_KEY = 'pk_live_7JRQ5elvhnmz4YuWdlSRNmMj00lhvqZz8P'
if STRIPE_ENABLED:
    INSTALLED_APPS += ('djstripe', 'kobo.apps.stripe')
    STRIPE_LIVE_SECRET_KEY = env.str('STRIPE_LIVE_SECRET_KEY', None)
    STRIPE_TEST_SECRET_KEY = env.str('STRIPE_TEST_SECRET_KEY', None)
    DJSTRIPE_WEBHOOK_SECRET = env.str('DJSTRIPE_WEBHOOK_SECRET', None)
    DJSTRIPE_WEBHOOK_VALIDATION = env.str('DJSTRIPE_WEBHOOK_VALIDATION', 'verify_signature')
STRIPE_PUBLIC_KEY = STRIPE_LIVE_PUBLIC_KEY if STRIPE_LIVE_MODE else STRIPE_TEST_PUBLIC_KEY

"""Organizations settings"""
# necessary to prevent calls to `/organizations/{ORG_ID}/service_usage/` (and any other
# queries that may need to aggregate data for all organization users) from slowing down db
ORGANIZATION_USER_LIMIT = env.str('ORGANIZATION_USER_LIMIT', 400)


""" Enketo configuration """
ENKETO_URL = os.environ.get('ENKETO_URL') or os.environ.get(
    'ENKETO_SERVER', 'https://change-me.invalid'
)
ENKETO_URL = ENKETO_URL.rstrip('/')  # Remove any trailing slashes
ENKETO_VERSION = os.environ.get('ENKETO_VERSION', 'Legacy').lower()
ENKETO_INTERNAL_URL = os.environ.get('ENKETO_INTERNAL_URL', ENKETO_URL)
ENKETO_INTERNAL_URL = ENKETO_INTERNAL_URL.rstrip('/')  # Remove any trailing slashes

ENKETO_API_KEY = os.environ.get('ENKETO_API_KEY', 'enketorules')
# http://apidocs.enketo.org/v2/
ENKETO_SURVEY_ENDPOINT = 'api/v2/survey/all'
ENKETO_PREVIEW_ENDPOINT = 'api/v2/survey/preview/iframe'
ENKETO_EDIT_INSTANCE_ENDPOINT = 'api/v2/instance'
ENKETO_VIEW_INSTANCE_ENDPOINT = 'api/v2/instance/view'
ENKETO_FLUSH_CACHE_ENDPOINT = 'api/v2/survey/cache'
# How long to wait before flushing an individual preview from Enketo's cache
ENKETO_FLUSH_CACHED_PREVIEW_DELAY = 1800  # seconds

# Content Security Policy (CSP)
# CSP should "just work" by allowing any possible configuration
# however CSP_EXTRA_DEFAULT_SRC is provided to allow for custom additions
if env.bool('ENABLE_CSP', False):
    MIDDLEWARE.append('csp.middleware.CSPMiddleware')
local_unsafe_allows = [
    "'unsafe-eval'",
    'http://localhost:3000',
    'http://kf.kobo.local:3000',
    'ws://kf.kobo.local:3000'
]
CSP_DEFAULT_SRC = env.list('CSP_EXTRA_DEFAULT_SRC', str, []) + [
    "'self'",
    KOBOCAT_URL,
    ENKETO_URL,
]
if env.str('FRONTEND_DEV_MODE', None) == 'host':
    CSP_DEFAULT_SRC += local_unsafe_allows
CSP_CONNECT_SRC = CSP_DEFAULT_SRC
CSP_SCRIPT_SRC = CSP_DEFAULT_SRC
CSP_STYLE_SRC = CSP_DEFAULT_SRC + ["'unsafe-inline'"]
CSP_IMG_SRC = CSP_DEFAULT_SRC + [
    'data:',
    'https://*.openstreetmap.org',
    'https://*.openstreetmap.fr',  # Humanitarian OpenStreetMap Team
    'https://*.opentopomap.org',
    'https://*.arcgisonline.com'
]
CSP_FRAME_SRC = CSP_DEFAULT_SRC

if GOOGLE_ANALYTICS_TOKEN:
    # Taken from https://developers.google.com/tag-platform/tag-manager/csp#google_analytics_4_google_analytics
    CSP_SCRIPT_SRC.append('https://*.googletagmanager.com')
    CSP_CONNECT_SRC.extend(
        [
            'https://*.google-analytics.com',
            'https://*.analytics.google.com',
            'https://*.googletagmanager.com',
        ]
    )
    CSP_IMG_SRC.extend(
        ['https://*.google-analytics.com', 'https://*.googletagmanager.com']
    )
if SENTRY_JS_DSN_URL and SENTRY_JS_DSN_URL.scheme:
    sentry_js_url = SENTRY_JS_DSN_URL.scheme + '://' + SENTRY_JS_DSN_URL.hostname
    CSP_SCRIPT_SRC.append(sentry_js_url)
    CSP_CONNECT_SRC.append(sentry_js_url)
if STRIPE_ENABLED:
    stripe_domain = 'https://js.stripe.com'
    CSP_SCRIPT_SRC.append(stripe_domain)
    CSP_FRAME_SRC.append(stripe_domain)

csp_report_uri = env.url('CSP_REPORT_URI', None)
if csp_report_uri:  # Let environ validate uri, but set as string
    CSP_REPORT_URI = csp_report_uri.geturl()
CSP_REPORT_ONLY = env.bool('CSP_REPORT_ONLY', False)

""" Celery configuration """
# Celery 4.0 New lowercase settings.
# Uppercase settings can be used when using a PREFIX
# http://docs.celeryproject.org/en/latest/userguide/configuration.html#new-lowercase-settings
# http://docs.celeryproject.org/en/4.0/whatsnew-4.0.html#step-2-update-your-configuration-with-the-new-setting-names

CELERY_TIMEZONE = 'UTC'

# helpful for certain debugging
CELERY_TASK_ALWAYS_EAGER = env.bool('SKIP_CELERY', False)

# Replace a worker after it completes 7 tasks by default. This allows the OS to
# reclaim memory allocated during large tasks
CELERY_WORKER_MAX_TASKS_PER_CHILD = int(os.environ.get(
    'CELERYD_MAX_TASKS_PER_CHILD', 7))

# Default to a 30-minute soft time limit and a 35-minute hard time limit
CELERY_TASK_TIME_LIMIT = int(
    os.environ.get('CELERYD_TASK_TIME_LIMIT', 2100)  # seconds
)

CELERY_TASK_SOFT_TIME_LIMIT = int(
    os.environ.get('CELERYD_TASK_SOFT_TIME_LIMIT', 1800)  # seconds
)

CELERY_BEAT_SCHEDULE = {
    # Schedule every day at midnight UTC. Can be customized in admin section
    'send-hooks-failures-reports': {
        'task': 'kobo.apps.hook.tasks.failures_reports',
        'schedule': crontab(hour=0, minute=0),
        'options': {'queue': 'kpi_low_priority_queue'},
    },
    # Schedule every 30 minutes
    'trash-bin-garbage-collector': {
        'task': 'kobo.apps.trash_bin.tasks.garbage_collector',
        'schedule': crontab(minute='*/30'),
        'options': {'queue': 'kpi_low_priority_queue'},
    },
    # Schedule every 30 minutes
    'trash-bin-task-restarter': {
        'task': 'kobo.apps.trash_bin.tasks.task_restarter',
        'schedule': crontab(minute='*/30'),
        'options': {'queue': 'kpi_low_priority_queue'}
    },
    'perform-maintenance': {
        'task': 'kpi.tasks.perform_maintenance',
        'schedule': crontab(hour=20, minute=0),
        'options': {'queue': 'kpi_low_priority_queue'},
    },
    'log-stuck-exports-and-mark-failed': {
        'task': 'kobo.apps.openrosa.apps.viewer.tasks.log_stuck_exports_and_mark_failed',
        'schedule': timedelta(hours=6),
        'options': {'queue': 'kobocat_queue'}
    },
    'delete-daily-xform-submissions-counter': {
        'task': 'kobo.apps.openrosa.apps.logger.tasks.delete_daily_counters',
        'schedule': crontab(hour=0, minute=0),
        'options': {'queue': 'kobocat_queue'},
    },
    'delete-expired-instance-history-records': {
        'task': 'kobo.apps.openrosa.apps.logger.tasks.delete_expired_instance_history_records',  # noqa
        'schedule': crontab(hour=1, minute=0),
        'options': {'queue': 'kobocat_queue'}
    },
    # Schedule every 30 minutes
    'organization-invite-mark-as-expired': {
        'task': 'kobo.apps.organizations.tasks.mark_organization_invite_as_expired',
        'schedule': crontab(minute='*/30'),
        'options': {'queue': 'kpi_low_priority_queue'},
    },
    # Schedule every 10 minutes
    'project-ownership-task-restarter': {
        'task': 'kobo.apps.project_ownership.tasks.task_restarter',
        'schedule': crontab(minute='*/30'),
        'options': {'queue': 'kpi_low_priority_queue'}
    },
    # Schedule every 30 minutes
    'project-ownership-mark-as-failed': {
        'task': 'kobo.apps.project_ownership.tasks.mark_as_failed',
        'schedule': crontab(minute='*/30'),
        'options': {'queue': 'kpi_low_priority_queue'}
    },
    # Schedule every 30 minutes
    'project-ownership-mark-as-expired': {
        'task': 'kobo.apps.project_ownership.tasks.mark_as_expired',
        'schedule': crontab(minute='*/30'),
        'options': {'queue': 'kpi_low_priority_queue'}
    },
    # Schedule every 30 minutes
    'attachment-cleanup-for-users-exceeding-limits': {
        'task': 'kobo.apps.trash_bin.tasks.attachment.schedule_auto_attachment_cleanup_for_users',  # noqa
        'schedule': crontab(minute='*/30'),
        'options': {'queue': 'kpi_low_priority_queue'}
    },
    # Schedule every day at midnight UTC
    'project-ownership-garbage-collector': {
        'task': 'kobo.apps.project_ownership.tasks.garbage_collector',
        'schedule': crontab(minute=0, hour=0),
        'options': {'queue': 'kpi_low_priority_queue'}
    },
    # Schedule every day at midnight UTC
    'delete-expired-logs': {
        'task': 'kobo.apps.audit_log.tasks.spawn_logs_cleaning_tasks',
        'schedule': crontab(minute=0, hour=0),
        'options': {'queue': 'kpi_low_priority_queue'}
    },
    # Schedule every day at midnight UTC
    'delete-expired-access-logs': {
        'task': 'kobo.apps.audit_log.tasks.spawn_access_log_cleaning_tasks',
        'schedule': crontab(minute=0, hour=0),
        'options': {'queue': 'kpi_low_priority_queue'}
    },
    # Schedule every 15 minutes
    'long-running-migrations': {
        'task': 'kobo.apps.long_running_migrations.tasks.execute_long_running_migrations',  # noqa
        'schedule': crontab(minute='*/15'),
        'options': {'queue': 'kpi_low_priority_queue'}
    },
    # Schedule every day at midnight UTC
    'mass-email-record-mark-as-failed': {
        'task': 'kobo.apps.mass_emails.tasks.mark_old_enqueued_mass_email_record_as_failed', # noqa
        'schedule': crontab(minute=0, hour=0),
        'options': {'queue': 'kpi_low_priority_queue'}
    },
    'mass-emails-send': {
        'task': 'kobo.apps.mass_emails.tasks.send_emails',
        'schedule': crontab(minute=1),
        'options': {'queue': 'kpi_queue'},
    },
    'mass-emails-enqueue-records': {
        'task': 'kobo.apps.mass_emails.tasks.generate_mass_email_user_lists',
        'schedule': crontab(minute=0),
        'options': {'queue': 'kpi_queue'},
    },
    'remove-reversion-versions': {
        'task': 'kpi.tasks.remove_old_versions',
        'schedule': crontab(minute=0),
        'options': {'queue': 'kpi_low_priority_queue'},
    },
}

if STRIPE_ENABLED:
    # Schedule to run once per celery timeout
    # with a five minute buffer
    CELERY_BEAT_SCHEDULE['update-exceeded-limit-counters'] = {
        'task': 'kobo.apps.stripe.tasks.update_exceeded_limit_counters',
        'schedule': timedelta(seconds=CELERY_TASK_TIME_LIMIT + (60 * 5)),
        'options': {'queue': 'kpi_low_priority_queue'},
    }

CELERY_BROKER_TRANSPORT_OPTIONS = {
    'fanout_patterns': True,
    'fanout_prefix': True,
    # http://docs.celeryproject.org/en/latest/getting-started/brokers/redis.html#redis-visibility-timeout
    # TODO figure out how to pass `Constance.HOOK_MAX_RETRIES` or `HookLog.get_remaining_seconds()
    # Otherwise hardcode `HOOK_MAX_RETRIES` in Settings
    'visibility_timeout': 60 * (10**2),  # Longest ETA for RestService (seconds)
}

CELERY_TASK_DEFAULT_QUEUE = 'kpi_queue'

CELERY_BROKER_URL = os.environ.get(
    'CELERY_BROKER_URL',
    os.environ.get('KPI_BROKER_URL', 'redis://change-me.invalid:6379/1'),
)
if 'KPI_BROKER_URL' in os.environ:
    warnings.warn(
        'KPI_BROKER_URL is renamed CELERY_BROKER_URL, update the environment variable.',
        DeprecationWarning,
    )

CELERY_RESULT_BACKEND = CELERY_BROKER_URL

# Increase limits for long-running tasks
# Notes: They are custom name, not part of `CELERY_*` namespace.
CELERY_LONG_RUNNING_TASK_TIME_LIMIT = int(
    os.environ.get('CELERY_LONG_RUNNING_TASK_TIME_LIMIT', 4260)  # seconds
)

CELERY_LONG_RUNNING_TASK_SOFT_TIME_LIMIT = int(
    os.environ.get('CELERY_LONG_RUNNING_TASK_SOFT_TIME_LIMIT', 4200)  # seconds
)

""" Django allauth configuration """
# User.email should continue to be used instead of the EmailAddress model
ACCOUNT_ADAPTER = 'kobo.apps.accounts.adapter.AccountAdapter'
ACCOUNT_USERNAME_VALIDATORS = 'kobo.apps.accounts.validators.username_validators'
ACCOUNT_EMAIL_REQUIRED = True
ACCOUNT_EMAIL_VERIFICATION = env.str('ACCOUNT_EMAIL_VERIFICATION', 'mandatory')
ACCOUNT_FORMS = {
    'login': 'kobo.apps.accounts.mfa.forms.MfaLoginForm',
    'signup': 'kobo.apps.accounts.forms.SignupForm',
}
ACCOUNT_LOGIN_ON_EMAIL_CONFIRMATION = True
ACCOUNT_AUTHENTICATED_LOGIN_REDIRECTS = False
ACCOUNT_UNIQUE_EMAIL = False
ACCOUNT_SESSION_REMEMBER = True
SOCIALACCOUNT_EMAIL_VERIFICATION = env.str('SOCIALACCOUNT_EMAIL_VERIFICATION', 'none')
SOCIALACCOUNT_AUTO_SIGNUP = False
SOCIALACCOUNT_FORMS = {
    'signup': 'kobo.apps.accounts.forms.SocialSignupForm',
}


WEBPACK_LOADER = {
    'DEFAULT': {
        'BUNDLE_DIR_NAME': 'jsapp/compiled/',
        'POLL_INTERVAL': 0.5,  # seconds
        'TIMEOUT': 5,  # seconds
    }
}


""" Email configuration """
# This setting sets the prefix in the subject line of the account activation email
# The default is the URL of the server. Set to blank to fit the email requirements
ACCOUNT_EMAIL_SUBJECT_PREFIX = ''

EMAIL_BACKEND = os.environ.get(
    'EMAIL_BACKEND', 'django.core.mail.backends.filebased.EmailBackend'
)

if EMAIL_BACKEND == 'django.core.mail.backends.filebased.EmailBackend':
    EMAIL_FILE_PATH = os.environ.get(
        'EMAIL_FILE_PATH', os.path.join(BASE_DIR, 'emails'))
    if not os.path.isdir(EMAIL_FILE_PATH):
        os.mkdir(EMAIL_FILE_PATH)

if os.environ.get('EMAIL_HOST'):
    EMAIL_HOST = os.environ.get('EMAIL_HOST')

if os.environ.get('EMAIL_HOST_USER'):
    EMAIL_HOST_USER = os.environ.get('EMAIL_HOST_USER')
    EMAIL_HOST_PASSWORD = os.environ.get('EMAIL_HOST_PASSWORD')

if os.environ.get('EMAIL_PORT'):
    EMAIL_PORT = os.environ.get('EMAIL_PORT')

if os.environ.get('EMAIL_USE_TLS'):
    EMAIL_USE_TLS = os.environ.get('EMAIL_USE_TLS')

MAX_MASS_EMAILS_PER_DAY = 1000
MASS_EMAIL_THROTTLE_PER_SECOND = 40
MASS_EMAIL_SLEEP_SECONDS = 1
# change the interval between "daily" email sends for testing. this will set both
# the frequency of the task and the expiry time of the cached email limits. should
# only be True on small testing instances
MASS_EMAILS_CONDENSE_SEND = env.bool('MASS_EMAILS_CONDENSE_SEND', False)
if MASS_EMAILS_CONDENSE_SEND:
    CELERY_BEAT_SCHEDULE['mass-emails-send'] = {
        'task': 'kobo.apps.mass_emails.tasks.send_emails',
        'schedule': crontab(minute='1-59/5'),
        'options': {'queue': 'kpi_queue'},
    }
    CELERY_BEAT_SCHEDULE['mass-emails-enqueue-records'] = {
        'task': 'kobo.apps.mass_emails.tasks.generate_mass_email_user_lists',
        'schedule': crontab(minute='*/5'),
        'options': {'queue': 'kpi_queue'},
    }

""" AWS configuration (email and storage) """
if env.str('AWS_ACCESS_KEY_ID', False):
    AWS_ACCESS_KEY_ID = env.str('AWS_ACCESS_KEY_ID')
    AWS_SECRET_ACCESS_KEY = env.str('AWS_SECRET_ACCESS_KEY')
    AWS_SES_REGION_NAME = env.str('AWS_SES_REGION_NAME', None)
    AWS_SES_REGION_ENDPOINT = env.str('AWS_SES_REGION_ENDPOINT', None)

    AWS_S3_SIGNATURE_VERSION = env.str('AWS_S3_SIGNATURE_VERSION', 's3v4')
    # Only set the region if it is present in environment.
    if region := env.str('AWS_S3_REGION_NAME', False):
        AWS_S3_REGION_NAME = region

# Storage configuration
STORAGES = global_settings.STORAGES

default_file_storage = env.str(
    'DEFAULT_FILE_STORAGE', env.str('KPI_DEFAULT_FILE_STORAGE', None)
)
if 'KPI_DEFAULT_FILE_STORAGE' in os.environ:
    warnings.warn(
        'KPI_DEFAULT_FILE_STORAGE is renamed DEFAULT_FILE_STORAGE, '
        'update the environment variable.',
        DeprecationWarning,
    )

# ToDo Find out why `private_storage.appconfig.PRIVATE_STORAGE_CLASS`
#  cannot be imported. Otherwise, some tests are failing.
# from private_storage.appconfig import (
#   PRIVATE_STORAGE_CLASS as DEFAULT_PRIVATE_STORAGE_CLASS
# )
# PRIVATE_STORAGE_CLASS = DEFAULT_PRIVATE_STORAGE_CLASS
PRIVATE_STORAGE_CLASS = 'private_storage.storage.files.PrivateFileSystemStorage'

if default_file_storage:

    global_default_file_storage = STORAGES['default']['BACKEND']
    default_file_storage = STORAGES['default']['BACKEND'] = default_file_storage

    if default_file_storage != global_default_file_storage:
        if default_file_storage.endswith('S3Boto3Storage'):
            # To use S3 storage, set this to `kobo.apps.storage_backends.s3boto3.S3Boto3Storage`
            # Force usage of custom S3 tellable Storage
            STORAGES['default']['BACKEND'] = (
                'kobo.apps.storage_backends.s3boto3.S3Boto3Storage'
            )
            AWS_S3_FILE_OVERWRITE = False
        elif default_file_storage.endswith('AzureStorage'):
            PRIVATE_STORAGE_CLASS = (
                'kobo.apps.storage_backends.private_azure_storage.PrivateAzureStorage'
            )
            PRIVATE_STORAGE_S3_REVERSE_PROXY = True  # Yes S3
            AZURE_ACCOUNT_NAME = env.str('AZURE_ACCOUNT_NAME')
            AZURE_ACCOUNT_KEY = env.str('AZURE_ACCOUNT_KEY')
            AZURE_CONTAINER = env.str('AZURE_CONTAINER')
            AZURE_URL_EXPIRATION_SECS = env.int(
                'AZURE_URL_EXPIRATION_SECS', None
            )

    aws_storage_bucket_name = env.str(
        'AWS_STORAGE_BUCKET_NAME', env.str('KPI_AWS_STORAGE_BUCKET_NAME', None)
    )
    if aws_storage_bucket_name:
        AWS_STORAGE_BUCKET_NAME = aws_storage_bucket_name
        AWS_DEFAULT_ACL = 'private'
        # django-private-storage needs its own S3 configuration
        PRIVATE_STORAGE_CLASS = (
            'private_storage.storage.s3boto3.PrivateS3BotoStorage'
            # NB.........There's intentionally no 3 here! ^
        )
        AWS_PRIVATE_STORAGE_BUCKET_NAME = AWS_STORAGE_BUCKET_NAME
        # Proxy S3 through our application instead of redirecting to bucket
        # URLs with query parameter authentication
        PRIVATE_STORAGE_S3_REVERSE_PROXY = True

if 'KOBOCAT_DEFAULT_FILE_STORAGE' in os.environ:
    KOBOCAT_DEFAULT_FILE_STORAGE = os.environ.get('KOBOCAT_DEFAULT_FILE_STORAGE')
    if 'KOBOCAT_AWS_STORAGE_BUCKET_NAME' in os.environ:
        KOBOCAT_AWS_STORAGE_BUCKET_NAME = os.environ.get('KOBOCAT_AWS_STORAGE_BUCKET_NAME')
        STORAGES['local'] = {
            'BACKEND': 'django.core.files.storage.FileSystemStorage',
        }
else:
    KOBOCAT_DEFAULT_FILE_STORAGE = global_settings.STORAGES['default']['BACKEND']
    KOBOCAT_MEDIA_ROOT = os.environ.get(
        'KOBOCAT_MEDIA_ROOT', MEDIA_ROOT.replace('kpi', 'kobocat')
    )

STORAGES['import_export_celery'] = {'BACKEND': PRIVATE_STORAGE_CLASS}

# Google Cloud Storage
# Not fully supported as a generic storage backend
GS_BUCKET_NAME = env.str('GS_BUCKET_NAME', None)


""" Django error logging configuration """
LOGGING = {
    'version': 1,
    'disable_existing_loggers': False,
    'formatters': {
        'verbose': {
            'format': '%(levelname)s %(asctime)s %(module)s' +
                      ' %(process)d %(thread)d %(message)s'
        },
        'simple': {
            'format': '%(levelname)s %(message)s'
        },
    },
    'handlers': {
        'console': {
            'level': 'DEBUG',
            'class': 'logging.StreamHandler',
            'formatter': 'verbose'
        }
    },
    'loggers': {
        'console_logger': {
            'handlers': ['console'],
            'level': 'DEBUG',
            'propagate': True
        },
        'django.db.backends': {
            'level': 'ERROR',
            'handlers': ['console'],
            'propagate': True
        },
    }
}


################################
# Sentry settings              #
################################
sentry_dsn = env.str('SENTRY_DSN', None)
if sentry_dsn:
    import sentry_sdk
    from sentry_sdk.integrations.celery import CeleryIntegration
    from sentry_sdk.integrations.django import DjangoIntegration
    from sentry_sdk.integrations.logging import LoggingIntegration

    # All of this is already happening by default!
    sentry_logging = LoggingIntegration(
        level=logging.INFO,  # Capture info and above as breadcrumbs
        event_level=logging.WARNING  # Send warnings as events
    )
    sentry_sdk.init(
        dsn=sentry_dsn,
        integrations=[
            DjangoIntegration(),
            CeleryIntegration(),
            sentry_logging
        ],
        traces_sample_rate=env.float('SENTRY_TRACES_SAMPLE_RATE', 0.01),
        send_default_pii=True
    )


if ENABLE_METRICS := env.bool('ENABLE_METRICS', False):
    MIDDLEWARE.insert(0, 'django_prometheus.middleware.PrometheusBeforeMiddleware')
    MIDDLEWARE.append('django_prometheus.middleware.PrometheusAfterMiddleware')
# Workaround https://github.com/korfuri/django-prometheus/issues/34
PROMETHEUS_EXPORT_MIGRATIONS = False
# https://github.com/korfuri/django-prometheus/blob/master/documentation/exports.md#exporting-metrics-in-a-wsgi-application-with-multiple-processes-per-process
if start_port := env.int('METRICS_START_PORT', None):
    PROMETHEUS_METRICS_EXPORT_PORT_RANGE = range(
        start_port, env.int('METRICS_END_PORT', start_port + 10)
    )


""" Try to identify the running codebase for informational purposes """
# Based upon https://github.com/tblobaum/git-rev/blob/master/index.js
GIT_REV = {}
for git_rev_key, git_command in (
        ('short', ('git', 'rev-parse', '--short', 'HEAD')),
        ('long', ('git', 'rev-parse', 'HEAD')),
        ('branch', ('git', 'rev-parse', '--abbrev-ref', 'HEAD')),
        ('tag', ('git', 'describe', '--exact-match', '--tags')),
):
    try:
        GIT_REV[git_rev_key] = subprocess.check_output(
            git_command, stderr=subprocess.STDOUT).strip()
    except (OSError, subprocess.CalledProcessError) as e:
        GIT_REV[git_rev_key] = False
if GIT_REV['branch'] == 'HEAD':
    GIT_REV['branch'] = False


"""
Since this project handles user creation, we must handle the model-level
permission assignment that would've been done by KoBoCAT's user post_save
signal handler. Here we record the content types of the models listed in KC's
deprecated function set_api_permissions_for_user.
TODO: This is being refactored and is pending to clean up
"""
KOBOCAT_DEFAULT_PERMISSION_CONTENT_TYPES = [
    # Each tuple must be (app_label, model_name)
    ('main', 'userprofile'),
    ('logger', 'xform'),
    ('logger', 'note'),
]

# A flag set by unit tests to bypass KoBoCAT user syncing
TESTING = False


""" Auxiliary database configuration """
if not (MONGO_DB_URL := env.str('MONGO_DB_URL', False)):
    # ToDo Remove all this block by the end of 2022.
    #   Update kobo-install accordingly
    logging.warning(
        '`MONGO_DB_URL` is not found. '
        '`KPI_MONGO_HOST`, `KPI_MONGO_PORT`, `KPI_MONGO_NAME`, '
        '`KPI_MONGO_USER`, `KPI_MONGO_PASS` '
        'are deprecated and will not be supported anymore soon.'
    )

    MONGO_DATABASE = {
        'HOST': os.environ.get('KPI_MONGO_HOST', 'mongo'),
        'PORT': int(os.environ.get('KPI_MONGO_PORT', 27017)),
        'NAME': os.environ.get('KPI_MONGO_NAME', 'formhub'),
        'USER': os.environ.get('KPI_MONGO_USER', ''),
        'PASSWORD': os.environ.get('KPI_MONGO_PASS', '')
    }

    if MONGO_DATABASE.get('USER') and MONGO_DATABASE.get('PASSWORD'):
        MONGO_DB_URL = 'mongodb://{user}:{password}@{host}:{port}/{db_name}'.format(
            user=MONGO_DATABASE['USER'],
            password=quote_plus(MONGO_DATABASE['PASSWORD']),
            host=MONGO_DATABASE['HOST'],
            port=MONGO_DATABASE['PORT'],
            db_name=MONGO_DATABASE['NAME'],
        )
    else:
        MONGO_DB_URL = 'mongodb://%(HOST)s:%(PORT)s/%(NAME)s' % MONGO_DATABASE
    mongo_db_name = MONGO_DATABASE['NAME']
else:
    # Attempt to get collection name from the connection string
    # fallback on MONGO_DB_NAME or 'formhub' if it is empty or None or unable to parse
    try:
        mongo_db_name = env.db_url('MONGO_DB_URL').get('NAME') or env.str('MONGO_DB_NAME', 'formhub')
    except ValueError:  # db_url is unable to parse replica set strings
        mongo_db_name = env.str('MONGO_DB_NAME', 'formhub')

mongo_client = MongoClient(
    MONGO_DB_URL, connect=False, journal=True, tz_aware=True
)
MONGO_DB = mongo_client[mongo_db_name]

# If a request or task makes a database query and then times out, the database
# server should not spin forever attempting to fulfill that query.
# ⚠️⚠️
# These settings should never be used directly.
# Use MongoHelper.get_max_time_ms() in the code instead
# ⚠️⚠️
MONGO_QUERY_TIMEOUT = SYNCHRONOUS_REQUEST_TIME_LIMIT + 5  # seconds
MONGO_CELERY_QUERY_TIMEOUT = CELERY_TASK_TIME_LIMIT + 10  # seconds


SESSION_ENGINE = 'redis_sessions.session'
# django-redis-session expects a dictionary with `url`
redis_session_url = env.cache_url(
    'REDIS_SESSION_URL', default='redis://change-me.invalid:6380/2'
)
SESSION_REDIS = {
    'url': redis_session_url['LOCATION'],
    'prefix': env.str('REDIS_SESSION_PREFIX', 'session'),
    'socket_timeout': env.int('REDIS_SESSION_SOCKET_TIMEOUT', 1),
}

CACHES = {
    # Set CACHE_URL to override
    'default': env.cache_url(default='redis://change-me.invalid:6380/3'),
    'enketo_redis_main': env.cache_url(
        'ENKETO_REDIS_MAIN_URL', default='redis://change-me.invalid/0'
    ),
}

# How long to retain cached responses for kpi endpoints
ENDPOINT_CACHE_DURATION = env.int('ENDPOINT_CACHE_DURATION', 60 * 15)  # 15 minutes

ENV = None

# The maximum size in bytes that a request body may be before a
# SuspiciousOperation (RequestDataTooBig) is raised
DATA_UPLOAD_MAX_MEMORY_SIZE = 10485760

# The maximum size (in bytes) that an upload will be before it gets streamed
# to the file system
FILE_UPLOAD_MAX_MEMORY_SIZE = 10485760

# OpenRosa setting in bytes
OPENROSA_DEFAULT_CONTENT_LENGTH = 10000000

# Expiration time in sec. after which paired data xml file must be regenerated
PAIRED_DATA_EXPIRATION = 300  # seconds

CALCULATED_HASH_CACHE_EXPIRATION = 300  # seconds

# add some mimetype
add_type('application/wkt', '.wkt')
add_type('application/geo+json', '.geojson')

KOBOCAT_MEDIA_URL = f'{KOBOCAT_URL}/media/'

TRENCH_AUTH = {
    'USER_MFA_MODEL': 'mfa.MfaMethod',
    'USER_ACTIVE_FIELD': 'is_active',
    'BACKUP_CODES_QUANTITY': 5,
    'BACKUP_CODES_LENGTH': 12,  # keep (quantity * length) under 200
    'BACKUP_CODES_CHARACTERS': (string.ascii_letters + string.digits),
    'DEFAULT_VALIDITY_PERIOD': 30,
    'ENCRYPT_BACKUP_CODES': True,
    'SECRET_KEY_LENGTH': 32,
    'CONFIRM_DISABLE_WITH_CODE': True,
    'CONFIRM_BACKUP_CODES_REGENERATION_WITH_CODE': True,
    'ALLOW_BACKUP_CODES_REGENERATION': True,
    'MFA_METHODS': {
        'app': {
            'VERBOSE_NAME': 'app',
            'VALIDITY_PERIOD': env.int(
                'MFA_CODE_VALIDITY_PERIOD', 30  # seconds
            ),
            'USES_THIRD_PARTY_CLIENT': True,
            'HANDLER': 'kobo.apps.accounts.mfa.backends.application.ApplicationBackend',
        },
    },
    'CODE_LENGTH': env.int('MFA_CODE_LENGTH', 6),
}

# Session Authentication is supported by default.
MFA_SUPPORTED_AUTH_CLASSES = [
    'kpi.authentication.TokenAuthentication',
    'kobo.apps.openrosa.libs.authentication.TokenAuthentication',
]

MINIMUM_DEFAULT_SEARCH_CHARACTERS = 3

# Django 3.2 required settings
DEFAULT_AUTO_FIELD = 'django.db.models.AutoField'

AUTH_PASSWORD_VALIDATORS = [
    {
        'NAME': 'kpi.password_validation.UserAttributeSimilarityValidator',
    },
    {
        'NAME': 'kpi.password_validation.MinimumLengthValidator',
    },
    {
        'NAME': 'kpi.password_validation.CommonPasswordValidator',
    },
    {
        'NAME': 'kpi.password_validation.CustomRulesValidator',
    },
    {
        'NAME': 'kpi.password_validation.MostRecentPasswordValidator',
    },
]

# Needed to avoid Constance to create permissions on KoboCAT database
CONSTANCE_DBS = [
    'default'
]

AUTH_USER_MODEL = 'kobo_auth.User'

####################################
#         KoboCAT settings         #
####################################
KOBOCAT_PUBLIC_HOSTNAME = (
    f"{env.str('KOBOCAT_PUBLIC_SUBDOMAIN', 'kc')}"
    f".{env.str('PUBLIC_DOMAIN_NAME', 'domain.tld')}"
)

KOBOFORM_INTERNAL_URL = env.url('KOBOFORM_INTERNAL_URL', KOBOFORM_URL).geturl()

ENKETO_OFFLINE_SURVEYS = env.bool('ENKETO_OFFLINE_SURVEYS', True)
ENKETO_ONLINE_SURVEY_ENDPOINT = 'api/v2/survey'
ENKETO_OFFLINE_SURVEY_ENDPOINT = 'api/v2/survey/offline'
OPENROSA_ENKETO_SURVEY_ENDPOINT = (
    ENKETO_OFFLINE_SURVEY_ENDPOINT
    if ENKETO_OFFLINE_SURVEYS
    else ENKETO_ONLINE_SURVEY_ENDPOINT
)
OPENROSA_APP_DIR = os.path.join(BASE_DIR, 'kobo', 'apps', 'openrosa')
DEFAULT_SESSION_EXPIRY_TIME = 21600  # 6 hours

CELERY_TASK_ROUTES = {
    'kobo.apps.openrosa.*': 'kobocat_queue',
}
USE_THOUSAND_SEPARATOR = True

DIGEST_NONCE_BACKEND = 'kobo.apps.openrosa.apps.django_digest_backends.cache.RedisCacheNonceStorage'  # noqa

KPI_HOOK_ENDPOINT_PATTERN = '/api/v2/assets/{asset_uid}/hook-signal/'

# TODO Validate if `'PKCE_REQUIRED': False` is required in KPI
OAUTH2_PROVIDER = {
    # this is the list of available scopes
    'SCOPES': {
        'read': 'Read scope',
        'write': 'Write scope',
        'groups': 'Access to your groups'
    },
    'PKCE_REQUIRED': False,
}

REVERSION_MIDDLEWARE_SKIPPED_URL_PATTERNS = {
    r'/api/v1/users/(.*)': ['DELETE']
}
DAILY_COUNTERS_MAX_DAYS = env.int('DAILY_COUNTERS_MAX_DAYS', 366)

USE_POSTGRESQL = True

# Added this because of https://github.com/onaio/kobo.apps.open_rosa_server/pull/2139
# Should bring support to ODK v1.17+
SUPPORT_BRIEFCASE_SUBMISSION_DATE = (
    os.environ.get('SUPPORT_BRIEFCASE_SUBMISSION_DATE') != 'True'
)

DEFAULT_VALIDATION_STATUSES = {
    'validation_status_not_approved': 'Not Approved',
    'validation_status_approved': 'Approved',
    'validation_status_on_hold': 'On Hold',
}

THUMB_CONF = {
    'large': 1280,
    'medium': 640,
    'small': 240,
}

SUPPORTED_MEDIA_UPLOAD_TYPES = [
    'image/jpeg',
    'image/png',
    'image/svg+xml',
    'image/webp',
    'video/3gpp',
    'video/mp4',
    'video/quicktime',
    'video/ogg',
    'video/webm',
    'audio/aac',
    'audio/aacp',
    'audio/3gpp',
    'audio/flac',
    'audio/mp3',
    'audio/mp4',
    'audio/mpeg',
    'audio/ogg',
    'audio/wav',
    'audio/x-wav',
    'audio/webm',
    'audio/x-m4a',
    'text/csv',
    'application/xml',
    'application/zip',
    'application/x-zip-compressed',
    'application/geo+json',
]

DIGEST_LOGIN_FACTORY = 'django_digest.NoEmailLoginFactory'

# Admins will not be explicitly granted these permissions, (i.e., not referenced
# in the ObjectPermission table), but the code will still conduct the permission
# checks as if they were.
ADMIN_ORG_INHERITED_PERMS = [PERM_DELETE_ASSET, PERM_MANAGE_ASSET]


# Import/Export Celery
IMPORT_EXPORT_CELERY_INIT_MODULE = 'kobo.celery'

IMPORT_EXPORT_CELERY_MODELS = {
    'OrganizationUser': {
        'app_label': 'organization',
        'model_name': 'OrganizationUser',
    },
}

IMPORT_EXPORT_CELERY_STORAGE_ALIAS = 'import_export_celery'

ORG_INVITATION_RESENT_RESET_AFTER = 15 * 60  # in seconds

# Batch sizes
LOG_DELETION_BATCH_SIZE = 1000
USER_ASSET_ORG_TRANSFER_BATCH_SIZE = 1000
SUBMISSION_DELETION_BATCH_SIZE = 1000
LONG_RUNNING_MIGRATION_BATCH_SIZE = 2000
VERSION_DELETION_BATCH_SIZE = 1000

# Number of stuck tasks should be restarted at a time
MAX_RESTARTED_TASKS = 100
MAX_RESTARTED_TRANSFERS = 20<|MERGE_RESOLUTION|>--- conflicted
+++ resolved
@@ -143,11 +143,7 @@
     'kobo.apps.openrosa.apps.viewer.app.ViewerConfig',
     'kobo.apps.openrosa.apps.main.app.MainConfig',
     'kobo.apps.openrosa.apps.api',
-<<<<<<< HEAD
-=======
     'kobo.apps.openrosa.apps.apps.OpenRosaAppConfig',
-    'guardian',
->>>>>>> fed10a40
     'kobo.apps.openrosa.libs',
     'kobo.apps.project_ownership.app.ProjectOwnershipAppConfig',
     'kobo.apps.long_running_migrations.app.LongRunningMigrationAppConfig',
