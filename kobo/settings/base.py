--- conflicted
+++ resolved
@@ -1000,11 +1000,7 @@
     # Cannot be placed in kpi.exceptions.py because of circular imports
     'EXCEPTION_HANDLER': 'kpi.utils.drf_exceptions.custom_exception_handler',
     'DEFAULT_SCHEMA_CLASS': 'drf_spectacular.openapi.AutoSchema',
-<<<<<<< HEAD
-    'DEFAULT_CONTENT_NEGOTIATION_CLASS': 'kpi.negotiation.DefaultContentNegotiation',
     'DEFAULT_PARENT_LOOKUP_KWARG_NAME_PREFIX': 'uid_',
-=======
->>>>>>> 1f07f9a0
 }
 
 # Settings for the API documentation using drf-spectacular
