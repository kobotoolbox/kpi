import logging
import os
import string
import subprocess
import warnings
from datetime import datetime, timedelta
from mimetypes import add_type
from urllib.parse import quote_plus

import django.conf.locale
import environ
from celery.schedules import crontab
from django.conf import global_settings
from django.urls import reverse_lazy
from django.utils.translation import get_language_info
from django.utils.translation import gettext_lazy as t
from pymongo import MongoClient

from kobo.apps.stripe.constants import FREE_TIER_EMPTY_DISPLAY, FREE_TIER_NO_THRESHOLDS
from kpi.constants import PERM_DELETE_ASSET, PERM_MANAGE_ASSET
from kpi.utils.json import LazyJSONSerializable

from ..static_lists import EXTRA_LANG_INFO, SECTOR_CHOICE_DEFAULTS

env = environ.Env()

# Build paths inside the project like this: os.path.join(BASE_DIR, ...)
settings_dirname = os.path.dirname(os.path.abspath(__file__))
parent_dirname = os.path.dirname(settings_dirname)
BASE_DIR = os.path.abspath(os.path.dirname(parent_dirname))


# SECURITY WARNING: keep the secret key used in production secret!
SECRET_KEY = env.str('DJANGO_SECRET_KEY', '@25)**hc^rjaiagb4#&q*84hr*uscsxwr-cv#0joiwj$))obyk')

# Optionally treat proxied connections as secure.
# See: https://docs.djangoproject.com/en/1.8/ref/settings/#secure-proxy-ssl-header.
# Example environment: `export SECURE_PROXY_SSL_HEADER='HTTP_X_FORWARDED_PROTO, https'`.
# SECURITY WARNING: If enabled, outer web server must filter out the `X-Forwarded-Proto` header.
SECURE_PROXY_SSL_HEADER = env.tuple('SECURE_PROXY_SSL_HEADER', str, None)

public_request_scheme = env.str('PUBLIC_REQUEST_SCHEME', 'https').lower()

if public_request_scheme == 'https' or SECURE_PROXY_SSL_HEADER:
    SESSION_COOKIE_SECURE = True
    CSRF_COOKIE_SECURE = True

SECURE_HSTS_INCLUDE_SUBDOMAINS = env.bool('SECURE_HSTS_INCLUDE_SUBDOMAINS', False)
SECURE_HSTS_PRELOAD = env.bool('SECURE_HSTS_PRELOAD', False)
SECURE_HSTS_SECONDS = env.int('SECURE_HSTS_SECONDS', 0)

# Make Django use NginX $host. Useful when running with ./manage.py runserver_plus
# It avoids adding the debugger webserver port (i.e. `:8000`) at the end of urls.
USE_X_FORWARDED_HOST = env.bool('USE_X_FORWARDED_HOST', False)

# Domain must not exclude KoBoCAT when sharing sessions
SESSION_COOKIE_DOMAIN = env.str('SESSION_COOKIE_DOMAIN', None)
if SESSION_COOKIE_DOMAIN:
    SESSION_COOKIE_NAME = env.str('SESSION_COOKIE_NAME', 'kobonaut')
    # The trusted CSRF origins must encompass Enketo's subdomain. See
    # https://docs.djangoproject.com/en/2.2/ref/settings/#std:setting-CSRF_TRUSTED_ORIGINS
    trusted_domains = [
        f'{public_request_scheme}://*{SESSION_COOKIE_DOMAIN}',
    ]
    CSRF_TRUSTED_ORIGINS = trusted_domains
ENKETO_CSRF_COOKIE_NAME = env.str('ENKETO_CSRF_COOKIE_NAME', '__csrf')

# Limit sessions to 1 week (the default is 2 weeks)
SESSION_COOKIE_AGE = env.int('DJANGO_SESSION_COOKIE_AGE', 604800)

# Set language cookie age to same value as session cookie
LANGUAGE_COOKIE_AGE = SESSION_COOKIE_AGE

# SECURITY WARNING: don't run with debug turned on in production!
DEBUG = env.bool('DJANGO_DEBUG', False)

ALLOWED_HOSTS = env.str('DJANGO_ALLOWED_HOSTS', '*').split(' ')

LOGIN_REDIRECT_URL = 'kpi-root'
LOGOUT_REDIRECT_URL = 'kobo_login'  # Use URL pattern instead of hard-coded value

# Application definition

# The order of INSTALLED_APPS is important for template resolution. When two
# apps both define templates for the same view, the first app listed receives
# precedence
INSTALLED_APPS = (
    # Always put `contenttypes` before `auth`; see
    # https://code.djangoproject.com/ticket/10827
    'django.contrib.contenttypes',
    'django.contrib.admin',
    'kobo.apps.kobo_auth.KoboAuthAppConfig',
    'django.contrib.auth',
    'django.contrib.sessions',
    'django.contrib.messages',
    'django.contrib.staticfiles',
    'django_prometheus',
    'reversion',
    'private_storage',
    'kobo.apps.KpiConfig',
    'kobo.apps.accounts',
    'allauth',
    'allauth.account',
    'allauth.socialaccount',
    'allauth.socialaccount.providers.microsoft',
    'allauth.socialaccount.providers.openid_connect',
    'allauth.usersessions',
    'hub.HubAppConfig',
    'import_export',
    'import_export_celery',
    'loginas',
    'webpack_loader',
    'django_extensions',
    'django_filters',
    'taggit',
    'rest_framework',
    'rest_framework.authtoken',
    'oauth2_provider',
    'django_digest',
    'kobo.apps.organizations',
    'kobo.apps.superuser_stats.SuperuserStatsAppConfig',
    'kobo.apps.service_health',
    'kobo.apps.subsequences',
    'constance',
    'kobo.apps.hook',
    'django_celery_beat',
    'corsheaders',
    'kobo.apps.external_integrations.ExternalIntegrationsAppConfig',
    'markdownx',
    'kobo.apps.help',
    'trench',
    'kobo.apps.accounts.mfa.apps.MfaAppConfig',
    'kobo.apps.languages.LanguageAppConfig',
    'kobo.apps.project_views.ProjectViewAppConfig',
    'kobo.apps.audit_log.AuditLogAppConfig',
    'kobo.apps.mass_emails.MassEmailsConfig',
    'kobo.apps.trackers.TrackersConfig',
    'kobo.apps.trash_bin.TrashBinAppConfig',
    'kobo.apps.markdownx_uploader.MarkdownxUploaderAppConfig',
    'kobo.apps.form_disclaimer.FormDisclaimerAppConfig',
    'kobo.apps.openrosa.apps.logger.app.LoggerAppConfig',
    'kobo.apps.openrosa.apps.viewer.app.ViewerConfig',
    'kobo.apps.openrosa.apps.main.app.MainConfig',
    'kobo.apps.openrosa.apps.api',
    'guardian',
    'kobo.apps.openrosa.libs',
    'kobo.apps.project_ownership.app.ProjectOwnershipAppConfig',
    'kobo.apps.long_running_migrations.app.LongRunningMigrationAppConfig',
)

MIDDLEWARE = [
    'kobo.apps.service_health.middleware.HealthCheckMiddleware',
    'kobo.apps.openrosa.koboform.redirect_middleware.ConditionalRedirects',
    'kobo.apps.openrosa.apps.main.middleware.RevisionMiddleware',
    'django_dont_vary_on.middleware.RemoveUnneededVaryHeadersMiddleware',
    'corsheaders.middleware.CorsMiddleware',
    'django.middleware.security.SecurityMiddleware',
    'django.contrib.sessions.middleware.SessionMiddleware',
    'hub.middleware.LocaleMiddleware',
    'allauth.account.middleware.AccountMiddleware',
    'allauth.usersessions.middleware.UserSessionsMiddleware',
    'django.middleware.common.CommonMiddleware',
    'kobo.apps.audit_log.middleware.create_project_history_log_middleware',
    # Still needed really?
    'kobo.apps.openrosa.libs.utils.middleware.LocaleMiddlewareWithTweaks',
    'django.middleware.csrf.CsrfViewMiddleware',
    'corsheaders.middleware.CorsMiddleware',
    'django.contrib.auth.middleware.AuthenticationMiddleware',
    'kobo.apps.openrosa.libs.utils.middleware.RestrictedAccessMiddleware',
    'django.contrib.messages.middleware.MessageMiddleware',
    'kobo.apps.openrosa.libs.utils.middleware.HTTPResponseNotAllowedMiddleware',
    'django.middleware.clickjacking.XFrameOptionsMiddleware',
    'hub.middleware.UsernameInResponseHeaderMiddleware',
    'django_userforeignkey.middleware.UserForeignKeyMiddleware',
    'django_request_cache.middleware.RequestCacheMiddleware',
    'author.middlewares.AuthorDefaultBackendMiddleware',
]


if os.environ.get('DEFAULT_FROM_EMAIL'):
    DEFAULT_FROM_EMAIL = env.str('DEFAULT_FROM_EMAIL')
    SERVER_EMAIL = DEFAULT_FROM_EMAIL

# Configuration options that superusers can modify in the Django admin
# interface. Please note that it's not as simple as moving a setting into the
# `CONSTANCE_CONFIG` dictionary: each place where the setting's value is needed
# must use `constance.config.THE_SETTING` instead of
# `django.conf.settings.THE_SETTING`

CONSTANCE_CONFIG = {
    'REGISTRATION_OPEN': (
        True,
        'Allow new users to register accounts for themselves',
    ),
    'REGISTRATION_ALLOWED_EMAIL_DOMAINS': (
        '',
        'Email domains allowed to register new accounts, one per line, '
        'or blank to allow all email domains'
    ),
    'REGISTRATION_DOMAIN_NOT_ALLOWED_ERROR_MESSAGE': (
        'This email domain is not allowed to create an account',
        'Error message for emails not listed in REGISTRATION_ALLOWED_EMAIL_DOMAINS '
        'if field is not blank'
    ),
    'TERMS_OF_SERVICE_URL': ('', 'URL for terms of service document'),
    'PRIVACY_POLICY_URL': ('', 'URL for privacy policy'),
    'SOURCE_CODE_URL': (
        'https://github.com/kobotoolbox/',
        'URL of source code repository. When empty, a link will not be shown '
        'in the user interface',
    ),
    'SUPPORT_EMAIL': (
        env.str('KOBO_SUPPORT_EMAIL', env.str('DEFAULT_FROM_EMAIL', 'help@kobotoolbox.org')),
        'Email address for users to contact, e.g. when they encounter '
        'unhandled errors in the application',
    ),
    'SUPPORT_URL': (
        env.str('KOBO_SUPPORT_URL', 'https://support.kobotoolbox.org/'),
        'URL for "KoboToolbox Help Center"',
    ),
    'ACADEMY_URL': (
        env.str('KOBO_ACADEMY_URL', 'https://academy.kobotoolbox.org/'),
        'URL for "KoboToolbox Community Forum"',
    ),
    'COMMUNITY_URL': (
        env.str(
            'KOBO_COMMUNITY_URL', 'https://community.kobotoolbox.org/'
        ),
        'URL for "KoboToolbox Community Forum"',
    ),
    'SYNCHRONOUS_EXPORT_CACHE_MAX_AGE': (
        300,
        'A synchronous export request will return the last export generated '
        'with the same settings unless it is older than this value (seconds)'
    ),
    'ALLOW_UNSECURED_HOOK_ENDPOINTS': (
        True,
        'Allow the use of unsecured endpoints for hooks. '
        '(e.g http://hook.example.com)',
    ),
    'HOOK_MAX_RETRIES': (
        3,
        'Number of times the system will retry to send data to remote server '
        'before giving up',
    ),
    'SSRF_ALLOWED_IP_ADDRESS': (
        '',
        'Whitelisted IP addresses to bypass SSRF protection\nOne per line',
    ),
    'SSRF_DENIED_IP_ADDRESS': (
        '',
        'Blacklisted IP addresses to bypass SSRF protection\nOne per line',
    ),
    'EXPOSE_GIT_REV': (
        False,
        'Display information about the running commit to non-superusers',
    ),
    'FRONTEND_MIN_RETRY_TIME': (
        2,
        'Minimum number of seconds the front end waits before retrying a '
        'failed request to the back end',
        int,
    ),
    'FRONTEND_MAX_RETRY_TIME': (
        120,
        'Maximum number of seconds the front end waits before retrying a '
        'failed request to the back end',
        int,
    ),
    'MFA_ISSUER_NAME': (
        'KoboToolbox',
        'Issuer name displayed in multi-factor applications'
    ),
    'MFA_ENABLED': (
        True,
        'Enable two-factor authentication'
    ),
    'MFA_LOCALIZED_HELP_TEXT': (
        LazyJSONSerializable({
            'default': t(
                'If you cannot access your authenticator app, please enter one '
                'of your backup codes instead. If you cannot access those '
                'either, then you will need to request assistance by '
                'contacting [##support email##](mailto:##support email##).'
            ),
            'some-other-language': (
                'This will never appear because `some-other-language` is not '
                'a valid language code, but this entry is here to show you '
                'an example of adding another message in a different language.'
            )
        }),
        (
            'Guidance message presented when users click the '
            '"Problems with the token" link.\n\n'
            '`##support email##` is a placeholder for the `SUPPORT_EMAIL` '
            'setting.\n'
            'Markdown syntax is supported.\n'
            'The “default” message will be used if no translations are provided.'
            ' The “default” should be in English.\n'
            'To add messages in other languages, follow the example of '
            '“some-other-language“, but replace “some-other-language“ with a '
            'valid language code (e.g. “fr“ for French).'

        ),
        # Use custom field for schema validation
        'i18n_text_jsonfield_schema'
    ),
    'SUPERUSER_AUTH_ENFORCEMENT': (
        False,
        'Require MFA for superusers with a usable password',
    ),
    'ASR_MT_INVITEE_USERNAMES': (
        '',
        'List of invited usernames, one per line, who will have access to NLP '
        'ASR/MT processing via external (costly) APIs.\nEnter * to invite '
        'all users.'
    ),
    'ASR_MT_GOOGLE_REQUEST_TIMEOUT': (
        10,
        (
            'Timeout in seconds for google NLP data processing requests using'
            ' the operations API. '
        )
    ),
    'ASR_MT_GOOGLE_PROJECT_ID': (
        'kobo-asr-mt',
        'ID of the Google Cloud project used to access ASR/MT APIs',
    ),
    'ASR_MT_GOOGLE_STORAGE_BUCKET_PREFIX': (
        'kobo-asr-mt-tmp',
        (
            'Prefix for temporary ASR/MT files stored on Google Cloud. Useful'
            ' for lifecycle rules: files under this prefix can be deleted after'
            ' one day.\nThe bucket name itself is set by the environment'
            ' variable `GS_BUCKET_NAME`.'
        ),
    ),
    'ASR_MT_GOOGLE_TRANSLATION_LOCATION': (
        'us-central1',
        (
            'Google Cloud location to use for large translation tasks. It'
            ' cannot be `global`, and Google only allows certain locations.'
        ),
    ),
    'ASR_MT_GOOGLE_CREDENTIALS': (
        '',
        'The JSON content of a private key file generated by the Google Cloud '
        'IAM & Admin console.\nLeave blank to use a different Google '
        'authentication mechanism.'
    ),
    'USER_METADATA_FIELDS': (
        LazyJSONSerializable([
            {'name': 'name', 'required': True},
            {'name': 'organization', 'required': False},
            {'name': 'organization_type', 'required': False},
            {'name': 'organization_website', 'required': False},
            {'name': 'sector', 'required': False},
            {'name': 'bio', 'required': False},
            {'name': 'city', 'required': False},
            {'name': 'country', 'required': False},
            {'name': 'twitter', 'required': False},
            {'name': 'linkedin', 'required': False},
            {'name': 'instagram', 'required': False},
            {'name': 'newsletter_subscription', 'required': False},
        ]),
        # The available fields are hard-coded in the front end
        'Display (and optionally require) these metadata fields for users.\n'
        "Possible fields are:\n"
        "'organization', 'organization_type', 'organization_website', 'sector', 'gender', 'bio', "
        "'city', 'country', 'twitter', 'linkedin', 'instagram', and 'newsletter_subscription'.\n\n"
        'To add another language, follow the example below.\n\n'
        '{"name": "name", "required": False, "label": '
        '{"default": "Full Name", "fr": "Nom Complet"}}\n'
        "'default' is a required field within the 'label' dict, but 'label' is optional.",
        # Use custom field for schema validation
        'long_metadata_fields_jsonschema'
    ),
    'PROJECT_METADATA_FIELDS': (
        LazyJSONSerializable([
            {'name': 'sector', 'required': False},
            {'name': 'country', 'required': False},
            {'name': 'description', 'required': False},
        ]),
        # The available fields are hard-coded in the front end
        'Display (and optionally require) these metadata fields for projects.\n'
        "Possible fields are:\n"
        "'sector', 'country', 'operational_purpose', 'collects_pii', "
        "and 'description'\n\n"
        'To add another language, follow the example below.\n\n'
        '{"name": "sector", "required": False, "label": '
        '{"default": "Sector", "fr": "Secteur"}}\n'
        "'default' is a required field within the 'label' dict, but 'label' is optional.",
        # Use custom field for schema validation
        'metadata_fields_jsonschema'
    ),
    'SECTOR_CHOICES': (
        '\n'.join(s[0] for s in SECTOR_CHOICE_DEFAULTS),
        "Options available for the 'sector' metadata field, one per line.",
        'long_textfield'
    ),
    'OPERATIONAL_PURPOSE_CHOICES': (
        '',
        "Options available for the 'operational purpose of data' metadata "
        'field, one per line.'
    ),
    'ORGANIZATION_INVITE_EXPIRY': (
        14,
        'Number of days before organization invites expire.',
        'positive_int',
    ),
    'ASSET_SNAPSHOT_DAYS_RETENTION': (
        30,
        'Number of days to keep asset snapshots',
        'positive_int'
    ),
    'IMPORT_TASK_DAYS_RETENTION': (
        90,
        'Number of days to keep import tasks',
        'positive_int',
    ),
    'FREE_TIER_THRESHOLDS': (
        LazyJSONSerializable(FREE_TIER_NO_THRESHOLDS),
        'Free tier thresholds: storage in kilobytes, '
        'data (number of submissions), '
        'minutes of transcription, '
        'number of translation characters',
        # Use custom field for schema validation
        'free_tier_threshold_jsonschema',
    ),
    'FREE_TIER_DISPLAY': (
        LazyJSONSerializable(FREE_TIER_EMPTY_DISPLAY),
        'Free tier frontend settings: name to use for the free tier, '
        'array of text strings to display on the feature list of the Plans page',
        'free_tier_display_jsonschema',
    ),
    'FREE_TIER_CUTOFF_DATE': (
        datetime(2050, 1, 1).date(),
        'Users on the free tier who registered before this date will\n'
        'use the custom plan defined by FREE_TIER_DISPLAY and FREE_TIER_LIMITS.',
    ),
    'PROJECT_TRASH_GRACE_PERIOD': (
        7,
        'Number of days to keep projects in trash after users (soft-)deleted '
        'them and before automatically hard-deleting them by the system',
        'positive_int',
    ),
    'ACCOUNT_TRASH_GRACE_PERIOD': (
        30 * 6,
        'Number of days to keep deactivated accounts in trash before '
        'automatically hard-deleting all their projects and data.\n'
        'Use -1 to require a superuser to empty the trash manually instead of '
        'having the system empty it automatically.',
        'positive_int_minus_one',
    ),
    'ATTACHMENT_TRASH_GRACE_PERIOD': (
        7,
        'Number of days to keep attachments in trash after users (soft-)deleted '
        'them and before automatically hard-deleting them by the system',
        'positive_int',
    ),
    # Toggle for ZXCVBN
    'ENABLE_PASSWORD_ENTROPY_METER': (
        True,
        'Display an entropy meter and password quality suggestions whenever users change their passwords.',
    ),
    'ENABLE_PASSWORD_MINIMUM_LENGTH_VALIDATION': (
        False,
        'Enable minimum length validation',
    ),
    'MINIMUM_PASSWORD_LENGTH': (
        10,
        'Minimum length for all passwords.',
        int,
    ),
    'ENABLE_PASSWORD_USER_ATTRIBUTE_SIMILARITY_VALIDATION': (
        False,
        'Enable user attribute similarity validation. '
        'See `PASSWORD_USER_ATTRIBUTES` below for customization.',
    ),
    'PASSWORD_USER_ATTRIBUTES': (
        (
            'username\n'
            'full_name\n'
            'email'
        ),
        'List (one per line) all user attributes for similarity validation.\n'
        "Possible attributes are 'username', 'full_name', 'email', 'organization'."
    ),
    'ENABLE_COMMON_PASSWORD_VALIDATION': (
        False,
        'Enable common password validation.\n'
        'To customize the list, go to Configuration file section and add common password file.\n'
        'Django default list is based on https://tinyurl.com/django3-2-common-passwords.',
    ),
    'ENABLE_PASSWORD_CUSTOM_CHARACTER_RULES_VALIDATION': (
        False,
        'Enable custom character rules',
    ),
    'PASSWORD_CUSTOM_CHARACTER_RULES': (
        (
            '[[:lower:]]\n'
            '[[:upper:]]\n'
            '\d\n'
            '[\W_]'
        ),
        'List all custom character rules as regular expressions supported '
        'by `regex` python library.\n'
        'One per line.',
    ),
    'PASSWORD_CUSTOM_CHARACTER_RULES_REQUIRED_TO_PASS': (
        3,
        'The minimum number of character rules to pass.',
        int,
    ),
    'ENABLE_MOST_RECENT_PASSWORD_VALIDATION': (
        False,
        'Enable most recent password validation which will prevent the user from '
        'reusing the most recent password.',
    ),
    'ENABLE_CUSTOM_PASSWORD_GUIDANCE_TEXT': (
        False,
        'Enable custom password guidance text to help users create their passwords.',
    ),
    'CUSTOM_PASSWORD_GUIDANCE_TEXT': (
        LazyJSONSerializable(
            {
                'default': t(
                    'The password must be at least 10 characters long and'
                    ' contain 3 or more of the following: uppercase letters,'
                    ' lowercase letters, numbers, and special characters. It'
                    ' cannot be similar to your name, username, or email'
                    ' address.'
                ),
                'some-other-language': (
                    'This will never appear because `some-other-language` is'
                    ' not a valid language code, but this entry is here to show'
                    ' you an example of adding another message in a different'
                    ' language.'
                ),
            }
        ),
        (
            'Guidance message presented when users create or modify a password. '
            'It should reflect the defined password rules.\n\n'
            'Markdown syntax is supported.\n'
            'The “default” message will be used if no translations are provided.'
            ' The “default” should be in English.\n'
            'To add messages in other languages, follow the example of '
            '“some-other-language“, but replace “some-other-language“ with a '
            'valid language code (e.g. “fr“ for French).'
        ),
        'i18n_text_jsonfield_schema',
    ),
    'MASS_EMAIL_ENQUEUED_RECORD_EXPIRY': (
        7,
        'Number of days before enqueued mass email records are marked as failed.',
        'positive_int',
    ),
    'PROJECT_OWNERSHIP_RESUME_THRESHOLD': (
        10,
        'Number of minutes asynchronous tasks can be idle before being '
        'restarted.\n'
        'It is recommended to keep greater than 10 minutes.',
        'positive_int',
    ),
    'PROJECT_OWNERSHIP_STUCK_THRESHOLD': (
        12 * 60,
        (
            'Number of minutes asynchronous tasks can run before being '
            'flagged as failed.\n'
            'Should be greater than `PROJECT_OWNERSHIP_RESUME_THRESHOLD`.'
        ),
        'positive_int',
    ),
    'PROJECT_OWNERSHIP_INVITE_EXPIRY': (
        14,
        'Number of days before invites expire.',
        'positive_int',
    ),
    'PROJECT_OWNERSHIP_INVITE_HISTORY_RETENTION': (
        30,
        (
            'Number of days to keep invites history.\n'
            'Failed invites are kept forever.'
        ),
        'positive_int',
    ),
    'PROJECT_OWNERSHIP_IN_APP_MESSAGES_EXPIRY': (
        7,
        'The number of days after which in-app messages expire.',
        'positive_int',
    ),
    'PROJECT_OWNERSHIP_AUTO_ACCEPT_INVITES': (
        False,
        'Auto-accept invites by default and do not sent them by e-mail.'
    ),
    'PROJECT_OWNERSHIP_ADMIN_EMAIL': (
        '',
        (
            'Email addresses to which error reports are sent, one per line.\n'
            'Leave empty to not send emails.'
        ),
    ),
    'PROJECT_OWNERSHIP_ADMIN_EMAIL_SUBJECT': (
        'KoboToolbox Notifications: Project ownership transfer failure',
        'Email subject to sent to admins on failure.',
    ),
    'PROJECT_OWNERSHIP_ADMIN_EMAIL_BODY': (
        (
            'Dear admins,\n\n'
            'A transfer of project ownership has failed:\n'
            '##invite_url##'
        ),
        'Email message to sent to admins on failure.',
    ),
    'PROJECT_HISTORY_LOG_LIFESPAN': (
        60,
        'Length of time days to keep project history logs.',
        'positive_int',
    ),
    'ACCESS_LOG_LIFESPAN': (
        60,
        'Length of time in days to keep access logs.',
        'positive_int',
    ),
    'USE_TEAM_LABEL': (
        True,
        'Use the term "Team" instead of "Organization" when Stripe is not enabled',
    ),
    'MASS_EMAIL_TEST_EMAILS': (
        '',
        'List (one per line) users who will be sent test emails when using the \n'
        '"test_users" query for MassEmailConfigs',
    ),
}

CONSTANCE_ADDITIONAL_FIELDS = {
    'free_tier_threshold_jsonschema': [
        'kpi.fields.jsonschema_form_field.FreeTierThresholdField',
        {'widget': 'django.forms.Textarea'},
    ],
    'free_tier_display_jsonschema': [
        'kpi.fields.jsonschema_form_field.FreeTierDisplayField',
        {'widget': 'django.forms.Textarea'},
    ],
    'i18n_text_jsonfield_schema': [
        'kpi.fields.jsonschema_form_field.I18nTextJSONField',
        {'widget': 'django.forms.Textarea'},
    ],
    'long_metadata_fields_jsonschema': [
        'kpi.fields.jsonschema_form_field.UserMetadataFieldsListField',
        {
            'widget': 'django.forms.Textarea',
            'widget_kwargs': {
                'attrs': {'rows': 45}
            }
        },
    ],
    'long_textfield': [
        'django.forms.fields.CharField',
        {
            'widget': 'django.forms.Textarea',
            'widget_kwargs': {
                'attrs': {'rows': 30}
            }
        },
    ],
    'metadata_fields_jsonschema': [
        'kpi.fields.jsonschema_form_field.MetadataFieldsListField',
        {'widget': 'django.forms.Textarea'},
    ],
    'positive_int': ['django.forms.fields.IntegerField', {
        'min_value': 0
    }],
    'positive_int_minus_one': ['django.forms.fields.IntegerField', {
        'min_value': -1
    }],
    'positive_int': ['django.forms.fields.IntegerField', {
        'min_value': 0
    }],
}

CONSTANCE_CONFIG_FIELDSETS = {
    'General Options': (
        'REGISTRATION_OPEN',
        'REGISTRATION_ALLOWED_EMAIL_DOMAINS',
        'REGISTRATION_DOMAIN_NOT_ALLOWED_ERROR_MESSAGE',
        'TERMS_OF_SERVICE_URL',
        'PRIVACY_POLICY_URL',
        'SOURCE_CODE_URL',
        'SUPPORT_EMAIL',
        'SUPPORT_URL',
        'ACADEMY_URL',
        'COMMUNITY_URL',
        'SYNCHRONOUS_EXPORT_CACHE_MAX_AGE',
        'EXPOSE_GIT_REV',
        'FRONTEND_MIN_RETRY_TIME',
        'FRONTEND_MAX_RETRY_TIME',
        'USE_TEAM_LABEL',
        'ACCESS_LOG_LIFESPAN',
        'PROJECT_HISTORY_LOG_LIFESPAN',
        'ORGANIZATION_INVITE_EXPIRY',
<<<<<<< HEAD
        'MASS_EMAIL_ENQUEUED_RECORD_EXPIRY',
        'MASS_EMAIL_TEST_EMAILS',
=======
>>>>>>> 135064a2
    ),
    'Rest Services': (
        'ALLOW_UNSECURED_HOOK_ENDPOINTS',
        'HOOK_MAX_RETRIES',
    ),
    'Natural language processing': (
        'ASR_MT_INVITEE_USERNAMES',
        'ASR_MT_GOOGLE_PROJECT_ID',
        'ASR_MT_GOOGLE_STORAGE_BUCKET_PREFIX',
        'ASR_MT_GOOGLE_TRANSLATION_LOCATION',
        'ASR_MT_GOOGLE_CREDENTIALS',
        'ASR_MT_GOOGLE_REQUEST_TIMEOUT',
    ),
    'Security': (
        'SSRF_ALLOWED_IP_ADDRESS',
        'SSRF_DENIED_IP_ADDRESS',
        'MFA_ISSUER_NAME',
        'MFA_ENABLED',
        'MFA_LOCALIZED_HELP_TEXT',
        'SUPERUSER_AUTH_ENFORCEMENT',
    ),
    'Metadata options': (
        'USER_METADATA_FIELDS',
        'PROJECT_METADATA_FIELDS',
        'SECTOR_CHOICES',
        'OPERATIONAL_PURPOSE_CHOICES',
    ),
    'Password Validation': (
        'ENABLE_PASSWORD_ENTROPY_METER',
        'ENABLE_PASSWORD_MINIMUM_LENGTH_VALIDATION',
        'ENABLE_PASSWORD_USER_ATTRIBUTE_SIMILARITY_VALIDATION',
        'ENABLE_COMMON_PASSWORD_VALIDATION',
        'ENABLE_PASSWORD_CUSTOM_CHARACTER_RULES_VALIDATION',
        'ENABLE_MOST_RECENT_PASSWORD_VALIDATION',
        'ENABLE_CUSTOM_PASSWORD_GUIDANCE_TEXT',
        'MINIMUM_PASSWORD_LENGTH',
        'PASSWORD_USER_ATTRIBUTES',
        'PASSWORD_CUSTOM_CHARACTER_RULES',
        'PASSWORD_CUSTOM_CHARACTER_RULES_REQUIRED_TO_PASS',
        'CUSTOM_PASSWORD_GUIDANCE_TEXT',
    ),
    'Transfer project ownership': (
        'PROJECT_OWNERSHIP_RESUME_THRESHOLD',
        'PROJECT_OWNERSHIP_STUCK_THRESHOLD',
        'PROJECT_OWNERSHIP_INVITE_HISTORY_RETENTION',
        'PROJECT_OWNERSHIP_INVITE_EXPIRY',
        'PROJECT_OWNERSHIP_IN_APP_MESSAGES_EXPIRY',
        'PROJECT_OWNERSHIP_ADMIN_EMAIL',
        'PROJECT_OWNERSHIP_ADMIN_EMAIL_SUBJECT',
        'PROJECT_OWNERSHIP_ADMIN_EMAIL_BODY',
        'PROJECT_OWNERSHIP_AUTO_ACCEPT_INVITES',
    ),
    'Trash bin': (
        'ACCOUNT_TRASH_GRACE_PERIOD',
        'ATTACHMENT_TRASH_GRACE_PERIOD',
        'PROJECT_TRASH_GRACE_PERIOD',
    ),
    'Regular maintenance settings': (
        'ASSET_SNAPSHOT_DAYS_RETENTION',
        'IMPORT_TASK_DAYS_RETENTION',
    ),
    'Tier settings': (
        'FREE_TIER_THRESHOLDS',
        'FREE_TIER_DISPLAY',
        'FREE_TIER_CUTOFF_DATE',
    ),
}

# Tell django-constance to use a database model instead of Redis
CONSTANCE_BACKEND = 'kobo.apps.constance_backends.database.DatabaseBackend'
CONSTANCE_DATABASE_CACHE_BACKEND = 'default'


# Warn developers to use `pytest` instead of `./manage.py test`
class DoNotUseRunner:
    def __init__(self, *args, **kwargs):
        raise NotImplementedError('Please run tests with `pytest` instead')


TEST_RUNNER = __name__ + '.DoNotUseRunner'

# The backend that handles user authentication must match KoBoCAT's when
# sharing sessions. ModelBackend does not interfere with object-level
# permissions: it always denies object-specific requests (see
# https://github.com/django/django/blob/1.7/django/contrib/auth/backends.py#L44).
# KoBoCAT also lists ModelBackend before
# guardian.backends.ObjectPermissionBackend.
AUTHENTICATION_BACKENDS = (
    'kpi.backends.ModelBackend',
    'kpi.backends.ObjectPermissionBackend',
    'allauth.account.auth_backends.AuthenticationBackend',
    'kobo.apps.openrosa.libs.backends.ObjectPermissionBackend',
)

ROOT_URLCONF = 'kobo.urls'

WSGI_APPLICATION = 'kobo.wsgi.application'

# What User object should be mapped to AnonymousUser?
ANONYMOUS_USER_ID = -1
# Permissions assigned to AnonymousUser are restricted to the following
ALLOWED_ANONYMOUS_PERMISSIONS = (
    'kpi.view_asset',
    'kpi.discover_asset',
    'kpi.add_submissions',
    'kpi.view_submissions',
)

# run heavy migration scripts by default
# NOTE: this should be set to False for major deployments. This can take a long time
SKIP_HEAVY_MIGRATIONS = env.bool('SKIP_HEAVY_MIGRATIONS', False)

# Database
# https://docs.djangoproject.com/en/1.7/ref/settings/#databases
DATABASES = {
    'default': env.db_url(
        'KPI_DATABASE_URL' if 'KPI_DATABASE_URL' in os.environ else 'DATABASE_URL',
        default='sqlite:///%s/db.sqlite3' % BASE_DIR
    ),
}

OPENROSA_DB_ALIAS = 'kobocat'

if 'KC_DATABASE_URL' in os.environ:
    DATABASES[OPENROSA_DB_ALIAS] = env.db_url('KC_DATABASE_URL')

DATABASE_ROUTERS = ['kpi.db_routers.DefaultDatabaseRouter']

# Internationalization
# https://docs.djangoproject.com/en/1.8/topics/i18n/

django.conf.locale.LANG_INFO.update(EXTRA_LANG_INFO)

DJANGO_LANGUAGE_CODES = env.str(
    'DJANGO_LANGUAGE_CODES',
    default=(
        'am '  # Amharic
        'ar '  # Arabic
        'bn '  # Bengali
        'cs '  # Czech
        'de '  # German
        'en '  # English
        'es '  # Spanish
        'fa '  # Persian/Farsi
        'fr '  # French
        'hi '  # Hindi
        'hu '  # Hungarian
        'id '  # Indonesian
        'ja '  # Japanese
        'km '  # Khmer
        'ku '  # Kurdish
        'ln '  # Lingala
        'my '  # Burmese/Myanmar
        'ny '  # Chewa/Chichewa/Nyanja
        'ne '  # Nepali
        'pl '  # Polish
        'pt '  # Portuguese
        'ru '  # Russian
        'sw '  # Swahili
        'th '  # Thai
        'tr '  # Turkish
        'uk '  # Ukrainian
        'vi '  # Vietnamese
        'yo '  # Yoruba
        'zh-hans'  # Chinese Simplified
    )
)
LANGUAGES = [
    (lang_code, get_language_info(lang_code)['name_local'])
    for lang_code in DJANGO_LANGUAGE_CODES.split(' ')
]

LANGUAGE_CODE = 'en-us'

TIME_ZONE = 'UTC'

LOCALE_PATHS = (os.path.join(BASE_DIR, 'locale'),)

USE_I18N = True

USE_TZ = True

CAN_LOGIN_AS = lambda request, target_user: request.user.is_superuser

# Impose a limit on the number of records returned by the submission list
# endpoint. This overrides any `?limit=` query parameter sent by a client
SUBMISSION_LIST_LIMIT = 30000

# uWSGI, NGINX, etc. allow only a limited amount of time to process a request.
# Set this value to match their limits
SYNCHRONOUS_REQUEST_TIME_LIMIT = 120  # seconds

# REMOVE the oldest if a user exceeds this many exports for a particular form
MAXIMUM_EXPORTS_PER_USER_PER_FORM = 10

MAX_RETRIES_FOR_IMPORT_EXPORT_TASK = 10

# Private media file configuration
PRIVATE_STORAGE_ROOT = os.path.join(BASE_DIR, 'media')
PRIVATE_STORAGE_AUTH_FUNCTION = \
    'kpi.utils.private_storage.superuser_or_username_matches_prefix'

# django-markdownx, for in-app messages
MARKDOWNX_UPLOAD_URLS_PATH = reverse_lazy('markdownx-uploader-image-upload')
MARKDOWNX_UPLOAD_CONTENT_TYPES = [
    'image/jpeg',
    'image/png',
    'image/svg+xml',
    'image/gif',
    'image/webp',
]
# Github-flavored Markdown from `py-gfm`,
# ToDo Uncomment when it's compatible with Markdown 3.x
# MARKDOWNX_MARKDOWN_EXTENSIONS = ['mdx_gfm']

# Static files (CSS, JavaScript, Images)
# https://docs.djangoproject.com/en/1.7/howto/static-files/

STATIC_ROOT = os.path.join(BASE_DIR, 'staticfiles')
STATIC_URL = '/static/'
MEDIA_ROOT = os.path.join(BASE_DIR, 'media')
MEDIA_URL = '/' + os.environ.get('KPI_MEDIA_URL', 'media').strip('/') + '/'

# `PUBLIC_MEDIA_PATH` sets the `upload_to` attribute of explicitly-public
# `FileField`s, e.g. in `ConfigurationFile`. The corresponding location on the
# file system (usually `MEDIA_ROOT + PUBLIC_MEDIA_PATH`) should be exposed to
# everyone via NGINX. For more information, see
# https://docs.djangoproject.com/en/2.2/ref/models/fields/#django.db.models.FileField.upload_to
PUBLIC_MEDIA_PATH = '__public/'

# Following the uWSGI mountpoint convention, this should have a leading slash
# but no trailing slash
KPI_PREFIX = env.str('KPI_PREFIX', 'False')
if KPI_PREFIX.lower() == 'false':
    KPI_PREFIX = False
else:
    KPI_PREFIX = '/' + KPI_PREFIX.strip('/')

# KPI_PREFIX should be set in the environment when running in a subdirectory
if KPI_PREFIX and KPI_PREFIX != '/':
    STATIC_URL = KPI_PREFIX + '/' + STATIC_URL.lstrip('/')
    MEDIA_URL = KPI_PREFIX + '/' + MEDIA_URL.lstrip('/')
    LOGIN_URL = KPI_PREFIX + '/' + global_settings.LOGIN_URL.lstrip('/')
    LOGIN_REDIRECT_URL = KPI_PREFIX + '/' + LOGIN_REDIRECT_URL.lstrip('/')

STATICFILES_DIRS = (
    os.path.join(BASE_DIR, 'jsapp'),
    os.path.join(BASE_DIR, 'static'),
)

if os.path.exists(os.path.join(BASE_DIR, 'dkobo', 'jsapp')):
    STATICFILES_DIRS = STATICFILES_DIRS + (
        os.path.join(BASE_DIR, 'dkobo', 'jsapp'),
        os.path.join(BASE_DIR, 'dkobo', 'dkobo', 'static'),
    )

REST_FRAMEWORK = {
    'URL_FIELD_NAME': 'url',
    'DEFAULT_PAGINATION_CLASS': 'kpi.paginators.Paginated',
    'PAGE_SIZE': 100,
    'DEFAULT_AUTHENTICATION_CLASSES': [
        # SessionAuthentication and BasicAuthentication would be included by
        # default
        'kpi.authentication.SessionAuthentication',
        'kpi.authentication.BasicAuthentication',
        'kpi.authentication.TokenAuthentication',
        'kpi.authentication.OAuth2Authentication',
    ],
    'DEFAULT_RENDERER_CLASSES': [
       'rest_framework.renderers.JSONRenderer',
       'rest_framework.renderers.BrowsableAPIRenderer',
       'kpi.renderers.XMLRenderer',
    ],
    'DEFAULT_VERSIONING_CLASS': 'kpi.versioning.APIAutoVersioning',
    # Cannot be placed in kpi.exceptions.py because of circular imports
    'EXCEPTION_HANDLER': 'kpi.utils.drf_exceptions.custom_exception_handler',
}

OPENROSA_REST_FRAMEWORK = {

    'DEFAULT_PAGINATION_CLASS': None,
    'DEFAULT_VERSIONING_CLASS': None,

    # deprecated
    # # Use hyperlinked styles by default.
    # # Only used if the `serializer_class` attribute is not set on a view.
    # 'DEFAULT_MODEL_SERIALIZER_CLASS': (
    #     'rest_framework.serializers.HyperlinkedModelSerializer'
    # ),
    # # Use Django's standard `django.contrib.auth` permissions,
    # # or allow read-only access for unauthenticated users.
    # 'DEFAULT_PERMISSION_CLASSES': [
    #     'rest_framework.permissions.AllowAny',
    # ],
    'DEFAULT_AUTHENTICATION_CLASSES': [
        'kpi.authentication.DigestAuthentication',
        'kpi.authentication.OAuth2Authentication',
        'kpi.authentication.TokenAuthentication',
        # HttpsOnlyBasicAuthentication must come before SessionAuthentication because
        # Django authentication is called before DRF authentication and users get authenticated with
        # Session if it comes first (which bypass BasicAuthentication and MFA validation)
        'kobo.apps.openrosa.libs.authentication.HttpsOnlyBasicAuthentication',
        'kpi.authentication.SessionAuthentication',
    ],
    'DEFAULT_RENDERER_CLASSES': [
        # Keep JSONRenderer at the top "in order to send JSON responses to
        # clients that do not specify an Accept header." See
        # http://www.django-rest-framework.org/api-guide/renderers/#ordering-of-renderer-classes
        'rest_framework.renderers.JSONRenderer',
        'rest_framework_jsonp.renderers.JSONPRenderer',
        'rest_framework.renderers.BrowsableAPIRenderer',
        'rest_framework_xml.renderers.XMLRenderer',
        'rest_framework_csv.renderers.CSVRenderer',
    ],
    # FIXME Kobocat migration: Move to main REST_FRAMEWORK and change logic to handle kobocat view properly
    'VIEW_NAME_FUNCTION': 'kobo.apps.openrosa.apps.api.tools.get_view_name',
    'VIEW_DESCRIPTION_FUNCTION': 'kobo.apps.openrosa.apps.api.tools.get_view_description',
}

TEMPLATES = [
    {
        'BACKEND': 'django.template.backends.django.DjangoTemplates',
        'DIRS': [],
        'APP_DIRS': True,
        'OPTIONS': {
            'context_processors': [
                # Default processors per
                # https://docs.djangoproject.com/en/1.8/ref/templates/upgrading/#the-templates-settings
                'django.contrib.auth.context_processors.auth',
                'django.template.context_processors.debug',
                'django.template.context_processors.i18n',
                'django.template.context_processors.media',
                'django.template.context_processors.static',
                'django.template.context_processors.tz',
                'django.template.context_processors.request',
                'django.contrib.messages.context_processors.messages',
                # Additional processors
                'kpi.context_processors.custom_password_guidance_text',
                'kpi.context_processors.external_service_tokens',
                'kpi.context_processors.email',
                'kpi.context_processors.sitewide_messages',
                'kpi.context_processors.config',
                'kpi.context_processors.mfa',
                'kpi.context_processors.django_settings',
                'kpi.context_processors.kobocat',
            ],
            'debug': os.environ.get('TEMPLATE_DEBUG', 'False') == 'True',
        },
    },
]

DEFAULT_SUBMISSIONS_COUNT_NUMBER_OF_DAYS = 31
GOOGLE_ANALYTICS_TOKEN = os.environ.get('GOOGLE_ANALYTICS_TOKEN')
SENTRY_JS_DSN = None
if SENTRY_JS_DSN_URL := env.url('SENTRY_JS_DSN', default=None):
    SENTRY_JS_DSN = SENTRY_JS_DSN_URL.geturl()

# replace this with the pointer to the KoboCAT server, if it exists
KOBOCAT_URL = os.environ.get('KOBOCAT_URL', 'https://change-me.invalid')

# In case server must serve two KoboCAT domain names (e.g. during a
# domain name transfer), `settings.KOBOCAT_OLD_URL` adds support for
# the domain name.
KOBOCAT_OLD_URL = os.environ.get('KOBOCAT_OLD_URL')

# Internal URL does not use HTTPS
KOBOCAT_INTERNAL_URL = os.environ.get(
    'KOBOCAT_INTERNAL_URL', 'http://change-me.invalid'
)

KOBOFORM_URL = os.environ.get('KOBOFORM_URL', 'https://change-me.invalid')

if 'KOBOCAT_URL' in os.environ:
    DEFAULT_DEPLOYMENT_BACKEND = 'openrosa'
else:
    DEFAULT_DEPLOYMENT_BACKEND = 'mock'


"""
Stripe configuration intended for kf.kobotoolbox.org only,
tracks usage limit exceptions
"""
STRIPE_ENABLED = env.bool('STRIPE_ENABLED', False)


def dj_stripe_request_callback_method():
    # This method exists because dj-stripe's documentation doesn't reflect reality.
    # It claims that DJSTRIPE_SUBSCRIBER_MODEL no longer needs a request callback but
    # this error occurs without it: `DJSTRIPE_SUBSCRIBER_MODEL_REQUEST_CALLBACK must
    # be implemented if a DJSTRIPE_SUBSCRIBER_MODEL is defined`
    # It doesn't need to do anything other than exist
    # https://github.com/dj-stripe/dj-stripe/issues/1900
    pass


DJSTRIPE_SUBSCRIBER_MODEL = 'organizations.Organization'
DJSTRIPE_SUBSCRIBER_MODEL_REQUEST_CALLBACK = dj_stripe_request_callback_method
DJSTRIPE_FOREIGN_KEY_TO_FIELD = 'id'
DJSTRIPE_USE_NATIVE_JSONFIELD = True
STRIPE_LIVE_MODE = env.bool('STRIPE_LIVE_MODE', False)
STRIPE_TEST_PUBLIC_KEY = env.str(
    'STRIPE_TEST_PUBLIC_KEY', 'pk_test_qliDXQRyVGPWmsYR69tB1NPx00ndTrJfVM'
)
STRIPE_LIVE_PUBLIC_KEY = 'pk_live_7JRQ5elvhnmz4YuWdlSRNmMj00lhvqZz8P'
if STRIPE_ENABLED:
    INSTALLED_APPS += ('djstripe', 'kobo.apps.stripe')
    STRIPE_LIVE_SECRET_KEY = env.str('STRIPE_LIVE_SECRET_KEY', None)
    STRIPE_TEST_SECRET_KEY = env.str('STRIPE_TEST_SECRET_KEY', None)
    DJSTRIPE_WEBHOOK_SECRET = env.str('DJSTRIPE_WEBHOOK_SECRET', None)
    DJSTRIPE_WEBHOOK_VALIDATION = env.str('DJSTRIPE_WEBHOOK_VALIDATION', 'verify_signature')
STRIPE_PUBLIC_KEY = STRIPE_LIVE_PUBLIC_KEY if STRIPE_LIVE_MODE else STRIPE_TEST_PUBLIC_KEY

"""Organizations settings"""
# necessary to prevent calls to `/organizations/{ORG_ID}/service_usage/` (and any other
# queries that may need to aggregate data for all organization users) from slowing down db
ORGANIZATION_USER_LIMIT = env.str('ORGANIZATION_USER_LIMIT', 400)


""" Enketo configuration """
ENKETO_URL = os.environ.get('ENKETO_URL') or os.environ.get(
    'ENKETO_SERVER', 'https://change-me.invalid'
)
ENKETO_URL = ENKETO_URL.rstrip('/')  # Remove any trailing slashes
ENKETO_VERSION = os.environ.get('ENKETO_VERSION', 'Legacy').lower()
ENKETO_INTERNAL_URL = os.environ.get('ENKETO_INTERNAL_URL', ENKETO_URL)
ENKETO_INTERNAL_URL = ENKETO_INTERNAL_URL.rstrip('/')  # Remove any trailing slashes

ENKETO_API_KEY = os.environ.get('ENKETO_API_KEY', 'enketorules')
# http://apidocs.enketo.org/v2/
ENKETO_SURVEY_ENDPOINT = 'api/v2/survey/all'
ENKETO_PREVIEW_ENDPOINT = 'api/v2/survey/preview/iframe'
ENKETO_EDIT_INSTANCE_ENDPOINT = 'api/v2/instance'
ENKETO_VIEW_INSTANCE_ENDPOINT = 'api/v2/instance/view'
ENKETO_FLUSH_CACHE_ENDPOINT = 'api/v2/survey/cache'
# How long to wait before flushing an individual preview from Enketo's cache
ENKETO_FLUSH_CACHED_PREVIEW_DELAY = 1800  # seconds

# Content Security Policy (CSP)
# CSP should "just work" by allowing any possible configuration
# however CSP_EXTRA_DEFAULT_SRC is provided to allow for custom additions
if env.bool('ENABLE_CSP', False):
    MIDDLEWARE.append('csp.middleware.CSPMiddleware')
local_unsafe_allows = [
    "'unsafe-eval'",
    'http://localhost:3000',
    'http://kf.kobo.local:3000',
    'ws://kf.kobo.local:3000'
]
CSP_DEFAULT_SRC = env.list('CSP_EXTRA_DEFAULT_SRC', str, []) + [
    "'self'",
    KOBOCAT_URL,
    ENKETO_URL,
]
if env.str('FRONTEND_DEV_MODE', None) == 'host':
    CSP_DEFAULT_SRC += local_unsafe_allows
CSP_CONNECT_SRC = CSP_DEFAULT_SRC
CSP_SCRIPT_SRC = CSP_DEFAULT_SRC
CSP_STYLE_SRC = CSP_DEFAULT_SRC + ["'unsafe-inline'"]
CSP_IMG_SRC = CSP_DEFAULT_SRC + [
    'data:',
    'https://*.openstreetmap.org',
    'https://*.openstreetmap.fr',  # Humanitarian OpenStreetMap Team
    'https://*.opentopomap.org',
    'https://*.arcgisonline.com'
]
CSP_FRAME_SRC = CSP_DEFAULT_SRC

if GOOGLE_ANALYTICS_TOKEN:
    # Taken from https://developers.google.com/tag-platform/tag-manager/csp#google_analytics_4_google_analytics
    CSP_SCRIPT_SRC.append('https://*.googletagmanager.com')
    CSP_CONNECT_SRC.extend(
        [
            'https://*.google-analytics.com',
            'https://*.analytics.google.com',
            'https://*.googletagmanager.com',
        ]
    )
    CSP_IMG_SRC.extend(
        ['https://*.google-analytics.com', 'https://*.googletagmanager.com']
    )
if SENTRY_JS_DSN_URL and SENTRY_JS_DSN_URL.scheme:
    sentry_js_url = SENTRY_JS_DSN_URL.scheme + '://' + SENTRY_JS_DSN_URL.hostname
    CSP_SCRIPT_SRC.append(sentry_js_url)
    CSP_CONNECT_SRC.append(sentry_js_url)
if STRIPE_ENABLED:
    stripe_domain = 'https://js.stripe.com'
    CSP_SCRIPT_SRC.append(stripe_domain)
    CSP_FRAME_SRC.append(stripe_domain)

csp_report_uri = env.url('CSP_REPORT_URI', None)
if csp_report_uri:  # Let environ validate uri, but set as string
    CSP_REPORT_URI = csp_report_uri.geturl()
CSP_REPORT_ONLY = env.bool('CSP_REPORT_ONLY', False)

""" Celery configuration """
# Celery 4.0 New lowercase settings.
# Uppercase settings can be used when using a PREFIX
# http://docs.celeryproject.org/en/latest/userguide/configuration.html#new-lowercase-settings
# http://docs.celeryproject.org/en/4.0/whatsnew-4.0.html#step-2-update-your-configuration-with-the-new-setting-names

CELERY_TIMEZONE = 'UTC'

# helpful for certain debugging
CELERY_TASK_ALWAYS_EAGER = env.bool('SKIP_CELERY', False)

# Replace a worker after it completes 7 tasks by default. This allows the OS to
# reclaim memory allocated during large tasks
CELERY_WORKER_MAX_TASKS_PER_CHILD = int(os.environ.get(
    'CELERYD_MAX_TASKS_PER_CHILD', 7))

# Default to a 30-minute soft time limit and a 35-minute hard time limit
CELERY_TASK_TIME_LIMIT = int(
    os.environ.get('CELERYD_TASK_TIME_LIMIT', 2100)  # seconds
)

CELERY_TASK_SOFT_TIME_LIMIT = int(
    os.environ.get('CELERYD_TASK_SOFT_TIME_LIMIT', 1800)  # seconds
)

CELERY_BEAT_SCHEDULE = {
    # Schedule every day at midnight UTC. Can be customized in admin section
    'send-hooks-failures-reports': {
        'task': 'kobo.apps.hook.tasks.failures_reports',
        'schedule': crontab(hour=0, minute=0),
        'options': {'queue': 'kpi_low_priority_queue'},
    },
    # Schedule every 30 minutes
    'trash-bin-garbage-collector': {
        'task': 'kobo.apps.trash_bin.tasks.garbage_collector',
        'schedule': crontab(minute='*/30'),
        'options': {'queue': 'kpi_low_priority_queue'},
    },
    # Schedule every 30 minutes
    'trash-bin-task-restarter': {
        'task': 'kobo.apps.trash_bin.tasks.task_restarter',
        'schedule': crontab(minute='*/30'),
        'options': {'queue': 'kpi_low_priority_queue'}
    },
    'perform-maintenance': {
        'task': 'kpi.tasks.perform_maintenance',
        'schedule': crontab(hour=20, minute=0),
        'options': {'queue': 'kpi_low_priority_queue'},
    },
    'log-stuck-exports-and-mark-failed': {
        'task': 'kobo.apps.openrosa.apps.viewer.tasks.log_stuck_exports_and_mark_failed',
        'schedule': timedelta(hours=6),
        'options': {'queue': 'kobocat_queue'}
    },
    'delete-daily-xform-submissions-counter': {
        'task': 'kobo.apps.openrosa.apps.logger.tasks.delete_daily_counters',
        'schedule': crontab(hour=0, minute=0),
        'options': {'queue': 'kobocat_queue'}
    },
    # Schedule every 30 minutes
    'organization-invite-mark-as-expired': {
        'task': 'kobo.apps.organizations.tasks.mark_organization_invite_as_expired',
        'schedule': crontab(minute='*/30'),
        'options': {'queue': 'kpi_low_priority_queue'},
    },
    # Schedule every 10 minutes
    'project-ownership-task-restarter': {
        'task': 'kobo.apps.project_ownership.tasks.task_restarter',
        'schedule': crontab(minute='*/30'),
        'options': {'queue': 'kpi_low_priority_queue'}
    },
    # Schedule every 30 minutes
    'project-ownership-mark-as-failed': {
        'task': 'kobo.apps.project_ownership.tasks.mark_as_failed',
        'schedule': crontab(minute='*/30'),
        'options': {'queue': 'kpi_low_priority_queue'}
    },
    # Schedule every 30 minutes
    'project-ownership-mark-as-expired': {
        'task': 'kobo.apps.project_ownership.tasks.mark_as_expired',
        'schedule': crontab(minute='*/30'),
        'options': {'queue': 'kpi_low_priority_queue'}
    },
    # Schedule every day at midnight UTC
    'project-ownership-garbage-collector': {
        'task': 'kobo.apps.project_ownership.tasks.garbage_collector',
        'schedule': crontab(minute=0, hour=0),
        'options': {'queue': 'kpi_low_priority_queue'}
    },
    # Schedule every day at midnight UTC
    'delete-expired-logs': {
        'task': 'kobo.apps.audit_log.tasks.spawn_logs_cleaning_tasks',
        'schedule': crontab(minute=0, hour=0),
        'options': {'queue': 'kpi_low_priority_queue'}
    },
    # Schedule every day at midnight UTC
    'delete-expired-access-logs': {
        'task': 'kobo.apps.audit_log.tasks.spawn_access_log_cleaning_tasks',
        'schedule': crontab(minute=0, hour=0),
        'options': {'queue': 'kpi_low_priority_queue'}
    },
    # Schedule every 15 minutes
    'long-running-migrations': {
        'task': 'kobo.apps.long_running_migrations.tasks.execute_long_running_migrations',  # noqa
        'schedule': crontab(minute='*/15'),
        'options': {'queue': 'kpi_low_priority_queue'}
    },
    # Schedule every day at midnight UTC
    'mass-email-record-mark-as-failed': {
        'task': 'kobo.apps.mass_emails.tasks.mark_old_enqueued_mass_email_record_as_failed', # noqa
        'schedule': crontab(minute=0, hour=0),
        'options': {'queue': 'kpi_low_priority_queue'}
    },
    'mass-emails-send': {
        'task': 'kobo.apps.mass_emails.tasks.send_emails',
        'schedule': crontab(minute=1),
        'options': {'queue': 'kpi_queue'},
    },
    'mass-emails-enqueue-records': {
        'task': 'kobo.apps.mass_emails.tasks.generate_mass_email_user_lists',
        'schedule': crontab(minute=0),
        'options': {'queue': 'kpi_queue'},
    }
}


CELERY_BROKER_TRANSPORT_OPTIONS = {
    'fanout_patterns': True,
    'fanout_prefix': True,
    # http://docs.celeryproject.org/en/latest/getting-started/brokers/redis.html#redis-visibility-timeout
    # TODO figure out how to pass `Constance.HOOK_MAX_RETRIES` or `HookLog.get_remaining_seconds()
    # Otherwise hardcode `HOOK_MAX_RETRIES` in Settings
    'visibility_timeout': 60 * (10**2),  # Longest ETA for RestService (seconds)
}

CELERY_TASK_DEFAULT_QUEUE = 'kpi_queue'

if 'KOBOCAT_URL' in os.environ:
    SYNC_KOBOCAT_PERMISSIONS = (
        os.environ.get('SYNC_KOBOCAT_PERMISSIONS', 'True') == 'True')

CELERY_BROKER_URL = os.environ.get(
    'CELERY_BROKER_URL',
    os.environ.get('KPI_BROKER_URL', 'redis://change-me.invalid:6379/1'),
)
if 'KPI_BROKER_URL' in os.environ:
    warnings.warn(
        'KPI_BROKER_URL is renamed CELERY_BROKER_URL, update the environment variable.',
        DeprecationWarning,
    )

CELERY_RESULT_BACKEND = CELERY_BROKER_URL

# Increase limits for long-running tasks
# Notes: They are custom name, not part of `CELERY_*` namespace.
CELERY_LONG_RUNNING_TASK_TIME_LIMIT = int(
    os.environ.get('CELERY_LONG_RUNNING_TASK_TIME_LIMIT', 4260)  # seconds
)

CELERY_LONG_RUNNING_TASK_SOFT_TIME_LIMIT = int(
    os.environ.get('CELERY_LONG_RUNNING_TASK_SOFT_TIME_LIMIT', 4200)  # seconds
)

""" Django allauth configuration """
# User.email should continue to be used instead of the EmailAddress model
ACCOUNT_ADAPTER = 'kobo.apps.accounts.adapter.AccountAdapter'
ACCOUNT_USERNAME_VALIDATORS = 'kobo.apps.accounts.validators.username_validators'
ACCOUNT_EMAIL_REQUIRED = True
ACCOUNT_EMAIL_VERIFICATION = env.str('ACCOUNT_EMAIL_VERIFICATION', 'mandatory')
ACCOUNT_FORMS = {
    'login': 'kobo.apps.accounts.mfa.forms.MfaLoginForm',
    'signup': 'kobo.apps.accounts.forms.SignupForm',
}
ACCOUNT_LOGIN_ON_EMAIL_CONFIRMATION = True
ACCOUNT_AUTHENTICATED_LOGIN_REDIRECTS = False
ACCOUNT_UNIQUE_EMAIL = False
ACCOUNT_SESSION_REMEMBER = True
SOCIALACCOUNT_EMAIL_VERIFICATION = env.str('SOCIALACCOUNT_EMAIL_VERIFICATION', 'none')
SOCIALACCOUNT_AUTO_SIGNUP = False
SOCIALACCOUNT_FORMS = {
    'signup': 'kobo.apps.accounts.forms.SocialSignupForm',
}


WEBPACK_LOADER = {
    'DEFAULT': {
        'BUNDLE_DIR_NAME': 'jsapp/compiled/',
        'POLL_INTERVAL': 0.5,  # seconds
        'TIMEOUT': 5,  # seconds
    }
}


""" Email configuration """
# This setting sets the prefix in the subject line of the account activation email
# The default is the URL of the server. Set to blank to fit the email requirements
ACCOUNT_EMAIL_SUBJECT_PREFIX = ''

EMAIL_BACKEND = os.environ.get(
    'EMAIL_BACKEND', 'django.core.mail.backends.filebased.EmailBackend'
)

if EMAIL_BACKEND == 'django.core.mail.backends.filebased.EmailBackend':
    EMAIL_FILE_PATH = os.environ.get(
        'EMAIL_FILE_PATH', os.path.join(BASE_DIR, 'emails'))
    if not os.path.isdir(EMAIL_FILE_PATH):
        os.mkdir(EMAIL_FILE_PATH)

if os.environ.get('EMAIL_HOST'):
    EMAIL_HOST = os.environ.get('EMAIL_HOST')

if os.environ.get('EMAIL_HOST_USER'):
    EMAIL_HOST_USER = os.environ.get('EMAIL_HOST_USER')
    EMAIL_HOST_PASSWORD = os.environ.get('EMAIL_HOST_PASSWORD')

if os.environ.get('EMAIL_PORT'):
    EMAIL_PORT = os.environ.get('EMAIL_PORT')

if os.environ.get('EMAIL_USE_TLS'):
    EMAIL_USE_TLS = os.environ.get('EMAIL_USE_TLS')

MAX_MASS_EMAILS_PER_DAY = 1000
MASS_EMAIL_THROTTLE_PER_SECOND = 40
MASS_EMAIL_SLEEP_SECONDS = 1
# change the interval between "daily" email sends for testing. this will set both
# the frequency of the task and the expiry time of the cached email limits. should
# only be True on small testing instances
MASS_EMAILS_CONDENSE_SEND = env.bool('MASS_EMAILS_CONDENSE_SEND', False)
if MASS_EMAILS_CONDENSE_SEND:
    CELERY_BEAT_SCHEDULE['mass-emails-send'] = {
        'task': 'kobo.apps.mass_emails.tasks.send_emails',
        'schedule': crontab(minute='1-59/5'),
        'options': {'queue': 'kpi_queue'},
    }
    CELERY_BEAT_SCHEDULE['mass-emails-enqueue-records'] = {
        'task': 'kobo.apps.mass_emails.tasks.generate_mass_email_user_lists',
        'schedule': crontab(minute='*/5'),
        'options': {'queue': 'kpi_queue'},
    }

""" AWS configuration (email and storage) """
if env.str('AWS_ACCESS_KEY_ID', False):
    AWS_ACCESS_KEY_ID = env.str('AWS_ACCESS_KEY_ID')
    AWS_SECRET_ACCESS_KEY = env.str('AWS_SECRET_ACCESS_KEY')
    AWS_SES_REGION_NAME = env.str('AWS_SES_REGION_NAME', None)
    AWS_SES_REGION_ENDPOINT = env.str('AWS_SES_REGION_ENDPOINT', None)

    AWS_S3_SIGNATURE_VERSION = env.str('AWS_S3_SIGNATURE_VERSION', 's3v4')
    # Only set the region if it is present in environment.
    if region := env.str('AWS_S3_REGION_NAME', False):
        AWS_S3_REGION_NAME = region

# Storage configuration
STORAGES = global_settings.STORAGES

default_file_storage = env.str(
    'DEFAULT_FILE_STORAGE', env.str('KPI_DEFAULT_FILE_STORAGE', None)
)
if 'KPI_DEFAULT_FILE_STORAGE' in os.environ:
    warnings.warn(
        'KPI_DEFAULT_FILE_STORAGE is renamed DEFAULT_FILE_STORAGE, '
        'update the environment variable.',
        DeprecationWarning,
    )

# ToDo Find out why `private_storage.appconfig.PRIVATE_STORAGE_CLASS`
#  cannot be imported. Otherwise, some tests are failing.
# from private_storage.appconfig import (
#   PRIVATE_STORAGE_CLASS as DEFAULT_PRIVATE_STORAGE_CLASS
# )
# PRIVATE_STORAGE_CLASS = DEFAULT_PRIVATE_STORAGE_CLASS
PRIVATE_STORAGE_CLASS = 'private_storage.storage.files.PrivateFileSystemStorage'

if default_file_storage:

    global_default_file_storage = STORAGES['default']['BACKEND']
    default_file_storage = STORAGES['default']['BACKEND'] = default_file_storage

    if default_file_storage != global_default_file_storage:
        if default_file_storage.endswith('S3Boto3Storage'):
            # To use S3 storage, set this to `kobo.apps.storage_backends.s3boto3.S3Boto3Storage`
            # Force usage of custom S3 tellable Storage
            STORAGES['default']['BACKEND'] = (
                'kobo.apps.storage_backends.s3boto3.S3Boto3Storage'
            )
            AWS_S3_FILE_OVERWRITE = False
        elif default_file_storage.endswith('AzureStorage'):
            PRIVATE_STORAGE_CLASS = (
                'kobo.apps.storage_backends.private_azure_storage.PrivateAzureStorage'
            )
            PRIVATE_STORAGE_S3_REVERSE_PROXY = True  # Yes S3
            AZURE_ACCOUNT_NAME = env.str('AZURE_ACCOUNT_NAME')
            AZURE_ACCOUNT_KEY = env.str('AZURE_ACCOUNT_KEY')
            AZURE_CONTAINER = env.str('AZURE_CONTAINER')
            AZURE_URL_EXPIRATION_SECS = env.int(
                'AZURE_URL_EXPIRATION_SECS', None
            )

    aws_storage_bucket_name = env.str(
        'AWS_STORAGE_BUCKET_NAME', env.str('KPI_AWS_STORAGE_BUCKET_NAME', None)
    )
    if aws_storage_bucket_name:
        AWS_STORAGE_BUCKET_NAME = aws_storage_bucket_name
        AWS_DEFAULT_ACL = 'private'
        # django-private-storage needs its own S3 configuration
        PRIVATE_STORAGE_CLASS = (
            'private_storage.storage.s3boto3.PrivateS3BotoStorage'
            # NB.........There's intentionally no 3 here! ^
        )
        AWS_PRIVATE_STORAGE_BUCKET_NAME = AWS_STORAGE_BUCKET_NAME
        # Proxy S3 through our application instead of redirecting to bucket
        # URLs with query parameter authentication
        PRIVATE_STORAGE_S3_REVERSE_PROXY = True

if 'KOBOCAT_DEFAULT_FILE_STORAGE' in os.environ:
    KOBOCAT_DEFAULT_FILE_STORAGE = os.environ.get('KOBOCAT_DEFAULT_FILE_STORAGE')
    if 'KOBOCAT_AWS_STORAGE_BUCKET_NAME' in os.environ:
        KOBOCAT_AWS_STORAGE_BUCKET_NAME = os.environ.get('KOBOCAT_AWS_STORAGE_BUCKET_NAME')
        STORAGES['local'] = {
            'BACKEND': 'django.core.files.storage.FileSystemStorage',
        }
else:
    KOBOCAT_DEFAULT_FILE_STORAGE = global_settings.STORAGES['default']['BACKEND']
    KOBOCAT_MEDIA_ROOT = os.environ.get(
        'KOBOCAT_MEDIA_ROOT', MEDIA_ROOT.replace('kpi', 'kobocat')
    )

STORAGES['import_export_celery'] = {'BACKEND': PRIVATE_STORAGE_CLASS}

# Google Cloud Storage
# Not fully supported as a generic storage backend
GS_BUCKET_NAME = env.str('GS_BUCKET_NAME', None)


""" Django error logging configuration """
LOGGING = {
    'version': 1,
    'disable_existing_loggers': False,
    'formatters': {
        'verbose': {
            'format': '%(levelname)s %(asctime)s %(module)s' +
                      ' %(process)d %(thread)d %(message)s'
        },
        'simple': {
            'format': '%(levelname)s %(message)s'
        },
    },
    'handlers': {
        'console': {
            'level': 'DEBUG',
            'class': 'logging.StreamHandler',
            'formatter': 'verbose'
        }
    },
    'loggers': {
        'console_logger': {
            'handlers': ['console'],
            'level': 'DEBUG',
            'propagate': True
        },
        'django.db.backends': {
            'level': 'ERROR',
            'handlers': ['console'],
            'propagate': True
        },
    }
}


################################
# Sentry settings              #
################################
sentry_dsn = env.str('SENTRY_DSN', None)
if sentry_dsn:
    import sentry_sdk
    from sentry_sdk.integrations.celery import CeleryIntegration
    from sentry_sdk.integrations.django import DjangoIntegration
    from sentry_sdk.integrations.logging import LoggingIntegration

    # All of this is already happening by default!
    sentry_logging = LoggingIntegration(
        level=logging.INFO,  # Capture info and above as breadcrumbs
        event_level=logging.WARNING  # Send warnings as events
    )
    sentry_sdk.init(
        dsn=sentry_dsn,
        integrations=[
            DjangoIntegration(),
            CeleryIntegration(),
            sentry_logging
        ],
        traces_sample_rate=env.float('SENTRY_TRACES_SAMPLE_RATE', 0.01),
        send_default_pii=True
    )


if ENABLE_METRICS := env.bool('ENABLE_METRICS', False):
    MIDDLEWARE.insert(0, 'django_prometheus.middleware.PrometheusBeforeMiddleware')
    MIDDLEWARE.append('django_prometheus.middleware.PrometheusAfterMiddleware')
# Workaround https://github.com/korfuri/django-prometheus/issues/34
PROMETHEUS_EXPORT_MIGRATIONS = False
# https://github.com/korfuri/django-prometheus/blob/master/documentation/exports.md#exporting-metrics-in-a-wsgi-application-with-multiple-processes-per-process
if start_port := env.int('METRICS_START_PORT', None):
    PROMETHEUS_METRICS_EXPORT_PORT_RANGE = range(
        start_port, env.int('METRICS_END_PORT', start_port + 10)
    )


""" Try to identify the running codebase for informational purposes """
# Based upon https://github.com/tblobaum/git-rev/blob/master/index.js
GIT_REV = {}
for git_rev_key, git_command in (
        ('short', ('git', 'rev-parse', '--short', 'HEAD')),
        ('long', ('git', 'rev-parse', 'HEAD')),
        ('branch', ('git', 'rev-parse', '--abbrev-ref', 'HEAD')),
        ('tag', ('git', 'describe', '--exact-match', '--tags')),
):
    try:
        GIT_REV[git_rev_key] = subprocess.check_output(
            git_command, stderr=subprocess.STDOUT).strip()
    except (OSError, subprocess.CalledProcessError) as e:
        GIT_REV[git_rev_key] = False
if GIT_REV['branch'] == 'HEAD':
    GIT_REV['branch'] = False


"""
Since this project handles user creation, we must handle the model-level
permission assignment that would've been done by KoBoCAT's user post_save
signal handler. Here we record the content types of the models listed in KC's
set_api_permissions_for_user(). Verify that this list still matches that
function if you experience permission-related problems. See
https://github.com/kobotoolbox/kobocat/blob/main/onadata/libs/utils/user_auth.py.
"""
KOBOCAT_DEFAULT_PERMISSION_CONTENT_TYPES = [
    # Each tuple must be (app_label, model_name)
    ('main', 'userprofile'),
    ('logger', 'xform'),
    ('logger', 'note'),
]

# A flag set by unit tests to bypass KoBoCAT user syncing
TESTING = False


""" Auxiliary database configuration """
if not (MONGO_DB_URL := env.str('MONGO_DB_URL', False)):
    # ToDo Remove all this block by the end of 2022.
    #   Update kobo-install accordingly
    logging.warning(
        '`MONGO_DB_URL` is not found. '
        '`KPI_MONGO_HOST`, `KPI_MONGO_PORT`, `KPI_MONGO_NAME`, '
        '`KPI_MONGO_USER`, `KPI_MONGO_PASS` '
        'are deprecated and will not be supported anymore soon.'
    )

    MONGO_DATABASE = {
        'HOST': os.environ.get('KPI_MONGO_HOST', 'mongo'),
        'PORT': int(os.environ.get('KPI_MONGO_PORT', 27017)),
        'NAME': os.environ.get('KPI_MONGO_NAME', 'formhub'),
        'USER': os.environ.get('KPI_MONGO_USER', ''),
        'PASSWORD': os.environ.get('KPI_MONGO_PASS', '')
    }

    if MONGO_DATABASE.get('USER') and MONGO_DATABASE.get('PASSWORD'):
        MONGO_DB_URL = 'mongodb://{user}:{password}@{host}:{port}/{db_name}'.format(
            user=MONGO_DATABASE['USER'],
            password=quote_plus(MONGO_DATABASE['PASSWORD']),
            host=MONGO_DATABASE['HOST'],
            port=MONGO_DATABASE['PORT'],
            db_name=MONGO_DATABASE['NAME'],
        )
    else:
        MONGO_DB_URL = 'mongodb://%(HOST)s:%(PORT)s/%(NAME)s' % MONGO_DATABASE
    mongo_db_name = MONGO_DATABASE['NAME']
else:
    # Attempt to get collection name from the connection string
    # fallback on MONGO_DB_NAME or 'formhub' if it is empty or None or unable to parse
    try:
        mongo_db_name = env.db_url('MONGO_DB_URL').get('NAME') or env.str('MONGO_DB_NAME', 'formhub')
    except ValueError:  # db_url is unable to parse replica set strings
        mongo_db_name = env.str('MONGO_DB_NAME', 'formhub')

mongo_client = MongoClient(
    MONGO_DB_URL, connect=False, journal=True, tz_aware=True
)
MONGO_DB = mongo_client[mongo_db_name]

# If a request or task makes a database query and then times out, the database
# server should not spin forever attempting to fulfill that query.
# ⚠️⚠️
# These settings should never be used directly.
# Use MongoHelper.get_max_time_ms() in the code instead
# ⚠️⚠️
MONGO_QUERY_TIMEOUT = SYNCHRONOUS_REQUEST_TIME_LIMIT + 5  # seconds
MONGO_CELERY_QUERY_TIMEOUT = CELERY_TASK_TIME_LIMIT + 10  # seconds


SESSION_ENGINE = 'redis_sessions.session'
# django-redis-session expects a dictionary with `url`
redis_session_url = env.cache_url(
    'REDIS_SESSION_URL', default='redis://change-me.invalid:6380/2'
)
SESSION_REDIS = {
    'url': redis_session_url['LOCATION'],
    'prefix': env.str('REDIS_SESSION_PREFIX', 'session'),
    'socket_timeout': env.int('REDIS_SESSION_SOCKET_TIMEOUT', 1),
}

CACHES = {
    # Set CACHE_URL to override
    'default': env.cache_url(default='redis://change-me.invalid:6380/3'),
    'enketo_redis_main': env.cache_url(
        'ENKETO_REDIS_MAIN_URL', default='redis://change-me.invalid/0'
    ),
}

# How long to retain cached responses for kpi endpoints
ENDPOINT_CACHE_DURATION = env.int('ENDPOINT_CACHE_DURATION', 60 * 15)  # 15 minutes

ENV = None

# The maximum size in bytes that a request body may be before a
# SuspiciousOperation (RequestDataTooBig) is raised
DATA_UPLOAD_MAX_MEMORY_SIZE = 10485760

# The maximum size (in bytes) that an upload will be before it gets streamed
# to the file system
FILE_UPLOAD_MAX_MEMORY_SIZE = 10485760

# OpenRosa setting in bytes
OPENROSA_DEFAULT_CONTENT_LENGTH = 10000000

# Expiration time in sec. after which paired data xml file must be regenerated
PAIRED_DATA_EXPIRATION = 300  # seconds

CALCULATED_HASH_CACHE_EXPIRATION = 300  # seconds

# add some mimetype
add_type('application/wkt', '.wkt')
add_type('application/geo+json', '.geojson')

KOBOCAT_MEDIA_URL = f'{KOBOCAT_URL}/media/'

TRENCH_AUTH = {
    'USER_MFA_MODEL': 'mfa.MfaMethod',
    'USER_ACTIVE_FIELD': 'is_active',
    'BACKUP_CODES_QUANTITY': 5,
    'BACKUP_CODES_LENGTH': 12,  # keep (quantity * length) under 200
    'BACKUP_CODES_CHARACTERS': (string.ascii_letters + string.digits),
    'DEFAULT_VALIDITY_PERIOD': 30,
    'ENCRYPT_BACKUP_CODES': True,
    'SECRET_KEY_LENGTH': 32,
    'CONFIRM_DISABLE_WITH_CODE': True,
    'CONFIRM_BACKUP_CODES_REGENERATION_WITH_CODE': True,
    'ALLOW_BACKUP_CODES_REGENERATION': True,
    'MFA_METHODS': {
        'app': {
            'VERBOSE_NAME': 'app',
            'VALIDITY_PERIOD': env.int(
                'MFA_CODE_VALIDITY_PERIOD', 30  # seconds
            ),
            'USES_THIRD_PARTY_CLIENT': True,
            'HANDLER': 'kobo.apps.accounts.mfa.backends.application.ApplicationBackend',
        },
    },
    'CODE_LENGTH': env.int('MFA_CODE_LENGTH', 6),
}

# Session Authentication is supported by default.
MFA_SUPPORTED_AUTH_CLASSES = [
    'kpi.authentication.TokenAuthentication',
    'kobo.apps.openrosa.libs.authentication.TokenAuthentication',
]

MINIMUM_DEFAULT_SEARCH_CHARACTERS = 3

# Django 3.2 required settings
DEFAULT_AUTO_FIELD = 'django.db.models.AutoField'

AUTH_PASSWORD_VALIDATORS = [
    {
        'NAME': 'kpi.password_validation.UserAttributeSimilarityValidator',
    },
    {
        'NAME': 'kpi.password_validation.MinimumLengthValidator',
    },
    {
        'NAME': 'kpi.password_validation.CommonPasswordValidator',
    },
    {
        'NAME': 'kpi.password_validation.CustomRulesValidator',
    },
    {
        'NAME': 'kpi.password_validation.MostRecentPasswordValidator',
    },
]

# Needed to avoid Constance to create permissions on KoboCAT database
CONSTANCE_DBS = [
    'default'
]

AUTH_USER_MODEL = 'kobo_auth.User'

####################################
#         KoboCAT settings         #
####################################
KOBOCAT_PUBLIC_HOSTNAME = (
    f"{env.str('KOBOCAT_PUBLIC_SUBDOMAIN', 'kc')}"
    f".{env.str('PUBLIC_DOMAIN_NAME', 'domain.tld')}"
)

KOBOFORM_INTERNAL_URL = env.url('KOBOFORM_INTERNAL_URL', KOBOFORM_URL).geturl()

ENKETO_OFFLINE_SURVEYS = env.bool('ENKETO_OFFLINE_SURVEYS', True)
ENKETO_ONLINE_SURVEY_ENDPOINT = 'api/v2/survey'
ENKETO_OFFLINE_SURVEY_ENDPOINT = 'api/v2/survey/offline'
OPENROSA_ENKETO_SURVEY_ENDPOINT = (
    ENKETO_OFFLINE_SURVEY_ENDPOINT
    if ENKETO_OFFLINE_SURVEYS
    else ENKETO_ONLINE_SURVEY_ENDPOINT
)
OPENROSA_APP_DIR = os.path.join(BASE_DIR, 'kobo', 'apps', 'openrosa')
DEFAULT_SESSION_EXPIRY_TIME = 21600  # 6 hours

CELERY_TASK_ROUTES = {
    'kobo.apps.openrosa.*': 'kobocat_queue',
}
USE_THOUSAND_SEPARATOR = True

DIGEST_NONCE_BACKEND = 'kobo.apps.openrosa.apps.django_digest_backends.cache.RedisCacheNonceStorage'  # noqa

# Needed to get ANONYMOUS_USER = -1
GUARDIAN_GET_INIT_ANONYMOUS_USER = 'kobo.apps.openrosa.apps.main.models.user_profile.get_anonymous_user_instance'  # noqa

KPI_HOOK_ENDPOINT_PATTERN = '/api/v2/assets/{asset_uid}/hook-signal/'

# TODO Validate if `'PKCE_REQUIRED': False` is required in KPI
OAUTH2_PROVIDER = {
    # this is the list of available scopes
    'SCOPES': {
        'read': 'Read scope',
        'write': 'Write scope',
        'groups': 'Access to your groups'
    },
    'PKCE_REQUIRED': False,
}

REVERSION_MIDDLEWARE_SKIPPED_URL_PATTERNS = {
    r'/api/v1/users/(.*)': ['DELETE']
}
DAILY_COUNTERS_MAX_DAYS = env.int('DAILY_COUNTERS_MAX_DAYS', 366)

USE_POSTGRESQL = True

# Added this because of https://github.com/onaio/kobo.apps.open_rosa_server/pull/2139
# Should bring support to ODK v1.17+
SUPPORT_BRIEFCASE_SUBMISSION_DATE = (
    os.environ.get('SUPPORT_BRIEFCASE_SUBMISSION_DATE') != 'True'
)

DEFAULT_VALIDATION_STATUSES = {
    'validation_status_not_approved': 'Not Approved',
    'validation_status_approved': 'Approved',
    'validation_status_on_hold': 'On Hold',
}

THUMB_CONF = {
    'large': 1280,
    'medium': 640,
    'small': 240,
}

SUPPORTED_MEDIA_UPLOAD_TYPES = [
    'image/jpeg',
    'image/png',
    'image/svg+xml',
    'image/webp',
    'video/3gpp',
    'video/mp4',
    'video/quicktime',
    'video/ogg',
    'video/webm',
    'audio/aac',
    'audio/aacp',
    'audio/3gpp',
    'audio/flac',
    'audio/mp3',
    'audio/mp4',
    'audio/mpeg',
    'audio/ogg',
    'audio/wav',
    'audio/x-wav',
    'audio/webm',
    'audio/x-m4a',
    'text/csv',
    'application/xml',
    'application/zip',
    'application/x-zip-compressed',
    'application/geo+json',
]

# Silence Django Guardian warning. Authentication backend is hooked, but
# Django Guardian does not recognize it because it is extended
SILENCED_SYSTEM_CHECKS = ['guardian.W001']

DIGEST_LOGIN_FACTORY = 'django_digest.NoEmailLoginFactory'

# Admins will not be explicitly granted these permissions, (i.e., not referenced
# in the ObjectPermission table), but the code will still conduct the permission
# checks as if they were.
ADMIN_ORG_INHERITED_PERMS = [PERM_DELETE_ASSET, PERM_MANAGE_ASSET]


# Import/Export Celery
IMPORT_EXPORT_CELERY_INIT_MODULE = 'kobo.celery'

IMPORT_EXPORT_CELERY_MODELS = {
    'OrganizationUser': {
        'app_label': 'organization',
        'model_name': 'OrganizationUser',
    },
}

IMPORT_EXPORT_CELERY_STORAGE_ALIAS = 'import_export_celery'

ORG_INVITATION_RESENT_RESET_AFTER = 15 * 60  # in seconds

# Batch sizes
LOG_DELETION_BATCH_SIZE = 1000
USER_ASSET_ORG_TRANSFER_BATCH_SIZE = 1000
SUBMISSION_DELETION_BATCH_SIZE = 1000
LONG_RUNNING_MIGRATION_BATCH_SIZE = 2000

# Number of stuck tasks should be restarted at a time
MAX_RESTARTED_TASKS = 100<|MERGE_RESOLUTION|>--- conflicted
+++ resolved
@@ -700,11 +700,8 @@
         'ACCESS_LOG_LIFESPAN',
         'PROJECT_HISTORY_LOG_LIFESPAN',
         'ORGANIZATION_INVITE_EXPIRY',
-<<<<<<< HEAD
         'MASS_EMAIL_ENQUEUED_RECORD_EXPIRY',
         'MASS_EMAIL_TEST_EMAILS',
-=======
->>>>>>> 135064a2
     ),
     'Rest Services': (
         'ALLOW_UNSECURED_HOOK_ENDPOINTS',
