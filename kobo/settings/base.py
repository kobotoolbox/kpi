--- conflicted
+++ resolved
@@ -587,18 +587,15 @@
         ),
         'Email message to sent to admins on failure.',
     ),
-<<<<<<< HEAD
     'USE_TEAM_LABEL': (
         True,
         'Use the term "Team" instead of "Organization" when Stripe is not enabled',
     ),
-=======
     'ACCESS_LOG_LIFESPAN': (
         60,
         'Length of time in days to keep access logs.',
         'positive_int'
     )
->>>>>>> 1e84b719
 }
 
 CONSTANCE_ADDITIONAL_FIELDS = {
@@ -662,11 +659,8 @@
         'EXPOSE_GIT_REV',
         'FRONTEND_MIN_RETRY_TIME',
         'FRONTEND_MAX_RETRY_TIME',
-<<<<<<< HEAD
         'USE_TEAM_LABEL'
-=======
         'ACCESS_LOG_LIFESPAN',
->>>>>>> 1e84b719
     ),
     'Rest Services': (
         'ALLOW_UNSECURED_HOOK_ENDPOINTS',
