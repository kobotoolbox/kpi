--- conflicted
+++ resolved
@@ -1122,10 +1122,7 @@
 
 CELERY_TIMEZONE = "UTC"
 
-<<<<<<< HEAD
 # helpful for certain debugging
-=======
->>>>>>> 522ac51c
 CELERY_TASK_ALWAYS_EAGER = env.bool('SKIP_CELERY', False)
 
 # Replace a worker after it completes 7 tasks by default. This allows the OS to
