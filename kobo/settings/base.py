import logging
import os
import string
import subprocess
import warnings
from datetime import datetime, timedelta
from mimetypes import add_type
from urllib.parse import quote_plus

import django.conf.locale
import environ
from celery.schedules import crontab
from django.conf import global_settings
from django.urls import reverse_lazy
from django.utils.translation import get_language_info
from django.utils.translation import gettext_lazy as t
from pymongo import MongoClient

from kobo.apps.stripe.constants import FREE_TIER_EMPTY_DISPLAY, FREE_TIER_NO_THRESHOLDS
from kpi.constants import PERM_DELETE_ASSET, PERM_MANAGE_ASSET
from kpi.utils.json import LazyJSONSerializable

from ..static_lists import EXTRA_LANG_INFO, SECTOR_CHOICE_DEFAULTS

env = environ.Env()

# Build paths inside the project like this: os.path.join(BASE_DIR, ...)
settings_dirname = os.path.dirname(os.path.abspath(__file__))
parent_dirname = os.path.dirname(settings_dirname)
BASE_DIR = os.path.abspath(os.path.dirname(parent_dirname))


# SECURITY WARNING: keep the secret key used in production secret!
SECRET_KEY = env.str('DJANGO_SECRET_KEY', '@25)**hc^rjaiagb4#&q*84hr*uscsxwr-cv#0joiwj$))obyk')

# Optionally treat proxied connections as secure.
# See: https://docs.djangoproject.com/en/1.8/ref/settings/#secure-proxy-ssl-header.
# Example environment: `export SECURE_PROXY_SSL_HEADER='HTTP_X_FORWARDED_PROTO, https'`.
# SECURITY WARNING: If enabled, outer web server must filter out the `X-Forwarded-Proto` header.
SECURE_PROXY_SSL_HEADER = env.tuple('SECURE_PROXY_SSL_HEADER', str, None)

public_request_scheme = env.str('PUBLIC_REQUEST_SCHEME', 'https').lower()

if public_request_scheme == 'https' or SECURE_PROXY_SSL_HEADER:
    SESSION_COOKIE_SECURE = True
    CSRF_COOKIE_SECURE = True

SECURE_HSTS_INCLUDE_SUBDOMAINS = env.bool('SECURE_HSTS_INCLUDE_SUBDOMAINS', False)
SECURE_HSTS_PRELOAD = env.bool('SECURE_HSTS_PRELOAD', False)
SECURE_HSTS_SECONDS = env.int('SECURE_HSTS_SECONDS', 0)

# Make Django use NginX $host. Useful when running with ./manage.py runserver_plus
# It avoids adding the debugger webserver port (i.e. `:8000`) at the end of urls.
USE_X_FORWARDED_HOST = env.bool('USE_X_FORWARDED_HOST', False)

# Domain must not exclude KoBoCAT when sharing sessions
SESSION_COOKIE_DOMAIN = env.str('SESSION_COOKIE_DOMAIN', None)
if SESSION_COOKIE_DOMAIN:
    SESSION_COOKIE_NAME = env.str('SESSION_COOKIE_NAME', 'kobonaut')
    # The trusted CSRF origins must encompass Enketo's subdomain. See
    # https://docs.djangoproject.com/en/2.2/ref/settings/#std:setting-CSRF_TRUSTED_ORIGINS
    trusted_domains = [
        f'{public_request_scheme}://*{SESSION_COOKIE_DOMAIN}',
    ]
    CSRF_TRUSTED_ORIGINS = trusted_domains
ENKETO_CSRF_COOKIE_NAME = env.str('ENKETO_CSRF_COOKIE_NAME', '__csrf')

# Limit sessions to 1 week (the default is 2 weeks)
SESSION_COOKIE_AGE = env.int('DJANGO_SESSION_COOKIE_AGE', 604800)

# Set language cookie age to same value as session cookie
LANGUAGE_COOKIE_AGE = SESSION_COOKIE_AGE

# SECURITY WARNING: don't run with debug turned on in production!
DEBUG = env.bool('DJANGO_DEBUG', False)

ALLOWED_HOSTS = env.str('DJANGO_ALLOWED_HOSTS', '*').split(' ')

LOGIN_REDIRECT_URL = 'kpi-root'
LOGOUT_REDIRECT_URL = 'kobo_login'  # Use URL pattern instead of hard-coded value

# Application definition

# The order of INSTALLED_APPS is important for template resolution. When two
# apps both define templates for the same view, the first app listed receives
# precedence
INSTALLED_APPS = (
    # Always put `contenttypes` before `auth`; see
    # https://code.djangoproject.com/ticket/10827
    'django.contrib.contenttypes',
    'django.contrib.admin',
    'kobo.apps.kobo_auth.KoboAuthAppConfig',
    'django.contrib.auth',
    'django.contrib.sessions',
    'django.contrib.messages',
    'django.contrib.staticfiles',
    'django_prometheus',
    'reversion',
    'private_storage',
    'kobo.apps.KpiConfig',
    'kobo.apps.accounts',
    'allauth',
    'allauth.account',
    'allauth.socialaccount',
    'allauth.socialaccount.providers.microsoft',
    'allauth.socialaccount.providers.openid_connect',
    'allauth.usersessions',
    'hub.HubAppConfig',
    'import_export',
    'import_export_celery',
    'loginas',
    'webpack_loader',
    'django_extensions',
    'django_filters',
    'taggit',
    'rest_framework',
    'rest_framework.authtoken',
    'oauth2_provider',
    'django_digest',
    'kobo.apps.organizations',
    'kobo.apps.superuser_stats.SuperuserStatsAppConfig',
    'kobo.apps.service_health',
    'kobo.apps.subsequences',
    'constance',
    'kobo.apps.hook',
    'django_celery_beat',
    'corsheaders',
    'kobo.apps.external_integrations.ExternalIntegrationsAppConfig',
    'markdownx',
    'kobo.apps.help',
    'trench',
    'kobo.apps.accounts.mfa.apps.MfaAppConfig',
    'kobo.apps.languages.LanguageAppConfig',
    'kobo.apps.project_views.ProjectViewAppConfig',
    'kobo.apps.audit_log.AuditLogAppConfig',
    'kobo.apps.trackers.TrackersConfig',
    'kobo.apps.trash_bin.TrashBinAppConfig',
    'kobo.apps.markdownx_uploader.MarkdownxUploaderAppConfig',
    'kobo.apps.form_disclaimer.FormDisclaimerAppConfig',
    'kobo.apps.openrosa.apps.logger.app.LoggerAppConfig',
    'kobo.apps.openrosa.apps.viewer.app.ViewerConfig',
    'kobo.apps.openrosa.apps.main.app.MainConfig',
    'kobo.apps.openrosa.apps.api',
    'guardian',
    'kobo.apps.openrosa.libs',
    'kobo.apps.project_ownership.app.ProjectOwnershipAppConfig',
    'kobo.apps.long_running_migrations.app.LongRunningMigrationAppConfig',
)

MIDDLEWARE = [
    'kobo.apps.service_health.middleware.HealthCheckMiddleware',
    'kobo.apps.openrosa.koboform.redirect_middleware.ConditionalRedirects',
    'kobo.apps.openrosa.apps.main.middleware.RevisionMiddleware',
    'django_dont_vary_on.middleware.RemoveUnneededVaryHeadersMiddleware',
    'corsheaders.middleware.CorsMiddleware',
    'django.middleware.security.SecurityMiddleware',
    'django.contrib.sessions.middleware.SessionMiddleware',
    'hub.middleware.LocaleMiddleware',
    'allauth.account.middleware.AccountMiddleware',
    'allauth.usersessions.middleware.UserSessionsMiddleware',
    'django.middleware.common.CommonMiddleware',
    'kobo.apps.audit_log.middleware.create_project_history_log_middleware',
    # Still needed really?
    'kobo.apps.openrosa.libs.utils.middleware.LocaleMiddlewareWithTweaks',
    'django.middleware.csrf.CsrfViewMiddleware',
    'corsheaders.middleware.CorsMiddleware',
    'django.contrib.auth.middleware.AuthenticationMiddleware',
    'kobo.apps.openrosa.libs.utils.middleware.RestrictedAccessMiddleware',
    'django.contrib.messages.middleware.MessageMiddleware',
    'kobo.apps.openrosa.libs.utils.middleware.HTTPResponseNotAllowedMiddleware',
    'django.middleware.clickjacking.XFrameOptionsMiddleware',
    'hub.middleware.UsernameInResponseHeaderMiddleware',
    'django_userforeignkey.middleware.UserForeignKeyMiddleware',
    'django_request_cache.middleware.RequestCacheMiddleware',
    'author.middlewares.AuthorDefaultBackendMiddleware',
]


if os.environ.get('DEFAULT_FROM_EMAIL'):
    DEFAULT_FROM_EMAIL = env.str('DEFAULT_FROM_EMAIL')
    SERVER_EMAIL = DEFAULT_FROM_EMAIL

# Configuration options that superusers can modify in the Django admin
# interface. Please note that it's not as simple as moving a setting into the
# `CONSTANCE_CONFIG` dictionary: each place where the setting's value is needed
# must use `constance.config.THE_SETTING` instead of
# `django.conf.settings.THE_SETTING`

CONSTANCE_CONFIG = {
    'REGISTRATION_OPEN': (
        True,
        'Allow new users to register accounts for themselves',
    ),
    'REGISTRATION_ALLOWED_EMAIL_DOMAINS': (
        '',
        'Email domains allowed to register new accounts, one per line, '
        'or blank to allow all email domains'
    ),
    'REGISTRATION_DOMAIN_NOT_ALLOWED_ERROR_MESSAGE': (
        'This email domain is not allowed to create an account',
        'Error message for emails not listed in REGISTRATION_ALLOWED_EMAIL_DOMAINS '
        'if field is not blank'
    ),
    'TERMS_OF_SERVICE_URL': ('', 'URL for terms of service document'),
    'PRIVACY_POLICY_URL': ('', 'URL for privacy policy'),
    'SOURCE_CODE_URL': (
        'https://github.com/kobotoolbox/',
        'URL of source code repository. When empty, a link will not be shown '
        'in the user interface',
    ),
    'SUPPORT_EMAIL': (
        env.str('KOBO_SUPPORT_EMAIL', env.str('DEFAULT_FROM_EMAIL', 'help@kobotoolbox.org')),
        'Email address for users to contact, e.g. when they encounter '
        'unhandled errors in the application',
    ),
    'SUPPORT_URL': (
        env.str('KOBO_SUPPORT_URL', 'https://support.kobotoolbox.org/'),
        'URL for "KoboToolbox Help Center"',
    ),
    'ACADEMY_URL': (
        env.str(
            'KOBO_ACADEMY_URL', 'https://academy.kobotoolbox.org/'
        ),
        'URL for "KoboToolbox Community Forum"',
    ),
    'COMMUNITY_URL': (
        env.str(
            'KOBO_COMMUNITY_URL', 'https://community.kobotoolbox.org/'
        ),
        'URL for "KoboToolbox Community Forum"',
    ),
    'SYNCHRONOUS_EXPORT_CACHE_MAX_AGE': (
        300,
        'A synchronous export request will return the last export generated '
        'with the same settings unless it is older than this value (seconds)'
    ),
    'ALLOW_UNSECURED_HOOK_ENDPOINTS': (
        True,
        'Allow the use of unsecured endpoints for hooks. '
        '(e.g http://hook.example.com)',
    ),
    'HOOK_MAX_RETRIES': (
        3,
        'Number of times the system will retry to send data to remote server '
        'before giving up',
    ),
    'SSRF_ALLOWED_IP_ADDRESS': (
        '',
        'Whitelisted IP addresses to bypass SSRF protection\nOne per line',
    ),
    'SSRF_DENIED_IP_ADDRESS': (
        '',
        'Blacklisted IP addresses to bypass SSRF protection\nOne per line',
    ),
    'EXPOSE_GIT_REV': (
        False,
        'Display information about the running commit to non-superusers',
    ),
    'FRONTEND_MIN_RETRY_TIME': (
        2,
        'Minimum number of seconds the front end waits before retrying a '
        'failed request to the back end',
        int,
    ),
    'FRONTEND_MAX_RETRY_TIME': (
        120,
        'Maximum number of seconds the front end waits before retrying a '
        'failed request to the back end',
        int,
    ),
    'MFA_ISSUER_NAME': (
        'KoboToolbox',
        'Issuer name displayed in multi-factor applications'
    ),
    'MFA_ENABLED': (
        True,
        'Enable two-factor authentication'
    ),
    'MFA_LOCALIZED_HELP_TEXT': (
        LazyJSONSerializable({
            'default': t(
                'If you cannot access your authenticator app, please enter one '
                'of your backup codes instead. If you cannot access those '
                'either, then you will need to request assistance by '
                'contacting [##support email##](mailto:##support email##).'
            ),
            'some-other-language': (
                'This will never appear because `some-other-language` is not '
                'a valid language code, but this entry is here to show you '
                'an example of adding another message in a different language.'
            )
        }),
        (
            'Guidance message presented when users click the '
            '"Problems with the token" link.\n\n'
            '`##support email##` is a placeholder for the `SUPPORT_EMAIL` '
            'setting.\n'
            'Markdown syntax is supported.\n'
            'The “default” message will be used if no translations are provided.'
            ' The “default” should be in English.\n'
            'To add messages in other languages, follow the example of '
            '“some-other-language“, but replace “some-other-language“ with a '
            'valid language code (e.g. “fr“ for French).'

        ),
        # Use custom field for schema validation
        'i18n_text_jsonfield_schema'
    ),
    'SUPERUSER_AUTH_ENFORCEMENT': (
        False,
        'Require MFA for superusers with a usable password',
    ),
    'ASR_MT_INVITEE_USERNAMES': (
        '',
        'List of invited usernames, one per line, who will have access to NLP '
        'ASR/MT processing via external (costly) APIs.\nEnter * to invite '
        'all users.'
    ),
    'ASR_MT_GOOGLE_REQUEST_TIMEOUT': (
        10,
        (
            'Timeout in seconds for google NLP data processing requests using'
            ' the operations API. '
        )
    ),
    'ASR_MT_GOOGLE_PROJECT_ID': (
        'kobo-asr-mt',
        'ID of the Google Cloud project used to access ASR/MT APIs',
    ),
    'ASR_MT_GOOGLE_STORAGE_BUCKET_PREFIX': (
        'kobo-asr-mt-tmp',
        (
            'Prefix for temporary ASR/MT files stored on Google Cloud. Useful'
            ' for lifecycle rules: files under this prefix can be deleted after'
            ' one day.\nThe bucket name itself is set by the environment'
            ' variable `GS_BUCKET_NAME`.'
        ),
    ),
    'ASR_MT_GOOGLE_TRANSLATION_LOCATION': (
        'us-central1',
        (
            'Google Cloud location to use for large translation tasks. It'
            ' cannot be `global`, and Google only allows certain locations.'
        ),
    ),
    'ASR_MT_GOOGLE_CREDENTIALS': (
        '',
        'The JSON content of a private key file generated by the Google Cloud '
        'IAM & Admin console.\nLeave blank to use a different Google '
        'authentication mechanism.'
    ),
    'USER_METADATA_FIELDS': (
        LazyJSONSerializable([
            {'name': 'name', 'required': True},
            {'name': 'organization', 'required': False},
            {'name': 'organization_type', 'required': False},
            {'name': 'organization_website', 'required': False},
            {'name': 'sector', 'required': False},
            {'name': 'bio', 'required': False},
            {'name': 'city', 'required': False},
            {'name': 'country', 'required': False},
            {'name': 'twitter', 'required': False},
            {'name': 'linkedin', 'required': False},
            {'name': 'instagram', 'required': False},
            {'name': 'newsletter_subscription', 'required': False},
        ]),
        # The available fields are hard-coded in the front end
        'Display (and optionally require) these metadata fields for users.\n'
        "Possible fields are:\n"
        "'organization', 'organization_type', 'organization_website', 'sector', 'gender', 'bio', "
        "'city', 'country', 'twitter', 'linkedin', 'instagram', and 'newsletter_subscription'.\n\n"
        'To add another language, follow the example below.\n\n'
        '{"name": "name", "required": False, "label": '
        '{"default": "Full Name", "fr": "Nom Complet"}}\n'
        "'default' is a required field within the 'label' dict, but 'label' is optional.",
        # Use custom field for schema validation
        'long_metadata_fields_jsonschema'
    ),
    'PROJECT_METADATA_FIELDS': (
        LazyJSONSerializable([
            {'name': 'sector', 'required': False},
            {'name': 'country', 'required': False},
            {'name': 'description', 'required': False},
        ]),
        # The available fields are hard-coded in the front end
        'Display (and optionally require) these metadata fields for projects.\n'
        "Possible fields are:\n"
        "'sector', 'country', 'operational_purpose', 'collects_pii', "
        "and 'description'\n\n"
        'To add another language, follow the example below.\n\n'
        '{"name": "sector", "required": False, "label": '
        '{"default": "Sector", "fr": "Secteur"}}\n'
        "'default' is a required field within the 'label' dict, but 'label' is optional.",
        # Use custom field for schema validation
        'metadata_fields_jsonschema'
    ),
    'SECTOR_CHOICES': (
        '\n'.join(s[0] for s in SECTOR_CHOICE_DEFAULTS),
        "Options available for the 'sector' metadata field, one per line.",
        'long_textfield'
    ),
    'OPERATIONAL_PURPOSE_CHOICES': (
        '',
        "Options available for the 'operational purpose of data' metadata "
        'field, one per line.'
    ),
    'ORGANIZATION_INVITE_EXPIRY': (
        14,
        'Number of days before organization invites expire.',
        'positive_int',
    ),
    'ASSET_SNAPSHOT_DAYS_RETENTION': (
        30,
        'Number of days to keep asset snapshots',
        'positive_int'
    ),
    'IMPORT_TASK_DAYS_RETENTION': (
        90,
        'Number of days to keep import tasks',
        'positive_int',
    ),
    'FREE_TIER_THRESHOLDS': (
        LazyJSONSerializable(FREE_TIER_NO_THRESHOLDS),
        'Free tier thresholds: storage in kilobytes, '
        'data (number of submissions), '
        'minutes of transcription, '
        'number of translation characters',
        # Use custom field for schema validation
        'free_tier_threshold_jsonschema',
    ),
    'FREE_TIER_DISPLAY': (
        LazyJSONSerializable(FREE_TIER_EMPTY_DISPLAY),
        'Free tier frontend settings: name to use for the free tier, '
        'array of text strings to display on the feature list of the Plans page',
        'free_tier_display_jsonschema',
    ),
    'FREE_TIER_CUTOFF_DATE': (
        datetime(2050, 1, 1).date(),
        'Users on the free tier who registered before this date will\n'
        'use the custom plan defined by FREE_TIER_DISPLAY and FREE_TIER_LIMITS.',
    ),
    'PROJECT_TRASH_GRACE_PERIOD': (
        7,
        'Number of days to keep projects in trash after users (soft-)deleted '
        'them and before automatically hard-deleting them by the system',
        'positive_int',
    ),
    'ACCOUNT_TRASH_GRACE_PERIOD': (
        30 * 6,
        'Number of days to keep deactivated accounts in trash before '
        'automatically hard-deleting all their projects and data.\n'
        'Use -1 to require a superuser to empty the trash manually instead of '
        'having the system empty it automatically.',
        'positive_int_minus_one',
    ),
    # Toggle for ZXCVBN
    'ENABLE_PASSWORD_ENTROPY_METER': (
        True,
        'Display an entropy meter and password quality suggestions whenever users change their passwords.',
    ),
    'ENABLE_PASSWORD_MINIMUM_LENGTH_VALIDATION': (
        False,
        'Enable minimum length validation',
    ),
    'MINIMUM_PASSWORD_LENGTH': (
        10,
        'Minimum length for all passwords.',
        int,
    ),
    'ENABLE_PASSWORD_USER_ATTRIBUTE_SIMILARITY_VALIDATION': (
        False,
        'Enable user attribute similarity validation. '
        'See `PASSWORD_USER_ATTRIBUTES` below for customization.',
    ),
    'PASSWORD_USER_ATTRIBUTES': (
        (
            'username\n'
            'full_name\n'
            'email'
        ),
        'List (one per line) all user attributes for similarity validation.\n'
        "Possible attributes are 'username', 'full_name', 'email', 'organization'."
    ),
    'ENABLE_COMMON_PASSWORD_VALIDATION': (
        False,
        'Enable common password validation.\n'
        'To customize the list, go to Configuration file section and add common password file.\n'
        'Django default list is based on https://tinyurl.com/django3-2-common-passwords.',
    ),
    'ENABLE_PASSWORD_CUSTOM_CHARACTER_RULES_VALIDATION': (
        False,
        'Enable custom character rules',
    ),
    'PASSWORD_CUSTOM_CHARACTER_RULES': (
        (
            '[[:lower:]]\n'
            '[[:upper:]]\n'
            '\d\n'
            '[\W_]'
        ),
        'List all custom character rules as regular expressions supported '
        'by `regex` python library.\n'
        'One per line.',
    ),
    'PASSWORD_CUSTOM_CHARACTER_RULES_REQUIRED_TO_PASS': (
        3,
        'The minimum number of character rules to pass.',
        int,
    ),
    'ENABLE_MOST_RECENT_PASSWORD_VALIDATION': (
        False,
        'Enable most recent password validation which will prevent the user from '
        'reusing the most recent password.',
    ),
    'ENABLE_CUSTOM_PASSWORD_GUIDANCE_TEXT': (
        False,
        'Enable custom password guidance text to help users create their passwords.',
    ),
    'CUSTOM_PASSWORD_GUIDANCE_TEXT': (
        LazyJSONSerializable(
            {
                'default': t(
                    'The password must be at least 10 characters long and'
                    ' contain 3 or more of the following: uppercase letters,'
                    ' lowercase letters, numbers, and special characters. It'
                    ' cannot be similar to your name, username, or email'
                    ' address.'
                ),
                'some-other-language': (
                    'This will never appear because `some-other-language` is'
                    ' not a valid language code, but this entry is here to show'
                    ' you an example of adding another message in a different'
                    ' language.'
                ),
            }
        ),
        (
            'Guidance message presented when users create or modify a password. '
            'It should reflect the defined password rules.\n\n'
            'Markdown syntax is supported.\n'
            'The “default” message will be used if no translations are provided.'
            ' The “default” should be in English.\n'
            'To add messages in other languages, follow the example of '
            '“some-other-language“, but replace “some-other-language“ with a '
            'valid language code (e.g. “fr“ for French).'
        ),
        'i18n_text_jsonfield_schema',
    ),
    'PROJECT_OWNERSHIP_RESUME_THRESHOLD': (
        10,
        'Number of minutes asynchronous tasks can be idle before being '
        'restarted.\n'
        'It is recommended to keep greater than 10 minutes.',
        'positive_int',
    ),
    'PROJECT_OWNERSHIP_STUCK_THRESHOLD': (
        12 * 60,
        (
            'Number of minutes asynchronous tasks can run before being '
            'flagged as failed.\n'
            'Should be greater than `PROJECT_OWNERSHIP_RESUME_THRESHOLD`.'
        ),
        'positive_int',
    ),
    'PROJECT_OWNERSHIP_INVITE_EXPIRY': (
        14,
        'Number of days before invites expire.',
        'positive_int',
    ),
    'PROJECT_OWNERSHIP_INVITE_HISTORY_RETENTION': (
        30,
        (
            'Number of days to keep invites history.\n'
            'Failed invites are kept forever.'
        ),
        'positive_int',
    ),
    'PROJECT_OWNERSHIP_IN_APP_MESSAGES_EXPIRY': (
        7,
        'The number of days after which in-app messages expire.',
        'positive_int',
    ),
    'PROJECT_OWNERSHIP_AUTO_ACCEPT_INVITES': (
        False,
        'Auto-accept invites by default and do not sent them by e-mail.'
    ),
    'PROJECT_OWNERSHIP_ADMIN_EMAIL': (
        '',
        (
            'Email addresses to which error reports are sent, one per line.\n'
            'Leave empty to not send emails.'
        ),
    ),
    'PROJECT_OWNERSHIP_ADMIN_EMAIL_SUBJECT': (
        'KoboToolbox Notifications: Project ownership transfer failure',
        'Email subject to sent to admins on failure.',
    ),
    'PROJECT_OWNERSHIP_ADMIN_EMAIL_BODY': (
        (
            'Dear admins,\n\n'
            'A transfer of project ownership has failed:\n'
            '##invite_url##'
        ),
        'Email message to sent to admins on failure.',
    ),
    'PROJECT_HISTORY_LOG_LIFESPAN': (
        60,
        'Length of time days to keep project history logs.',
        'positive_int',
    ),
    'ACCESS_LOG_LIFESPAN': (
        60,
        'Length of time in days to keep access logs.',
        'positive_int',
    ),
    'USE_TEAM_LABEL': (
        True,
        'Use the term "Team" instead of "Organization" when Stripe is not enabled',
    ),
}

CONSTANCE_ADDITIONAL_FIELDS = {
    'free_tier_threshold_jsonschema': [
        'kpi.fields.jsonschema_form_field.FreeTierThresholdField',
        {'widget': 'django.forms.Textarea'},
    ],
    'free_tier_display_jsonschema': [
        'kpi.fields.jsonschema_form_field.FreeTierDisplayField',
        {'widget': 'django.forms.Textarea'},
    ],
    'i18n_text_jsonfield_schema': [
        'kpi.fields.jsonschema_form_field.I18nTextJSONField',
        {'widget': 'django.forms.Textarea'},
    ],
    'long_metadata_fields_jsonschema': [
        'kpi.fields.jsonschema_form_field.UserMetadataFieldsListField',
        {
            'widget': 'django.forms.Textarea',
            'widget_kwargs': {
                'attrs': {'rows': 45}
            }
        },
    ],
    'long_textfield': [
        'django.forms.fields.CharField',
        {
            'widget': 'django.forms.Textarea',
            'widget_kwargs': {
                'attrs': {'rows': 30}
            }
        },
    ],
    'metadata_fields_jsonschema': [
        'kpi.fields.jsonschema_form_field.MetadataFieldsListField',
        {'widget': 'django.forms.Textarea'},
    ],
    'positive_int': ['django.forms.fields.IntegerField', {
        'min_value': 0
    }],
    'positive_int_minus_one': ['django.forms.fields.IntegerField', {
        'min_value': -1
    }],
    'positive_int': ['django.forms.fields.IntegerField', {
        'min_value': 0
    }],
}

CONSTANCE_CONFIG_FIELDSETS = {
    'General Options': (
        'REGISTRATION_OPEN',
        'REGISTRATION_ALLOWED_EMAIL_DOMAINS',
        'REGISTRATION_DOMAIN_NOT_ALLOWED_ERROR_MESSAGE',
        'TERMS_OF_SERVICE_URL',
        'PRIVACY_POLICY_URL',
        'SOURCE_CODE_URL',
        'SUPPORT_EMAIL',
        'SUPPORT_URL',
        'ACADEMY_URL',
        'COMMUNITY_URL',
        'SYNCHRONOUS_EXPORT_CACHE_MAX_AGE',
        'EXPOSE_GIT_REV',
        'FRONTEND_MIN_RETRY_TIME',
        'FRONTEND_MAX_RETRY_TIME',
        'USE_TEAM_LABEL',
        'ACCESS_LOG_LIFESPAN',
        'PROJECT_HISTORY_LOG_LIFESPAN',
        'ORGANIZATION_INVITE_EXPIRY'
    ),
    'Rest Services': (
        'ALLOW_UNSECURED_HOOK_ENDPOINTS',
        'HOOK_MAX_RETRIES',
    ),
    'Natural language processing': (
        'ASR_MT_INVITEE_USERNAMES',
        'ASR_MT_GOOGLE_PROJECT_ID',
        'ASR_MT_GOOGLE_STORAGE_BUCKET_PREFIX',
        'ASR_MT_GOOGLE_TRANSLATION_LOCATION',
        'ASR_MT_GOOGLE_CREDENTIALS',
        'ASR_MT_GOOGLE_REQUEST_TIMEOUT',
    ),
    'Security': (
        'SSRF_ALLOWED_IP_ADDRESS',
        'SSRF_DENIED_IP_ADDRESS',
        'MFA_ISSUER_NAME',
        'MFA_ENABLED',
        'MFA_LOCALIZED_HELP_TEXT',
        'SUPERUSER_AUTH_ENFORCEMENT',
    ),
    'Metadata options': (
        'USER_METADATA_FIELDS',
        'PROJECT_METADATA_FIELDS',
        'SECTOR_CHOICES',
        'OPERATIONAL_PURPOSE_CHOICES',
    ),
    'Password Validation': (
        'ENABLE_PASSWORD_ENTROPY_METER',
        'ENABLE_PASSWORD_MINIMUM_LENGTH_VALIDATION',
        'ENABLE_PASSWORD_USER_ATTRIBUTE_SIMILARITY_VALIDATION',
        'ENABLE_COMMON_PASSWORD_VALIDATION',
        'ENABLE_PASSWORD_CUSTOM_CHARACTER_RULES_VALIDATION',
        'ENABLE_MOST_RECENT_PASSWORD_VALIDATION',
        'ENABLE_CUSTOM_PASSWORD_GUIDANCE_TEXT',
        'MINIMUM_PASSWORD_LENGTH',
        'PASSWORD_USER_ATTRIBUTES',
        'PASSWORD_CUSTOM_CHARACTER_RULES',
        'PASSWORD_CUSTOM_CHARACTER_RULES_REQUIRED_TO_PASS',
        'CUSTOM_PASSWORD_GUIDANCE_TEXT',
    ),
    'Transfer project ownership': (
        'PROJECT_OWNERSHIP_RESUME_THRESHOLD',
        'PROJECT_OWNERSHIP_STUCK_THRESHOLD',
        'PROJECT_OWNERSHIP_INVITE_HISTORY_RETENTION',
        'PROJECT_OWNERSHIP_INVITE_EXPIRY',
        'PROJECT_OWNERSHIP_IN_APP_MESSAGES_EXPIRY',
        'PROJECT_OWNERSHIP_ADMIN_EMAIL',
        'PROJECT_OWNERSHIP_ADMIN_EMAIL_SUBJECT',
        'PROJECT_OWNERSHIP_ADMIN_EMAIL_BODY',
        'PROJECT_OWNERSHIP_AUTO_ACCEPT_INVITES',
    ),
    'Trash bin': (
        'ACCOUNT_TRASH_GRACE_PERIOD',
        'PROJECT_TRASH_GRACE_PERIOD',
    ),
    'Regular maintenance settings': (
        'ASSET_SNAPSHOT_DAYS_RETENTION',
        'IMPORT_TASK_DAYS_RETENTION',
    ),
    'Tier settings': (
        'FREE_TIER_THRESHOLDS',
        'FREE_TIER_DISPLAY',
        'FREE_TIER_CUTOFF_DATE',
    ),
}

# Tell django-constance to use a database model instead of Redis
CONSTANCE_BACKEND = 'kobo.apps.constance_backends.database.DatabaseBackend'
CONSTANCE_DATABASE_CACHE_BACKEND = 'default'


# Warn developers to use `pytest` instead of `./manage.py test`
class DoNotUseRunner:
    def __init__(self, *args, **kwargs):
        raise NotImplementedError('Please run tests with `pytest` instead')


TEST_RUNNER = __name__ + '.DoNotUseRunner'

# The backend that handles user authentication must match KoBoCAT's when
# sharing sessions. ModelBackend does not interfere with object-level
# permissions: it always denies object-specific requests (see
# https://github.com/django/django/blob/1.7/django/contrib/auth/backends.py#L44).
# KoBoCAT also lists ModelBackend before
# guardian.backends.ObjectPermissionBackend.
AUTHENTICATION_BACKENDS = (
    'kpi.backends.ModelBackend',
    'kpi.backends.ObjectPermissionBackend',
    'allauth.account.auth_backends.AuthenticationBackend',
    'kobo.apps.openrosa.libs.backends.ObjectPermissionBackend',
)

ROOT_URLCONF = 'kobo.urls'

WSGI_APPLICATION = 'kobo.wsgi.application'

# What User object should be mapped to AnonymousUser?
ANONYMOUS_USER_ID = -1
# Permissions assigned to AnonymousUser are restricted to the following
ALLOWED_ANONYMOUS_PERMISSIONS = (
    'kpi.view_asset',
    'kpi.discover_asset',
    'kpi.add_submissions',
    'kpi.view_submissions',
)

# run heavy migration scripts by default
# NOTE: this should be set to False for major deployments. This can take a long time
SKIP_HEAVY_MIGRATIONS = env.bool('SKIP_HEAVY_MIGRATIONS', False)

# Database
# https://docs.djangoproject.com/en/1.7/ref/settings/#databases
DATABASES = {
    'default': env.db_url(
        'KPI_DATABASE_URL' if 'KPI_DATABASE_URL' in os.environ else 'DATABASE_URL',
        default='sqlite:///%s/db.sqlite3' % BASE_DIR
    ),
}

OPENROSA_DB_ALIAS = 'kobocat'

if 'KC_DATABASE_URL' in os.environ:
    DATABASES[OPENROSA_DB_ALIAS] = env.db_url('KC_DATABASE_URL')

DATABASE_ROUTERS = ['kpi.db_routers.DefaultDatabaseRouter']

# Internationalization
# https://docs.djangoproject.com/en/1.8/topics/i18n/

django.conf.locale.LANG_INFO.update(EXTRA_LANG_INFO)

DJANGO_LANGUAGE_CODES = env.str(
    'DJANGO_LANGUAGE_CODES',
    default=(
        'am '  # Amharic
        'ar '  # Arabic
        'bn '  # Bengali
        'cs '  # Czech
        'de '  # German
        'en '  # English
        'es '  # Spanish
        'fa '  # Persian/Farsi
        'fr '  # French
        'hi '  # Hindi
        'hu '  # Hungarian
        'id '  # Indonesian
        'ja '  # Japanese
        'km '  # Khmer
        'ku '  # Kurdish
        'ln '  # Lingala
        'my '  # Burmese/Myanmar
        'ny '  # Chewa/Chichewa/Nyanja
        'ne '  # Nepali
        'pl '  # Polish
        'pt '  # Portuguese
        'ru '  # Russian
        'sw '  # Swahili
        'th '  # Thai
        'tr '  # Turkish
        'uk '  # Ukrainian
        'vi '  # Vietnamese
        'yo '  # Yoruba
        'zh-hans'  # Chinese Simplified
    )
)
LANGUAGES = [
    (lang_code, get_language_info(lang_code)['name_local'])
    for lang_code in DJANGO_LANGUAGE_CODES.split(' ')
]

LANGUAGE_CODE = 'en-us'

TIME_ZONE = 'UTC'

LOCALE_PATHS = (os.path.join(BASE_DIR, 'locale'),)

USE_I18N = True

USE_TZ = True

CAN_LOGIN_AS = lambda request, target_user: request.user.is_superuser

# Impose a limit on the number of records returned by the submission list
# endpoint. This overrides any `?limit=` query parameter sent by a client
SUBMISSION_LIST_LIMIT = 30000

# uWSGI, NGINX, etc. allow only a limited amount of time to process a request.
# Set this value to match their limits
SYNCHRONOUS_REQUEST_TIME_LIMIT = 120  # seconds

# REMOVE the oldest if a user exceeds this many exports for a particular form
MAXIMUM_EXPORTS_PER_USER_PER_FORM = 10

MAX_RETRIES_FOR_IMPORT_EXPORT_TASK = 10

# Private media file configuration
PRIVATE_STORAGE_ROOT = os.path.join(BASE_DIR, 'media')
PRIVATE_STORAGE_AUTH_FUNCTION = \
    'kpi.utils.private_storage.superuser_or_username_matches_prefix'

# django-markdownx, for in-app messages
MARKDOWNX_UPLOAD_URLS_PATH = reverse_lazy('markdownx-uploader-image-upload')
MARKDOWNX_UPLOAD_CONTENT_TYPES = [
    'image/jpeg',
    'image/png',
    'image/svg+xml',
    'image/gif',
    'image/webp',
]
# Github-flavored Markdown from `py-gfm`,
# ToDo Uncomment when it's compatible with Markdown 3.x
# MARKDOWNX_MARKDOWN_EXTENSIONS = ['mdx_gfm']

# Static files (CSS, JavaScript, Images)
# https://docs.djangoproject.com/en/1.7/howto/static-files/

STATIC_ROOT = os.path.join(BASE_DIR, 'staticfiles')
STATIC_URL = '/static/'
MEDIA_ROOT = os.path.join(BASE_DIR, 'media')
MEDIA_URL = '/' + os.environ.get('KPI_MEDIA_URL', 'media').strip('/') + '/'

# `PUBLIC_MEDIA_PATH` sets the `upload_to` attribute of explicitly-public
# `FileField`s, e.g. in `ConfigurationFile`. The corresponding location on the
# file system (usually `MEDIA_ROOT + PUBLIC_MEDIA_PATH`) should be exposed to
# everyone via NGINX. For more information, see
# https://docs.djangoproject.com/en/2.2/ref/models/fields/#django.db.models.FileField.upload_to
PUBLIC_MEDIA_PATH = '__public/'

# Following the uWSGI mountpoint convention, this should have a leading slash
# but no trailing slash
KPI_PREFIX = env.str('KPI_PREFIX', 'False')
if KPI_PREFIX.lower() == 'false':
    KPI_PREFIX = False
else:
    KPI_PREFIX = '/' + KPI_PREFIX.strip('/')

# KPI_PREFIX should be set in the environment when running in a subdirectory
if KPI_PREFIX and KPI_PREFIX != '/':
    STATIC_URL = KPI_PREFIX + '/' + STATIC_URL.lstrip('/')
    MEDIA_URL = KPI_PREFIX + '/' + MEDIA_URL.lstrip('/')
    LOGIN_URL = KPI_PREFIX + '/' + global_settings.LOGIN_URL.lstrip('/')
    LOGIN_REDIRECT_URL = KPI_PREFIX + '/' + LOGIN_REDIRECT_URL.lstrip('/')

STATICFILES_DIRS = (
    os.path.join(BASE_DIR, 'jsapp'),
    os.path.join(BASE_DIR, 'static'),
)

if os.path.exists(os.path.join(BASE_DIR, 'dkobo', 'jsapp')):
    STATICFILES_DIRS = STATICFILES_DIRS + (
        os.path.join(BASE_DIR, 'dkobo', 'jsapp'),
        os.path.join(BASE_DIR, 'dkobo', 'dkobo', 'static'),
    )

REST_FRAMEWORK = {
    'URL_FIELD_NAME': 'url',
    'DEFAULT_PAGINATION_CLASS': 'kpi.paginators.Paginated',
    'PAGE_SIZE': 100,
    'DEFAULT_AUTHENTICATION_CLASSES': [
        # SessionAuthentication and BasicAuthentication would be included by
        # default
        'kpi.authentication.SessionAuthentication',
        'kpi.authentication.BasicAuthentication',
        'kpi.authentication.TokenAuthentication',
        'kpi.authentication.OAuth2Authentication',
    ],
    'DEFAULT_RENDERER_CLASSES': [
       'rest_framework.renderers.JSONRenderer',
       'rest_framework.renderers.BrowsableAPIRenderer',
       'kpi.renderers.XMLRenderer',
    ],
    'DEFAULT_VERSIONING_CLASS': 'kpi.versioning.APIAutoVersioning',
    # Cannot be placed in kpi.exceptions.py because of circular imports
    'EXCEPTION_HANDLER': 'kpi.utils.drf_exceptions.custom_exception_handler',
}

OPENROSA_REST_FRAMEWORK = {

    'DEFAULT_PAGINATION_CLASS': None,
    'DEFAULT_VERSIONING_CLASS': None,

    # deprecated
    # # Use hyperlinked styles by default.
    # # Only used if the `serializer_class` attribute is not set on a view.
    # 'DEFAULT_MODEL_SERIALIZER_CLASS': (
    #     'rest_framework.serializers.HyperlinkedModelSerializer'
    # ),
    # # Use Django's standard `django.contrib.auth` permissions,
    # # or allow read-only access for unauthenticated users.
    # 'DEFAULT_PERMISSION_CLASSES': [
    #     'rest_framework.permissions.AllowAny',
    # ],
    'DEFAULT_AUTHENTICATION_CLASSES': [
        'kpi.authentication.DigestAuthentication',
        'kpi.authentication.OAuth2Authentication',
        'kpi.authentication.TokenAuthentication',
        # HttpsOnlyBasicAuthentication must come before SessionAuthentication because
        # Django authentication is called before DRF authentication and users get authenticated with
        # Session if it comes first (which bypass BasicAuthentication and MFA validation)
        'kobo.apps.openrosa.libs.authentication.HttpsOnlyBasicAuthentication',
        'kpi.authentication.SessionAuthentication',
    ],
    'DEFAULT_RENDERER_CLASSES': [
        # Keep JSONRenderer at the top "in order to send JSON responses to
        # clients that do not specify an Accept header." See
        # http://www.django-rest-framework.org/api-guide/renderers/#ordering-of-renderer-classes
        'rest_framework.renderers.JSONRenderer',
        'rest_framework_jsonp.renderers.JSONPRenderer',
        'rest_framework.renderers.BrowsableAPIRenderer',
        'rest_framework_xml.renderers.XMLRenderer',
        'rest_framework_csv.renderers.CSVRenderer',
    ],
    # FIXME Kobocat migration: Move to main REST_FRAMEWORK and change logic to handle kobocat view properly
    'VIEW_NAME_FUNCTION': 'kobo.apps.openrosa.apps.api.tools.get_view_name',
    'VIEW_DESCRIPTION_FUNCTION': 'kobo.apps.openrosa.apps.api.tools.get_view_description',
}

TEMPLATES = [
    {
        'BACKEND': 'django.template.backends.django.DjangoTemplates',
        'DIRS': [],
        'APP_DIRS': True,
        'OPTIONS': {
            'context_processors': [
                # Default processors per
                # https://docs.djangoproject.com/en/1.8/ref/templates/upgrading/#the-templates-settings
                'django.contrib.auth.context_processors.auth',
                'django.template.context_processors.debug',
                'django.template.context_processors.i18n',
                'django.template.context_processors.media',
                'django.template.context_processors.static',
                'django.template.context_processors.tz',
                'django.template.context_processors.request',
                'django.contrib.messages.context_processors.messages',
                # Additional processors
                'kpi.context_processors.custom_password_guidance_text',
                'kpi.context_processors.external_service_tokens',
                'kpi.context_processors.email',
                'kpi.context_processors.sitewide_messages',
                'kpi.context_processors.config',
                'kpi.context_processors.mfa',
                'kpi.context_processors.django_settings',
                'kpi.context_processors.kobocat',
            ],
            'debug': os.environ.get('TEMPLATE_DEBUG', 'False') == 'True',
        },
    },
]

DEFAULT_SUBMISSIONS_COUNT_NUMBER_OF_DAYS = 31
GOOGLE_ANALYTICS_TOKEN = os.environ.get('GOOGLE_ANALYTICS_TOKEN')
SENTRY_JS_DSN = None
if SENTRY_JS_DSN_URL := env.url('SENTRY_JS_DSN', default=None):
    SENTRY_JS_DSN = SENTRY_JS_DSN_URL.geturl()

# replace this with the pointer to the KoboCAT server, if it exists
KOBOCAT_URL = os.environ.get('KOBOCAT_URL', 'https://change-me.invalid')

# In case server must serve two KoboCAT domain names (e.g. during a
# domain name transfer), `settings.KOBOCAT_OLD_URL` adds support for
# the domain name.
KOBOCAT_OLD_URL = os.environ.get('KOBOCAT_OLD_URL')

# Internal URL does not use HTTPS
KOBOCAT_INTERNAL_URL = os.environ.get(
    'KOBOCAT_INTERNAL_URL', 'http://change-me.invalid'
)

KOBOFORM_URL = os.environ.get('KOBOFORM_URL', 'https://change-me.invalid')

if 'KOBOCAT_URL' in os.environ:
    DEFAULT_DEPLOYMENT_BACKEND = 'openrosa'
else:
    DEFAULT_DEPLOYMENT_BACKEND = 'mock'


"""
Stripe configuration intended for kf.kobotoolbox.org only,
tracks usage limit exceptions
"""
STRIPE_ENABLED = env.bool('STRIPE_ENABLED', False)


def dj_stripe_request_callback_method():
    # This method exists because dj-stripe's documentation doesn't reflect reality.
    # It claims that DJSTRIPE_SUBSCRIBER_MODEL no longer needs a request callback but
    # this error occurs without it: `DJSTRIPE_SUBSCRIBER_MODEL_REQUEST_CALLBACK must
    # be implemented if a DJSTRIPE_SUBSCRIBER_MODEL is defined`
    # It doesn't need to do anything other than exist
    # https://github.com/dj-stripe/dj-stripe/issues/1900
    pass


DJSTRIPE_SUBSCRIBER_MODEL = 'organizations.Organization'
DJSTRIPE_SUBSCRIBER_MODEL_REQUEST_CALLBACK = dj_stripe_request_callback_method
DJSTRIPE_FOREIGN_KEY_TO_FIELD = 'id'
DJSTRIPE_USE_NATIVE_JSONFIELD = True
STRIPE_LIVE_MODE = env.bool('STRIPE_LIVE_MODE', False)
STRIPE_TEST_PUBLIC_KEY = env.str(
    'STRIPE_TEST_PUBLIC_KEY', 'pk_test_qliDXQRyVGPWmsYR69tB1NPx00ndTrJfVM'
)
STRIPE_LIVE_PUBLIC_KEY = 'pk_live_7JRQ5elvhnmz4YuWdlSRNmMj00lhvqZz8P'
if STRIPE_ENABLED:
    INSTALLED_APPS += ('djstripe', 'kobo.apps.stripe')
    STRIPE_LIVE_SECRET_KEY = env.str('STRIPE_LIVE_SECRET_KEY', None)
    STRIPE_TEST_SECRET_KEY = env.str('STRIPE_TEST_SECRET_KEY', None)
    DJSTRIPE_WEBHOOK_SECRET = env.str('DJSTRIPE_WEBHOOK_SECRET', None)
    DJSTRIPE_WEBHOOK_VALIDATION = env.str('DJSTRIPE_WEBHOOK_VALIDATION', 'verify_signature')
STRIPE_PUBLIC_KEY = STRIPE_LIVE_PUBLIC_KEY if STRIPE_LIVE_MODE else STRIPE_TEST_PUBLIC_KEY

"""Organizations settings"""
# necessary to prevent calls to `/organizations/{ORG_ID}/service_usage/` (and any other
# queries that may need to aggregate data for all organization users) from slowing down db
ORGANIZATION_USER_LIMIT = env.str('ORGANIZATION_USER_LIMIT', 400)


""" Enketo configuration """
ENKETO_URL = os.environ.get('ENKETO_URL') or os.environ.get(
    'ENKETO_SERVER', 'https://change-me.invalid'
)
ENKETO_URL = ENKETO_URL.rstrip('/')  # Remove any trailing slashes
ENKETO_VERSION = os.environ.get('ENKETO_VERSION', 'Legacy').lower()
ENKETO_INTERNAL_URL = os.environ.get('ENKETO_INTERNAL_URL', ENKETO_URL)
ENKETO_INTERNAL_URL = ENKETO_INTERNAL_URL.rstrip('/')  # Remove any trailing slashes

ENKETO_API_KEY = os.environ.get('ENKETO_API_KEY', 'enketorules')
# http://apidocs.enketo.org/v2/
ENKETO_SURVEY_ENDPOINT = 'api/v2/survey/all'
ENKETO_PREVIEW_ENDPOINT = 'api/v2/survey/preview/iframe'
ENKETO_EDIT_INSTANCE_ENDPOINT = 'api/v2/instance'
ENKETO_VIEW_INSTANCE_ENDPOINT = 'api/v2/instance/view'
ENKETO_FLUSH_CACHE_ENDPOINT = 'api/v2/survey/cache'
# How long to wait before flushing an individual preview from Enketo's cache
ENKETO_FLUSH_CACHED_PREVIEW_DELAY = 1800  # seconds

# Content Security Policy (CSP)
# CSP should "just work" by allowing any possible configuration
# however CSP_EXTRA_DEFAULT_SRC is provided to allow for custom additions
if env.bool('ENABLE_CSP', False):
    MIDDLEWARE.append('csp.middleware.CSPMiddleware')
local_unsafe_allows = [
    "'unsafe-eval'",
    'http://localhost:3000',
    'http://kf.kobo.local:3000',
    'ws://kf.kobo.local:3000'
]
CSP_DEFAULT_SRC = env.list('CSP_EXTRA_DEFAULT_SRC', str, []) + [
    "'self'",
    KOBOCAT_URL,
    ENKETO_URL,
]
if env.str('FRONTEND_DEV_MODE', None) == 'host':
    CSP_DEFAULT_SRC += local_unsafe_allows
CSP_CONNECT_SRC = CSP_DEFAULT_SRC
CSP_SCRIPT_SRC = CSP_DEFAULT_SRC
CSP_STYLE_SRC = CSP_DEFAULT_SRC + ["'unsafe-inline'"]
CSP_IMG_SRC = CSP_DEFAULT_SRC + [
    'data:',
    'https://*.openstreetmap.org',
    'https://*.openstreetmap.fr',  # Humanitarian OpenStreetMap Team
    'https://*.opentopomap.org',
    'https://*.arcgisonline.com'
]
CSP_FRAME_SRC = CSP_DEFAULT_SRC

if GOOGLE_ANALYTICS_TOKEN:
    # Taken from https://developers.google.com/tag-platform/tag-manager/csp#google_analytics_4_google_analytics
    CSP_SCRIPT_SRC.append('https://*.googletagmanager.com')
    CSP_CONNECT_SRC.extend(
        [
            'https://*.google-analytics.com',
            'https://*.analytics.google.com',
            'https://*.googletagmanager.com',
        ]
    )
    CSP_IMG_SRC.extend(
        ['https://*.google-analytics.com', 'https://*.googletagmanager.com']
    )
if SENTRY_JS_DSN_URL and SENTRY_JS_DSN_URL.scheme:
    sentry_js_url = SENTRY_JS_DSN_URL.scheme + '://' + SENTRY_JS_DSN_URL.hostname
    CSP_SCRIPT_SRC.append(sentry_js_url)
    CSP_CONNECT_SRC.append(sentry_js_url)
if STRIPE_ENABLED:
    stripe_domain = 'https://js.stripe.com'
    CSP_SCRIPT_SRC.append(stripe_domain)
    CSP_FRAME_SRC.append(stripe_domain)

csp_report_uri = env.url('CSP_REPORT_URI', None)
if csp_report_uri:  # Let environ validate uri, but set as string
    CSP_REPORT_URI = csp_report_uri.geturl()
CSP_REPORT_ONLY = env.bool('CSP_REPORT_ONLY', False)

""" Celery configuration """
# Celery 4.0 New lowercase settings.
# Uppercase settings can be used when using a PREFIX
# http://docs.celeryproject.org/en/latest/userguide/configuration.html#new-lowercase-settings
# http://docs.celeryproject.org/en/4.0/whatsnew-4.0.html#step-2-update-your-configuration-with-the-new-setting-names

CELERY_TIMEZONE = 'UTC'

# helpful for certain debugging
CELERY_TASK_ALWAYS_EAGER = env.bool('SKIP_CELERY', False)

# Replace a worker after it completes 7 tasks by default. This allows the OS to
# reclaim memory allocated during large tasks
CELERY_WORKER_MAX_TASKS_PER_CHILD = int(os.environ.get(
    'CELERYD_MAX_TASKS_PER_CHILD', 7))

# Default to a 30-minute soft time limit and a 35-minute hard time limit
CELERY_TASK_TIME_LIMIT = int(
    os.environ.get('CELERYD_TASK_TIME_LIMIT', 2100)  # seconds
)

CELERY_TASK_SOFT_TIME_LIMIT = int(
    os.environ.get('CELERYD_TASK_SOFT_TIME_LIMIT', 1800)  # seconds
)

CELERY_BEAT_SCHEDULE = {
    # Schedule every day at midnight UTC. Can be customized in admin section
    'send-hooks-failures-reports': {
        'task': 'kobo.apps.hook.tasks.failures_reports',
        'schedule': crontab(hour=0, minute=0),
        'options': {'queue': 'kpi_low_priority_queue'},
    },
    # Schedule every 30 minutes
    'trash-bin-garbage-collector': {
        'task': 'kobo.apps.trash_bin.tasks.garbage_collector',
        'schedule': crontab(minute='*/30'),
        'options': {'queue': 'kpi_low_priority_queue'},
    },
    # Schedule every 10 minutes
    'trash-bin-task-restarter': {
        'task': 'kobo.apps.trash_bin.tasks.task_restarter',
        'schedule': crontab(minute='*/10'),
        'options': {'queue': 'kpi_low_priority_queue'}
    },
    'perform-maintenance': {
        'task': 'kpi.tasks.perform_maintenance',
        'schedule': crontab(hour=20, minute=0),
        'options': {'queue': 'kpi_low_priority_queue'},
    },
    'log-stuck-exports-and-mark-failed': {
        'task': 'kobo.apps.openrosa.apps.viewer.tasks.log_stuck_exports_and_mark_failed',
        'schedule': timedelta(hours=6),
        'options': {'queue': 'kobocat_queue'}
    },
    'delete-daily-xform-submissions-counter': {
        'task': 'kobo.apps.openrosa.apps.logger.tasks.delete_daily_counters',
        'schedule': crontab(hour=0, minute=0),
        'options': {'queue': 'kobocat_queue'}
    },
    # Schedule every 30 minutes
    'organization-invite-mark-as-expired': {
        'task': 'kobo.apps.organizations.tasks.mark_organization_invite_as_expired',
        'schedule': crontab(minute=30),
        'options': {'queue': 'kpi_low_priority_queue'}
    },
    # Schedule every 10 minutes
    'project-ownership-task-restarter': {
        'task': 'kobo.apps.project_ownership.tasks.task_restarter',
        'schedule': crontab(minute='*/10'),
        'options': {'queue': 'kpi_low_priority_queue'}
    },
    # Schedule every 30 minutes
    'project-ownership-mark-as-failed': {
        'task': 'kobo.apps.project_ownership.tasks.mark_as_failed',
        'schedule': crontab(minute='*/30'),
        'options': {'queue': 'kpi_low_priority_queue'}
    },
    # Schedule every 30 minutes
    'project-ownership-mark-as-expired': {
        'task': 'kobo.apps.project_ownership.tasks.mark_as_expired',
        'schedule': crontab(minute='*/30'),
        'options': {'queue': 'kpi_low_priority_queue'}
    },
    # Schedule every day at midnight UTC
    'project-ownership-garbage-collector': {
        'task': 'kobo.apps.project_ownership.tasks.garbage_collector',
        'schedule': crontab(minute=0, hour=0),
        'options': {'queue': 'kpi_low_priority_queue'}
    },
    # Schedule every day at midnight UTC
    'delete-expired-logs': {
        'task': 'kobo.apps.audit_log.tasks.spawn_logs_cleaning_tasks',
        'schedule': crontab(minute=0, hour=0),
        'options': {'queue': 'kpi_low_priority_queue'}
    },
    # Schedule every day at midnight UTC
    'delete-expired-access-logs': {
        'task': 'kobo.apps.audit_log.tasks.spawn_access_log_cleaning_tasks',
        'schedule': crontab(minute=0, hour=0),
        'options': {'queue': 'kpi_low_priority_queue'}
    },
    # Schedule every hour, every day
    'long-running-migrations': {
        'task': 'kobo.apps.long_running_migrations.tasks.execute_long_running_migrations',  # noqa
        'schedule': crontab(minute=0),
        'options': {'queue': 'kpi_low_priority_queue'}
    },

}


CELERY_BROKER_TRANSPORT_OPTIONS = {
    'fanout_patterns': True,
    'fanout_prefix': True,
    # http://docs.celeryproject.org/en/latest/getting-started/brokers/redis.html#redis-visibility-timeout
    # TODO figure out how to pass `Constance.HOOK_MAX_RETRIES` or `HookLog.get_remaining_seconds()
    # Otherwise hardcode `HOOK_MAX_RETRIES` in Settings
    'visibility_timeout': 60 * (10**2),  # Longest ETA for RestService (seconds)
}

CELERY_TASK_DEFAULT_QUEUE = 'kpi_queue'

if 'KOBOCAT_URL' in os.environ:
    SYNC_KOBOCAT_PERMISSIONS = (
        os.environ.get('SYNC_KOBOCAT_PERMISSIONS', 'True') == 'True')

CELERY_BROKER_URL = os.environ.get(
    'CELERY_BROKER_URL',
    os.environ.get('KPI_BROKER_URL', 'redis://change-me.invalid:6379/1'),
)
if 'KPI_BROKER_URL' in os.environ:
    warnings.warn(
        'KPI_BROKER_URL is renamed CELERY_BROKER_URL, update the environment variable.',
        DeprecationWarning,
    )

CELERY_RESULT_BACKEND = CELERY_BROKER_URL

# Increase limits for long-running tasks
# Notes: They are custom name, not part of `CELERY_*` namespace.
CELERY_LONG_RUNNING_TASK_TIME_LIMIT = int(
    os.environ.get('CELERY_LONG_RUNNING_TASK_TIME_LIMIT', 4260)  # seconds
)

CELERY_LONG_RUNNING_TASK_SOFT_TIME_LIMIT = int(
    os.environ.get('CELERY_LONG_RUNNING_TASK_SOFT_TIME_LIMIT', 4200)  # seconds
)

""" Django allauth configuration """
# User.email should continue to be used instead of the EmailAddress model
ACCOUNT_ADAPTER = 'kobo.apps.accounts.adapter.AccountAdapter'
ACCOUNT_USERNAME_VALIDATORS = 'kobo.apps.accounts.validators.username_validators'
ACCOUNT_EMAIL_REQUIRED = True
ACCOUNT_EMAIL_VERIFICATION = env.str('ACCOUNT_EMAIL_VERIFICATION', 'mandatory')
ACCOUNT_FORMS = {
    'login': 'kobo.apps.accounts.mfa.forms.MfaLoginForm',
    'signup': 'kobo.apps.accounts.forms.SignupForm',
}
ACCOUNT_LOGIN_ON_EMAIL_CONFIRMATION = True
ACCOUNT_AUTHENTICATED_LOGIN_REDIRECTS = False
ACCOUNT_UNIQUE_EMAIL = False
ACCOUNT_SESSION_REMEMBER = True
SOCIALACCOUNT_EMAIL_VERIFICATION = env.str('SOCIALACCOUNT_EMAIL_VERIFICATION', 'none')
SOCIALACCOUNT_AUTO_SIGNUP = False
SOCIALACCOUNT_FORMS = {
    'signup': 'kobo.apps.accounts.forms.SocialSignupForm',
}


WEBPACK_LOADER = {
    'DEFAULT': {
        'BUNDLE_DIR_NAME': 'jsapp/compiled/',
        'POLL_INTERVAL': 0.5,  # seconds
        'TIMEOUT': 5,  # seconds
    }
}


""" Email configuration """
# This setting sets the prefix in the subject line of the account activation email
# The default is the URL of the server. Set to blank to fit the email requirements
ACCOUNT_EMAIL_SUBJECT_PREFIX = ''

EMAIL_BACKEND = os.environ.get(
    'EMAIL_BACKEND', 'django.core.mail.backends.filebased.EmailBackend'
)

if EMAIL_BACKEND == 'django.core.mail.backends.filebased.EmailBackend':
    EMAIL_FILE_PATH = os.environ.get(
        'EMAIL_FILE_PATH', os.path.join(BASE_DIR, 'emails'))
    if not os.path.isdir(EMAIL_FILE_PATH):
        os.mkdir(EMAIL_FILE_PATH)

if os.environ.get('EMAIL_HOST'):
    EMAIL_HOST = os.environ.get('EMAIL_HOST')

if os.environ.get('EMAIL_HOST_USER'):
    EMAIL_HOST_USER = os.environ.get('EMAIL_HOST_USER')
    EMAIL_HOST_PASSWORD = os.environ.get('EMAIL_HOST_PASSWORD')

if os.environ.get('EMAIL_PORT'):
    EMAIL_PORT = os.environ.get('EMAIL_PORT')

if os.environ.get('EMAIL_USE_TLS'):
    EMAIL_USE_TLS = os.environ.get('EMAIL_USE_TLS')


""" AWS configuration (email and storage) """
if env.str('AWS_ACCESS_KEY_ID', False):
    AWS_ACCESS_KEY_ID = env.str('AWS_ACCESS_KEY_ID')
    AWS_SECRET_ACCESS_KEY = env.str('AWS_SECRET_ACCESS_KEY')
    AWS_SES_REGION_NAME = env.str('AWS_SES_REGION_NAME', None)
    AWS_SES_REGION_ENDPOINT = env.str('AWS_SES_REGION_ENDPOINT', None)

    AWS_S3_SIGNATURE_VERSION = env.str('AWS_S3_SIGNATURE_VERSION', 's3v4')
    # Only set the region if it is present in environment.
    if region := env.str('AWS_S3_REGION_NAME', False):
        AWS_S3_REGION_NAME = region

# Storage configuration
STORAGES = global_settings.STORAGES

default_file_storage = env.str(
    'DEFAULT_FILE_STORAGE', env.str('KPI_DEFAULT_FILE_STORAGE', None)
)
if 'KPI_DEFAULT_FILE_STORAGE' in os.environ:
    warnings.warn(
        'KPI_DEFAULT_FILE_STORAGE is renamed DEFAULT_FILE_STORAGE, '
        'update the environment variable.',
        DeprecationWarning,
    )

# ToDo Find out why `private_storage.appconfig.PRIVATE_STORAGE_CLASS`
#  cannot be imported. Otherwise, some tests are failing.
# from private_storage.appconfig import (
#   PRIVATE_STORAGE_CLASS as DEFAULT_PRIVATE_STORAGE_CLASS
# )
# PRIVATE_STORAGE_CLASS = DEFAULT_PRIVATE_STORAGE_CLASS
PRIVATE_STORAGE_CLASS = 'private_storage.storage.files.PrivateFileSystemStorage'

if default_file_storage:

    global_default_file_storage = STORAGES['default']['BACKEND']
    default_file_storage = STORAGES['default']['BACKEND'] = default_file_storage

    if default_file_storage != global_default_file_storage:
        if default_file_storage.endswith('S3Boto3Storage'):
            # To use S3 storage, set this to `kobo.apps.storage_backends.s3boto3.S3Boto3Storage`
            # Force usage of custom S3 tellable Storage
            STORAGES['default']['BACKEND'] = (
                'kobo.apps.storage_backends.s3boto3.S3Boto3Storage'
            )
            AWS_S3_FILE_OVERWRITE = False
        elif default_file_storage.endswith('AzureStorage'):
            PRIVATE_STORAGE_CLASS = (
                'kobo.apps.storage_backends.private_azure_storage.PrivateAzureStorage'
            )
            PRIVATE_STORAGE_S3_REVERSE_PROXY = True  # Yes S3
            AZURE_ACCOUNT_NAME = env.str('AZURE_ACCOUNT_NAME')
            AZURE_ACCOUNT_KEY = env.str('AZURE_ACCOUNT_KEY')
            AZURE_CONTAINER = env.str('AZURE_CONTAINER')
            AZURE_URL_EXPIRATION_SECS = env.int(
                'AZURE_URL_EXPIRATION_SECS', None
            )

    aws_storage_bucket_name = env.str(
        'AWS_STORAGE_BUCKET_NAME', env.str('KPI_AWS_STORAGE_BUCKET_NAME', None)
    )
    if aws_storage_bucket_name:
        AWS_STORAGE_BUCKET_NAME = aws_storage_bucket_name
        AWS_DEFAULT_ACL = 'private'
        # django-private-storage needs its own S3 configuration
        PRIVATE_STORAGE_CLASS = (
            'private_storage.storage.s3boto3.PrivateS3BotoStorage'
            # NB.........There's intentionally no 3 here! ^
        )
        AWS_PRIVATE_STORAGE_BUCKET_NAME = AWS_STORAGE_BUCKET_NAME
        # Proxy S3 through our application instead of redirecting to bucket
        # URLs with query parameter authentication
        PRIVATE_STORAGE_S3_REVERSE_PROXY = True

if 'KOBOCAT_DEFAULT_FILE_STORAGE' in os.environ:
    KOBOCAT_DEFAULT_FILE_STORAGE = os.environ.get('KOBOCAT_DEFAULT_FILE_STORAGE')
    if 'KOBOCAT_AWS_STORAGE_BUCKET_NAME' in os.environ:
        KOBOCAT_AWS_STORAGE_BUCKET_NAME = os.environ.get('KOBOCAT_AWS_STORAGE_BUCKET_NAME')
        STORAGES['local'] = {
            'BACKEND': 'django.core.files.storage.FileSystemStorage',
        }
else:
    KOBOCAT_DEFAULT_FILE_STORAGE = global_settings.STORAGES['default']['BACKEND']
    KOBOCAT_MEDIA_ROOT = os.environ.get(
        'KOBOCAT_MEDIA_ROOT', MEDIA_ROOT.replace('kpi', 'kobocat')
    )

STORAGES['import_export_celery'] = {'BACKEND': PRIVATE_STORAGE_CLASS}

# Google Cloud Storage
# Not fully supported as a generic storage backend
GS_BUCKET_NAME = env.str('GS_BUCKET_NAME', None)


""" Django error logging configuration """
LOGGING = {
    'version': 1,
    'disable_existing_loggers': False,
    'formatters': {
        'verbose': {
            'format': '%(levelname)s %(asctime)s %(module)s' +
                      ' %(process)d %(thread)d %(message)s'
        },
        'simple': {
            'format': '%(levelname)s %(message)s'
        },
    },
    'handlers': {
        'console': {
            'level': 'DEBUG',
            'class': 'logging.StreamHandler',
            'formatter': 'verbose'
        }
    },
    'loggers': {
        'console_logger': {
            'handlers': ['console'],
            'level': 'DEBUG',
            'propagate': True
        },
        'django.db.backends': {
            'level': 'ERROR',
            'handlers': ['console'],
            'propagate': True
        },
    }
}


################################
# Sentry settings              #
################################
sentry_dsn = env.str('SENTRY_DSN', None)
if sentry_dsn:
    import sentry_sdk
    from sentry_sdk.integrations.celery import CeleryIntegration
    from sentry_sdk.integrations.django import DjangoIntegration
    from sentry_sdk.integrations.logging import LoggingIntegration

    # All of this is already happening by default!
    sentry_logging = LoggingIntegration(
        level=logging.INFO,  # Capture info and above as breadcrumbs
        event_level=logging.WARNING  # Send warnings as events
    )
    sentry_sdk.init(
        dsn=sentry_dsn,
        integrations=[
            DjangoIntegration(),
            CeleryIntegration(),
            sentry_logging
        ],
        traces_sample_rate=env.float('SENTRY_TRACES_SAMPLE_RATE', 0.01),
        send_default_pii=True
    )


if ENABLE_METRICS := env.bool('ENABLE_METRICS', False):
    MIDDLEWARE.insert(0, 'django_prometheus.middleware.PrometheusBeforeMiddleware')
    MIDDLEWARE.append('django_prometheus.middleware.PrometheusAfterMiddleware')
# Workaround https://github.com/korfuri/django-prometheus/issues/34
PROMETHEUS_EXPORT_MIGRATIONS = False
# https://github.com/korfuri/django-prometheus/blob/master/documentation/exports.md#exporting-metrics-in-a-wsgi-application-with-multiple-processes-per-process
if start_port := env.int('METRICS_START_PORT', None):
    PROMETHEUS_METRICS_EXPORT_PORT_RANGE = range(
        start_port, env.int('METRICS_END_PORT', start_port + 10)
    )


""" Try to identify the running codebase for informational purposes """
# Based upon https://github.com/tblobaum/git-rev/blob/master/index.js
GIT_REV = {}
for git_rev_key, git_command in (
        ('short', ('git', 'rev-parse', '--short', 'HEAD')),
        ('long', ('git', 'rev-parse', 'HEAD')),
        ('branch', ('git', 'rev-parse', '--abbrev-ref', 'HEAD')),
        ('tag', ('git', 'describe', '--exact-match', '--tags')),
):
    try:
        GIT_REV[git_rev_key] = subprocess.check_output(
            git_command, stderr=subprocess.STDOUT).strip()
    except (OSError, subprocess.CalledProcessError) as e:
        GIT_REV[git_rev_key] = False
if GIT_REV['branch'] == 'HEAD':
    GIT_REV['branch'] = False


"""
Since this project handles user creation, we must handle the model-level
permission assignment that would've been done by KoBoCAT's user post_save
signal handler. Here we record the content types of the models listed in KC's
set_api_permissions_for_user(). Verify that this list still matches that
function if you experience permission-related problems. See
https://github.com/kobotoolbox/kobocat/blob/main/onadata/libs/utils/user_auth.py.
"""
KOBOCAT_DEFAULT_PERMISSION_CONTENT_TYPES = [
    # Each tuple must be (app_label, model_name)
    ('main', 'userprofile'),
    ('logger', 'xform'),
    ('logger', 'note'),
]

# A flag set by unit tests to bypass KoBoCAT user syncing
TESTING = False


""" Auxiliary database configuration """
if not (MONGO_DB_URL := env.str('MONGO_DB_URL', False)):
    # ToDo Remove all this block by the end of 2022.
    #   Update kobo-install accordingly
    logging.warning(
        '`MONGO_DB_URL` is not found. '
        '`KPI_MONGO_HOST`, `KPI_MONGO_PORT`, `KPI_MONGO_NAME`, '
        '`KPI_MONGO_USER`, `KPI_MONGO_PASS` '
        'are deprecated and will not be supported anymore soon.'
    )

    MONGO_DATABASE = {
        'HOST': os.environ.get('KPI_MONGO_HOST', 'mongo'),
        'PORT': int(os.environ.get('KPI_MONGO_PORT', 27017)),
        'NAME': os.environ.get('KPI_MONGO_NAME', 'formhub'),
        'USER': os.environ.get('KPI_MONGO_USER', ''),
        'PASSWORD': os.environ.get('KPI_MONGO_PASS', '')
    }

    if MONGO_DATABASE.get('USER') and MONGO_DATABASE.get('PASSWORD'):
        MONGO_DB_URL = 'mongodb://{user}:{password}@{host}:{port}/{db_name}'.format(
            user=MONGO_DATABASE['USER'],
            password=quote_plus(MONGO_DATABASE['PASSWORD']),
            host=MONGO_DATABASE['HOST'],
            port=MONGO_DATABASE['PORT'],
            db_name=MONGO_DATABASE['NAME'],
        )
    else:
        MONGO_DB_URL = 'mongodb://%(HOST)s:%(PORT)s/%(NAME)s' % MONGO_DATABASE
    mongo_db_name = MONGO_DATABASE['NAME']
else:
    # Attempt to get collection name from the connection string
    # fallback on MONGO_DB_NAME or 'formhub' if it is empty or None or unable to parse
    try:
        mongo_db_name = env.db_url('MONGO_DB_URL').get('NAME') or env.str('MONGO_DB_NAME', 'formhub')
    except ValueError:  # db_url is unable to parse replica set strings
        mongo_db_name = env.str('MONGO_DB_NAME', 'formhub')

mongo_client = MongoClient(
    MONGO_DB_URL, connect=False, journal=True, tz_aware=True
)
MONGO_DB = mongo_client[mongo_db_name]

# If a request or task makes a database query and then times out, the database
# server should not spin forever attempting to fulfill that query.
# ⚠️⚠️
# These settings should never be used directly.
# Use MongoHelper.get_max_time_ms() in the code instead
# ⚠️⚠️
MONGO_QUERY_TIMEOUT = SYNCHRONOUS_REQUEST_TIME_LIMIT + 5  # seconds
MONGO_CELERY_QUERY_TIMEOUT = CELERY_TASK_TIME_LIMIT + 10  # seconds


SESSION_ENGINE = 'redis_sessions.session'
# django-redis-session expects a dictionary with `url`
redis_session_url = env.cache_url(
    'REDIS_SESSION_URL', default='redis://change-me.invalid:6380/2'
)
SESSION_REDIS = {
    'url': redis_session_url['LOCATION'],
    'prefix': env.str('REDIS_SESSION_PREFIX', 'session'),
    'socket_timeout': env.int('REDIS_SESSION_SOCKET_TIMEOUT', 1),
}

CACHES = {
    # Set CACHE_URL to override
    'default': env.cache_url(default='redis://change-me.invalid:6380/3'),
    'enketo_redis_main': env.cache_url(
        'ENKETO_REDIS_MAIN_URL', default='redis://change-me.invalid/0'
    ),
}

# How long to retain cached responses for kpi endpoints
ENDPOINT_CACHE_DURATION = env.int('ENDPOINT_CACHE_DURATION', 60 * 15)  # 15 minutes

ENV = None

# The maximum size in bytes that a request body may be before a
# SuspiciousOperation (RequestDataTooBig) is raised
DATA_UPLOAD_MAX_MEMORY_SIZE = 10485760

# The maximum size (in bytes) that an upload will be before it gets streamed
# to the file system
FILE_UPLOAD_MAX_MEMORY_SIZE = 10485760

# OpenRosa setting in bytes
OPENROSA_DEFAULT_CONTENT_LENGTH = 10000000

# Expiration time in sec. after which paired data xml file must be regenerated
PAIRED_DATA_EXPIRATION = 300  # seconds

CALCULATED_HASH_CACHE_EXPIRATION = 300  # seconds

# add some mimetype
add_type('application/wkt', '.wkt')
add_type('application/geo+json', '.geojson')

KOBOCAT_MEDIA_URL = f'{KOBOCAT_URL}/media/'

TRENCH_AUTH = {
    'USER_MFA_MODEL': 'mfa.MfaMethod',
    'USER_ACTIVE_FIELD': 'is_active',
    'BACKUP_CODES_QUANTITY': 5,
    'BACKUP_CODES_LENGTH': 12,  # keep (quantity * length) under 200
    'BACKUP_CODES_CHARACTERS': (string.ascii_letters + string.digits),
    'DEFAULT_VALIDITY_PERIOD': 30,
    'ENCRYPT_BACKUP_CODES': True,
    'SECRET_KEY_LENGTH': 32,
    'CONFIRM_DISABLE_WITH_CODE': True,
    'CONFIRM_BACKUP_CODES_REGENERATION_WITH_CODE': True,
    'ALLOW_BACKUP_CODES_REGENERATION': True,
    'MFA_METHODS': {
        'app': {
            'VERBOSE_NAME': 'app',
            'VALIDITY_PERIOD': env.int(
                'MFA_CODE_VALIDITY_PERIOD', 30  # seconds
            ),
            'USES_THIRD_PARTY_CLIENT': True,
            'HANDLER': 'kobo.apps.accounts.mfa.backends.application.ApplicationBackend',
        },
    },
    'CODE_LENGTH': env.int('MFA_CODE_LENGTH', 6),
}

# Session Authentication is supported by default.
MFA_SUPPORTED_AUTH_CLASSES = [
    'kpi.authentication.TokenAuthentication',
    'kobo.apps.openrosa.libs.authentication.TokenAuthentication',
]

MINIMUM_DEFAULT_SEARCH_CHARACTERS = 3

# Django 3.2 required settings
DEFAULT_AUTO_FIELD = 'django.db.models.AutoField'

AUTH_PASSWORD_VALIDATORS = [
    {
        'NAME': 'kpi.password_validation.UserAttributeSimilarityValidator',
    },
    {
        'NAME': 'kpi.password_validation.MinimumLengthValidator',
    },
    {
        'NAME': 'kpi.password_validation.CommonPasswordValidator',
    },
    {
        'NAME': 'kpi.password_validation.CustomRulesValidator',
    },
    {
        'NAME': 'kpi.password_validation.MostRecentPasswordValidator',
    },
]

# Needed to avoid Constance to create permissions on KoboCAT database
CONSTANCE_DBS = [
    'default'
]

AUTH_USER_MODEL = 'kobo_auth.User'

####################################
#         KoboCAT settings         #
####################################
KOBOCAT_PUBLIC_HOSTNAME = (
    f"{env.str('KOBOCAT_PUBLIC_SUBDOMAIN', 'kc')}"
    f".{env.str('PUBLIC_DOMAIN_NAME', 'domain.tld')}"
)

KOBOFORM_INTERNAL_URL = env.url('KOBOFORM_INTERNAL_URL', KOBOFORM_URL).geturl()

ENKETO_OFFLINE_SURVEYS = env.bool('ENKETO_OFFLINE_SURVEYS', True)
ENKETO_ONLINE_SURVEY_ENDPOINT = 'api/v2/survey'
ENKETO_OFFLINE_SURVEY_ENDPOINT = 'api/v2/survey/offline'
OPENROSA_ENKETO_SURVEY_ENDPOINT = (
    ENKETO_OFFLINE_SURVEY_ENDPOINT
    if ENKETO_OFFLINE_SURVEYS
    else ENKETO_ONLINE_SURVEY_ENDPOINT
)
OPENROSA_APP_DIR = os.path.join(BASE_DIR, 'kobo', 'apps', 'openrosa')
DEFAULT_SESSION_EXPIRY_TIME = 21600  # 6 hours

CELERY_TASK_ROUTES = {
    'kobo.apps.openrosa.*': 'kobocat_queue',
}
USE_THOUSAND_SEPARATOR = True

DIGEST_NONCE_BACKEND = 'kobo.apps.openrosa.apps.django_digest_backends.cache.RedisCacheNonceStorage'  # noqa

# Needed to get ANONYMOUS_USER = -1
GUARDIAN_GET_INIT_ANONYMOUS_USER = 'kobo.apps.openrosa.apps.main.models.user_profile.get_anonymous_user_instance'  # noqa

KPI_HOOK_ENDPOINT_PATTERN = '/api/v2/assets/{asset_uid}/hook-signal/'

# TODO Validate if `'PKCE_REQUIRED': False` is required in KPI
OAUTH2_PROVIDER = {
    # this is the list of available scopes
    'SCOPES': {
        'read': 'Read scope',
        'write': 'Write scope',
        'groups': 'Access to your groups'
    },
    'PKCE_REQUIRED': False,
}

REVERSION_MIDDLEWARE_SKIPPED_URL_PATTERNS = {
    r'/api/v1/users/(.*)': ['DELETE']
}
DAILY_COUNTERS_MAX_DAYS = env.int('DAILY_COUNTERS_MAX_DAYS', 366)

USE_POSTGRESQL = True

# Added this because of https://github.com/onaio/kobo.apps.open_rosa_server/pull/2139
# Should bring support to ODK v1.17+
SUPPORT_BRIEFCASE_SUBMISSION_DATE = (
    os.environ.get('SUPPORT_BRIEFCASE_SUBMISSION_DATE') != 'True'
)

DEFAULT_VALIDATION_STATUSES = {
    'validation_status_not_approved': 'Not Approved',
    'validation_status_approved': 'Approved',
    'validation_status_on_hold': 'On Hold',
}

THUMB_CONF = {
    'large': 1280,
    'medium': 640,
    'small': 240,
}

SUPPORTED_MEDIA_UPLOAD_TYPES = [
    'image/jpeg',
    'image/png',
    'image/svg+xml',
    'image/webp',
    'video/3gpp',
    'video/mp4',
    'video/quicktime',
    'video/ogg',
    'video/webm',
    'audio/aac',
    'audio/aacp',
    'audio/3gpp',
    'audio/flac',
    'audio/mp3',
    'audio/mp4',
    'audio/mpeg',
    'audio/ogg',
    'audio/wav',
    'audio/x-wav',
    'audio/webm',
    'audio/x-m4a',
    'text/csv',
    'application/xml',
    'application/zip',
    'application/x-zip-compressed'
]

LOG_DELETION_BATCH_SIZE = 1000

# Silence Django Guardian warning. Authentication backend is hooked, but
# Django Guardian does not recognize it because it is extended
SILENCED_SYSTEM_CHECKS = ['guardian.W001']

DIGEST_LOGIN_FACTORY = 'django_digest.NoEmailLoginFactory'

# Admins will not be explicitly granted these permissions, (i.e., not referenced
# in the ObjectPermission table), but the code will still conduct the permission
# checks as if they were.
ADMIN_ORG_INHERITED_PERMS = [PERM_DELETE_ASSET, PERM_MANAGE_ASSET]

USER_ASSET_ORG_TRANSFER_BATCH_SIZE = 1000

# Import/Export Celery
IMPORT_EXPORT_CELERY_INIT_MODULE = 'kobo.celery'

IMPORT_EXPORT_CELERY_MODELS = {
    'OrganizationUser': {
        'app_label': 'organization',
        'model_name': 'OrganizationUser',
    },
}

IMPORT_EXPORT_CELERY_STORAGE_ALIAS = 'import_export_celery'

<<<<<<< HEAD
ORG_INVITATION_RESENT_RESET_AFTER = 15 * 60  # in seconds
=======
SUBMISSION_DELETION_BATCH_SIZE = 1000
>>>>>>> 2eea77c4
<|MERGE_RESOLUTION|>--- conflicted
+++ resolved
@@ -1874,8 +1874,6 @@
 
 IMPORT_EXPORT_CELERY_STORAGE_ALIAS = 'import_export_celery'
 
-<<<<<<< HEAD
 ORG_INVITATION_RESENT_RESET_AFTER = 15 * 60  # in seconds
-=======
-SUBMISSION_DELETION_BATCH_SIZE = 1000
->>>>>>> 2eea77c4
+
+SUBMISSION_DELETION_BATCH_SIZE = 1000