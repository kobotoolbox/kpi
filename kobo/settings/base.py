--- conflicted
+++ resolved
@@ -660,6 +660,7 @@
         'ASR_MT_GOOGLE_STORAGE_BUCKET_PREFIX',
         'ASR_MT_GOOGLE_TRANSLATION_LOCATION',
         'ASR_MT_GOOGLE_CREDENTIALS',
+        'ASR_MT_GOOGLE_REQUEST_TIMEOUT',
     ),
     'Security': (
         'SSRF_ALLOWED_IP_ADDRESS',
@@ -913,12 +914,7 @@
         'kpi.authentication.SessionAuthentication',
         'kpi.authentication.BasicAuthentication',
         'kpi.authentication.TokenAuthentication',
-<<<<<<< HEAD
         'kpi.authentication.OAuth2Authentication',
-        'kobo_service_account.authentication.ServiceAccountAuthentication',
-=======
-        'oauth2_provider.contrib.rest_framework.OAuth2Authentication',
->>>>>>> 9c9a300e
     ],
     'DEFAULT_RENDERER_CLASSES': [
        'rest_framework.renderers.JSONRenderer',
