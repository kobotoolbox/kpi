import logging
import os
import string
import subprocess
import warnings
from datetime import datetime, timedelta
from mimetypes import add_type
from urllib.parse import quote_plus

import django.conf.locale
import environ
from celery.schedules import crontab
from django.conf import global_settings
from django.urls import reverse_lazy
from django.utils.translation import get_language_info
from django.utils.translation import gettext_lazy as t
from pymongo import MongoClient

from kobo.apps.stripe.constants import FREE_TIER_EMPTY_DISPLAY, FREE_TIER_NO_THRESHOLDS
from kpi.constants import PERM_DELETE_ASSET, PERM_MANAGE_ASSET
from kpi.utils.json import LazyJSONSerializable

from ..static_lists import EXTRA_LANG_INFO, SECTOR_CHOICE_DEFAULTS

env = environ.Env()

# Build paths inside the project like this: os.path.join(BASE_DIR, ...)
settings_dirname = os.path.dirname(os.path.abspath(__file__))
parent_dirname = os.path.dirname(settings_dirname)
BASE_DIR = os.path.abspath(os.path.dirname(parent_dirname))


# SECURITY WARNING: keep the secret key used in production secret!
SECRET_KEY = env.str('DJANGO_SECRET_KEY', '@25)**hc^rjaiagb4#&q*84hr*uscsxwr-cv#0joiwj$))obyk')

# Optionally treat proxied connections as secure.
# See: https://docs.djangoproject.com/en/1.8/ref/settings/#secure-proxy-ssl-header.
# Example environment: `export SECURE_PROXY_SSL_HEADER='HTTP_X_FORWARDED_PROTO, https'`.
# SECURITY WARNING: If enabled, outer web server must filter out the `X-Forwarded-Proto` header.
SECURE_PROXY_SSL_HEADER = env.tuple('SECURE_PROXY_SSL_HEADER', str, None)

public_request_scheme = env.str('PUBLIC_REQUEST_SCHEME', 'https').lower()

if public_request_scheme == 'https' or SECURE_PROXY_SSL_HEADER:
    SESSION_COOKIE_SECURE = True
    CSRF_COOKIE_SECURE = True

SECURE_HSTS_INCLUDE_SUBDOMAINS = env.bool('SECURE_HSTS_INCLUDE_SUBDOMAINS', False)
SECURE_HSTS_PRELOAD = env.bool('SECURE_HSTS_PRELOAD', False)
SECURE_HSTS_SECONDS = env.int('SECURE_HSTS_SECONDS', 0)

# Make Django use NginX $host. Useful when running with ./manage.py runserver_plus
# It avoids adding the debugger webserver port (i.e. `:8000`) at the end of urls.
USE_X_FORWARDED_HOST = env.bool('USE_X_FORWARDED_HOST', False)

# Domain must not exclude KoBoCAT when sharing sessions
SESSION_COOKIE_DOMAIN = env.str('SESSION_COOKIE_DOMAIN', None)
if SESSION_COOKIE_DOMAIN:
    SESSION_COOKIE_NAME = env.str('SESSION_COOKIE_NAME', 'kobonaut')
    # The trusted CSRF origins must encompass Enketo's subdomain. See
    # https://docs.djangoproject.com/en/2.2/ref/settings/#std:setting-CSRF_TRUSTED_ORIGINS
    trusted_domains = [
        f'{public_request_scheme}://*{SESSION_COOKIE_DOMAIN}',
    ]
    CSRF_TRUSTED_ORIGINS = trusted_domains
ENKETO_CSRF_COOKIE_NAME = env.str('ENKETO_CSRF_COOKIE_NAME', '__csrf')

# Limit sessions to 1 week (the default is 2 weeks)
SESSION_COOKIE_AGE = env.int('DJANGO_SESSION_COOKIE_AGE', 604800)

# Set language cookie age to same value as session cookie
LANGUAGE_COOKIE_AGE = SESSION_COOKIE_AGE

# SECURITY WARNING: don't run with debug turned on in production!
DEBUG = env.bool('DJANGO_DEBUG', False)

ALLOWED_HOSTS = env.str('DJANGO_ALLOWED_HOSTS', '*').split(' ')

LOGIN_REDIRECT_URL = 'kpi-root'
LOGOUT_REDIRECT_URL = 'kobo_login'  # Use URL pattern instead of hard-coded value

# Application definition

# The order of INSTALLED_APPS is important for template resolution. When two
# apps both define templates for the same view, the first app listed receives
# precedence
INSTALLED_APPS = (
    # Always put `contenttypes` before `auth`; see
    # https://code.djangoproject.com/ticket/10827
    'django.contrib.contenttypes',
    'django.contrib.admin',
    'kobo.apps.kobo_auth.KoboAuthAppConfig',
    'django.contrib.auth',
    'django.contrib.sessions',
    'django.contrib.messages',
    'django.contrib.staticfiles',
    'django_prometheus',
    'reversion',
    'private_storage',
    'kobo.apps.KpiConfig',
    'kobo.apps.accounts',
    'allauth',
    'allauth.account',
    'allauth.socialaccount',
    'allauth.socialaccount.providers.microsoft',
    'allauth.socialaccount.providers.openid_connect',
    'allauth.usersessions',
    'hub.HubAppConfig',
    'import_export',
    'import_export_celery',
    'loginas',
    'webpack_loader',
    'django_extensions',
    'django_filters',
    'taggit',
    'rest_framework',
    'rest_framework.authtoken',
    'oauth2_provider',
    'django_digest',
    'kobo.apps.organizations',
    'kobo.apps.superuser_stats.SuperuserStatsAppConfig',
    'kobo.apps.service_health',
    'kobo.apps.subsequences',
    'constance',
    'kobo.apps.hook',
    'django_celery_beat',
    'corsheaders',
    'kobo.apps.external_integrations.ExternalIntegrationsAppConfig',
    'markdownx',
    'kobo.apps.help',
    'trench',
    'kobo.apps.accounts.mfa.apps.MfaAppConfig',
    'kobo.apps.languages.LanguageAppConfig',
    'kobo.apps.project_views.ProjectViewAppConfig',
    'kobo.apps.audit_log.AuditLogAppConfig',
    'kobo.apps.mass_emails.MassEmailsConfig',
    'kobo.apps.trackers.TrackersConfig',
    'kobo.apps.trash_bin.TrashBinAppConfig',
    'kobo.apps.markdownx_uploader.MarkdownxUploaderAppConfig',
    'kobo.apps.form_disclaimer.FormDisclaimerAppConfig',
    'kobo.apps.openrosa.apps.logger.app.LoggerAppConfig',
    'kobo.apps.openrosa.apps.viewer.app.ViewerConfig',
    'kobo.apps.openrosa.apps.main.app.MainConfig',
    'kobo.apps.openrosa.apps.api',
    'guardian',
    'kobo.apps.openrosa.libs',
    'kobo.apps.project_ownership.app.ProjectOwnershipAppConfig',
    'kobo.apps.long_running_migrations.app.LongRunningMigrationAppConfig',
    'drf_spectacular',
)

MIDDLEWARE = [
    'kobo.apps.service_health.middleware.HealthCheckMiddleware',
    'kobo.apps.openrosa.koboform.redirect_middleware.ConditionalRedirects',
    'kobo.apps.openrosa.apps.main.middleware.RevisionMiddleware',
    'django_dont_vary_on.middleware.RemoveUnneededVaryHeadersMiddleware',
    'corsheaders.middleware.CorsMiddleware',
    'django.middleware.security.SecurityMiddleware',
    'django.contrib.sessions.middleware.SessionMiddleware',
    'hub.middleware.LocaleMiddleware',
    'allauth.account.middleware.AccountMiddleware',
    'allauth.usersessions.middleware.UserSessionsMiddleware',
    'django.middleware.common.CommonMiddleware',
    'kobo.apps.audit_log.middleware.create_project_history_log_middleware',
    # Still needed really?
    'kobo.apps.openrosa.libs.utils.middleware.LocaleMiddlewareWithTweaks',
    'django.middleware.csrf.CsrfViewMiddleware',
    'corsheaders.middleware.CorsMiddleware',
    'django.contrib.auth.middleware.AuthenticationMiddleware',
    'kobo.apps.openrosa.libs.utils.middleware.RestrictedAccessMiddleware',
    'django.contrib.messages.middleware.MessageMiddleware',
    'kobo.apps.openrosa.libs.utils.middleware.HTTPResponseNotAllowedMiddleware',
    'django.middleware.clickjacking.XFrameOptionsMiddleware',
    'hub.middleware.UsernameInResponseHeaderMiddleware',
    'django_userforeignkey.middleware.UserForeignKeyMiddleware',
    'django_request_cache.middleware.RequestCacheMiddleware',
    'author.middlewares.AuthorDefaultBackendMiddleware',
]


if os.environ.get('DEFAULT_FROM_EMAIL'):
    DEFAULT_FROM_EMAIL = env.str('DEFAULT_FROM_EMAIL')
    SERVER_EMAIL = DEFAULT_FROM_EMAIL

# Configuration options that superusers can modify in the Django admin
# interface. Please note that it's not as simple as moving a setting into the
# `CONSTANCE_CONFIG` dictionary: each place where the setting's value is needed
# must use `constance.config.THE_SETTING` instead of
# `django.conf.settings.THE_SETTING`

CONSTANCE_CONFIG = {
    'REGISTRATION_OPEN': (
        True,
        'Allow new users to register accounts for themselves',
    ),
    'REGISTRATION_ALLOWED_EMAIL_DOMAINS': (
        '',
        'Email domains allowed to register new accounts, one per line, '
        'or blank to allow all email domains'
    ),
    'REGISTRATION_DOMAIN_NOT_ALLOWED_ERROR_MESSAGE': (
        'This email domain is not allowed to create an account',
        'Error message for emails not listed in REGISTRATION_ALLOWED_EMAIL_DOMAINS '
        'if field is not blank'
    ),
    'TERMS_OF_SERVICE_URL': ('', 'URL for terms of service document'),
    'PRIVACY_POLICY_URL': ('', 'URL for privacy policy'),
    'SOURCE_CODE_URL': (
        'https://github.com/kobotoolbox/',
        'URL of source code repository. When empty, a link will not be shown '
        'in the user interface',
    ),
    'SUPPORT_EMAIL': (
        env.str('KOBO_SUPPORT_EMAIL', env.str('DEFAULT_FROM_EMAIL', 'help@kobotoolbox.org')),
        'Email address for users to contact, e.g. when they encounter '
        'unhandled errors in the application',
    ),
    'SUPPORT_URL': (
        env.str('KOBO_SUPPORT_URL', 'https://support.kobotoolbox.org/'),
        'URL for "KoboToolbox Help Center"',
    ),
    'ACADEMY_URL': (
        env.str(
            'KOBO_ACADEMY_URL', 'https://academy.kobotoolbox.org/'
        ),
        'URL for "KoboToolbox Community Forum"',
    ),
    'COMMUNITY_URL': (
        env.str(
            'KOBO_COMMUNITY_URL', 'https://community.kobotoolbox.org/'
        ),
        'URL for "KoboToolbox Community Forum"',
    ),
    'SYNCHRONOUS_EXPORT_CACHE_MAX_AGE': (
        300,
        'A synchronous export request will return the last export generated '
        'with the same settings unless it is older than this value (seconds)'
    ),
    'ALLOW_UNSECURED_HOOK_ENDPOINTS': (
        True,
        'Allow the use of unsecured endpoints for hooks. '
        '(e.g http://hook.example.com)',
    ),
    'HOOK_MAX_RETRIES': (
        3,
        'Number of times the system will retry to send data to remote server '
        'before giving up',
    ),
    'SSRF_ALLOWED_IP_ADDRESS': (
        '',
        'Whitelisted IP addresses to bypass SSRF protection\nOne per line',
    ),
    'SSRF_DENIED_IP_ADDRESS': (
        '',
        'Blacklisted IP addresses to bypass SSRF protection\nOne per line',
    ),
    'EXPOSE_GIT_REV': (
        False,
        'Display information about the running commit to non-superusers',
    ),
    'FRONTEND_MIN_RETRY_TIME': (
        2,
        'Minimum number of seconds the front end waits before retrying a '
        'failed request to the back end',
        int,
    ),
    'FRONTEND_MAX_RETRY_TIME': (
        120,
        'Maximum number of seconds the front end waits before retrying a '
        'failed request to the back end',
        int,
    ),
    'MFA_ISSUER_NAME': (
        'KoboToolbox',
        'Issuer name displayed in multi-factor applications'
    ),
    'MFA_ENABLED': (
        True,
        'Enable two-factor authentication'
    ),
    'MFA_LOCALIZED_HELP_TEXT': (
        LazyJSONSerializable({
            'default': t(
                'If you cannot access your authenticator app, please enter one '
                'of your backup codes instead. If you cannot access those '
                'either, then you will need to request assistance by '
                'contacting [##support email##](mailto:##support email##).'
            ),
            'some-other-language': (
                'This will never appear because `some-other-language` is not '
                'a valid language code, but this entry is here to show you '
                'an example of adding another message in a different language.'
            )
        }),
        (
            'Guidance message presented when users click the '
            '"Problems with the token" link.\n\n'
            '`##support email##` is a placeholder for the `SUPPORT_EMAIL` '
            'setting.\n'
            'Markdown syntax is supported.\n'
            'The “default” message will be used if no translations are provided.'
            ' The “default” should be in English.\n'
            'To add messages in other languages, follow the example of '
            '“some-other-language“, but replace “some-other-language“ with a '
            'valid language code (e.g. “fr“ for French).'

        ),
        # Use custom field for schema validation
        'i18n_text_jsonfield_schema'
    ),
    'SUPERUSER_AUTH_ENFORCEMENT': (
        False,
        'Require MFA for superusers with a usable password',
    ),
    'ASR_MT_INVITEE_USERNAMES': (
        '',
        'List of invited usernames, one per line, who will have access to NLP '
        'ASR/MT processing via external (costly) APIs.\nEnter * to invite '
        'all users.'
    ),
    'ASR_MT_GOOGLE_REQUEST_TIMEOUT': (
        10,
        (
            'Timeout in seconds for google NLP data processing requests using'
            ' the operations API. '
        )
    ),
    'ASR_MT_GOOGLE_PROJECT_ID': (
        'kobo-asr-mt',
        'ID of the Google Cloud project used to access ASR/MT APIs',
    ),
    'ASR_MT_GOOGLE_STORAGE_BUCKET_PREFIX': (
        'kobo-asr-mt-tmp',
        (
            'Prefix for temporary ASR/MT files stored on Google Cloud. Useful'
            ' for lifecycle rules: files under this prefix can be deleted after'
            ' one day.\nThe bucket name itself is set by the environment'
            ' variable `GS_BUCKET_NAME`.'
        ),
    ),
    'ASR_MT_GOOGLE_TRANSLATION_LOCATION': (
        'us-central1',
        (
            'Google Cloud location to use for large translation tasks. It'
            ' cannot be `global`, and Google only allows certain locations.'
        ),
    ),
    'ASR_MT_GOOGLE_CREDENTIALS': (
        '',
        'The JSON content of a private key file generated by the Google Cloud '
        'IAM & Admin console.\nLeave blank to use a different Google '
        'authentication mechanism.'
    ),
    'USER_METADATA_FIELDS': (
        LazyJSONSerializable([
            {'name': 'name', 'required': True},
            {'name': 'organization', 'required': False},
            {'name': 'organization_type', 'required': False},
            {'name': 'organization_website', 'required': False},
            {'name': 'sector', 'required': False},
            {'name': 'bio', 'required': False},
            {'name': 'city', 'required': False},
            {'name': 'country', 'required': False},
            {'name': 'twitter', 'required': False},
            {'name': 'linkedin', 'required': False},
            {'name': 'instagram', 'required': False},
            {'name': 'newsletter_subscription', 'required': False},
        ]),
        # The available fields are hard-coded in the front end
        'Display (and optionally require) these metadata fields for users.\n'
        "Possible fields are:\n"
        "'organization', 'organization_type', 'organization_website', 'sector', 'gender', 'bio', "
        "'city', 'country', 'twitter', 'linkedin', 'instagram', and 'newsletter_subscription'.\n\n"
        'To add another language, follow the example below.\n\n'
        '{"name": "name", "required": False, "label": '
        '{"default": "Full Name", "fr": "Nom Complet"}}\n'
        "'default' is a required field within the 'label' dict, but 'label' is optional.",
        # Use custom field for schema validation
        'long_metadata_fields_jsonschema'
    ),
    'PROJECT_METADATA_FIELDS': (
        LazyJSONSerializable([
            {'name': 'sector', 'required': False},
            {'name': 'country', 'required': False},
            {'name': 'description', 'required': False},
        ]),
        # The available fields are hard-coded in the front end
        'Display (and optionally require) these metadata fields for projects.\n'
        "Possible fields are:\n"
        "'sector', 'country', 'operational_purpose', 'collects_pii', "
        "and 'description'\n\n"
        'To add another language, follow the example below.\n\n'
        '{"name": "sector", "required": False, "label": '
        '{"default": "Sector", "fr": "Secteur"}}\n'
        "'default' is a required field within the 'label' dict, but 'label' is optional.",
        # Use custom field for schema validation
        'metadata_fields_jsonschema'
    ),
    'SECTOR_CHOICES': (
        '\n'.join(s[0] for s in SECTOR_CHOICE_DEFAULTS),
        "Options available for the 'sector' metadata field, one per line.",
        'long_textfield'
    ),
    'OPERATIONAL_PURPOSE_CHOICES': (
        '',
        "Options available for the 'operational purpose of data' metadata "
        'field, one per line.'
    ),
    'ORGANIZATION_INVITE_EXPIRY': (
        14,
        'Number of days before organization invites expire.',
        'positive_int',
    ),
    'ASSET_SNAPSHOT_DAYS_RETENTION': (
        30,
        'Number of days to keep asset snapshots',
        'positive_int'
    ),
    'IMPORT_TASK_DAYS_RETENTION': (
        90,
        'Number of days to keep import tasks',
        'positive_int',
    ),
    'FREE_TIER_THRESHOLDS': (
        LazyJSONSerializable(FREE_TIER_NO_THRESHOLDS),
        'Free tier thresholds: storage in kilobytes, '
        'data (number of submissions), '
        'minutes of transcription, '
        'number of translation characters',
        # Use custom field for schema validation
        'free_tier_threshold_jsonschema',
    ),
    'FREE_TIER_DISPLAY': (
        LazyJSONSerializable(FREE_TIER_EMPTY_DISPLAY),
        'Free tier frontend settings: name to use for the free tier, '
        'array of text strings to display on the feature list of the Plans page',
        'free_tier_display_jsonschema',
    ),
    'FREE_TIER_CUTOFF_DATE': (
        datetime(2050, 1, 1).date(),
        'Users on the free tier who registered before this date will\n'
        'use the custom plan defined by FREE_TIER_DISPLAY and FREE_TIER_LIMITS.',
    ),
    'PROJECT_TRASH_GRACE_PERIOD': (
        7,
        'Number of days to keep projects in trash after users (soft-)deleted '
        'them and before automatically hard-deleting them by the system',
        'positive_int',
    ),
    'ACCOUNT_TRASH_GRACE_PERIOD': (
        30 * 6,
        'Number of days to keep deactivated accounts in trash before '
        'automatically hard-deleting all their projects and data.\n'
        'Use -1 to require a superuser to empty the trash manually instead of '
        'having the system empty it automatically.',
        'positive_int_minus_one',
    ),
    # Toggle for ZXCVBN
    'ENABLE_PASSWORD_ENTROPY_METER': (
        True,
        'Display an entropy meter and password quality suggestions whenever users change their passwords.',
    ),
    'ENABLE_PASSWORD_MINIMUM_LENGTH_VALIDATION': (
        False,
        'Enable minimum length validation',
    ),
    'MINIMUM_PASSWORD_LENGTH': (
        10,
        'Minimum length for all passwords.',
        int,
    ),
    'ENABLE_PASSWORD_USER_ATTRIBUTE_SIMILARITY_VALIDATION': (
        False,
        'Enable user attribute similarity validation. '
        'See `PASSWORD_USER_ATTRIBUTES` below for customization.',
    ),
    'PASSWORD_USER_ATTRIBUTES': (
        (
            'username\n'
            'full_name\n'
            'email'
        ),
        'List (one per line) all user attributes for similarity validation.\n'
        "Possible attributes are 'username', 'full_name', 'email', 'organization'."
    ),
    'ENABLE_COMMON_PASSWORD_VALIDATION': (
        False,
        'Enable common password validation.\n'
        'To customize the list, go to Configuration file section and add common password file.\n'
        'Django default list is based on https://tinyurl.com/django3-2-common-passwords.',
    ),
    'ENABLE_PASSWORD_CUSTOM_CHARACTER_RULES_VALIDATION': (
        False,
        'Enable custom character rules',
    ),
    'PASSWORD_CUSTOM_CHARACTER_RULES': (
        (
            '[[:lower:]]\n'
            '[[:upper:]]\n'
            '\d\n'
            '[\W_]'
        ),
        'List all custom character rules as regular expressions supported '
        'by `regex` python library.\n'
        'One per line.',
    ),
    'PASSWORD_CUSTOM_CHARACTER_RULES_REQUIRED_TO_PASS': (
        3,
        'The minimum number of character rules to pass.',
        int,
    ),
    'ENABLE_MOST_RECENT_PASSWORD_VALIDATION': (
        False,
        'Enable most recent password validation which will prevent the user from '
        'reusing the most recent password.',
    ),
    'ENABLE_CUSTOM_PASSWORD_GUIDANCE_TEXT': (
        False,
        'Enable custom password guidance text to help users create their passwords.',
    ),
    'CUSTOM_PASSWORD_GUIDANCE_TEXT': (
        LazyJSONSerializable(
            {
                'default': t(
                    'The password must be at least 10 characters long and'
                    ' contain 3 or more of the following: uppercase letters,'
                    ' lowercase letters, numbers, and special characters. It'
                    ' cannot be similar to your name, username, or email'
                    ' address.'
                ),
                'some-other-language': (
                    'This will never appear because `some-other-language` is'
                    ' not a valid language code, but this entry is here to show'
                    ' you an example of adding another message in a different'
                    ' language.'
                ),
            }
        ),
        (
            'Guidance message presented when users create or modify a password. '
            'It should reflect the defined password rules.\n\n'
            'Markdown syntax is supported.\n'
            'The “default” message will be used if no translations are provided.'
            ' The “default” should be in English.\n'
            'To add messages in other languages, follow the example of '
            '“some-other-language“, but replace “some-other-language“ with a '
            'valid language code (e.g. “fr“ for French).'
        ),
        'i18n_text_jsonfield_schema',
    ),
    'MASS_EMAIL_ENQUEUED_RECORD_EXPIRY': (
        7,
        'Number of days before enqueued mass email records are marked as failed.',
        'positive_int',
    ),
    'PROJECT_OWNERSHIP_RESUME_THRESHOLD': (
        10,
        'Number of minutes asynchronous tasks can be idle before being '
        'restarted.\n'
        'It is recommended to keep greater than 10 minutes.',
        'positive_int',
    ),
    'PROJECT_OWNERSHIP_STUCK_THRESHOLD': (
        12 * 60,
        (
            'Number of minutes asynchronous tasks can run before being '
            'flagged as failed.\n'
            'Should be greater than `PROJECT_OWNERSHIP_RESUME_THRESHOLD`.'
        ),
        'positive_int',
    ),
    'PROJECT_OWNERSHIP_INVITE_EXPIRY': (
        14,
        'Number of days before invites expire.',
        'positive_int',
    ),
    'PROJECT_OWNERSHIP_INVITE_HISTORY_RETENTION': (
        30,
        (
            'Number of days to keep invites history.\n'
            'Failed invites are kept forever.'
        ),
        'positive_int',
    ),
    'PROJECT_OWNERSHIP_IN_APP_MESSAGES_EXPIRY': (
        7,
        'The number of days after which in-app messages expire.',
        'positive_int',
    ),
    'PROJECT_OWNERSHIP_AUTO_ACCEPT_INVITES': (
        False,
        'Auto-accept invites by default and do not sent them by e-mail.'
    ),
    'PROJECT_OWNERSHIP_ADMIN_EMAIL': (
        '',
        (
            'Email addresses to which error reports are sent, one per line.\n'
            'Leave empty to not send emails.'
        ),
    ),
    'PROJECT_OWNERSHIP_ADMIN_EMAIL_SUBJECT': (
        'KoboToolbox Notifications: Project ownership transfer failure',
        'Email subject to sent to admins on failure.',
    ),
    'PROJECT_OWNERSHIP_ADMIN_EMAIL_BODY': (
        (
            'Dear admins,\n\n'
            'A transfer of project ownership has failed:\n'
            '##invite_url##'
        ),
        'Email message to sent to admins on failure.',
    ),
    'PROJECT_HISTORY_LOG_LIFESPAN': (
        60,
        'Length of time days to keep project history logs.',
        'positive_int',
    ),
    'ACCESS_LOG_LIFESPAN': (
        60,
        'Length of time in days to keep access logs.',
        'positive_int',
    ),
    'USE_TEAM_LABEL': (
        True,
        'Use the term "Team" instead of "Organization" when Stripe is not enabled',
    ),
}

CONSTANCE_ADDITIONAL_FIELDS = {
    'free_tier_threshold_jsonschema': [
        'kpi.fields.jsonschema_form_field.FreeTierThresholdField',
        {'widget': 'django.forms.Textarea'},
    ],
    'free_tier_display_jsonschema': [
        'kpi.fields.jsonschema_form_field.FreeTierDisplayField',
        {'widget': 'django.forms.Textarea'},
    ],
    'i18n_text_jsonfield_schema': [
        'kpi.fields.jsonschema_form_field.I18nTextJSONField',
        {'widget': 'django.forms.Textarea'},
    ],
    'long_metadata_fields_jsonschema': [
        'kpi.fields.jsonschema_form_field.UserMetadataFieldsListField',
        {
            'widget': 'django.forms.Textarea',
            'widget_kwargs': {
                'attrs': {'rows': 45}
            }
        },
    ],
    'long_textfield': [
        'django.forms.fields.CharField',
        {
            'widget': 'django.forms.Textarea',
            'widget_kwargs': {
                'attrs': {'rows': 30}
            }
        },
    ],
    'metadata_fields_jsonschema': [
        'kpi.fields.jsonschema_form_field.MetadataFieldsListField',
        {'widget': 'django.forms.Textarea'},
    ],
    'positive_int': ['django.forms.fields.IntegerField', {
        'min_value': 0
    }],
    'positive_int_minus_one': ['django.forms.fields.IntegerField', {
        'min_value': -1
    }],
    'positive_int': ['django.forms.fields.IntegerField', {
        'min_value': 0
    }],
}

CONSTANCE_CONFIG_FIELDSETS = {
    'General Options': (
        'REGISTRATION_OPEN',
        'REGISTRATION_ALLOWED_EMAIL_DOMAINS',
        'REGISTRATION_DOMAIN_NOT_ALLOWED_ERROR_MESSAGE',
        'TERMS_OF_SERVICE_URL',
        'PRIVACY_POLICY_URL',
        'SOURCE_CODE_URL',
        'SUPPORT_EMAIL',
        'SUPPORT_URL',
        'ACADEMY_URL',
        'COMMUNITY_URL',
        'SYNCHRONOUS_EXPORT_CACHE_MAX_AGE',
        'EXPOSE_GIT_REV',
        'FRONTEND_MIN_RETRY_TIME',
        'FRONTEND_MAX_RETRY_TIME',
        'USE_TEAM_LABEL',
        'ACCESS_LOG_LIFESPAN',
        'PROJECT_HISTORY_LOG_LIFESPAN',
        'ORGANIZATION_INVITE_EXPIRY',
        'MASS_EMAIL_ENQUEUED_RECORD_EXPIRY'
    ),
    'Rest Services': (
        'ALLOW_UNSECURED_HOOK_ENDPOINTS',
        'HOOK_MAX_RETRIES',
    ),
    'Natural language processing': (
        'ASR_MT_INVITEE_USERNAMES',
        'ASR_MT_GOOGLE_PROJECT_ID',
        'ASR_MT_GOOGLE_STORAGE_BUCKET_PREFIX',
        'ASR_MT_GOOGLE_TRANSLATION_LOCATION',
        'ASR_MT_GOOGLE_CREDENTIALS',
        'ASR_MT_GOOGLE_REQUEST_TIMEOUT',
    ),
    'Security': (
        'SSRF_ALLOWED_IP_ADDRESS',
        'SSRF_DENIED_IP_ADDRESS',
        'MFA_ISSUER_NAME',
        'MFA_ENABLED',
        'MFA_LOCALIZED_HELP_TEXT',
        'SUPERUSER_AUTH_ENFORCEMENT',
    ),
    'Metadata options': (
        'USER_METADATA_FIELDS',
        'PROJECT_METADATA_FIELDS',
        'SECTOR_CHOICES',
        'OPERATIONAL_PURPOSE_CHOICES',
    ),
    'Password Validation': (
        'ENABLE_PASSWORD_ENTROPY_METER',
        'ENABLE_PASSWORD_MINIMUM_LENGTH_VALIDATION',
        'ENABLE_PASSWORD_USER_ATTRIBUTE_SIMILARITY_VALIDATION',
        'ENABLE_COMMON_PASSWORD_VALIDATION',
        'ENABLE_PASSWORD_CUSTOM_CHARACTER_RULES_VALIDATION',
        'ENABLE_MOST_RECENT_PASSWORD_VALIDATION',
        'ENABLE_CUSTOM_PASSWORD_GUIDANCE_TEXT',
        'MINIMUM_PASSWORD_LENGTH',
        'PASSWORD_USER_ATTRIBUTES',
        'PASSWORD_CUSTOM_CHARACTER_RULES',
        'PASSWORD_CUSTOM_CHARACTER_RULES_REQUIRED_TO_PASS',
        'CUSTOM_PASSWORD_GUIDANCE_TEXT',
    ),
    'Transfer project ownership': (
        'PROJECT_OWNERSHIP_RESUME_THRESHOLD',
        'PROJECT_OWNERSHIP_STUCK_THRESHOLD',
        'PROJECT_OWNERSHIP_INVITE_HISTORY_RETENTION',
        'PROJECT_OWNERSHIP_INVITE_EXPIRY',
        'PROJECT_OWNERSHIP_IN_APP_MESSAGES_EXPIRY',
        'PROJECT_OWNERSHIP_ADMIN_EMAIL',
        'PROJECT_OWNERSHIP_ADMIN_EMAIL_SUBJECT',
        'PROJECT_OWNERSHIP_ADMIN_EMAIL_BODY',
        'PROJECT_OWNERSHIP_AUTO_ACCEPT_INVITES',
    ),
    'Trash bin': (
        'ACCOUNT_TRASH_GRACE_PERIOD',
        'PROJECT_TRASH_GRACE_PERIOD',
    ),
    'Regular maintenance settings': (
        'ASSET_SNAPSHOT_DAYS_RETENTION',
        'IMPORT_TASK_DAYS_RETENTION',
    ),
    'Tier settings': (
        'FREE_TIER_THRESHOLDS',
        'FREE_TIER_DISPLAY',
        'FREE_TIER_CUTOFF_DATE',
    ),
}

# Tell django-constance to use a database model instead of Redis
CONSTANCE_BACKEND = 'kobo.apps.constance_backends.database.DatabaseBackend'
CONSTANCE_DATABASE_CACHE_BACKEND = 'default'


# Warn developers to use `pytest` instead of `./manage.py test`
class DoNotUseRunner:
    def __init__(self, *args, **kwargs):
        raise NotImplementedError('Please run tests with `pytest` instead')


TEST_RUNNER = __name__ + '.DoNotUseRunner'

# The backend that handles user authentication must match KoBoCAT's when
# sharing sessions. ModelBackend does not interfere with object-level
# permissions: it always denies object-specific requests (see
# https://github.com/django/django/blob/1.7/django/contrib/auth/backends.py#L44).
# KoBoCAT also lists ModelBackend before
# guardian.backends.ObjectPermissionBackend.
AUTHENTICATION_BACKENDS = (
    'kpi.backends.ModelBackend',
    'kpi.backends.ObjectPermissionBackend',
    'allauth.account.auth_backends.AuthenticationBackend',
    'kobo.apps.openrosa.libs.backends.ObjectPermissionBackend',
)

ROOT_URLCONF = 'kobo.urls'

WSGI_APPLICATION = 'kobo.wsgi.application'

# What User object should be mapped to AnonymousUser?
ANONYMOUS_USER_ID = -1
# Permissions assigned to AnonymousUser are restricted to the following
ALLOWED_ANONYMOUS_PERMISSIONS = (
    'kpi.view_asset',
    'kpi.discover_asset',
    'kpi.add_submissions',
    'kpi.view_submissions',
)

# run heavy migration scripts by default
# NOTE: this should be set to False for major deployments. This can take a long time
SKIP_HEAVY_MIGRATIONS = env.bool('SKIP_HEAVY_MIGRATIONS', False)

# Database
# https://docs.djangoproject.com/en/1.7/ref/settings/#databases
DATABASES = {
    'default': env.db_url(
        'KPI_DATABASE_URL' if 'KPI_DATABASE_URL' in os.environ else 'DATABASE_URL',
        default='sqlite:///%s/db.sqlite3' % BASE_DIR
    ),
}

OPENROSA_DB_ALIAS = 'kobocat'

if 'KC_DATABASE_URL' in os.environ:
    DATABASES[OPENROSA_DB_ALIAS] = env.db_url('KC_DATABASE_URL')

DATABASE_ROUTERS = ['kpi.db_routers.DefaultDatabaseRouter']

# Internationalization
# https://docs.djangoproject.com/en/1.8/topics/i18n/

django.conf.locale.LANG_INFO.update(EXTRA_LANG_INFO)

DJANGO_LANGUAGE_CODES = env.str(
    'DJANGO_LANGUAGE_CODES',
    default=(
        'am '  # Amharic
        'ar '  # Arabic
        'bn '  # Bengali
        'cs '  # Czech
        'de '  # German
        'en '  # English
        'es '  # Spanish
        'fa '  # Persian/Farsi
        'fr '  # French
        'hi '  # Hindi
        'hu '  # Hungarian
        'id '  # Indonesian
        'ja '  # Japanese
        'km '  # Khmer
        'ku '  # Kurdish
        'ln '  # Lingala
        'my '  # Burmese/Myanmar
        'ny '  # Chewa/Chichewa/Nyanja
        'ne '  # Nepali
        'pl '  # Polish
        'pt '  # Portuguese
        'ru '  # Russian
        'sw '  # Swahili
        'th '  # Thai
        'tr '  # Turkish
        'uk '  # Ukrainian
        'vi '  # Vietnamese
        'yo '  # Yoruba
        'zh-hans'  # Chinese Simplified
    )
)
LANGUAGES = [
    (lang_code, get_language_info(lang_code)['name_local'])
    for lang_code in DJANGO_LANGUAGE_CODES.split(' ')
]

LANGUAGE_CODE = 'en-us'

TIME_ZONE = 'UTC'

LOCALE_PATHS = (os.path.join(BASE_DIR, 'locale'),)

USE_I18N = True

USE_TZ = True

CAN_LOGIN_AS = lambda request, target_user: request.user.is_superuser

# Impose a limit on the number of records returned by the submission list
# endpoint. This overrides any `?limit=` query parameter sent by a client
SUBMISSION_LIST_LIMIT = 30000

# uWSGI, NGINX, etc. allow only a limited amount of time to process a request.
# Set this value to match their limits
SYNCHRONOUS_REQUEST_TIME_LIMIT = 120  # seconds

# REMOVE the oldest if a user exceeds this many exports for a particular form
MAXIMUM_EXPORTS_PER_USER_PER_FORM = 10

MAX_RETRIES_FOR_IMPORT_EXPORT_TASK = 10

# Private media file configuration
PRIVATE_STORAGE_ROOT = os.path.join(BASE_DIR, 'media')
PRIVATE_STORAGE_AUTH_FUNCTION = \
    'kpi.utils.private_storage.superuser_or_username_matches_prefix'

# django-markdownx, for in-app messages
MARKDOWNX_UPLOAD_URLS_PATH = reverse_lazy('markdownx-uploader-image-upload')
MARKDOWNX_UPLOAD_CONTENT_TYPES = [
    'image/jpeg',
    'image/png',
    'image/svg+xml',
    'image/gif',
    'image/webp',
]
# Github-flavored Markdown from `py-gfm`,
# ToDo Uncomment when it's compatible with Markdown 3.x
# MARKDOWNX_MARKDOWN_EXTENSIONS = ['mdx_gfm']

# Static files (CSS, JavaScript, Images)
# https://docs.djangoproject.com/en/1.7/howto/static-files/

STATIC_ROOT = os.path.join(BASE_DIR, 'staticfiles')
STATIC_URL = '/static/'
MEDIA_ROOT = os.path.join(BASE_DIR, 'media')
MEDIA_URL = '/' + os.environ.get('KPI_MEDIA_URL', 'media').strip('/') + '/'

# `PUBLIC_MEDIA_PATH` sets the `upload_to` attribute of explicitly-public
# `FileField`s, e.g. in `ConfigurationFile`. The corresponding location on the
# file system (usually `MEDIA_ROOT + PUBLIC_MEDIA_PATH`) should be exposed to
# everyone via NGINX. For more information, see
# https://docs.djangoproject.com/en/2.2/ref/models/fields/#django.db.models.FileField.upload_to
PUBLIC_MEDIA_PATH = '__public/'

# Following the uWSGI mountpoint convention, this should have a leading slash
# but no trailing slash
KPI_PREFIX = env.str('KPI_PREFIX', 'False')
if KPI_PREFIX.lower() == 'false':
    KPI_PREFIX = False
else:
    KPI_PREFIX = '/' + KPI_PREFIX.strip('/')

# KPI_PREFIX should be set in the environment when running in a subdirectory
if KPI_PREFIX and KPI_PREFIX != '/':
    STATIC_URL = KPI_PREFIX + '/' + STATIC_URL.lstrip('/')
    MEDIA_URL = KPI_PREFIX + '/' + MEDIA_URL.lstrip('/')
    LOGIN_URL = KPI_PREFIX + '/' + global_settings.LOGIN_URL.lstrip('/')
    LOGIN_REDIRECT_URL = KPI_PREFIX + '/' + LOGIN_REDIRECT_URL.lstrip('/')

STATICFILES_DIRS = (
    os.path.join(BASE_DIR, 'jsapp'),
    os.path.join(BASE_DIR, 'static'),
)

if os.path.exists(os.path.join(BASE_DIR, 'dkobo', 'jsapp')):
    STATICFILES_DIRS = STATICFILES_DIRS + (
        os.path.join(BASE_DIR, 'dkobo', 'jsapp'),
        os.path.join(BASE_DIR, 'dkobo', 'dkobo', 'static'),
    )

REST_FRAMEWORK = {
    'URL_FIELD_NAME': 'url',
    'DEFAULT_PAGINATION_CLASS': 'kpi.paginators.Paginated',
    'PAGE_SIZE': 100,
    'DEFAULT_AUTHENTICATION_CLASSES': [
        # SessionAuthentication and BasicAuthentication would be included by
        # default
        'kpi.authentication.SessionAuthentication',
        'kpi.authentication.BasicAuthentication',
        'kpi.authentication.TokenAuthentication',
        'kpi.authentication.OAuth2Authentication',
    ],
    'DEFAULT_RENDERER_CLASSES': [
       'rest_framework.renderers.JSONRenderer',
       'rest_framework.renderers.BrowsableAPIRenderer',
       'kpi.renderers.XMLRenderer',
    ],
    'DEFAULT_VERSIONING_CLASS': 'kpi.versioning.APIAutoVersioning',
    # Cannot be placed in kpi.exceptions.py because of circular imports
    'EXCEPTION_HANDLER': 'kpi.utils.drf_exceptions.custom_exception_handler',
    'DEFAULT_SCHEMA_CLASS': 'drf_spectacular.openapi.AutoSchema',
}

# Settings for the API documentation using drf-spectacular
SPECTACULAR_SETTINGS = {
    'TITLE': 'KoboToolbox API',
    'DESCRIPTION': 'Powerful and intuitive data collection tools to make an impact',
    'VERSION': '0.0.1',
    'SERVE_INCLUDE_SCHEMA': False,
<<<<<<< HEAD
    'PREPROCESSING_HOOKS': ['kpi.utils.spectacular_processing.pre_processing_filtering'],
    # 'POSTPROCESSING_HOOKS': ['kpi.utils.spectacular_print.postProcess_schema_enums'],
=======
    'PREPROCESSING_HOOKS': [
        'kpi.utils.spectacular_processing.pre_processing_filtering'
    ],
>>>>>>> dd959384
}

OPENROSA_REST_FRAMEWORK = {

    'DEFAULT_PAGINATION_CLASS': None,
    'DEFAULT_VERSIONING_CLASS': None,

    # deprecated
    # # Use hyperlinked styles by default.
    # # Only used if the `serializer_class` attribute is not set on a view.
    # 'DEFAULT_MODEL_SERIALIZER_CLASS': (
    #     'rest_framework.serializers.HyperlinkedModelSerializer'
    # ),
    # # Use Django's standard `django.contrib.auth` permissions,
    # # or allow read-only access for unauthenticated users.
    # 'DEFAULT_PERMISSION_CLASSES': [
    #     'rest_framework.permissions.AllowAny',
    # ],
    'DEFAULT_AUTHENTICATION_CLASSES': [
        'kpi.authentication.DigestAuthentication',
        'kpi.authentication.OAuth2Authentication',
        'kpi.authentication.TokenAuthentication',
        # HttpsOnlyBasicAuthentication must come before SessionAuthentication because
        # Django authentication is called before DRF authentication and users get authenticated with
        # Session if it comes first (which bypass BasicAuthentication and MFA validation)
        'kobo.apps.openrosa.libs.authentication.HttpsOnlyBasicAuthentication',
        'kpi.authentication.SessionAuthentication',
    ],
    'DEFAULT_RENDERER_CLASSES': [
        # Keep JSONRenderer at the top "in order to send JSON responses to
        # clients that do not specify an Accept header." See
        # http://www.django-rest-framework.org/api-guide/renderers/#ordering-of-renderer-classes
        'rest_framework.renderers.JSONRenderer',
        'rest_framework_jsonp.renderers.JSONPRenderer',
        'rest_framework.renderers.BrowsableAPIRenderer',
        'rest_framework_xml.renderers.XMLRenderer',
        'rest_framework_csv.renderers.CSVRenderer',
    ],
    # FIXME Kobocat migration: Move to main REST_FRAMEWORK and change logic to handle kobocat view properly
    'VIEW_NAME_FUNCTION': 'kobo.apps.openrosa.apps.api.tools.get_view_name',
    'VIEW_DESCRIPTION_FUNCTION': 'kobo.apps.openrosa.apps.api.tools.get_view_description',
}

TEMPLATES = [
    {
        'BACKEND': 'django.template.backends.django.DjangoTemplates',
        'DIRS': [],
        'APP_DIRS': True,
        'OPTIONS': {
            'context_processors': [
                # Default processors per
                # https://docs.djangoproject.com/en/1.8/ref/templates/upgrading/#the-templates-settings
                'django.contrib.auth.context_processors.auth',
                'django.template.context_processors.debug',
                'django.template.context_processors.i18n',
                'django.template.context_processors.media',
                'django.template.context_processors.static',
                'django.template.context_processors.tz',
                'django.template.context_processors.request',
                'django.contrib.messages.context_processors.messages',
                # Additional processors
                'kpi.context_processors.custom_password_guidance_text',
                'kpi.context_processors.external_service_tokens',
                'kpi.context_processors.email',
                'kpi.context_processors.sitewide_messages',
                'kpi.context_processors.config',
                'kpi.context_processors.mfa',
                'kpi.context_processors.django_settings',
                'kpi.context_processors.kobocat',
            ],
            'debug': os.environ.get('TEMPLATE_DEBUG', 'False') == 'True',
        },
    },
]

DEFAULT_SUBMISSIONS_COUNT_NUMBER_OF_DAYS = 31
GOOGLE_ANALYTICS_TOKEN = os.environ.get('GOOGLE_ANALYTICS_TOKEN')
SENTRY_JS_DSN = None
if SENTRY_JS_DSN_URL := env.url('SENTRY_JS_DSN', default=None):
    SENTRY_JS_DSN = SENTRY_JS_DSN_URL.geturl()

# replace this with the pointer to the KoboCAT server, if it exists
KOBOCAT_URL = os.environ.get('KOBOCAT_URL', 'https://change-me.invalid')

# In case server must serve two KoboCAT domain names (e.g. during a
# domain name transfer), `settings.KOBOCAT_OLD_URL` adds support for
# the domain name.
KOBOCAT_OLD_URL = os.environ.get('KOBOCAT_OLD_URL')

# Internal URL does not use HTTPS
KOBOCAT_INTERNAL_URL = os.environ.get(
    'KOBOCAT_INTERNAL_URL', 'http://change-me.invalid'
)

KOBOFORM_URL = os.environ.get('KOBOFORM_URL', 'https://change-me.invalid')

if 'KOBOCAT_URL' in os.environ:
    DEFAULT_DEPLOYMENT_BACKEND = 'openrosa'
else:
    DEFAULT_DEPLOYMENT_BACKEND = 'mock'


"""
Stripe configuration intended for kf.kobotoolbox.org only,
tracks usage limit exceptions
"""
STRIPE_ENABLED = env.bool('STRIPE_ENABLED', False)


def dj_stripe_request_callback_method():
    # This method exists because dj-stripe's documentation doesn't reflect reality.
    # It claims that DJSTRIPE_SUBSCRIBER_MODEL no longer needs a request callback but
    # this error occurs without it: `DJSTRIPE_SUBSCRIBER_MODEL_REQUEST_CALLBACK must
    # be implemented if a DJSTRIPE_SUBSCRIBER_MODEL is defined`
    # It doesn't need to do anything other than exist
    # https://github.com/dj-stripe/dj-stripe/issues/1900
    pass


DJSTRIPE_SUBSCRIBER_MODEL = 'organizations.Organization'
DJSTRIPE_SUBSCRIBER_MODEL_REQUEST_CALLBACK = dj_stripe_request_callback_method
DJSTRIPE_FOREIGN_KEY_TO_FIELD = 'id'
DJSTRIPE_USE_NATIVE_JSONFIELD = True
STRIPE_LIVE_MODE = env.bool('STRIPE_LIVE_MODE', False)
STRIPE_TEST_PUBLIC_KEY = env.str(
    'STRIPE_TEST_PUBLIC_KEY', 'pk_test_qliDXQRyVGPWmsYR69tB1NPx00ndTrJfVM'
)
STRIPE_LIVE_PUBLIC_KEY = 'pk_live_7JRQ5elvhnmz4YuWdlSRNmMj00lhvqZz8P'
if STRIPE_ENABLED:
    INSTALLED_APPS += ('djstripe', 'kobo.apps.stripe')
    STRIPE_LIVE_SECRET_KEY = env.str('STRIPE_LIVE_SECRET_KEY', None)
    STRIPE_TEST_SECRET_KEY = env.str('STRIPE_TEST_SECRET_KEY', None)
    DJSTRIPE_WEBHOOK_SECRET = env.str('DJSTRIPE_WEBHOOK_SECRET', None)
    DJSTRIPE_WEBHOOK_VALIDATION = env.str('DJSTRIPE_WEBHOOK_VALIDATION', 'verify_signature')
STRIPE_PUBLIC_KEY = STRIPE_LIVE_PUBLIC_KEY if STRIPE_LIVE_MODE else STRIPE_TEST_PUBLIC_KEY

"""Organizations settings"""
# necessary to prevent calls to `/organizations/{ORG_ID}/service_usage/` (and any other
# queries that may need to aggregate data for all organization users) from slowing down db
ORGANIZATION_USER_LIMIT = env.str('ORGANIZATION_USER_LIMIT', 400)


""" Enketo configuration """
ENKETO_URL = os.environ.get('ENKETO_URL') or os.environ.get(
    'ENKETO_SERVER', 'https://change-me.invalid'
)
ENKETO_URL = ENKETO_URL.rstrip('/')  # Remove any trailing slashes
ENKETO_VERSION = os.environ.get('ENKETO_VERSION', 'Legacy').lower()
ENKETO_INTERNAL_URL = os.environ.get('ENKETO_INTERNAL_URL', ENKETO_URL)
ENKETO_INTERNAL_URL = ENKETO_INTERNAL_URL.rstrip('/')  # Remove any trailing slashes

ENKETO_API_KEY = os.environ.get('ENKETO_API_KEY', 'enketorules')
# http://apidocs.enketo.org/v2/
ENKETO_SURVEY_ENDPOINT = 'api/v2/survey/all'
ENKETO_PREVIEW_ENDPOINT = 'api/v2/survey/preview/iframe'
ENKETO_EDIT_INSTANCE_ENDPOINT = 'api/v2/instance'
ENKETO_VIEW_INSTANCE_ENDPOINT = 'api/v2/instance/view'
ENKETO_FLUSH_CACHE_ENDPOINT = 'api/v2/survey/cache'
# How long to wait before flushing an individual preview from Enketo's cache
ENKETO_FLUSH_CACHED_PREVIEW_DELAY = 1800  # seconds

# Content Security Policy (CSP)
# CSP should "just work" by allowing any possible configuration
# however CSP_EXTRA_DEFAULT_SRC is provided to allow for custom additions
if env.bool('ENABLE_CSP', False):
    MIDDLEWARE.append('csp.middleware.CSPMiddleware')
local_unsafe_allows = [
    "'unsafe-eval'",
    'http://localhost:3000',
    'http://kf.kobo.local:3000',
    'ws://kf.kobo.local:3000'
]
CSP_DEFAULT_SRC = env.list('CSP_EXTRA_DEFAULT_SRC', str, []) + [
    "'self'",
    KOBOCAT_URL,
    ENKETO_URL,
]
if env.str('FRONTEND_DEV_MODE', None) == 'host':
    CSP_DEFAULT_SRC += local_unsafe_allows
CSP_CONNECT_SRC = CSP_DEFAULT_SRC
CSP_SCRIPT_SRC = CSP_DEFAULT_SRC
CSP_STYLE_SRC = CSP_DEFAULT_SRC + ["'unsafe-inline'"]
CSP_IMG_SRC = CSP_DEFAULT_SRC + [
    'data:',
    'https://*.openstreetmap.org',
    'https://*.openstreetmap.fr',  # Humanitarian OpenStreetMap Team
    'https://*.opentopomap.org',
    'https://*.arcgisonline.com'
]
CSP_FRAME_SRC = CSP_DEFAULT_SRC

if GOOGLE_ANALYTICS_TOKEN:
    # Taken from https://developers.google.com/tag-platform/tag-manager/csp#google_analytics_4_google_analytics
    CSP_SCRIPT_SRC.append('https://*.googletagmanager.com')
    CSP_CONNECT_SRC.extend(
        [
            'https://*.google-analytics.com',
            'https://*.analytics.google.com',
            'https://*.googletagmanager.com',
        ]
    )
    CSP_IMG_SRC.extend(
        ['https://*.google-analytics.com', 'https://*.googletagmanager.com']
    )
if SENTRY_JS_DSN_URL and SENTRY_JS_DSN_URL.scheme:
    sentry_js_url = SENTRY_JS_DSN_URL.scheme + '://' + SENTRY_JS_DSN_URL.hostname
    CSP_SCRIPT_SRC.append(sentry_js_url)
    CSP_CONNECT_SRC.append(sentry_js_url)
if STRIPE_ENABLED:
    stripe_domain = 'https://js.stripe.com'
    CSP_SCRIPT_SRC.append(stripe_domain)
    CSP_FRAME_SRC.append(stripe_domain)

csp_report_uri = env.url('CSP_REPORT_URI', None)
if csp_report_uri:  # Let environ validate uri, but set as string
    CSP_REPORT_URI = csp_report_uri.geturl()
CSP_REPORT_ONLY = env.bool('CSP_REPORT_ONLY', False)

""" Celery configuration """
# Celery 4.0 New lowercase settings.
# Uppercase settings can be used when using a PREFIX
# http://docs.celeryproject.org/en/latest/userguide/configuration.html#new-lowercase-settings
# http://docs.celeryproject.org/en/4.0/whatsnew-4.0.html#step-2-update-your-configuration-with-the-new-setting-names

CELERY_TIMEZONE = 'UTC'

# helpful for certain debugging
CELERY_TASK_ALWAYS_EAGER = env.bool('SKIP_CELERY', False)

# Replace a worker after it completes 7 tasks by default. This allows the OS to
# reclaim memory allocated during large tasks
CELERY_WORKER_MAX_TASKS_PER_CHILD = int(os.environ.get(
    'CELERYD_MAX_TASKS_PER_CHILD', 7))

# Default to a 30-minute soft time limit and a 35-minute hard time limit
CELERY_TASK_TIME_LIMIT = int(
    os.environ.get('CELERYD_TASK_TIME_LIMIT', 2100)  # seconds
)

CELERY_TASK_SOFT_TIME_LIMIT = int(
    os.environ.get('CELERYD_TASK_SOFT_TIME_LIMIT', 1800)  # seconds
)

CELERY_BEAT_SCHEDULE = {
    # Schedule every day at midnight UTC. Can be customized in admin section
    'send-hooks-failures-reports': {
        'task': 'kobo.apps.hook.tasks.failures_reports',
        'schedule': crontab(hour=0, minute=0),
        'options': {'queue': 'kpi_low_priority_queue'},
    },
    # Schedule every 30 minutes
    'trash-bin-garbage-collector': {
        'task': 'kobo.apps.trash_bin.tasks.garbage_collector',
        'schedule': crontab(minute='*/30'),
        'options': {'queue': 'kpi_low_priority_queue'},
    },
    # Schedule every 10 minutes
    'trash-bin-task-restarter': {
        'task': 'kobo.apps.trash_bin.tasks.task_restarter',
        'schedule': crontab(minute='*/10'),
        'options': {'queue': 'kpi_low_priority_queue'}
    },
    'perform-maintenance': {
        'task': 'kpi.tasks.perform_maintenance',
        'schedule': crontab(hour=20, minute=0),
        'options': {'queue': 'kpi_low_priority_queue'},
    },
    'log-stuck-exports-and-mark-failed': {
        'task': 'kobo.apps.openrosa.apps.viewer.tasks.log_stuck_exports_and_mark_failed',
        'schedule': timedelta(hours=6),
        'options': {'queue': 'kobocat_queue'}
    },
    'delete-daily-xform-submissions-counter': {
        'task': 'kobo.apps.openrosa.apps.logger.tasks.delete_daily_counters',
        'schedule': crontab(hour=0, minute=0),
        'options': {'queue': 'kobocat_queue'}
    },
    # Schedule every 30 minutes
    'organization-invite-mark-as-expired': {
        'task': 'kobo.apps.organizations.tasks.mark_organization_invite_as_expired',
        'schedule': crontab(minute=30),
        'options': {'queue': 'kpi_low_priority_queue'}
    },
    # Schedule every 10 minutes
    'project-ownership-task-restarter': {
        'task': 'kobo.apps.project_ownership.tasks.task_restarter',
        'schedule': crontab(minute='*/10'),
        'options': {'queue': 'kpi_low_priority_queue'}
    },
    # Schedule every 30 minutes
    'project-ownership-mark-as-failed': {
        'task': 'kobo.apps.project_ownership.tasks.mark_as_failed',
        'schedule': crontab(minute='*/30'),
        'options': {'queue': 'kpi_low_priority_queue'}
    },
    # Schedule every 30 minutes
    'project-ownership-mark-as-expired': {
        'task': 'kobo.apps.project_ownership.tasks.mark_as_expired',
        'schedule': crontab(minute='*/30'),
        'options': {'queue': 'kpi_low_priority_queue'}
    },
    # Schedule every day at midnight UTC
    'project-ownership-garbage-collector': {
        'task': 'kobo.apps.project_ownership.tasks.garbage_collector',
        'schedule': crontab(minute=0, hour=0),
        'options': {'queue': 'kpi_low_priority_queue'}
    },
    # Schedule every day at midnight UTC
    'delete-expired-logs': {
        'task': 'kobo.apps.audit_log.tasks.spawn_logs_cleaning_tasks',
        'schedule': crontab(minute=0, hour=0),
        'options': {'queue': 'kpi_low_priority_queue'}
    },
    # Schedule every day at midnight UTC
    'delete-expired-access-logs': {
        'task': 'kobo.apps.audit_log.tasks.spawn_access_log_cleaning_tasks',
        'schedule': crontab(minute=0, hour=0),
        'options': {'queue': 'kpi_low_priority_queue'}
    },
    # Schedule every 15 minutes
    'long-running-migrations': {
        'task': 'kobo.apps.long_running_migrations.tasks.execute_long_running_migrations',  # noqa
        'schedule': crontab(minute='*/15'),
        'options': {'queue': 'kpi_low_priority_queue'}
    },
    # Schedule every day at midnight UTC
    'mass-email-record-mark-as-failed': {
        'task': 'kobo.apps.mass_emails.tasks.mark_old_enqueued_mass_email_record_as_failed', # noqa
        'schedule': crontab(minute=0, hour=0),
        'options': {'queue': 'kpi_low_priority_queue'}
    },
    'mass-emails-send': {
        'task': 'kobo.apps.mass_emails.tasks.send_emails',
        'schedule': crontab(minute=0),
        'options': {'queue': 'kpi_queue'},
    },
}


CELERY_BROKER_TRANSPORT_OPTIONS = {
    'fanout_patterns': True,
    'fanout_prefix': True,
    # http://docs.celeryproject.org/en/latest/getting-started/brokers/redis.html#redis-visibility-timeout
    # TODO figure out how to pass `Constance.HOOK_MAX_RETRIES` or `HookLog.get_remaining_seconds()
    # Otherwise hardcode `HOOK_MAX_RETRIES` in Settings
    'visibility_timeout': 60 * (10**2),  # Longest ETA for RestService (seconds)
}

CELERY_TASK_DEFAULT_QUEUE = 'kpi_queue'

if 'KOBOCAT_URL' in os.environ:
    SYNC_KOBOCAT_PERMISSIONS = (
        os.environ.get('SYNC_KOBOCAT_PERMISSIONS', 'True') == 'True')

CELERY_BROKER_URL = os.environ.get(
    'CELERY_BROKER_URL',
    os.environ.get('KPI_BROKER_URL', 'redis://change-me.invalid:6379/1'),
)
if 'KPI_BROKER_URL' in os.environ:
    warnings.warn(
        'KPI_BROKER_URL is renamed CELERY_BROKER_URL, update the environment variable.',
        DeprecationWarning,
    )

CELERY_RESULT_BACKEND = CELERY_BROKER_URL

# Increase limits for long-running tasks
# Notes: They are custom name, not part of `CELERY_*` namespace.
CELERY_LONG_RUNNING_TASK_TIME_LIMIT = int(
    os.environ.get('CELERY_LONG_RUNNING_TASK_TIME_LIMIT', 4260)  # seconds
)

CELERY_LONG_RUNNING_TASK_SOFT_TIME_LIMIT = int(
    os.environ.get('CELERY_LONG_RUNNING_TASK_SOFT_TIME_LIMIT', 4200)  # seconds
)

""" Django allauth configuration """
# User.email should continue to be used instead of the EmailAddress model
ACCOUNT_ADAPTER = 'kobo.apps.accounts.adapter.AccountAdapter'
ACCOUNT_USERNAME_VALIDATORS = 'kobo.apps.accounts.validators.username_validators'
ACCOUNT_EMAIL_REQUIRED = True
ACCOUNT_EMAIL_VERIFICATION = env.str('ACCOUNT_EMAIL_VERIFICATION', 'mandatory')
ACCOUNT_FORMS = {
    'login': 'kobo.apps.accounts.mfa.forms.MfaLoginForm',
    'signup': 'kobo.apps.accounts.forms.SignupForm',
}
ACCOUNT_LOGIN_ON_EMAIL_CONFIRMATION = True
ACCOUNT_AUTHENTICATED_LOGIN_REDIRECTS = False
ACCOUNT_UNIQUE_EMAIL = False
ACCOUNT_SESSION_REMEMBER = True
SOCIALACCOUNT_EMAIL_VERIFICATION = env.str('SOCIALACCOUNT_EMAIL_VERIFICATION', 'none')
SOCIALACCOUNT_AUTO_SIGNUP = False
SOCIALACCOUNT_FORMS = {
    'signup': 'kobo.apps.accounts.forms.SocialSignupForm',
}


WEBPACK_LOADER = {
    'DEFAULT': {
        'BUNDLE_DIR_NAME': 'jsapp/compiled/',
        'POLL_INTERVAL': 0.5,  # seconds
        'TIMEOUT': 5,  # seconds
    }
}


""" Email configuration """
# This setting sets the prefix in the subject line of the account activation email
# The default is the URL of the server. Set to blank to fit the email requirements
ACCOUNT_EMAIL_SUBJECT_PREFIX = ''

EMAIL_BACKEND = os.environ.get(
    'EMAIL_BACKEND', 'django.core.mail.backends.filebased.EmailBackend'
)

if EMAIL_BACKEND == 'django.core.mail.backends.filebased.EmailBackend':
    EMAIL_FILE_PATH = os.environ.get(
        'EMAIL_FILE_PATH', os.path.join(BASE_DIR, 'emails'))
    if not os.path.isdir(EMAIL_FILE_PATH):
        os.mkdir(EMAIL_FILE_PATH)

if os.environ.get('EMAIL_HOST'):
    EMAIL_HOST = os.environ.get('EMAIL_HOST')

if os.environ.get('EMAIL_HOST_USER'):
    EMAIL_HOST_USER = os.environ.get('EMAIL_HOST_USER')
    EMAIL_HOST_PASSWORD = os.environ.get('EMAIL_HOST_PASSWORD')

if os.environ.get('EMAIL_PORT'):
    EMAIL_PORT = os.environ.get('EMAIL_PORT')

if os.environ.get('EMAIL_USE_TLS'):
    EMAIL_USE_TLS = os.environ.get('EMAIL_USE_TLS')

MAX_MASS_EMAILS_PER_DAY = 1000
MASS_EMAIL_THROTTLE_PER_SECOND = 40
MASS_EMAIL_SLEEP_SECONDS = 1
# change the interval between "daily" email sends for testing. this will set both
# the frequency of the task and the expiry time of the cached email limits. should
# only be True on small testing instances
MASS_EMAILS_CONDENSE_SEND = env.bool('MASS_EMAILS_CONDENSE_SEND', False)
if MASS_EMAILS_CONDENSE_SEND:
    CELERY_BEAT_SCHEDULE['mass-emails-send'] = {
        'task': 'kobo.apps.mass_emails.tasks.send_emails',
        'schedule': crontab(minute='*/5'),
        'options': {'queue': 'kpi_queue'},
    }


""" AWS configuration (email and storage) """
if env.str('AWS_ACCESS_KEY_ID', False):
    AWS_ACCESS_KEY_ID = env.str('AWS_ACCESS_KEY_ID')
    AWS_SECRET_ACCESS_KEY = env.str('AWS_SECRET_ACCESS_KEY')
    AWS_SES_REGION_NAME = env.str('AWS_SES_REGION_NAME', None)
    AWS_SES_REGION_ENDPOINT = env.str('AWS_SES_REGION_ENDPOINT', None)

    AWS_S3_SIGNATURE_VERSION = env.str('AWS_S3_SIGNATURE_VERSION', 's3v4')
    # Only set the region if it is present in environment.
    if region := env.str('AWS_S3_REGION_NAME', False):
        AWS_S3_REGION_NAME = region

# Storage configuration
STORAGES = global_settings.STORAGES

default_file_storage = env.str(
    'DEFAULT_FILE_STORAGE', env.str('KPI_DEFAULT_FILE_STORAGE', None)
)
if 'KPI_DEFAULT_FILE_STORAGE' in os.environ:
    warnings.warn(
        'KPI_DEFAULT_FILE_STORAGE is renamed DEFAULT_FILE_STORAGE, '
        'update the environment variable.',
        DeprecationWarning,
    )

# ToDo Find out why `private_storage.appconfig.PRIVATE_STORAGE_CLASS`
#  cannot be imported. Otherwise, some tests are failing.
# from private_storage.appconfig import (
#   PRIVATE_STORAGE_CLASS as DEFAULT_PRIVATE_STORAGE_CLASS
# )
# PRIVATE_STORAGE_CLASS = DEFAULT_PRIVATE_STORAGE_CLASS
PRIVATE_STORAGE_CLASS = 'private_storage.storage.files.PrivateFileSystemStorage'

if default_file_storage:

    global_default_file_storage = STORAGES['default']['BACKEND']
    default_file_storage = STORAGES['default']['BACKEND'] = default_file_storage

    if default_file_storage != global_default_file_storage:
        if default_file_storage.endswith('S3Boto3Storage'):
            # To use S3 storage, set this to `kobo.apps.storage_backends.s3boto3.S3Boto3Storage`
            # Force usage of custom S3 tellable Storage
            STORAGES['default']['BACKEND'] = (
                'kobo.apps.storage_backends.s3boto3.S3Boto3Storage'
            )
            AWS_S3_FILE_OVERWRITE = False
        elif default_file_storage.endswith('AzureStorage'):
            PRIVATE_STORAGE_CLASS = (
                'kobo.apps.storage_backends.private_azure_storage.PrivateAzureStorage'
            )
            PRIVATE_STORAGE_S3_REVERSE_PROXY = True  # Yes S3
            AZURE_ACCOUNT_NAME = env.str('AZURE_ACCOUNT_NAME')
            AZURE_ACCOUNT_KEY = env.str('AZURE_ACCOUNT_KEY')
            AZURE_CONTAINER = env.str('AZURE_CONTAINER')
            AZURE_URL_EXPIRATION_SECS = env.int(
                'AZURE_URL_EXPIRATION_SECS', None
            )

    aws_storage_bucket_name = env.str(
        'AWS_STORAGE_BUCKET_NAME', env.str('KPI_AWS_STORAGE_BUCKET_NAME', None)
    )
    if aws_storage_bucket_name:
        AWS_STORAGE_BUCKET_NAME = aws_storage_bucket_name
        AWS_DEFAULT_ACL = 'private'
        # django-private-storage needs its own S3 configuration
        PRIVATE_STORAGE_CLASS = (
            'private_storage.storage.s3boto3.PrivateS3BotoStorage'
            # NB.........There's intentionally no 3 here! ^
        )
        AWS_PRIVATE_STORAGE_BUCKET_NAME = AWS_STORAGE_BUCKET_NAME
        # Proxy S3 through our application instead of redirecting to bucket
        # URLs with query parameter authentication
        PRIVATE_STORAGE_S3_REVERSE_PROXY = True

if 'KOBOCAT_DEFAULT_FILE_STORAGE' in os.environ:
    KOBOCAT_DEFAULT_FILE_STORAGE = os.environ.get('KOBOCAT_DEFAULT_FILE_STORAGE')
    if 'KOBOCAT_AWS_STORAGE_BUCKET_NAME' in os.environ:
        KOBOCAT_AWS_STORAGE_BUCKET_NAME = os.environ.get('KOBOCAT_AWS_STORAGE_BUCKET_NAME')
        STORAGES['local'] = {
            'BACKEND': 'django.core.files.storage.FileSystemStorage',
        }
else:
    KOBOCAT_DEFAULT_FILE_STORAGE = global_settings.STORAGES['default']['BACKEND']
    KOBOCAT_MEDIA_ROOT = os.environ.get(
        'KOBOCAT_MEDIA_ROOT', MEDIA_ROOT.replace('kpi', 'kobocat')
    )

STORAGES['import_export_celery'] = {'BACKEND': PRIVATE_STORAGE_CLASS}

# Google Cloud Storage
# Not fully supported as a generic storage backend
GS_BUCKET_NAME = env.str('GS_BUCKET_NAME', None)


""" Django error logging configuration """
LOGGING = {
    'version': 1,
    'disable_existing_loggers': False,
    'formatters': {
        'verbose': {
            'format': '%(levelname)s %(asctime)s %(module)s' +
                      ' %(process)d %(thread)d %(message)s'
        },
        'simple': {
            'format': '%(levelname)s %(message)s'
        },
    },
    'handlers': {
        'console': {
            'level': 'DEBUG',
            'class': 'logging.StreamHandler',
            'formatter': 'verbose'
        }
    },
    'loggers': {
        'console_logger': {
            'handlers': ['console'],
            'level': 'DEBUG',
            'propagate': True
        },
        'django.db.backends': {
            'level': 'ERROR',
            'handlers': ['console'],
            'propagate': True
        },
    }
}


################################
# Sentry settings              #
################################
sentry_dsn = env.str('SENTRY_DSN', None)
if sentry_dsn:
    import sentry_sdk
    from sentry_sdk.integrations.celery import CeleryIntegration
    from sentry_sdk.integrations.django import DjangoIntegration
    from sentry_sdk.integrations.logging import LoggingIntegration

    # All of this is already happening by default!
    sentry_logging = LoggingIntegration(
        level=logging.INFO,  # Capture info and above as breadcrumbs
        event_level=logging.WARNING  # Send warnings as events
    )
    sentry_sdk.init(
        dsn=sentry_dsn,
        integrations=[
            DjangoIntegration(),
            CeleryIntegration(),
            sentry_logging
        ],
        traces_sample_rate=env.float('SENTRY_TRACES_SAMPLE_RATE', 0.01),
        send_default_pii=True
    )


if ENABLE_METRICS := env.bool('ENABLE_METRICS', False):
    MIDDLEWARE.insert(0, 'django_prometheus.middleware.PrometheusBeforeMiddleware')
    MIDDLEWARE.append('django_prometheus.middleware.PrometheusAfterMiddleware')
# Workaround https://github.com/korfuri/django-prometheus/issues/34
PROMETHEUS_EXPORT_MIGRATIONS = False
# https://github.com/korfuri/django-prometheus/blob/master/documentation/exports.md#exporting-metrics-in-a-wsgi-application-with-multiple-processes-per-process
if start_port := env.int('METRICS_START_PORT', None):
    PROMETHEUS_METRICS_EXPORT_PORT_RANGE = range(
        start_port, env.int('METRICS_END_PORT', start_port + 10)
    )


""" Try to identify the running codebase for informational purposes """
# Based upon https://github.com/tblobaum/git-rev/blob/master/index.js
GIT_REV = {}
for git_rev_key, git_command in (
        ('short', ('git', 'rev-parse', '--short', 'HEAD')),
        ('long', ('git', 'rev-parse', 'HEAD')),
        ('branch', ('git', 'rev-parse', '--abbrev-ref', 'HEAD')),
        ('tag', ('git', 'describe', '--exact-match', '--tags')),
):
    try:
        GIT_REV[git_rev_key] = subprocess.check_output(
            git_command, stderr=subprocess.STDOUT).strip()
    except (OSError, subprocess.CalledProcessError) as e:
        GIT_REV[git_rev_key] = False
if GIT_REV['branch'] == 'HEAD':
    GIT_REV['branch'] = False


"""
Since this project handles user creation, we must handle the model-level
permission assignment that would've been done by KoBoCAT's user post_save
signal handler. Here we record the content types of the models listed in KC's
set_api_permissions_for_user(). Verify that this list still matches that
function if you experience permission-related problems. See
https://github.com/kobotoolbox/kobocat/blob/main/onadata/libs/utils/user_auth.py.
"""
KOBOCAT_DEFAULT_PERMISSION_CONTENT_TYPES = [
    # Each tuple must be (app_label, model_name)
    ('main', 'userprofile'),
    ('logger', 'xform'),
    ('logger', 'note'),
]

# A flag set by unit tests to bypass KoBoCAT user syncing
TESTING = False


""" Auxiliary database configuration """
if not (MONGO_DB_URL := env.str('MONGO_DB_URL', False)):
    # ToDo Remove all this block by the end of 2022.
    #   Update kobo-install accordingly
    logging.warning(
        '`MONGO_DB_URL` is not found. '
        '`KPI_MONGO_HOST`, `KPI_MONGO_PORT`, `KPI_MONGO_NAME`, '
        '`KPI_MONGO_USER`, `KPI_MONGO_PASS` '
        'are deprecated and will not be supported anymore soon.'
    )

    MONGO_DATABASE = {
        'HOST': os.environ.get('KPI_MONGO_HOST', 'mongo'),
        'PORT': int(os.environ.get('KPI_MONGO_PORT', 27017)),
        'NAME': os.environ.get('KPI_MONGO_NAME', 'formhub'),
        'USER': os.environ.get('KPI_MONGO_USER', ''),
        'PASSWORD': os.environ.get('KPI_MONGO_PASS', '')
    }

    if MONGO_DATABASE.get('USER') and MONGO_DATABASE.get('PASSWORD'):
        MONGO_DB_URL = 'mongodb://{user}:{password}@{host}:{port}/{db_name}'.format(
            user=MONGO_DATABASE['USER'],
            password=quote_plus(MONGO_DATABASE['PASSWORD']),
            host=MONGO_DATABASE['HOST'],
            port=MONGO_DATABASE['PORT'],
            db_name=MONGO_DATABASE['NAME'],
        )
    else:
        MONGO_DB_URL = 'mongodb://%(HOST)s:%(PORT)s/%(NAME)s' % MONGO_DATABASE
    mongo_db_name = MONGO_DATABASE['NAME']
else:
    # Attempt to get collection name from the connection string
    # fallback on MONGO_DB_NAME or 'formhub' if it is empty or None or unable to parse
    try:
        mongo_db_name = env.db_url('MONGO_DB_URL').get('NAME') or env.str('MONGO_DB_NAME', 'formhub')
    except ValueError:  # db_url is unable to parse replica set strings
        mongo_db_name = env.str('MONGO_DB_NAME', 'formhub')

mongo_client = MongoClient(
    MONGO_DB_URL, connect=False, journal=True, tz_aware=True
)
MONGO_DB = mongo_client[mongo_db_name]

# If a request or task makes a database query and then times out, the database
# server should not spin forever attempting to fulfill that query.
# ⚠️⚠️
# These settings should never be used directly.
# Use MongoHelper.get_max_time_ms() in the code instead
# ⚠️⚠️
MONGO_QUERY_TIMEOUT = SYNCHRONOUS_REQUEST_TIME_LIMIT + 5  # seconds
MONGO_CELERY_QUERY_TIMEOUT = CELERY_TASK_TIME_LIMIT + 10  # seconds


SESSION_ENGINE = 'redis_sessions.session'
# django-redis-session expects a dictionary with `url`
redis_session_url = env.cache_url(
    'REDIS_SESSION_URL', default='redis://change-me.invalid:6380/2'
)
SESSION_REDIS = {
    'url': redis_session_url['LOCATION'],
    'prefix': env.str('REDIS_SESSION_PREFIX', 'session'),
    'socket_timeout': env.int('REDIS_SESSION_SOCKET_TIMEOUT', 1),
}

CACHES = {
    # Set CACHE_URL to override
    'default': env.cache_url(default='redis://change-me.invalid:6380/3'),
    'enketo_redis_main': env.cache_url(
        'ENKETO_REDIS_MAIN_URL', default='redis://change-me.invalid/0'
    ),
}

# How long to retain cached responses for kpi endpoints
ENDPOINT_CACHE_DURATION = env.int('ENDPOINT_CACHE_DURATION', 60 * 15)  # 15 minutes

ENV = None

# The maximum size in bytes that a request body may be before a
# SuspiciousOperation (RequestDataTooBig) is raised
DATA_UPLOAD_MAX_MEMORY_SIZE = 10485760

# The maximum size (in bytes) that an upload will be before it gets streamed
# to the file system
FILE_UPLOAD_MAX_MEMORY_SIZE = 10485760

# OpenRosa setting in bytes
OPENROSA_DEFAULT_CONTENT_LENGTH = 10000000

# Expiration time in sec. after which paired data xml file must be regenerated
PAIRED_DATA_EXPIRATION = 300  # seconds

CALCULATED_HASH_CACHE_EXPIRATION = 300  # seconds

# add some mimetype
add_type('application/wkt', '.wkt')
add_type('application/geo+json', '.geojson')

KOBOCAT_MEDIA_URL = f'{KOBOCAT_URL}/media/'

TRENCH_AUTH = {
    'USER_MFA_MODEL': 'mfa.MfaMethod',
    'USER_ACTIVE_FIELD': 'is_active',
    'BACKUP_CODES_QUANTITY': 5,
    'BACKUP_CODES_LENGTH': 12,  # keep (quantity * length) under 200
    'BACKUP_CODES_CHARACTERS': (string.ascii_letters + string.digits),
    'DEFAULT_VALIDITY_PERIOD': 30,
    'ENCRYPT_BACKUP_CODES': True,
    'SECRET_KEY_LENGTH': 32,
    'CONFIRM_DISABLE_WITH_CODE': True,
    'CONFIRM_BACKUP_CODES_REGENERATION_WITH_CODE': True,
    'ALLOW_BACKUP_CODES_REGENERATION': True,
    'MFA_METHODS': {
        'app': {
            'VERBOSE_NAME': 'app',
            'VALIDITY_PERIOD': env.int(
                'MFA_CODE_VALIDITY_PERIOD', 30  # seconds
            ),
            'USES_THIRD_PARTY_CLIENT': True,
            'HANDLER': 'kobo.apps.accounts.mfa.backends.application.ApplicationBackend',
        },
    },
    'CODE_LENGTH': env.int('MFA_CODE_LENGTH', 6),
}

# Session Authentication is supported by default.
MFA_SUPPORTED_AUTH_CLASSES = [
    'kpi.authentication.TokenAuthentication',
    'kobo.apps.openrosa.libs.authentication.TokenAuthentication',
]

MINIMUM_DEFAULT_SEARCH_CHARACTERS = 3

# Django 3.2 required settings
DEFAULT_AUTO_FIELD = 'django.db.models.AutoField'

AUTH_PASSWORD_VALIDATORS = [
    {
        'NAME': 'kpi.password_validation.UserAttributeSimilarityValidator',
    },
    {
        'NAME': 'kpi.password_validation.MinimumLengthValidator',
    },
    {
        'NAME': 'kpi.password_validation.CommonPasswordValidator',
    },
    {
        'NAME': 'kpi.password_validation.CustomRulesValidator',
    },
    {
        'NAME': 'kpi.password_validation.MostRecentPasswordValidator',
    },
]

# Needed to avoid Constance to create permissions on KoboCAT database
CONSTANCE_DBS = [
    'default'
]

AUTH_USER_MODEL = 'kobo_auth.User'

####################################
#         KoboCAT settings         #
####################################
KOBOCAT_PUBLIC_HOSTNAME = (
    f"{env.str('KOBOCAT_PUBLIC_SUBDOMAIN', 'kc')}"
    f".{env.str('PUBLIC_DOMAIN_NAME', 'domain.tld')}"
)

KOBOFORM_INTERNAL_URL = env.url('KOBOFORM_INTERNAL_URL', KOBOFORM_URL).geturl()

ENKETO_OFFLINE_SURVEYS = env.bool('ENKETO_OFFLINE_SURVEYS', True)
ENKETO_ONLINE_SURVEY_ENDPOINT = 'api/v2/survey'
ENKETO_OFFLINE_SURVEY_ENDPOINT = 'api/v2/survey/offline'
OPENROSA_ENKETO_SURVEY_ENDPOINT = (
    ENKETO_OFFLINE_SURVEY_ENDPOINT
    if ENKETO_OFFLINE_SURVEYS
    else ENKETO_ONLINE_SURVEY_ENDPOINT
)
OPENROSA_APP_DIR = os.path.join(BASE_DIR, 'kobo', 'apps', 'openrosa')
DEFAULT_SESSION_EXPIRY_TIME = 21600  # 6 hours

CELERY_TASK_ROUTES = {
    'kobo.apps.openrosa.*': 'kobocat_queue',
}
USE_THOUSAND_SEPARATOR = True

DIGEST_NONCE_BACKEND = 'kobo.apps.openrosa.apps.django_digest_backends.cache.RedisCacheNonceStorage'  # noqa

# Needed to get ANONYMOUS_USER = -1
GUARDIAN_GET_INIT_ANONYMOUS_USER = 'kobo.apps.openrosa.apps.main.models.user_profile.get_anonymous_user_instance'  # noqa

KPI_HOOK_ENDPOINT_PATTERN = '/api/v2/assets/{asset_uid}/hook-signal/'

# TODO Validate if `'PKCE_REQUIRED': False` is required in KPI
OAUTH2_PROVIDER = {
    # this is the list of available scopes
    'SCOPES': {
        'read': 'Read scope',
        'write': 'Write scope',
        'groups': 'Access to your groups'
    },
    'PKCE_REQUIRED': False,
}

REVERSION_MIDDLEWARE_SKIPPED_URL_PATTERNS = {
    r'/api/v1/users/(.*)': ['DELETE']
}
DAILY_COUNTERS_MAX_DAYS = env.int('DAILY_COUNTERS_MAX_DAYS', 366)

USE_POSTGRESQL = True

# Added this because of https://github.com/onaio/kobo.apps.open_rosa_server/pull/2139
# Should bring support to ODK v1.17+
SUPPORT_BRIEFCASE_SUBMISSION_DATE = (
    os.environ.get('SUPPORT_BRIEFCASE_SUBMISSION_DATE') != 'True'
)

DEFAULT_VALIDATION_STATUSES = {
    'validation_status_not_approved': 'Not Approved',
    'validation_status_approved': 'Approved',
    'validation_status_on_hold': 'On Hold',
}

THUMB_CONF = {
    'large': 1280,
    'medium': 640,
    'small': 240,
}

SUPPORTED_MEDIA_UPLOAD_TYPES = [
    'image/jpeg',
    'image/png',
    'image/svg+xml',
    'image/webp',
    'video/3gpp',
    'video/mp4',
    'video/quicktime',
    'video/ogg',
    'video/webm',
    'audio/aac',
    'audio/aacp',
    'audio/3gpp',
    'audio/flac',
    'audio/mp3',
    'audio/mp4',
    'audio/mpeg',
    'audio/ogg',
    'audio/wav',
    'audio/x-wav',
    'audio/webm',
    'audio/x-m4a',
    'text/csv',
    'application/xml',
    'application/zip',
    'application/x-zip-compressed',
    'application/geo+json',
]

# Silence Django Guardian warning. Authentication backend is hooked, but
# Django Guardian does not recognize it because it is extended
SILENCED_SYSTEM_CHECKS = ['guardian.W001']

DIGEST_LOGIN_FACTORY = 'django_digest.NoEmailLoginFactory'

# Admins will not be explicitly granted these permissions, (i.e., not referenced
# in the ObjectPermission table), but the code will still conduct the permission
# checks as if they were.
ADMIN_ORG_INHERITED_PERMS = [PERM_DELETE_ASSET, PERM_MANAGE_ASSET]


# Import/Export Celery
IMPORT_EXPORT_CELERY_INIT_MODULE = 'kobo.celery'

IMPORT_EXPORT_CELERY_MODELS = {
    'OrganizationUser': {
        'app_label': 'organization',
        'model_name': 'OrganizationUser',
    },
}

IMPORT_EXPORT_CELERY_STORAGE_ALIAS = 'import_export_celery'

ORG_INVITATION_RESENT_RESET_AFTER = 15 * 60  # in seconds

# Batch sizes
LOG_DELETION_BATCH_SIZE = 1000
USER_ASSET_ORG_TRANSFER_BATCH_SIZE = 1000
SUBMISSION_DELETION_BATCH_SIZE = 1000
LONG_RUNNING_MIGRATION_BATCH_SIZE = 2000<|MERGE_RESOLUTION|>--- conflicted
+++ resolved
@@ -977,14 +977,9 @@
     'DESCRIPTION': 'Powerful and intuitive data collection tools to make an impact',
     'VERSION': '0.0.1',
     'SERVE_INCLUDE_SCHEMA': False,
-<<<<<<< HEAD
-    'PREPROCESSING_HOOKS': ['kpi.utils.spectacular_processing.pre_processing_filtering'],
-    # 'POSTPROCESSING_HOOKS': ['kpi.utils.spectacular_print.postProcess_schema_enums'],
-=======
     'PREPROCESSING_HOOKS': [
         'kpi.utils.spectacular_processing.pre_processing_filtering'
     ],
->>>>>>> dd959384
 }
 
 OPENROSA_REST_FRAMEWORK = {
