# coding: utf-8
import logging
import warnings
import os
import string
import subprocess
from datetime import datetime, timedelta
from mimetypes import add_type
from urllib.parse import quote_plus

import django.conf.locale
import environ
from celery.schedules import crontab
from django.conf import global_settings
from django.urls import reverse_lazy
from django.utils.translation import get_language_info, gettext_lazy as t
from pymongo import MongoClient

from kobo.apps.stripe.constants import (
    FREE_TIER_NO_THRESHOLDS,
    FREE_TIER_EMPTY_DISPLAY,
)
from kpi.utils.json import LazyJSONSerializable
from ..static_lists import EXTRA_LANG_INFO, SECTOR_CHOICE_DEFAULTS

env = environ.Env()

# Build paths inside the project like this: os.path.join(BASE_DIR, ...)
settings_dirname = os.path.dirname(os.path.abspath(__file__))
parent_dirname = os.path.dirname(settings_dirname)
BASE_DIR = os.path.abspath(os.path.dirname(parent_dirname))


# SECURITY WARNING: keep the secret key used in production secret!
SECRET_KEY = env.str('DJANGO_SECRET_KEY', '@25)**hc^rjaiagb4#&q*84hr*uscsxwr-cv#0joiwj$))obyk')

# Optionally treat proxied connections as secure.
# See: https://docs.djangoproject.com/en/1.8/ref/settings/#secure-proxy-ssl-header.
# Example environment: `export SECURE_PROXY_SSL_HEADER='HTTP_X_FORWARDED_PROTO, https'`.
# SECURITY WARNING: If enabled, outer web server must filter out the `X-Forwarded-Proto` header.
SECURE_PROXY_SSL_HEADER = env.tuple("SECURE_PROXY_SSL_HEADER", str, None)

public_request_scheme = env.str('PUBLIC_REQUEST_SCHEME', 'https').lower()

if public_request_scheme == 'https' or SECURE_PROXY_SSL_HEADER:
    SESSION_COOKIE_SECURE = True
    CSRF_COOKIE_SECURE = True

SECURE_HSTS_INCLUDE_SUBDOMAINS = env.bool('SECURE_HSTS_INCLUDE_SUBDOMAINS', False)
SECURE_HSTS_PRELOAD = env.bool('SECURE_HSTS_PRELOAD', False)
SECURE_HSTS_SECONDS = env.int('SECURE_HSTS_SECONDS', 0)

# Make Django use NginX $host. Useful when running with ./manage.py runserver_plus
# It avoids adding the debugger webserver port (i.e. `:8000`) at the end of urls.
USE_X_FORWARDED_HOST = env.bool("USE_X_FORWARDED_HOST", False)

# Domain must not exclude KoBoCAT when sharing sessions
SESSION_COOKIE_DOMAIN = env.str('SESSION_COOKIE_DOMAIN', None)
if SESSION_COOKIE_DOMAIN:
    SESSION_COOKIE_NAME = env.str('SESSION_COOKIE_NAME', 'kobonaut')
    # The trusted CSRF origins must encompass Enketo's subdomain. See
    # https://docs.djangoproject.com/en/2.2/ref/settings/#std:setting-CSRF_TRUSTED_ORIGINS
    trusted_domains = [
        f'{public_request_scheme}://*{SESSION_COOKIE_DOMAIN}',
    ]
    CSRF_TRUSTED_ORIGINS = trusted_domains
ENKETO_CSRF_COOKIE_NAME = env.str('ENKETO_CSRF_COOKIE_NAME', '__csrf')

# Limit sessions to 1 week (the default is 2 weeks)
SESSION_COOKIE_AGE = env.int('DJANGO_SESSION_COOKIE_AGE', 604800)

# Set language cookie age to same value as session cookie
LANGUAGE_COOKIE_AGE = SESSION_COOKIE_AGE

# SECURITY WARNING: don't run with debug turned on in production!
DEBUG = env.bool("DJANGO_DEBUG", False)

ALLOWED_HOSTS = env.str('DJANGO_ALLOWED_HOSTS', '*').split(' ')

LOGIN_REDIRECT_URL = 'kpi-root'
LOGOUT_REDIRECT_URL = 'kobo_login'  # Use URL pattern instead of hard-coded value

# Application definition

# The order of INSTALLED_APPS is important for template resolution. When two
# apps both define templates for the same view, the first app listed receives
# precedence
INSTALLED_APPS = (
    # Always put `contenttypes` before `auth`; see
    # https://code.djangoproject.com/ticket/10827
    'django.contrib.contenttypes',
    'django.contrib.admin',
    'kobo.apps.kobo_auth.KoboAuthAppConfig',
    'django.contrib.auth',
    'django.contrib.sessions',
    'django.contrib.messages',
    'django.contrib.staticfiles',
    'django_prometheus',
    'reversion',
    'private_storage',
    'kobo.apps.KpiConfig',
    'kobo.apps.accounts',
    'allauth',
    'allauth.account',
    'allauth.socialaccount',
    'allauth.socialaccount.providers.microsoft',
    'allauth.socialaccount.providers.openid_connect',
    'hub.HubAppConfig',
    'loginas',
    'webpack_loader',
    'django_extensions',
    'django_filters',
    'taggit',
    'rest_framework',
    'rest_framework.authtoken',
    'oauth2_provider',
    'django_digest',
    'kobo.apps.organizations',
    'kobo.apps.superuser_stats.SuperuserStatsAppConfig',
    'kobo.apps.service_health',
    'kobo.apps.subsequences',
    'constance',
    'kobo.apps.hook',
    'django_celery_beat',
    'corsheaders',
    'kobo.apps.external_integrations.ExternalIntegrationsAppConfig',
    'markdownx',
    'kobo.apps.help',
    'kobo.apps.shadow_model.ShadowModelAppConfig',
    'trench',
    'kobo.apps.accounts.mfa.apps.MfaAppConfig',
    'kobo.apps.languages.LanguageAppConfig',
    'kobo.apps.project_views.ProjectViewAppConfig',
    'kobo.apps.audit_log.AuditLogAppConfig',
    'kobo.apps.trackers.TrackersConfig',
    'kobo.apps.trash_bin.TrashBinAppConfig',
    'kobo.apps.markdownx_uploader.MarkdownxUploaderAppConfig',
    'kobo.apps.form_disclaimer.FormDisclaimerAppConfig',
    'kobo.apps.openrosa.apps.logger.app.LoggerAppConfig',
    'kobo.apps.openrosa.apps.viewer.app.ViewerConfig',
    'kobo.apps.openrosa.apps.main.app.MainConfig',
    'kobo.apps.openrosa.apps.restservice.app.RestServiceConfig',
    'kobo.apps.openrosa.apps.api',
    'guardian',
    'kobo.apps.openrosa.libs',
    'kobo.apps.project_ownership.ProjectOwnershipAppConfig',
)

MIDDLEWARE = [
    'kobo.apps.openrosa.koboform.redirect_middleware.ConditionalRedirects',
    'kobo.apps.openrosa.apps.main.middleware.RevisionMiddleware',
    'django_dont_vary_on.middleware.RemoveUnneededVaryHeadersMiddleware',
    'corsheaders.middleware.CorsMiddleware',
    'django.middleware.security.SecurityMiddleware',
    'django.contrib.sessions.middleware.SessionMiddleware',
    'hub.middleware.LocaleMiddleware',
    'allauth.account.middleware.AccountMiddleware',
    'django.middleware.common.CommonMiddleware',
    # Still needed really?
    'kobo.apps.openrosa.libs.utils.middleware.LocaleMiddlewareWithTweaks',
    'django.middleware.csrf.CsrfViewMiddleware',
    'corsheaders.middleware.CorsMiddleware',
    'django.contrib.auth.middleware.AuthenticationMiddleware',
    'kobo.apps.openrosa.libs.utils.middleware.RestrictedAccessMiddleware',
    'django.contrib.messages.middleware.MessageMiddleware',
    'kobo.apps.openrosa.libs.utils.middleware.HTTPResponseNotAllowedMiddleware',
    'django.middleware.clickjacking.XFrameOptionsMiddleware',
    'hub.middleware.UsernameInResponseHeaderMiddleware',
    'django_userforeignkey.middleware.UserForeignKeyMiddleware',
    'django_request_cache.middleware.RequestCacheMiddleware',
]


if os.environ.get('DEFAULT_FROM_EMAIL'):
    DEFAULT_FROM_EMAIL = env.str('DEFAULT_FROM_EMAIL')
    SERVER_EMAIL = DEFAULT_FROM_EMAIL

# Configuration options that superusers can modify in the Django admin
# interface. Please note that it's not as simple as moving a setting into the
# `CONSTANCE_CONFIG` dictionary: each place where the setting's value is needed
# must use `constance.config.THE_SETTING` instead of
# `django.conf.settings.THE_SETTING`

CONSTANCE_CONFIG = {
    'REGISTRATION_OPEN': (
        True,
        'Allow new users to register accounts for themselves',
    ),
    'REGISTRATION_ALLOWED_EMAIL_DOMAINS': (
        '',
        'Email domains allowed to register new accounts, one per line, '
        'or blank to allow all email domains'
    ),
    'REGISTRATION_DOMAIN_NOT_ALLOWED_ERROR_MESSAGE': (
        'This email domain is not allowed to create an account',
        'Error message for emails not listed in REGISTRATION_ALLOWED_EMAIL_DOMAINS '
        'if field is not blank'
    ),
    'TERMS_OF_SERVICE_URL': ('', 'URL for terms of service document'),
    'PRIVACY_POLICY_URL': ('', 'URL for privacy policy'),
    'SOURCE_CODE_URL': (
        'https://github.com/kobotoolbox/',
        'URL of source code repository. When empty, a link will not be shown '
        'in the user interface',
    ),
    'SUPPORT_EMAIL': (
        env.str('KOBO_SUPPORT_EMAIL', env.str('DEFAULT_FROM_EMAIL', 'help@kobotoolbox.org')),
        'Email address for users to contact, e.g. when they encounter '
        'unhandled errors in the application',
    ),
    'SUPPORT_URL': (
        env.str('KOBO_SUPPORT_URL', 'https://support.kobotoolbox.org/'),
        'URL for "KoboToolbox Help Center"',
    ),
    'COMMUNITY_URL': (
        env.str(
            'KOBO_COMMUNITY_URL', 'https://community.kobotoolbox.org/'
        ),
        'URL for "KoboToolbox Community Forum"',
    ),
    'SYNCHRONOUS_EXPORT_CACHE_MAX_AGE': (
        300,
        'A synchronous export request will return the last export generated '
        'with the same settings unless it is older than this value (seconds)'
    ),
    'ALLOW_UNSECURED_HOOK_ENDPOINTS': (
        True,
        'Allow the use of unsecured endpoints for hooks. '
        '(e.g http://hook.example.com)',
    ),
    'HOOK_MAX_RETRIES': (
        3,
        'Number of times the system will retry to send data to remote server '
        'before giving up',
    ),
    'SSRF_ALLOWED_IP_ADDRESS': (
        '',
        'Whitelisted IP addresses to bypass SSRF protection\nOne per line',
    ),
    'SSRF_DENIED_IP_ADDRESS': (
        '',
        'Blacklisted IP addresses to bypass SSRF protection\nOne per line',
    ),
    'EXPOSE_GIT_REV': (
        False,
        'Display information about the running commit to non-superusers',
    ),
    'FRONTEND_MIN_RETRY_TIME': (
        2,
        'Minimum number of seconds the front end waits before retrying a '
        'failed request to the back end',
        int,
    ),
    'FRONTEND_MAX_RETRY_TIME': (
        120,
        'Maximum number of seconds the front end waits before retrying a '
        'failed request to the back end',
        int,
    ),
    'MFA_ISSUER_NAME': (
        'KoboToolbox',
        'Issuer name displayed in multi-factor applications'
    ),
    'MFA_ENABLED': (
        True,
        'Enable two-factor authentication'
    ),
    'MFA_LOCALIZED_HELP_TEXT': (
        LazyJSONSerializable({
            'default': t(
                'If you cannot access your authenticator app, please enter one '
                'of your backup codes instead. If you cannot access those '
                'either, then you will need to request assistance by '
                'contacting [##support email##](mailto:##support email##).'
            ),
            'some-other-language': (
                'This will never appear because `some-other-language` is not '
                'a valid language code, but this entry is here to show you '
                'an example of adding another message in a different language.'
            )
        }),
        (
            'Guidance message presented when users click the '
            '"Problems with the token" link.\n\n'
            '`##support email##` is a placeholder for the `SUPPORT_EMAIL` '
            'setting.\n'
            'Markdown syntax is supported.\n'
            'The “default” message will be used if no translations are provided.'
            ' The “default” should be in English.\n'
            'To add messages in other languages, follow the example of '
            '“some-other-language“, but replace “some-other-language“ with a '
            'valid language code (e.g. “fr“ for French).'

        ),
        # Use custom field for schema validation
        'i18n_text_jsonfield_schema'
    ),
    'SUPERUSER_AUTH_ENFORCEMENT': (
        False,
        'Require MFA for superusers with a usable password',
    ),
    'ASR_MT_INVITEE_USERNAMES': (
        '',
        'List of invited usernames, one per line, who will have access to NLP '
        'ASR/MT processing via external (costly) APIs.\nEnter * to invite '
        'all users.'
    ),
    'ASR_MT_GOOGLE_PROJECT_ID': (
        'kobo-asr-mt',
        'ID of the Google Cloud project used to access ASR/MT APIs',
    ),
    'ASR_MT_GOOGLE_STORAGE_BUCKET_PREFIX': (
        'kobo-asr-mt-tmp',
        (
            'Prefix for temporary ASR/MT files stored on Google Cloud. Useful'
            ' for lifecycle rules: files under this prefix can be deleted after'
            ' one day.\nThe bucket name itself is set by the environment'
            ' variable `GS_BUCKET_NAME`.'
        ),
    ),
    'ASR_MT_GOOGLE_TRANSLATION_LOCATION': (
        'us-central1',
        (
            'Google Cloud location to use for large translation tasks. It'
            ' cannot be `global`, and Google only allows certain locations.'
        ),
    ),
    'ASR_MT_GOOGLE_CREDENTIALS': (
        '',
        'The JSON content of a private key file generated by the Google Cloud '
        'IAM & Admin console.\nLeave blank to use a different Google '
        'authentication mechanism.'
    ),
    'USER_METADATA_FIELDS': (
        LazyJSONSerializable([
            {'name': 'name', 'required': True},
            {'name': 'organization', 'required': False},
            {'name': 'organization_type', 'required': False},
            {'name': 'organization_website', 'required': False},
            {'name': 'sector', 'required': False},
            {'name': 'bio', 'required': False},
            {'name': 'city', 'required': False},
            {'name': 'country', 'required': False},
            {'name': 'twitter', 'required': False},
            {'name': 'linkedin', 'required': False},
            {'name': 'instagram', 'required': False},
            {'name': 'newsletter_subscription', 'required': False},
        ]),
        # The available fields are hard-coded in the front end
        'Display (and optionally require) these metadata fields for users.\n'
        "Possible fields are:\n"
        "'organization', 'organization_type', 'organization_website', 'sector', 'gender', 'bio', "
        "'city', 'country', 'twitter', 'linkedin', 'instagram', and 'newsletter_subscription'.\n\n"
        'To add another language, follow the example below.\n\n'
        '{"name": "name", "required": False, "label": '
        '{"default": "Full Name", "fr": "Nom Complet"}}\n'
        "'default' is a required field within the 'label' dict, but 'label' is optional.",
        # Use custom field for schema validation
        'long_metadata_fields_jsonschema'
    ),
    'PROJECT_METADATA_FIELDS': (
        LazyJSONSerializable([
            {'name': 'sector', 'required': False},
            {'name': 'country', 'required': False},
            {'name': 'description', 'required': False},
        ]),
        # The available fields are hard-coded in the front end
        'Display (and optionally require) these metadata fields for projects.\n'
        "Possible fields are:\n"
        "'sector', 'country', 'operational_purpose', 'collects_pii', "
        "and 'description'\n\n"
        'To add another language, follow the example below.\n\n'
        '{"name": "sector", "required": False, "label": '
        '{"default": "Sector", "fr": "Secteur"}}\n'
        "'default' is a required field within the 'label' dict, but 'label' is optional.",
        # Use custom field for schema validation
        'metadata_fields_jsonschema'
    ),
    'SECTOR_CHOICES': (
        '\n'.join((s[0] for s in SECTOR_CHOICE_DEFAULTS)),
        "Options available for the 'sector' metadata field, one per line.",
        'long_textfield'
    ),
    'OPERATIONAL_PURPOSE_CHOICES': (
        '',
        "Options available for the 'operational purpose of data' metadata "
        'field, one per line.'
    ),
    'ASSET_SNAPSHOT_DAYS_RETENTION': (
        30,
        'Number of days to keep asset snapshots',
        'positive_int'
    ),
    'IMPORT_TASK_DAYS_RETENTION': (
        90,
        'Number of days to keep import tasks',
        'positive_int',
    ),
    'FREE_TIER_THRESHOLDS': (
        LazyJSONSerializable(FREE_TIER_NO_THRESHOLDS),
        'Free tier thresholds: storage in kilobytes, '
        'data (number of submissions), '
        'minutes of transcription, '
        'number of translation characters',
        # Use custom field for schema validation
        'free_tier_threshold_jsonschema',
    ),
    'FREE_TIER_DISPLAY': (
        LazyJSONSerializable(FREE_TIER_EMPTY_DISPLAY),
        'Free tier frontend settings: name to use for the free tier, '
        'array of text strings to display on the feature list of the Plans page',
        'free_tier_display_jsonschema',
    ),
    'FREE_TIER_CUTOFF_DATE': (
        datetime(2050, 1, 1).date(),
        'Users on the free tier who registered before this date will\n'
        'use the custom plan defined by FREE_TIER_DISPLAY and FREE_TIER_LIMITS.',
    ),
    'PROJECT_TRASH_GRACE_PERIOD': (
        7,
        'Number of days to keep projects in trash after users (soft-)deleted '
        'them and before automatically hard-deleting them by the system',
        'positive_int',
    ),
    'ACCOUNT_TRASH_GRACE_PERIOD': (
        30 * 6,
        'Number of days to keep deactivated accounts in trash before '
        'automatically hard-deleting all their projects and data.\n'
        'Use -1 to require a superuser to empty the trash manually instead of '
        'having the system empty it automatically.',
        'positive_int_minus_one',
    ),
    # Toggle for ZXCVBN
    'ENABLE_PASSWORD_ENTROPY_METER': (
        True,
        'Display an entropy meter and password quality suggestions whenever users change their passwords.',
    ),
    'ENABLE_PASSWORD_MINIMUM_LENGTH_VALIDATION': (
        False,
        'Enable minimum length validation',
    ),
    'MINIMUM_PASSWORD_LENGTH': (
        10,
        'Minimum length for all passwords.',
        int,
    ),
    'ENABLE_PASSWORD_USER_ATTRIBUTE_SIMILARITY_VALIDATION': (
        False,
        'Enable user attribute similarity validation. '
        'See `PASSWORD_USER_ATTRIBUTES` below for customization.',
    ),
    'PASSWORD_USER_ATTRIBUTES': (
        (
            'username\n'
            'full_name\n'
            'email'
        ),
        'List (one per line) all user attributes for similarity validation.\n'
        "Possible attributes are 'username', 'full_name', 'email', 'organization'."
    ),
    'ENABLE_COMMON_PASSWORD_VALIDATION': (
        False,
        'Enable common password validation.\n'
        'To customize the list, go to Configuration file section and add common password file.\n'
        'Django default list is based on https://tinyurl.com/django3-2-common-passwords.',
    ),
    'ENABLE_PASSWORD_CUSTOM_CHARACTER_RULES_VALIDATION': (
        False,
        'Enable custom character rules',
    ),
    'PASSWORD_CUSTOM_CHARACTER_RULES': (
        (
            '[[:lower:]]\n'
            '[[:upper:]]\n'
            '\d\n'
            '[\W_]'
        ),
        'List all custom character rules as regular expressions supported '
        'by `regex` python library.\n'
        'One per line.',
    ),
    'PASSWORD_CUSTOM_CHARACTER_RULES_REQUIRED_TO_PASS': (
        3,
        'The minimum number of character rules to pass.',
        int,
    ),
    'ENABLE_MOST_RECENT_PASSWORD_VALIDATION': (
        False,
        'Enable most recent password validation which will prevent the user from '
        'reusing the most recent password.',
    ),
    'ENABLE_CUSTOM_PASSWORD_GUIDANCE_TEXT': (
        False,
        'Enable custom password guidance text to help users create their passwords.',
    ),
    'CUSTOM_PASSWORD_GUIDANCE_TEXT': (
        LazyJSONSerializable(
            {
                'default': t(
                    'The password must be at least 10 characters long and'
                    ' contain 3 or more of the following: uppercase letters,'
                    ' lowercase letters, numbers, and special characters. It'
                    ' cannot be similar to your name, username, or email'
                    ' address.'
                ),
                'some-other-language': (
                    'This will never appear because `some-other-language` is'
                    ' not a valid language code, but this entry is here to show'
                    ' you an example of adding another message in a different'
                    ' language.'
                ),
            }
        ),
        (
            'Guidance message presented when users create or modify a password. '
            'It should reflect the defined password rules.\n\n'
            'Markdown syntax is supported.\n'
            'The “default” message will be used if no translations are provided.'
            ' The “default” should be in English.\n'
            'To add messages in other languages, follow the example of '
            '“some-other-language“, but replace “some-other-language“ with a '
            'valid language code (e.g. “fr“ for French).'
        ),
        'i18n_text_jsonfield_schema',
    ),
    'PROJECT_OWNERSHIP_RESUME_THRESHOLD': (
        10,
        'Number of minutes asynchronous tasks can be idle before being '
        'restarted.\n'
        'It is recommended to keep greater than 10 minutes.',
        'positive_int',
    ),
    'PROJECT_OWNERSHIP_STUCK_THRESHOLD': (
        12 * 60,
        (
            'Number of minutes asynchronous tasks can run before being '
            'flagged as failed.\n'
            'Should be greater than `PROJECT_OWNERSHIP_RESUME_THRESHOLD`.'
        ),
        'positive_int',
    ),
    'PROJECT_OWNERSHIP_INVITE_EXPIRY': (
        14,
        'Number of days before invites expire.',
        'positive_int',
    ),
    'PROJECT_OWNERSHIP_INVITE_HISTORY_RETENTION': (
        30,
        (
            'Number of days to keep invites history.\n'
            'Failed invites are kept forever.'
        ),
        'positive_int',
    ),
    'PROJECT_OWNERSHIP_IN_APP_MESSAGES_EXPIRY': (
        7,
        'The number of days after which in-app messages expire.',
        'positive_int',
    ),
    'PROJECT_OWNERSHIP_AUTO_ACCEPT_INVITES': (
        False,
        'Auto-accept invites by default and do not sent them by e-mail.'
    ),
    'PROJECT_OWNERSHIP_ADMIN_EMAIL': (
        '',
        (
            'Email addresses to which error reports are sent, one per line.\n'
            'Leave empty to not send emails.'
        ),
    ),
    'PROJECT_OWNERSHIP_ADMIN_EMAIL_SUBJECT': (
        'KoboToolbox Notifications: Project ownership transfer failure',
        'Email subject to sent to admins on failure.',
    ),
    'PROJECT_OWNERSHIP_ADMIN_EMAIL_BODY': (
        (
            'Dear admins,\n\n'
            'A transfer of project ownership has failed:\n'
            '##invite_url##'
        ),
        'Email message to sent to admins on failure.',
    ),
}

CONSTANCE_ADDITIONAL_FIELDS = {
    'free_tier_threshold_jsonschema': [
        'kpi.fields.jsonschema_form_field.FreeTierThresholdField',
        {'widget': 'django.forms.Textarea'},
    ],
    'free_tier_display_jsonschema': [
        'kpi.fields.jsonschema_form_field.FreeTierDisplayField',
        {'widget': 'django.forms.Textarea'},
    ],
    'i18n_text_jsonfield_schema': [
        'kpi.fields.jsonschema_form_field.I18nTextJSONField',
        {'widget': 'django.forms.Textarea'},
    ],
    'long_metadata_fields_jsonschema': [
        'kpi.fields.jsonschema_form_field.UserMetadataFieldsListField',
        {
            'widget': 'django.forms.Textarea',
            'widget_kwargs': {
                'attrs': {'rows': 45}
            }
        },
    ],
    'long_textfield': [
        'django.forms.fields.CharField',
        {
            'widget': 'django.forms.Textarea',
            'widget_kwargs': {
                'attrs': {'rows': 30}
            }
        },
    ],
    'metadata_fields_jsonschema': [
        'kpi.fields.jsonschema_form_field.MetadataFieldsListField',
        {'widget': 'django.forms.Textarea'},
    ],
    'positive_int': ['django.forms.fields.IntegerField', {
        'min_value': 0
    }],
    'positive_int_minus_one': ['django.forms.fields.IntegerField', {
        'min_value': -1
    }],
    'positive_int': ['django.forms.fields.IntegerField', {
        'min_value': 0
    }],
}

CONSTANCE_CONFIG_FIELDSETS = {
    'General Options': (
        'REGISTRATION_OPEN',
        'REGISTRATION_ALLOWED_EMAIL_DOMAINS',
        'REGISTRATION_DOMAIN_NOT_ALLOWED_ERROR_MESSAGE',
        'TERMS_OF_SERVICE_URL',
        'PRIVACY_POLICY_URL',
        'SOURCE_CODE_URL',
        'SUPPORT_EMAIL',
        'SUPPORT_URL',
        'COMMUNITY_URL',
        'SYNCHRONOUS_EXPORT_CACHE_MAX_AGE',
        'EXPOSE_GIT_REV',
        'FRONTEND_MIN_RETRY_TIME',
        'FRONTEND_MAX_RETRY_TIME',
    ),
    'Rest Services': (
        'ALLOW_UNSECURED_HOOK_ENDPOINTS',
        'HOOK_MAX_RETRIES',
    ),
    'Natural language processing': (
        'ASR_MT_INVITEE_USERNAMES',
        'ASR_MT_GOOGLE_PROJECT_ID',
        'ASR_MT_GOOGLE_STORAGE_BUCKET_PREFIX',
        'ASR_MT_GOOGLE_TRANSLATION_LOCATION',
        'ASR_MT_GOOGLE_CREDENTIALS',
    ),
    'Security': (
        'SSRF_ALLOWED_IP_ADDRESS',
        'SSRF_DENIED_IP_ADDRESS',
        'MFA_ISSUER_NAME',
        'MFA_ENABLED',
        'MFA_LOCALIZED_HELP_TEXT',
        'SUPERUSER_AUTH_ENFORCEMENT',
    ),
    'Metadata options': (
        'USER_METADATA_FIELDS',
        'PROJECT_METADATA_FIELDS',
        'SECTOR_CHOICES',
        'OPERATIONAL_PURPOSE_CHOICES',
    ),
    'Password Validation': (
        'ENABLE_PASSWORD_ENTROPY_METER',
        'ENABLE_PASSWORD_MINIMUM_LENGTH_VALIDATION',
        'ENABLE_PASSWORD_USER_ATTRIBUTE_SIMILARITY_VALIDATION',
        'ENABLE_COMMON_PASSWORD_VALIDATION',
        'ENABLE_PASSWORD_CUSTOM_CHARACTER_RULES_VALIDATION',
        'ENABLE_MOST_RECENT_PASSWORD_VALIDATION',
        'ENABLE_CUSTOM_PASSWORD_GUIDANCE_TEXT',
        'MINIMUM_PASSWORD_LENGTH',
        'PASSWORD_USER_ATTRIBUTES',
        'PASSWORD_CUSTOM_CHARACTER_RULES',
        'PASSWORD_CUSTOM_CHARACTER_RULES_REQUIRED_TO_PASS',
        'CUSTOM_PASSWORD_GUIDANCE_TEXT',
    ),
    'Transfer project ownership': (
        'PROJECT_OWNERSHIP_RESUME_THRESHOLD',
        'PROJECT_OWNERSHIP_STUCK_THRESHOLD',
        'PROJECT_OWNERSHIP_INVITE_HISTORY_RETENTION',
        'PROJECT_OWNERSHIP_INVITE_EXPIRY',
        'PROJECT_OWNERSHIP_IN_APP_MESSAGES_EXPIRY',
        'PROJECT_OWNERSHIP_ADMIN_EMAIL',
        'PROJECT_OWNERSHIP_ADMIN_EMAIL_SUBJECT',
        'PROJECT_OWNERSHIP_ADMIN_EMAIL_BODY',
        'PROJECT_OWNERSHIP_AUTO_ACCEPT_INVITES',
    ),
    'Trash bin': (
        'ACCOUNT_TRASH_GRACE_PERIOD',
        'PROJECT_TRASH_GRACE_PERIOD',
    ),
    'Regular maintenance settings': (
        'ASSET_SNAPSHOT_DAYS_RETENTION',
        'IMPORT_TASK_DAYS_RETENTION',
    ),
    'Tier settings': (
        'FREE_TIER_THRESHOLDS',
        'FREE_TIER_DISPLAY',
        'FREE_TIER_CUTOFF_DATE',
    ),
}

# Tell django-constance to use a database model instead of Redis
CONSTANCE_BACKEND = 'kobo.apps.constance_backends.database.DatabaseBackend'
CONSTANCE_DATABASE_CACHE_BACKEND = 'default'


# Warn developers to use `pytest` instead of `./manage.py test`
class DoNotUseRunner:
    def __init__(self, *args, **kwargs):
        raise NotImplementedError('Please run tests with `pytest` instead')


TEST_RUNNER = __name__ + '.DoNotUseRunner'

# The backend that handles user authentication must match KoBoCAT's when
# sharing sessions. ModelBackend does not interfere with object-level
# permissions: it always denies object-specific requests (see
# https://github.com/django/django/blob/1.7/django/contrib/auth/backends.py#L44).
# KoBoCAT also lists ModelBackend before
# guardian.backends.ObjectPermissionBackend.
AUTHENTICATION_BACKENDS = (
    'kpi.backends.ModelBackend',
    'kpi.backends.ObjectPermissionBackend',
    'allauth.account.auth_backends.AuthenticationBackend',
    'kobo.apps.openrosa.libs.backends.ObjectPermissionBackend',
)

ROOT_URLCONF = 'kobo.urls'

WSGI_APPLICATION = 'kobo.wsgi.application'

# What User object should be mapped to AnonymousUser?
ANONYMOUS_USER_ID = -1
# Permissions assigned to AnonymousUser are restricted to the following
ALLOWED_ANONYMOUS_PERMISSIONS = (
    'kpi.view_asset',
    'kpi.discover_asset',
    'kpi.add_submissions',
    'kpi.view_submissions',
)

# run heavy migration scripts by default
# NOTE: this should be set to False for major deployments. This can take a long time
SKIP_HEAVY_MIGRATIONS = env.bool('SKIP_HEAVY_MIGRATIONS', False)

# Database
# https://docs.djangoproject.com/en/1.7/ref/settings/#databases
DATABASES = {
    'default': env.db_url(
        'KPI_DATABASE_URL' if 'KPI_DATABASE_URL' in os.environ else 'DATABASE_URL',
        default='sqlite:///%s/db.sqlite3' % BASE_DIR
    ),
}

OPENROSA_DB_ALIAS = 'kobocat'

if 'KC_DATABASE_URL' in os.environ:
    DATABASES[OPENROSA_DB_ALIAS] = env.db_url('KC_DATABASE_URL')

DATABASE_ROUTERS = ['kpi.db_routers.DefaultDatabaseRouter']

# Internationalization
# https://docs.djangoproject.com/en/1.8/topics/i18n/

django.conf.locale.LANG_INFO.update(EXTRA_LANG_INFO)

DJANGO_LANGUAGE_CODES = env.str(
    'DJANGO_LANGUAGE_CODES',
    default=(
        'am '  # Amharic
        'ar '  # Arabic
        'bn '  # Bengali
        'cs '  # Czech
        'de '  # German
        'en '  # English
        'es '  # Spanish
        'fa '  # Persian/Farsi
        'fr '  # French
        'hi '  # Hindi
        'hu '  # Hungarian
        'id '  # Indonesian
        'ja '  # Japanese
        'km '  # Khmer
        'ku '  # Kurdish
        'ln '  # Lingala
        'my '  # Burmese/Myanmar
        'ny '  # Chewa/Chichewa/Nyanja
        'ne '  # Nepali
        'pl '  # Polish
        'pt '  # Portuguese
        'ru '  # Russian
        'sw '  # Swahili
        'th '  # Thai
        'tr '  # Turkish
        'uk '  # Ukrainian
        'vi '  # Vietnamese
        'zh-hans'  # Chinese Simplified
    )
)
LANGUAGES = [
    (lang_code, get_language_info(lang_code)['name_local'])
    for lang_code in DJANGO_LANGUAGE_CODES.split(' ')
]

LANGUAGE_CODE = 'en-us'

TIME_ZONE = 'UTC'

LOCALE_PATHS = (os.path.join(BASE_DIR, 'locale'),)

USE_I18N = True

USE_TZ = True

CAN_LOGIN_AS = lambda request, target_user: request.user.is_superuser

# Impose a limit on the number of records returned by the submission list
# endpoint. This overrides any `?limit=` query parameter sent by a client
SUBMISSION_LIST_LIMIT = 30000

# uWSGI, NGINX, etc. allow only a limited amount of time to process a request.
# Set this value to match their limits
SYNCHRONOUS_REQUEST_TIME_LIMIT = 120  # seconds

# REMOVE the oldest if a user exceeds this many exports for a particular form
MAXIMUM_EXPORTS_PER_USER_PER_FORM = 10

# Private media file configuration
PRIVATE_STORAGE_ROOT = os.path.join(BASE_DIR, 'media')
PRIVATE_STORAGE_AUTH_FUNCTION = \
    'kpi.utils.private_storage.superuser_or_username_matches_prefix'

# django-markdownx, for in-app messages
MARKDOWNX_UPLOAD_URLS_PATH = reverse_lazy('markdownx-uploader-image-upload')
MARKDOWNX_UPLOAD_CONTENT_TYPES = [
    'image/jpeg',
    'image/png',
    'image/svg+xml',
    'image/gif',
    'image/webp',
]
# Github-flavored Markdown from `py-gfm`,
# ToDo Uncomment when it's compatible with Markdown 3.x
# MARKDOWNX_MARKDOWN_EXTENSIONS = ['mdx_gfm']

# Static files (CSS, JavaScript, Images)
# https://docs.djangoproject.com/en/1.7/howto/static-files/

STATIC_ROOT = os.path.join(BASE_DIR, 'staticfiles')
STATIC_URL = '/static/'
MEDIA_ROOT = os.path.join(BASE_DIR, 'media')
MEDIA_URL = '/' + os.environ.get('KPI_MEDIA_URL', 'media').strip('/') + '/'

# `PUBLIC_MEDIA_PATH` sets the `upload_to` attribute of explicitly-public
# `FileField`s, e.g. in `ConfigurationFile`. The corresponding location on the
# file system (usually `MEDIA_ROOT + PUBLIC_MEDIA_PATH`) should be exposed to
# everyone via NGINX. For more information, see
# https://docs.djangoproject.com/en/2.2/ref/models/fields/#django.db.models.FileField.upload_to
PUBLIC_MEDIA_PATH = '__public/'

# Following the uWSGI mountpoint convention, this should have a leading slash
# but no trailing slash
KPI_PREFIX = env.str('KPI_PREFIX', 'False')
if KPI_PREFIX.lower() == 'false':
    KPI_PREFIX = False
else:
    KPI_PREFIX = '/' + KPI_PREFIX.strip('/')

# KPI_PREFIX should be set in the environment when running in a subdirectory
if KPI_PREFIX and KPI_PREFIX != '/':
    STATIC_URL = KPI_PREFIX + '/' + STATIC_URL.lstrip('/')
    MEDIA_URL = KPI_PREFIX + '/' + MEDIA_URL.lstrip('/')
    LOGIN_URL = KPI_PREFIX + '/' + global_settings.LOGIN_URL.lstrip('/')
    LOGIN_REDIRECT_URL = KPI_PREFIX + '/' + LOGIN_REDIRECT_URL.lstrip('/')

STATICFILES_DIRS = (
    os.path.join(BASE_DIR, 'jsapp'),
    os.path.join(BASE_DIR, 'static'),
    ('mocha', os.path.join(BASE_DIR, 'node_modules', 'mocha'),),
    ('chai', os.path.join(BASE_DIR, 'node_modules', 'chai'),),
)

if os.path.exists(os.path.join(BASE_DIR, 'dkobo', 'jsapp')):
    STATICFILES_DIRS = STATICFILES_DIRS + (
        os.path.join(BASE_DIR, 'dkobo', 'jsapp'),
        os.path.join(BASE_DIR, 'dkobo', 'dkobo', 'static'),
    )

REST_FRAMEWORK = {
    'URL_FIELD_NAME': 'url',
    'DEFAULT_PAGINATION_CLASS': 'kpi.paginators.Paginated',
    'PAGE_SIZE': 100,
    'DEFAULT_AUTHENTICATION_CLASSES': [
        # SessionAuthentication and BasicAuthentication would be included by
        # default
        'kpi.authentication.SessionAuthentication',
        'kpi.authentication.BasicAuthentication',
        'kpi.authentication.TokenAuthentication',
        'oauth2_provider.contrib.rest_framework.OAuth2Authentication',
        'kobo_service_account.authentication.ServiceAccountAuthentication',
    ],
    'DEFAULT_RENDERER_CLASSES': [
       'rest_framework.renderers.JSONRenderer',
       'rest_framework.renderers.BrowsableAPIRenderer',
       'kpi.renderers.XMLRenderer',
    ],
    'DEFAULT_VERSIONING_CLASS': 'kpi.versioning.APIVersioning',
    # Cannot be placed in kpi.exceptions.py because of circular imports
    'EXCEPTION_HANDLER': 'kpi.utils.drf_exceptions.custom_exception_handler',
}

OPENROSA_REST_FRAMEWORK = {

    'DEFAULT_PAGINATION_CLASS': None,
    'DEFAULT_VERSIONING_CLASS': None,

    # deprecated
    # # Use hyperlinked styles by default.
    # # Only used if the `serializer_class` attribute is not set on a view.
    # 'DEFAULT_MODEL_SERIALIZER_CLASS': (
    #     'rest_framework.serializers.HyperlinkedModelSerializer'
    # ),
    # # Use Django's standard `django.contrib.auth` permissions,
    # # or allow read-only access for unauthenticated users.
    # 'DEFAULT_PERMISSION_CLASSES': [
    #     'rest_framework.permissions.AllowAny',
    # ],
    'DEFAULT_AUTHENTICATION_CLASSES': [
        'kpi.authentication.DigestAuthentication',
        'oauth2_provider.contrib.rest_framework.OAuth2Authentication',
        'kpi.authentication.TokenAuthentication',
        # HttpsOnlyBasicAuthentication must come before SessionAuthentication because
        # Django authentication is called before DRF authentication and users get authenticated with
        # Session if it comes first (which bypass BasicAuthentication and MFA validation)
        'kobo.apps.openrosa.libs.authentication.HttpsOnlyBasicAuthentication',
        'kpi.authentication.SessionAuthentication',
        'kobo_service_account.authentication.ServiceAccountAuthentication',
    ],
    'DEFAULT_RENDERER_CLASSES': [
        # Keep JSONRenderer at the top "in order to send JSON responses to
        # clients that do not specify an Accept header." See
        # http://www.django-rest-framework.org/api-guide/renderers/#ordering-of-renderer-classes
        'rest_framework.renderers.JSONRenderer',
        'rest_framework_jsonp.renderers.JSONPRenderer',
        'rest_framework.renderers.BrowsableAPIRenderer',
        'rest_framework_xml.renderers.XMLRenderer',
        'rest_framework_csv.renderers.CSVRenderer',
    ],
    # FIXME Kobocat migration: Move to main REST_FRAMEWORK and change logic to handle kobocat view properly
    'VIEW_NAME_FUNCTION': 'kobo.apps.openrosa.apps.api.tools.get_view_name',
    'VIEW_DESCRIPTION_FUNCTION': 'kobo.apps.openrosa.apps.api.tools.get_view_description',
}

TEMPLATES = [
    {
        'BACKEND': 'django.template.backends.django.DjangoTemplates',
        'DIRS': [],
        'APP_DIRS': True,
        'OPTIONS': {
            'context_processors': [
                # Default processors per
                # https://docs.djangoproject.com/en/1.8/ref/templates/upgrading/#the-templates-settings
                'django.contrib.auth.context_processors.auth',
                'django.template.context_processors.debug',
                'django.template.context_processors.i18n',
                'django.template.context_processors.media',
                'django.template.context_processors.static',
                'django.template.context_processors.tz',
                'django.template.context_processors.request',
                'django.contrib.messages.context_processors.messages',
                # Additional processors
                'kpi.context_processors.custom_password_guidance_text',
                'kpi.context_processors.external_service_tokens',
                'kpi.context_processors.email',
                'kpi.context_processors.sitewide_messages',
                'kpi.context_processors.config',
                'kpi.context_processors.mfa',
                'kpi.context_processors.django_settings',
                'kpi.context_processors.kobocat',
            ],
            'debug': os.environ.get('TEMPLATE_DEBUG', 'False') == 'True',
        },
    },
]

DEFAULT_SUBMISSIONS_COUNT_NUMBER_OF_DAYS = 31
GOOGLE_ANALYTICS_TOKEN = os.environ.get('GOOGLE_ANALYTICS_TOKEN')
SENTRY_JS_DSN = None
if SENTRY_JS_DSN_URL := env.url('SENTRY_JS_DSN', default=None):
    SENTRY_JS_DSN = SENTRY_JS_DSN_URL.geturl()

# replace this with the pointer to the kobocat server, if it exists
KOBOCAT_URL = os.environ.get('KOBOCAT_URL', 'http://kobocat')

# In case server must serve two KoBoCAT domain names (e.g. during a
# domain name transfer), `settings.KOBOCAT_OLD_URL` adds support for
# the domain name.
KOBOCAT_OLD_URL = os.environ.get('KOBOCAT_OLD_URL')

KOBOCAT_INTERNAL_URL = os.environ.get('KOBOCAT_INTERNAL_URL',
                                      'http://kobocat')

KOBOFORM_URL = os.environ.get('KOBOFORM_URL', 'http://kpi')

if 'KOBOCAT_URL' in os.environ:
    DEFAULT_DEPLOYMENT_BACKEND = 'kobocat'
else:
    DEFAULT_DEPLOYMENT_BACKEND = 'mock'


''' Stripe configuration intended for kf.kobotoolbox.org only, tracks usage limit exceptions '''
STRIPE_ENABLED = env.bool("STRIPE_ENABLED", False)

def dj_stripe_request_callback_method():
    # This method exists because dj-stripe's documentation doesn't reflect reality.
    # It claims that DJSTRIPE_SUBSCRIBER_MODEL no longer needs a request callback but
    # this error occurs without it: `DJSTRIPE_SUBSCRIBER_MODEL_REQUEST_CALLBACK must
    # be implemented if a DJSTRIPE_SUBSCRIBER_MODEL is defined`
    # It doesn't need to do anything other than exist
    # https://github.com/dj-stripe/dj-stripe/issues/1900
    pass


DJSTRIPE_SUBSCRIBER_MODEL = "organizations.Organization"
DJSTRIPE_SUBSCRIBER_MODEL_REQUEST_CALLBACK = dj_stripe_request_callback_method
DJSTRIPE_FOREIGN_KEY_TO_FIELD = 'id'
DJSTRIPE_USE_NATIVE_JSONFIELD = True
STRIPE_LIVE_MODE = env.bool('STRIPE_LIVE_MODE', False)
STRIPE_TEST_PUBLIC_KEY = env.str('STRIPE_TEST_PUBLIC_KEY', "pk_test_qliDXQRyVGPWmsYR69tB1NPx00ndTrJfVM")
STRIPE_LIVE_PUBLIC_KEY = "pk_live_7JRQ5elvhnmz4YuWdlSRNmMj00lhvqZz8P"
if STRIPE_ENABLED:
    INSTALLED_APPS += ('djstripe', "kobo.apps.stripe")
    STRIPE_LIVE_SECRET_KEY = env.str('STRIPE_LIVE_SECRET_KEY', None)
    STRIPE_TEST_SECRET_KEY = env.str('STRIPE_TEST_SECRET_KEY', None)
    DJSTRIPE_WEBHOOK_SECRET = env.str('DJSTRIPE_WEBHOOK_SECRET', None)
    DJSTRIPE_WEBHOOK_VALIDATION = env.str('DJSTRIPE_WEBHOOK_VALIDATION', 'verify_signature')
STRIPE_PUBLIC_KEY = STRIPE_LIVE_PUBLIC_KEY if STRIPE_LIVE_MODE else STRIPE_TEST_PUBLIC_KEY

'''Organizations settings'''
# necessary to prevent calls to `/organizations/{ORG_ID}/service_usage/` (and any other
# queries that may need to aggregate data for all organization users) from slowing down db
ORGANIZATION_USER_LIMIT = env.str('ORGANIZATION_USER_LIMIT', 400)


''' Enketo configuration '''
ENKETO_URL = os.environ.get('ENKETO_URL') or os.environ.get('ENKETO_SERVER', 'https://enketo.org')
ENKETO_URL = ENKETO_URL.rstrip('/')  # Remove any trailing slashes
ENKETO_VERSION = os.environ.get('ENKETO_VERSION', 'Legacy').lower()
ENKETO_INTERNAL_URL = os.environ.get('ENKETO_INTERNAL_URL', ENKETO_URL)
ENKETO_INTERNAL_URL = ENKETO_INTERNAL_URL.rstrip('/')  # Remove any trailing slashes

ENKETO_API_KEY = os.environ.get('ENKETO_API_KEY', 'enketorules')
# http://apidocs.enketo.org/v2/
ENKETO_SURVEY_ENDPOINT = 'api/v2/survey/all'
ENKETO_PREVIEW_ENDPOINT = 'api/v2/survey/preview/iframe'
ENKETO_EDIT_INSTANCE_ENDPOINT = 'api/v2/instance'
ENKETO_VIEW_INSTANCE_ENDPOINT = 'api/v2/instance/view'
ENKETO_FLUSH_CACHE_ENDPOINT = 'api/v2/survey/cache'
# How long to wait before flushing an individual preview from Enketo's cache
ENKETO_FLUSH_CACHED_PREVIEW_DELAY = 1800  # seconds

# Content Security Policy (CSP)
# CSP should "just work" by allowing any possible configuration
# however CSP_EXTRA_DEFAULT_SRC is provided to allow for custom additions
if env.bool("ENABLE_CSP", False):
    MIDDLEWARE.append('csp.middleware.CSPMiddleware')
local_unsafe_allows = [
    "'unsafe-eval'",
    'http://localhost:3000',
    'http://kf.kobo.local:3000',
    'ws://kf.kobo.local:3000'
]
CSP_DEFAULT_SRC = env.list('CSP_EXTRA_DEFAULT_SRC', str, []) + ["'self'", KOBOCAT_URL, ENKETO_URL]
if env.str("FRONTEND_DEV_MODE", None) == "host":
    CSP_DEFAULT_SRC += local_unsafe_allows
CSP_CONNECT_SRC = CSP_DEFAULT_SRC
CSP_SCRIPT_SRC = CSP_DEFAULT_SRC
CSP_STYLE_SRC = CSP_DEFAULT_SRC + ["'unsafe-inline'"]
CSP_IMG_SRC = CSP_DEFAULT_SRC + [
    'data:',
    'https://*.openstreetmap.org',
    'https://*.openstreetmap.fr',  # Humanitarian OpenStreetMap Team
    'https://*.opentopomap.org',
    'https://*.arcgisonline.com'
]
CSP_FRAME_SRC = CSP_DEFAULT_SRC

if GOOGLE_ANALYTICS_TOKEN:
    # Taken from https://developers.google.com/tag-platform/tag-manager/csp#google_analytics_4_google_analytics
    CSP_SCRIPT_SRC.append('https://*.googletagmanager.com')
    CSP_CONNECT_SRC.extend(['https://*.google-analytics.com', 'https://*.analytics.google.com', 'https://*.googletagmanager.com'])
    CSP_IMG_SRC.extend(['https://*.google-analytics.com', 'https://*.googletagmanager.com'])
if SENTRY_JS_DSN_URL and SENTRY_JS_DSN_URL.scheme:
    sentry_js_url = SENTRY_JS_DSN_URL.scheme + '://' + SENTRY_JS_DSN_URL.hostname
    CSP_SCRIPT_SRC.append(sentry_js_url)
    CSP_CONNECT_SRC.append(sentry_js_url)
if STRIPE_ENABLED:
    stripe_domain = "https://js.stripe.com"
    CSP_SCRIPT_SRC.append(stripe_domain)
    CSP_FRAME_SRC.append(stripe_domain)

csp_report_uri = env.url('CSP_REPORT_URI', None)
if csp_report_uri:  # Let environ validate uri, but set as string
    CSP_REPORT_URI = csp_report_uri.geturl()
CSP_REPORT_ONLY = env.bool("CSP_REPORT_ONLY", False)

''' Celery configuration '''
# Celery 4.0 New lowercase settings.
# Uppercase settings can be used when using a PREFIX
# http://docs.celeryproject.org/en/latest/userguide/configuration.html#new-lowercase-settings
# http://docs.celeryproject.org/en/4.0/whatsnew-4.0.html#step-2-update-your-configuration-with-the-new-setting-names

CELERY_TIMEZONE = "UTC"

CELERY_TASK_ALWAYS_EAGER = env.bool('SKIP_CELERY', False)

# Replace a worker after it completes 7 tasks by default. This allows the OS to
# reclaim memory allocated during large tasks
CELERY_WORKER_MAX_TASKS_PER_CHILD = int(os.environ.get(
    'CELERYD_MAX_TASKS_PER_CHILD', 7))

# Default to a 30-minute soft time limit and a 35-minute hard time limit
CELERY_TASK_TIME_LIMIT = int(
    os.environ.get('CELERYD_TASK_TIME_LIMIT', 2100)  # seconds
)

CELERY_TASK_SOFT_TIME_LIMIT = int(
    os.environ.get('CELERYD_TASK_SOFT_TIME_LIMIT', 1800)  # seconds
)

CELERY_BEAT_SCHEDULE = {
    # Schedule every day at midnight UTC. Can be customized in admin section
    'send-hooks-failures-reports': {
        'task': 'kobo.apps.hook.tasks.failures_reports',
        'schedule': crontab(hour=0, minute=0),
        'options': {'queue': 'kpi_low_priority_queue'},
    },
    # Schedule every 30 minutes
    'trash-bin-garbage-collector': {
        'task': 'kobo.apps.trash_bin.tasks.garbage_collector',
        'schedule': crontab(minute=30),
        'options': {'queue': 'kpi_low_priority_queue'},
    },
    'perform-maintenance': {
        'task': 'kobo.tasks.perform_maintenance',
        'schedule': crontab(hour=20, minute=0),
        'options': {'queue': 'kpi_low_priority_queue'},
    },
    'log-stuck-exports-and-mark-failed': {
        'task': 'kobo.apps.openrosa.apps.viewer.tasks.log_stuck_exports_and_mark_failed',
        'schedule': timedelta(hours=6),
        'options': {'queue': 'kobocat_queue'}
    },
    'delete-daily-xform-submissions-counter': {
        'task': 'kobo.apps.openrosa.apps.logger.tasks.delete_daily_counters',
        'schedule': crontab(hour=0, minute=0),
        'options': {'queue': 'kobocat_queue'}
    },
    # Schedule every 10 minutes
    'project-ownership-task-scheduler': {
        'task': 'kobo.apps.project_ownership.tasks.task_rescheduler',
        'schedule': crontab(minute=10),
        'options': {'queue': 'kpi_low_priority_queue'}
    },
    # Schedule every 30 minutes
    'project-ownership-mark-stuck-tasks-as-failed': {
        'task': 'kobo.apps.project_ownership.tasks.mark_stuck_tasks_as_failed',
        'schedule': crontab(minute=30),
        'options': {'queue': 'kpi_low_priority_queue'}
    },
    # Schedule every 30 minutes
    'project-ownership-mark-as-expired': {
        'task': 'kobo.apps.project_ownership.tasks.mark_as_expired',
        'schedule': crontab(minute=30),
        'options': {'queue': 'kpi_low_priority_queue'}
    },
    # Schedule every day at midnight UTC
    'project-ownership-garbage-collector': {
        'task': 'kobo.apps.project_ownership.tasks.garbage_collector',
        'schedule': crontab(minute=0, hour=0),
        'options': {'queue': 'kpi_low_priority_queue'}
    },
}


CELERY_BROKER_TRANSPORT_OPTIONS = {
    "fanout_patterns": True,
    "fanout_prefix": True,
    # http://docs.celeryproject.org/en/latest/getting-started/brokers/redis.html#redis-visibility-timeout
    # TODO figure out how to pass `Constance.HOOK_MAX_RETRIES` or `HookLog.get_remaining_seconds()
    # Otherwise hardcode `HOOK_MAX_RETRIES` in Settings
    "visibility_timeout": 60 * (10 ** 3)  # Longest ETA for RestService (seconds)
}

CELERY_TASK_DEFAULT_QUEUE = "kpi_queue"

if 'KOBOCAT_URL' in os.environ:
    SYNC_KOBOCAT_PERMISSIONS = (
        os.environ.get('SYNC_KOBOCAT_PERMISSIONS', 'True') == 'True')

CELERY_BROKER_URL = os.environ.get(
    'CELERY_BROKER_URL',
    os.environ.get('KPI_BROKER_URL', 'redis://localhost:6379/1')
)
if 'KPI_BROKER_URL' in os.environ:
    warnings.warn(
        "KPI_BROKER_URL is renamed CELERY_BROKER_URL, update the environment variable.",
        DeprecationWarning,
    )
CELERY_RESULT_BACKEND = CELERY_BROKER_URL

# Increase limits for long-running tasks
# Notes: They are custom name, not part of `CELERY_*` namespace.
CELERY_LONG_RUNNING_TASK_TIME_LIMIT = int(
    os.environ.get('CELERY_LONG_RUNNING_TASK_TIME_LIMIT', 4260)  # seconds
)

CELERY_LONG_RUNNING_TASK_SOFT_TIME_LIMIT = int(
    os.environ.get('CELERY_LONG_RUNNING_TASK_SOFT_TIME_LIMIT', 4200)  # seconds
)

''' Django allauth configuration '''
# User.email should continue to be used instead of the EmailAddress model
ACCOUNT_ADAPTER = 'kobo.apps.accounts.adapter.AccountAdapter'
ACCOUNT_USERNAME_VALIDATORS = 'kobo.apps.accounts.validators.username_validators'
ACCOUNT_EMAIL_REQUIRED = True
ACCOUNT_EMAIL_VERIFICATION = env.str('ACCOUNT_EMAIL_VERIFICATION', 'mandatory')
ACCOUNT_FORMS = {
    'login': 'kobo.apps.accounts.mfa.forms.MfaLoginForm',
    'signup': 'kobo.apps.accounts.forms.SignupForm',
}
ACCOUNT_LOGIN_ON_EMAIL_CONFIRMATION = True
ACCOUNT_AUTHENTICATED_LOGIN_REDIRECTS = False
ACCOUNT_UNIQUE_EMAIL = False
ACCOUNT_SESSION_REMEMBER = True
SOCIALACCOUNT_EMAIL_VERIFICATION = env.str('SOCIALACCOUNT_EMAIL_VERIFICATION', 'none')
SOCIALACCOUNT_AUTO_SIGNUP = False
SOCIALACCOUNT_FORMS = {
    'signup': 'kobo.apps.accounts.forms.SocialSignupForm',
}
# For SSO, the signup form is prepopulated with the account email
# If set True, the email field in the SSO signup form will be readonly
UNSAFE_SSO_REGISTRATION_EMAIL_DISABLE = env.bool(
    "UNSAFE_SSO_REGISTRATION_EMAIL_DISABLE", False
)

WEBPACK_LOADER = {
    'DEFAULT': {
        'BUNDLE_DIR_NAME': 'jsapp/compiled/',
        'POLL_INTERVAL': 0.5,  # seconds
        'TIMEOUT': 5,  # seconds
    }
}


''' Email configuration '''
# This setting sets the prefix in the subject line of the account activation email
# The default is the URL of the server. Set to blank to fit the email requirements
ACCOUNT_EMAIL_SUBJECT_PREFIX = ''

EMAIL_BACKEND = os.environ.get('EMAIL_BACKEND',
                               'django.core.mail.backends.filebased.EmailBackend')

if EMAIL_BACKEND == 'django.core.mail.backends.filebased.EmailBackend':
    EMAIL_FILE_PATH = os.environ.get(
        'EMAIL_FILE_PATH', os.path.join(BASE_DIR, 'emails'))
    if not os.path.isdir(EMAIL_FILE_PATH):
        os.mkdir(EMAIL_FILE_PATH)

if os.environ.get('EMAIL_HOST'):
    EMAIL_HOST = os.environ.get('EMAIL_HOST')

if os.environ.get('EMAIL_HOST_USER'):
    EMAIL_HOST_USER = os.environ.get('EMAIL_HOST_USER')
    EMAIL_HOST_PASSWORD = os.environ.get('EMAIL_HOST_PASSWORD')

if os.environ.get('EMAIL_PORT'):
    EMAIL_PORT = os.environ.get('EMAIL_PORT')

if os.environ.get('EMAIL_USE_TLS'):
    EMAIL_USE_TLS = os.environ.get('EMAIL_USE_TLS')


''' AWS configuration (email and storage) '''
if env.str('AWS_ACCESS_KEY_ID', False):
    AWS_ACCESS_KEY_ID = env.str('AWS_ACCESS_KEY_ID')
    AWS_SECRET_ACCESS_KEY = env.str('AWS_SECRET_ACCESS_KEY')
    AWS_SES_REGION_NAME = env.str('AWS_SES_REGION_NAME', None)
    AWS_SES_REGION_ENDPOINT = env.str('AWS_SES_REGION_ENDPOINT', None)

    AWS_S3_SIGNATURE_VERSION = env.str('AWS_S3_SIGNATURE_VERSION', 's3v4')
    # Only set the region if it is present in environment.
    if region := env.str('AWS_S3_REGION_NAME', False):
        AWS_S3_REGION_NAME = region

# Storage configuration
STORAGES = global_settings.STORAGES

default_file_storage = env.str('DEFAULT_FILE_STORAGE', env.str('KPI_DEFAULT_FILE_STORAGE', None))
if 'KPI_DEFAULT_FILE_STORAGE' in os.environ:
    warnings.warn(
        'KPI_DEFAULT_FILE_STORAGE is renamed DEFAULT_FILE_STORAGE, update the environment variable.',
        DeprecationWarning,
    )

if default_file_storage:

    global_default_file_storage = STORAGES['default']['BACKEND']
    default_file_storage = STORAGES['default']['BACKEND'] = default_file_storage
    if default_file_storage != global_default_file_storage:
        if default_file_storage.endswith('S3Boto3Storage'):
            # To use S3 storage, set this to `kobo.apps.storage_backends.s3boto3.S3Boto3Storage`
            # Force usage of custom S3 tellable Storage
            STORAGES['default']['BACKEND'] = (
                'kobo.apps.storage_backends.s3boto3.S3Boto3Storage'
            )
            AWS_S3_FILE_OVERWRITE = False
        elif default_file_storage.endswith('AzureStorage'):
            PRIVATE_STORAGE_CLASS = (
                'kobo.apps.storage_backends.private_azure_storage.PrivateAzureStorage'
            )
            PRIVATE_STORAGE_S3_REVERSE_PROXY = True  # Yes S3
            AZURE_ACCOUNT_NAME = env.str('AZURE_ACCOUNT_NAME')
            AZURE_ACCOUNT_KEY = env.str('AZURE_ACCOUNT_KEY')
            AZURE_CONTAINER = env.str('AZURE_CONTAINER')
            AZURE_URL_EXPIRATION_SECS = env.int(
                'AZURE_URL_EXPIRATION_SECS', None
            )

    aws_storage_bucket_name = env.str('AWS_STORAGE_BUCKET_NAME', env.str('KPI_AWS_STORAGE_BUCKET_NAME', None))
    if aws_storage_bucket_name:
        AWS_STORAGE_BUCKET_NAME = aws_storage_bucket_name
        AWS_DEFAULT_ACL = 'private'
        # django-private-storage needs its own S3 configuration
        PRIVATE_STORAGE_CLASS = \
            'private_storage.storage.s3boto3.PrivateS3BotoStorage'
            # NB.........There's intentionally no 3 here! ^
        AWS_PRIVATE_STORAGE_BUCKET_NAME = AWS_STORAGE_BUCKET_NAME
        # Proxy S3 through our application instead of redirecting to bucket
        # URLs with query parameter authentication
        PRIVATE_STORAGE_S3_REVERSE_PROXY = True


if 'KOBOCAT_DEFAULT_FILE_STORAGE' in os.environ:
    KOBOCAT_DEFAULT_FILE_STORAGE = os.environ.get('KOBOCAT_DEFAULT_FILE_STORAGE')
    if 'KOBOCAT_AWS_STORAGE_BUCKET_NAME' in os.environ:
        KOBOCAT_AWS_STORAGE_BUCKET_NAME = os.environ.get('KOBOCAT_AWS_STORAGE_BUCKET_NAME')
        STORAGES['local'] = {
            'BACKEND': 'django.core.files.storage.FileSystemStorage',
        }
else:
    KOBOCAT_DEFAULT_FILE_STORAGE = global_settings.STORAGES['default']['BACKEND']
    KOBOCAT_MEDIA_ROOT = os.environ.get(
        'KOBOCAT_MEDIA_ROOT', MEDIA_ROOT.replace('kpi', 'kobocat')
    )

# Google Cloud Storage
# Not fully supported as a generic storage backend
GS_BUCKET_NAME = env.str('GS_BUCKET_NAME', None)


''' Django error logging configuration '''
LOGGING = {
    'version': 1,
    'disable_existing_loggers': False,
    'formatters': {
        'verbose': {
            'format': '%(levelname)s %(asctime)s %(module)s' +
                      ' %(process)d %(thread)d %(message)s'
        },
        'simple': {
            'format': '%(levelname)s %(message)s'
        },
    },
    'handlers': {
        'console': {
            'level': 'DEBUG',
            'class': 'logging.StreamHandler',
            'formatter': 'verbose'
        }
    },
    'loggers': {
        'console_logger': {
            'handlers': ['console'],
            'level': 'DEBUG',
            'propagate': True
        },
        'django.db.backends': {
            'level': 'ERROR',
            'handlers': ['console'],
            'propagate': True
        },
    }
}


################################
# Sentry settings              #
################################
sentry_dsn = env.str('SENTRY_DSN', None)
if sentry_dsn:
    import sentry_sdk
    from sentry_sdk.integrations.celery import CeleryIntegration
    from sentry_sdk.integrations.django import DjangoIntegration
    from sentry_sdk.integrations.logging import LoggingIntegration

    # All of this is already happening by default!
    sentry_logging = LoggingIntegration(
        level=logging.INFO,  # Capture info and above as breadcrumbs
        event_level=logging.WARNING  # Send warnings as events
    )
    sentry_sdk.init(
        dsn=sentry_dsn,
        integrations=[
            DjangoIntegration(),
            CeleryIntegration(),
            sentry_logging
        ],
        traces_sample_rate=env.float('SENTRY_TRACES_SAMPLE_RATE', 0.01),
        send_default_pii=True
    )


if ENABLE_METRICS := env.bool('ENABLE_METRICS', False):
    MIDDLEWARE.insert(0, 'django_prometheus.middleware.PrometheusBeforeMiddleware')
    MIDDLEWARE.append('django_prometheus.middleware.PrometheusAfterMiddleware')
# Workaround https://github.com/korfuri/django-prometheus/issues/34
PROMETHEUS_EXPORT_MIGRATIONS = False
# https://github.com/korfuri/django-prometheus/blob/master/documentation/exports.md#exporting-metrics-in-a-wsgi-application-with-multiple-processes-per-process
if start_port := env.int('METRICS_START_PORT', None):
    PROMETHEUS_METRICS_EXPORT_PORT_RANGE = range(
        start_port, env.int('METRICS_END_PORT', start_port + 10)
    )


''' Try to identify the running codebase for informational purposes '''
# Based upon https://github.com/tblobaum/git-rev/blob/master/index.js
GIT_REV = {}
for git_rev_key, git_command in (
        ('short', ('git', 'rev-parse', '--short', 'HEAD')),
        ('long', ('git', 'rev-parse', 'HEAD')),
        ('branch', ('git', 'rev-parse', '--abbrev-ref', 'HEAD')),
        ('tag', ('git', 'describe', '--exact-match', '--tags')),
):
    try:
        GIT_REV[git_rev_key] = subprocess.check_output(
            git_command, stderr=subprocess.STDOUT).strip()
    except (OSError, subprocess.CalledProcessError) as e:
        GIT_REV[git_rev_key] = False
if GIT_REV['branch'] == 'HEAD':
    GIT_REV['branch'] = False


'''
Since this project handles user creation, we must handle the model-level
permission assignment that would've been done by KoBoCAT's user post_save
signal handler. Here we record the content types of the models listed in KC's
set_api_permissions_for_user(). Verify that this list still matches that
function if you experience permission-related problems. See
https://github.com/kobotoolbox/kobocat/blob/master/onadata/libs/utils/user_auth.py.
'''
KOBOCAT_DEFAULT_PERMISSION_CONTENT_TYPES = [
    # Each tuple must be (app_label, model_name)
    ('main', 'userprofile'),
    ('logger', 'xform'),
    ('logger', 'note'),
]

# A flag set by unit tests to bypass KoBoCAT user syncing
TESTING = False


''' Auxiliary database configuration '''
if not (MONGO_DB_URL := env.str('MONGO_DB_URL', False)):
    # ToDo Remove all this block by the end of 2022.
    #   Update kobo-install accordingly
    logging.warning(
        '`MONGO_DB_URL` is not found. '
        '`KPI_MONGO_HOST`, `KPI_MONGO_PORT`, `KPI_MONGO_NAME`, '
        '`KPI_MONGO_USER`, `KPI_MONGO_PASS` '
        'are deprecated and will not be supported anymore soon.'
    )

    MONGO_DATABASE = {
        'HOST': os.environ.get('KPI_MONGO_HOST', 'mongo'),
        'PORT': int(os.environ.get('KPI_MONGO_PORT', 27017)),
        'NAME': os.environ.get('KPI_MONGO_NAME', 'formhub'),
        'USER': os.environ.get('KPI_MONGO_USER', ''),
        'PASSWORD': os.environ.get('KPI_MONGO_PASS', '')
    }

    if MONGO_DATABASE.get('USER') and MONGO_DATABASE.get('PASSWORD'):
        MONGO_DB_URL = "mongodb://{user}:{password}@{host}:{port}/{db_name}".\
            format(
                user=MONGO_DATABASE['USER'],
                password=quote_plus(MONGO_DATABASE['PASSWORD']),
                host=MONGO_DATABASE['HOST'],
                port=MONGO_DATABASE['PORT'],
                db_name=MONGO_DATABASE['NAME']
            )
    else:
        MONGO_DB_URL = "mongodb://%(HOST)s:%(PORT)s/%(NAME)s" % MONGO_DATABASE
    mongo_db_name = MONGO_DATABASE['NAME']
else:
    # Attempt to get collection name from the connection string
    # fallback on MONGO_DB_NAME or 'formhub' if it is empty or None or unable to parse
    try:
        mongo_db_name = env.db_url('MONGO_DB_URL').get('NAME') or env.str('MONGO_DB_NAME', 'formhub')
    except ValueError:  # db_url is unable to parse replica set strings
        mongo_db_name = env.str('MONGO_DB_NAME', 'formhub')

mongo_client = MongoClient(
    MONGO_DB_URL, connect=False, journal=True, tz_aware=True
)
MONGO_DB = mongo_client[mongo_db_name]

# If a request or task makes a database query and then times out, the database
# server should not spin forever attempting to fulfill that query.
MONGO_QUERY_TIMEOUT = SYNCHRONOUS_REQUEST_TIME_LIMIT + 5  # seconds
MONGO_CELERY_QUERY_TIMEOUT = CELERY_TASK_TIME_LIMIT + 10  # seconds

SESSION_ENGINE = 'redis_sessions.session'
# django-redis-session expects a dictionary with `url`
redis_session_url = env.cache_url(
    'REDIS_SESSION_URL', default='redis://redis_cache:6380/2'
)
SESSION_REDIS = {
    'url': redis_session_url['LOCATION'],
    'prefix': env.str('REDIS_SESSION_PREFIX', 'session'),
    'socket_timeout': env.int('REDIS_SESSION_SOCKET_TIMEOUT', 1),
}

CACHES = {
    # Set CACHE_URL to override
    'default': env.cache_url(default='redis://redis_cache:6380/3'),
    'enketo_redis_main': env.cache_url(
        'ENKETO_REDIS_MAIN_URL', default='redis://change-me.invalid/0'
    ),
}

# How long to retain cached responses for kpi endpoints
ENDPOINT_CACHE_DURATION = env.int('ENDPOINT_CACHE_DURATION', 60 * 15)  # 15 minutes

ENV = None

# The maximum size in bytes that a request body may be before a
# SuspiciousOperation (RequestDataTooBig) is raised
DATA_UPLOAD_MAX_MEMORY_SIZE = 10485760

# The maximum size (in bytes) that an upload will be before it gets streamed
# to the file system
FILE_UPLOAD_MAX_MEMORY_SIZE = 10485760

# OpenRosa setting in bytes
OPENROSA_DEFAULT_CONTENT_LENGTH = 10000000

# Expiration time in sec. after which paired data xml file must be regenerated
# Should match KoBoCAT setting
PAIRED_DATA_EXPIRATION = 300  # seconds

# Minimum size (in bytes) of files to allow fast calculation of hashes
# Should match KoBoCAT setting
HASH_BIG_FILE_SIZE_THRESHOLD = 0.5 * 1024 * 1024  # 512 kB

# Chunk size in bytes to read per iteration when hash of a file is calculated
# Should match KoBoCAT setting
HASH_BIG_FILE_CHUNK = 16 * 1024  # 16 kB

# add some mimetype
add_type('application/wkt', '.wkt')
add_type('application/geo+json', '.geojson')

KOBOCAT_MEDIA_URL = f'{KOBOCAT_URL}/media/'

TRENCH_AUTH = {
    'USER_MFA_MODEL': 'mfa.MfaMethod',
    'USER_ACTIVE_FIELD': 'is_active',
    'BACKUP_CODES_QUANTITY': 5,
    'BACKUP_CODES_LENGTH': 12,  # keep (quantity * length) under 200
    'BACKUP_CODES_CHARACTERS': (string.ascii_letters + string.digits),
    'DEFAULT_VALIDITY_PERIOD': 30,
    'ENCRYPT_BACKUP_CODES': True,
    'SECRET_KEY_LENGTH': 32,
    'CONFIRM_DISABLE_WITH_CODE': True,
    'CONFIRM_BACKUP_CODES_REGENERATION_WITH_CODE': True,
    'ALLOW_BACKUP_CODES_REGENERATION': True,
    'MFA_METHODS': {
        'app': {
            'VERBOSE_NAME': 'app',
            'VALIDITY_PERIOD': env.int(
                'MFA_CODE_VALIDITY_PERIOD', 30  # seconds
            ),
            'USES_THIRD_PARTY_CLIENT': True,
            'HANDLER': 'kobo.apps.accounts.mfa.backends.application.ApplicationBackend',
        },
    },
    'CODE_LENGTH': env.int('MFA_CODE_LENGTH', 6),
}

# Session Authentication is supported by default.
MFA_SUPPORTED_AUTH_CLASSES = [
    'kpi.authentication.TokenAuthentication',
    'kobo.apps.openrosa.libs.authentication.TokenAuthentication',
]

MINIMUM_DEFAULT_SEARCH_CHARACTERS = 3

# Django 3.2 required settings
DEFAULT_AUTO_FIELD = 'django.db.models.AutoField'

SERVICE_ACCOUNT = {
    'BACKEND': env.cache_url(
        'SERVICE_ACCOUNT_BACKEND_URL', default='redis://redis_cache:6380/6'
    ),
    'WHITELISTED_HOSTS': env.list('SERVICE_ACCOUNT_WHITELISTED_HOSTS', default=[]),
}

AUTH_PASSWORD_VALIDATORS = [
    {
        'NAME': 'kpi.password_validation.UserAttributeSimilarityValidator',
    },
    {
        'NAME': 'kpi.password_validation.MinimumLengthValidator',
    },
    {
        'NAME': 'kpi.password_validation.CommonPasswordValidator',
    },
    {
        'NAME': 'kpi.password_validation.CustomRulesValidator',
    },
    {
        'NAME': 'kpi.password_validation.MostRecentPasswordValidator',
    },
]

<<<<<<< HEAD
# Needed to avoid Constance to create permissions on KoboCAT database
CONSTANCE_DBS = [
    'default'
]

AUTH_USER_MODEL = 'kobo_auth.User'

####################################
#         KoboCAT settings         #
####################################
KOBOCAT_PUBLIC_HOSTNAME = (
    f"{env.str('KOBOCAT_PUBLIC_SUBDOMAIN', 'kc')}"
    f".{env.str('PUBLIC_DOMAIN_NAME', 'domain.tld')}"
)

KOBOFORM_INTERNAL_URL = env.url('KOBOFORM_INTERNAL_URL', KOBOFORM_URL).geturl()

ENKETO_OFFLINE_SURVEYS = env.bool('ENKETO_OFFLINE_SURVEYS', True)
ENKETO_ONLINE_SURVEY_ENDPOINT = 'api/v2/survey'
ENKETO_OFFLINE_SURVEY_ENDPOINT = 'api/v2/survey/offline'
OPENROSA_ENKETO_SURVEY_ENDPOINT = (
    ENKETO_OFFLINE_SURVEY_ENDPOINT
    if ENKETO_OFFLINE_SURVEYS
    else ENKETO_ONLINE_SURVEY_ENDPOINT
)
OPENROSA_APP_DIR = os.path.join(BASE_DIR, 'kobo', 'apps', 'openrosa')
DEFAULT_SESSION_EXPIRY_TIME = 21600  # 6 hours

CELERY_TASK_ROUTES = {
    'kobo.apps.openrosa.*': 'kobocat_queue',
}
USE_THOUSAND_SEPARATOR = True

DIGEST_NONCE_BACKEND = 'kobo.apps.openrosa.apps.django_digest_backends.cache.RedisCacheNonceStorage'

# Needed to get ANONYMOUS_USER = -1
GUARDIAN_GET_INIT_ANONYMOUS_USER = 'kobo.apps.openrosa.apps.main.models.user_profile.get_anonymous_user_instance'

KPI_HOOK_ENDPOINT_PATTERN = '/api/v2/assets/{asset_uid}/hook-signal/'

# TODO Validate if `'PKCE_REQUIRED': False` is required in KPI
OAUTH2_PROVIDER = {
    # this is the list of available scopes
    'SCOPES': {
        'read': 'Read scope',
        'write': 'Write scope',
        'groups': 'Access to your groups'
    },
    'PKCE_REQUIRED': False,
}

REVERSION_MIDDLEWARE_SKIPPED_URL_PATTERNS = {
    r'/api/v1/users/(.*)': ['DELETE']
}
DAILY_COUNTERS_MAX_DAYS = env.int('DAILY_COUNTERS_MAX_DAYS', 366)

USE_POSTGRESQL = True

# Added this because of https://github.com/onaio/kobo.apps.open_rosa_server/pull/2139
# Should bring support to ODK v1.17+
SUPPORT_BRIEFCASE_SUBMISSION_DATE = (
    os.environ.get('SUPPORT_BRIEFCASE_SUBMISSION_DATE') != 'True'
)

DEFAULT_VALIDATION_STATUSES = [
    {
        'uid': 'validation_status_not_approved',
        'color': '#ff0000',
        'label': 'Not Approved'
    },
    {
        'uid': 'validation_status_approved',
        'color': '#00ff00',
        'label': 'Approved'
    },
    {
        'uid': 'validation_status_on_hold',
        'color': '#0000ff',
        'label': 'On Hold'
    },
]

THUMB_CONF = {
    'large': 1280,
    'medium': 640,
    'small': 240,
}

SUPPORTED_MEDIA_UPLOAD_TYPES = [
    'image/jpeg',
    'image/png',
    'image/svg+xml',
    'image/webp',
    'video/3gpp',
    'video/mp4',
    'video/quicktime',
    'video/ogg',
    'video/webm',
    'audio/aac',
    'audio/aacp',
    'audio/flac',
    'audio/mp3',
    'audio/mp4',
    'audio/mpeg',
    'audio/ogg',
    'audio/wav',
    'audio/x-wav',
    'audio/webm',
    'audio/x-m4a',
    'text/csv',
    'application/xml',
    'application/zip',
    'application/x-zip-compressed'
]

# Silence Django Guardian warning. Authentication backend is hooked, but
# Django Guardian does not recognize it because it is extended
SILENCED_SYSTEM_CHECKS = ['guardian.W001']

=======
>>>>>>> 77336c06
DIGEST_LOGIN_FACTORY = 'django_digest.NoEmailLoginFactory'<|MERGE_RESOLUTION|>--- conflicted
+++ resolved
@@ -1643,7 +1643,6 @@
     },
 ]
 
-<<<<<<< HEAD
 # Needed to avoid Constance to create permissions on KoboCAT database
 CONSTANCE_DBS = [
     'default'
@@ -1763,6 +1762,7 @@
 # Django Guardian does not recognize it because it is extended
 SILENCED_SYSTEM_CHECKS = ['guardian.W001']
 
-=======
->>>>>>> 77336c06
+DIGEST_LOGIN_FACTORY = 'django_digest.NoEmailLoginFactory'
+
+
 DIGEST_LOGIN_FACTORY = 'django_digest.NoEmailLoginFactory'