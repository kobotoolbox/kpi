# coding: utf-8
from django.conf import settings
from django.contrib import admin
from django.contrib.admin.views.decorators import staff_member_required
from django.http import HttpRequest, HttpResponse
from django.shortcuts import render
from django.urls import include, path, re_path
from django.views.generic.base import RedirectView
from drf_spectacular.views import SpectacularAPIView
from rest_framework import status
from rest_framework.exceptions import server_error

from kpi.utils.spectacular_processing import (
    OpenRosaAPISchemaGenerator,
    V2APISchemaGenerator,
)
from kpi.utils.urls import is_request_for_html
from kpi.views.v2.swagger_ui import ExtendedSwaggerUIView

admin.autodiscover()
admin.site.login = staff_member_required(admin.site.login, login_url=settings.LOGIN_URL)

urlpatterns = [
    path(
        'api/v2/schema/',
        SpectacularAPIView.as_view(
            api_version='api_v2', generator_class=V2APISchemaGenerator
        ),
        name='schema',
    ),
    path(
        'api/v2/docs/',
        ExtendedSwaggerUIView.as_view(url_name='schema'),
        name='swagger-ui',
    ),
    path(
        'api/openrosa/schema/',
        SpectacularAPIView.as_view(
<<<<<<< HEAD
            api_version='api_v2',
=======
            # Acts as a pseudo-namespace to tag and identify the generated schema.
            # While not an actual Python namespace, it helps distinguish this schema
            # during generation. Can be combined with the OpenRosaVersioning class
            # to ensure these endpoints are explicitly included in this schema.
            api_version='openrosa',
>>>>>>> 9bad9737
            generator_class=OpenRosaAPISchemaGenerator,
        ),
        name='schema-openrosa',
    ),
    path(
        'api/openrosa/docs/',
        ExtendedSwaggerUIView.as_view(url_name='schema-openrosa'),
        name='swagger-ui-openrosa',
    ),
    # https://github.com/stochastic-technologies/django-loginas
    re_path(r'^admin/', include('loginas.urls')),
    # Disable admin login form
    re_path(r'^admin/', admin.site.urls),
    path('', include('kobo.apps.accounts.mfa.urls')),
    path('accounts/', include('allauth.urls')),  # Must be after kpi.url, login
    re_path(
        r'^accounts/register/?',
        RedirectView.as_view(url='/accounts/signup/', permanent=False),
    ),
    re_path(r'^', include('kobo.apps.subsequences.urls')),
    re_path(r'^', include('kpi.urls')),
    re_path(r'^', include('kobo.apps.openrosa.apps.main.urls')),
    re_path(r'^markdownx/', include('markdownx.urls')),
    re_path(r'^markdownx-uploader/', include('kobo.apps.markdownx_uploader.urls')),
    re_path(r'^help/', include('kobo.apps.help.urls')),
]

if settings.ENABLE_METRICS:
    urlpatterns.append(
        path('', include('django_prometheus.urls')),
    )


def render404(request: HttpRequest, exception):
    if is_request_for_html(request):
        return render(request, 'custom_404.html', status=404)
    # fall back to a basic JSON response if a data route is being requested
    return HttpResponse('Resource not found (404)', status=status.HTTP_404_NOT_FOUND)


def render500(request: HttpRequest):
    if is_request_for_html(request):
        return render(request, 'custom_500.html', status=500)
    # fall back to the DRF 500 handler if a data route is being requested
    return server_error(request)


# override the django error page handlers with our own
handler404 = render404
handler500 = render500<|MERGE_RESOLUTION|>--- conflicted
+++ resolved
@@ -36,15 +36,11 @@
     path(
         'api/openrosa/schema/',
         SpectacularAPIView.as_view(
-<<<<<<< HEAD
-            api_version='api_v2',
-=======
             # Acts as a pseudo-namespace to tag and identify the generated schema.
             # While not an actual Python namespace, it helps distinguish this schema
             # during generation. Can be combined with the OpenRosaVersioning class
             # to ensure these endpoints are explicitly included in this schema.
             api_version='openrosa',
->>>>>>> 9bad9737
             generator_class=OpenRosaAPISchemaGenerator,
         ),
         name='schema-openrosa',
