--- conflicted
+++ resolved
@@ -1,9 +1,6 @@
-<<<<<<< HEAD
 from functools import partial
 
-=======
 from typing import Literal
->>>>>>> 8e7f10ef
 from django.conf import settings
 from django.core.exceptions import ObjectDoesNotExist
 from django.db import models
@@ -93,7 +90,6 @@
 
         return None
 
-<<<<<<< HEAD
     @classmethod
     def get_from_user_id(cls, user_id: int):
         """
@@ -105,7 +101,7 @@
         ).first()
 
         return org
-=======
+    
     @property
     def email(self):
         """
@@ -170,7 +166,6 @@
             return self.owner.organization_user.user
         except ObjectDoesNotExist:
             return
->>>>>>> 8e7f10ef
 
 
 class OrganizationUser(AbstractOrganizationUser):
