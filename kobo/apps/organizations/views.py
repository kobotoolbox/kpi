from django.conf import settings
from django.contrib.postgres.aggregates import ArrayAgg
from django.db.models import QuerySet
from django.utils.decorators import method_decorator
from django.views.decorators.cache import cache_page
from django_dont_vary_on.decorators import only_vary_on
from kpi import filters
from rest_framework import viewsets, status
from rest_framework.decorators import action
from rest_framework.response import Response
from rest_framework.request import Request

from kpi.constants import ASSET_TYPE_SURVEY
from kpi.filters import AssetOrderingFilter, SearchFilter
from kpi.models.asset import Asset
from kpi.paginators import AssetUsagePagination
from kpi.permissions import IsAuthenticated
from kpi.serializers.v2.service_usage import (
    CustomAssetUsageSerializer,
    ServiceUsageSerializer,
)
from kpi.utils.object_permission import get_database_user
<<<<<<< HEAD
from kpi.views.v2.asset import AssetViewSet
from .models import Organization, create_organization
from .permissions import IsOrgAdmin, IsOrgAdminOrReadOnly
=======
from .models import Organization
from .permissions import IsOrgAdminOrReadOnly
>>>>>>> 5eef785d
from .serializers import OrganizationSerializer
from ..stripe.constants import ACTIVE_STRIPE_STATUSES


class OrganizationAssetViewSet(AssetViewSet):
    """
    This class is specifically designed for the `assets` action of the
    OrganizationViewSet below.

    It overrides the queryset of the parent class (AssetViewSet), limiting
    results to assets owned by the organization. The `permission_classes`
    attribute is deliberately left empty to prevent duplicate permission checks
    with OrganizationViewSet.asset(). It relies on `permissions_checked` being
    passed as a `self.request` attribute to confirm that permissions have been
    properly validated beforehand.
    """

    permission_classes = []
    filter_backends = [
        SearchFilter,
        AssetOrderingFilter,
    ]

    def get_queryset(self, *args, **kwargs):
        if not getattr(self.request, 'permissions_checked', False):
            # Perform a sanity check to ensure that permissions have been properly
            # validated within `OrganizationViewSet.assets()`.
            raise AttributeError('`permissions_checked` is missing')

        queryset = super().get_queryset(*args, **kwargs)
        if self.action == 'list':
            return queryset.filter(
                owner=self.request.user.organization.owner_user_object
            )
        else:
            raise NotImplementedError


@method_decorator(cache_page(settings.ENDPOINT_CACHE_DURATION), name='service_usage')
# django uses the Vary header in its caching, and each middleware can potentially add more Vary headers
# we use this decorator to remove any Vary headers except 'origin' (we don't want to cache between different installs)
@method_decorator(only_vary_on('Origin'), name='service_usage')
class OrganizationViewSet(viewsets.ModelViewSet):
    """
    Organizations are groups of users with assigned permissions and configurations

    - Organization admins can manage the organization and it's membership
    - Connect to authentication mechanisms and enforce policy
    - Create teams and projects under the organization
    """

    queryset = Organization.objects.all()
    serializer_class = OrganizationSerializer
    lookup_field = 'id'
    permission_classes = (IsAuthenticated, IsOrgAdminOrReadOnly)
    pagination_class = AssetUsagePagination

    @action(
        detail=True,
        methods=['GET'],
        permission_classes=[IsOrgAdmin]
    )
    def assets(self, request: Request, *args, **kwargs):
        """
        ### Retrieve Organization Assets

        This endpoint returns all assets associated with a specific organization.
        The assets listed here are restricted to those owned by the specified
        organization.

        Only the owner or administrators of the organization can access this endpoint.

        ### Additional Information
        For more details, please refer to `/api/v2/assets/`.
        """
        self.get_object()  # Call check permissions

        # Permissions check is done by `OrganizationAssetViewSet` permission classes
        asset_view = OrganizationAssetViewSet.as_view({'get': 'list'})
        django_http_request = request._request
        django_http_request.permissions_checked = True
        return asset_view(request=django_http_request)

    def get_queryset(self) -> QuerySet:
<<<<<<< HEAD
        user = get_database_user(self.request.user)
        queryset = super().get_queryset().filter(users=user)
        if self.action == 'list' and not queryset:
            # Very inefficient get or create queryset.
            # It's temporary and should be removed later.
            create_organization(user, f"{user.username}'s organization")
            queryset = queryset.all()  # refresh
        return queryset
=======
        user = self.request.user
        return super().get_queryset().filter(users=user)
>>>>>>> 5eef785d

    @action(detail=True, methods=['get'])
    def service_usage(self, request, pk=None, *args, **kwargs):
        """
        ## Organization Usage Tracker
        <p>Tracks the total usage of different services for each account in an organization</p>
        <p>Tracks the submissions and NLP seconds/characters for the current month/year/all time</p>
        <p>Tracks the current total storage used</p>
        <p>If no organization is found with the provided ID, returns the usage for the logged-in user</p>
        <strong>This endpoint is cached for an amount of time determined by ENDPOINT_CACHE_DURATION</strong>

        <pre class="prettyprint">
        <b>GET</b> /api/v2/organizations/{organization_id}/service_usage/
        </pre>

        > Example
        >
        >       curl -X GET https://[kpi]/api/v2/organizations/{organization_id}/service_usage/
        >       {
        >           "total_nlp_usage": {
        >               "asr_seconds_current_month": {integer},
        >               "asr_seconds_current_year": {integer},
        >               "asr_seconds_all_time": {integer},
        >               "mt_characters_current_month": {integer},
        >               "mt_characters_current_year": {integer},
        >               "mt_characters_all_time": {integer},
        >           },
        >           "total_storage_bytes": {integer},
        >           "total_submission_count": {
        >               "current_month": {integer},
        >               "current_year": {integer},
        >               "all_time": {integer},
        >           },
        >           "current_month_start": {string (date), ISO format},
        >           "current_year_start": {string (date), ISO format},
        >           "billing_period_end": {string (date), ISO format}|{None},
        >       }
        ### CURRENT ENDPOINT
        """

        context = {
            'organization_id': kwargs.get('id', None),
            **self.get_serializer_context(),
        }

        serializer = ServiceUsageSerializer(
            get_database_user(request.user),
            context=context,
        )
        return Response(data=serializer.data)

    @action(detail=True, methods=['get'])
    def asset_usage(self, request, pk=None, *args, **kwargs):
        """
        ## Organization Asset Usage Tracker
        <p>Tracks the total usage of each asset for the user in the given organization</p>

        <pre class="prettyprint">
        <b>GET</b> /api/v2/organizations/{organization_id}/asset_usage/
        </pre>

        > Example
        >
        >       curl -X GET https://[kpi]/api/v2/organizations/{organization_id}/asset_usage/
        >       {
        >           "count": {integer},
        >           "next": {url_to_next_page},
        >           "previous": {url_to_previous_page},
        >           "results": [
        >               {
        >                   "asset_type": {string},
        >                   "asset": {asset_url},
        >                   "asset_name": {string},
        >                   "nlp_usage_current_month": {
        >                       "total_asr_seconds": {integer},
        >                       "total_mt_characters": {integer},
        >                   }
        >                   "nlp_usage_all_time": {
        >                       "total_asr_seconds": {integer},
        >                       "total_mt_characters": {integer},
        >                   }
        >                   "storage_bytes": {integer},
        >                   "submission_count_current_month": {integer},
        >                   "submission_count_all_time": {integer},
        >                   "deployment_status": {string},
        >               },{...}
        >           ]
        >       }
        ### CURRENT ENDPOINT
        """

        org_id = kwargs.get('id', None)
        # Check if the organization exists and if the user is the owner
        try:
            organization = Organization.objects.prefetch_related('organization_users__user').filter(
                id=org_id, owner__organization_user__user_id=request.user.id,
            ).annotate(
                user_ids=ArrayAgg('organization_users__user_id')
            )[0]
        except IndexError:
            return Response(
                {'error': "There was a problem finding the organization."},
                status=status.HTTP_400_BAD_REQUEST,
            )

        # default to showing all users for this org
        asset_users = organization.user_ids
        # if Stripe is enabled, check that the org is on a plan that supports Organization features
        if settings.STRIPE_ENABLED and not Organization.objects.filter(
            id=org_id,
            djstripe_customers__subscriptions__status__in=ACTIVE_STRIPE_STATUSES,
            djstripe_customers__subscriptions__items__price__product__metadata__has_key='plan_type',
            djstripe_customers__subscriptions__items__price__product__metadata__plan_type='enterprise',
        ).exists():
            # No active subscription that supports multiple users, just get this user's data
            asset_users = [request.user.id]

        assets = (
            Asset.objects.only(
                'pk',
                'uid',
                '_deployment_status',
                'owner_id',
            )
            .select_related('owner')
            .filter(
                owner__in=asset_users,
                asset_type=ASSET_TYPE_SURVEY,
            )
        )

        context = {
            'organization': organization,
            **self.get_serializer_context(),
        }

        filtered_assets = (
            filters.AssetOrganizationUsageFilter().filter_queryset(
                request, assets, self
            )
        )

        page = self.paginate_queryset(filtered_assets)

        serializer = CustomAssetUsageSerializer(
            page, many=True, context=context
        )
        return self.get_paginated_response(serializer.data)<|MERGE_RESOLUTION|>--- conflicted
+++ resolved
@@ -20,14 +20,9 @@
     ServiceUsageSerializer,
 )
 from kpi.utils.object_permission import get_database_user
-<<<<<<< HEAD
 from kpi.views.v2.asset import AssetViewSet
-from .models import Organization, create_organization
+from .models import Organization
 from .permissions import IsOrgAdmin, IsOrgAdminOrReadOnly
-=======
-from .models import Organization
-from .permissions import IsOrgAdminOrReadOnly
->>>>>>> 5eef785d
 from .serializers import OrganizationSerializer
 from ..stripe.constants import ACTIVE_STRIPE_STATUSES
 
@@ -112,19 +107,8 @@
         return asset_view(request=django_http_request)
 
     def get_queryset(self) -> QuerySet:
-<<<<<<< HEAD
-        user = get_database_user(self.request.user)
-        queryset = super().get_queryset().filter(users=user)
-        if self.action == 'list' and not queryset:
-            # Very inefficient get or create queryset.
-            # It's temporary and should be removed later.
-            create_organization(user, f"{user.username}'s organization")
-            queryset = queryset.all()  # refresh
-        return queryset
-=======
         user = self.request.user
         return super().get_queryset().filter(users=user)
->>>>>>> 5eef785d
 
     @action(detail=True, methods=['get'])
     def service_usage(self, request, pk=None, *args, **kwargs):
