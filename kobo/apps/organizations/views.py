from django.conf import settings
from django.contrib.postgres.aggregates import ArrayAgg
from django.db.models import (
    QuerySet,
    Case,
    When,
    Value,
    CharField,
    OuterRef,
)
from django.db.models.expressions import Exists
from django.utils.decorators import method_decorator
from django.utils.http import http_date
from django.views.decorators.cache import cache_page
from django_dont_vary_on.decorators import only_vary_on
<<<<<<< HEAD
from rest_framework import viewsets, status
=======
from rest_framework import status, viewsets
>>>>>>> d876fbce
from rest_framework.decorators import action
from rest_framework.request import Request
from rest_framework.response import Response

from kpi import filters
from kpi.constants import ASSET_TYPE_SURVEY
from kpi.filters import AssetOrderingFilter, SearchFilter
from kpi.models.asset import Asset
from kpi.paginators import AssetUsagePagination, OrganizationMemberPagination
from kpi.permissions import IsAuthenticated
from kpi.serializers.v2.service_usage import (
    CustomAssetUsageSerializer,
    ServiceUsageSerializer,
)
from kpi.utils.object_permission import get_database_user
from kpi.views.v2.asset import AssetViewSet
from .models import Organization, OrganizationOwner, OrganizationUser
<<<<<<< HEAD
from .permissions import IsOrgAdmin, IsOrgAdminOrReadOnly
=======
from .permissions import (
    IsOrgAdmin,
    IsOrgAdminOrReadOnly,
    IsOrgOwnerOrAdminOrMember
)
>>>>>>> d876fbce
from .serializers import OrganizationSerializer, OrganizationUserSerializer
from ..accounts.mfa.models import MfaMethod
from ..stripe.constants import ACTIVE_STRIPE_STATUSES


class OrganizationAssetViewSet(AssetViewSet):
    """
    This class is specifically designed for the `assets` action of the
    OrganizationViewSet below.

    It overrides the queryset of the parent class (AssetViewSet), limiting
    results to assets owned by the organization. The `permission_classes`
    attribute is deliberately left empty to prevent duplicate permission checks
    with OrganizationViewSet.asset(). It relies on `permissions_checked` being
    passed as a `self.request` attribute to confirm that permissions have been
    properly validated beforehand.
    """

    permission_classes = []
    filter_backends = [
        SearchFilter,
        AssetOrderingFilter,
    ]

    def get_queryset(self, *args, **kwargs):
        if not getattr(self.request, 'permissions_checked', False):
            # Perform a sanity check to ensure that permissions have been properly
            # validated within `OrganizationViewSet.assets()`.
            raise AttributeError('`permissions_checked` is missing')

        queryset = super().get_queryset(*args, **kwargs)
        if self.action == 'list':
            return queryset.filter(
                owner=self.request.user.organization.owner_user_object
            )
        else:
            raise NotImplementedError


@method_decorator(cache_page(settings.ENDPOINT_CACHE_DURATION), name='service_usage')
# django uses the Vary header in its caching, and each middleware can potentially add more Vary headers
# we use this decorator to remove any Vary headers except 'origin' (we don't want to cache between different installs)
@method_decorator(only_vary_on('Origin'), name='service_usage')
class OrganizationViewSet(viewsets.ModelViewSet):
    """
    Organizations are groups of users with assigned permissions and configurations

    - Organization admins can manage the organization and it's membership
    - Connect to authentication mechanisms and enforce policy
    - Create teams and projects under the organization
    """

    queryset = Organization.objects.all()
    serializer_class = OrganizationSerializer
    lookup_field = 'id'
    permission_classes = (IsAuthenticated, IsOrgAdminOrReadOnly)
    pagination_class = AssetUsagePagination

    @action(detail=True, methods=['GET'], permission_classes=[IsOrgAdmin])
    def assets(self, request: Request, *args, **kwargs):
        """
        ### Retrieve Organization Assets

        This endpoint returns all assets associated with a specific organization.
        The assets listed here are restricted to those owned by the specified
        organization.

        Only the owner or administrators of the organization can access this endpoint.

        ### Additional Information
        For more details, please refer to `/api/v2/assets/`.
        """
        self.get_object()  # Call check permissions

        # Permissions check is done by `OrganizationAssetViewSet` permission classes
        asset_view = OrganizationAssetViewSet.as_view({'get': 'list'})
        django_http_request = request._request
        django_http_request.permissions_checked = True
        return asset_view(request=django_http_request)

    def get_queryset(self) -> QuerySet:
        user = get_database_user(self.request.user)
        return super().get_queryset().filter(users=user)

    @action(detail=True, methods=['get'])
    def service_usage(self, request, pk=None, *args, **kwargs):
        """
        ## Organization Usage Tracker
        <p>Tracks the total usage of different services for each account in an organization</p>
        <p>Tracks the submissions and NLP seconds/characters for the current month/year/all time</p>
        <p>Tracks the current total storage used</p>
        <p>If no organization is found with the provided ID, returns the usage for the logged-in user</p>
        <strong>This endpoint is cached for an amount of time determined by ENDPOINT_CACHE_DURATION</strong>

        <pre class="prettyprint">
        <b>GET</b> /api/v2/organizations/{organization_id}/service_usage/
        </pre>

        > Example
        >
        >       curl -X GET https://[kpi]/api/v2/organizations/{organization_id}/service_usage/
        >       {
        >           "total_nlp_usage": {
        >               "asr_seconds_current_month": {integer},
        >               "asr_seconds_current_year": {integer},
        >               "asr_seconds_all_time": {integer},
        >               "mt_characters_current_month": {integer},
        >               "mt_characters_current_year": {integer},
        >               "mt_characters_all_time": {integer},
        >           },
        >           "total_storage_bytes": {integer},
        >           "total_submission_count": {
        >               "current_month": {integer},
        >               "current_year": {integer},
        >               "all_time": {integer},
        >           },
        >           "current_month_start": {string (date), ISO format},
        >           "current_year_start": {string (date), ISO format},
        >           "billing_period_end": {string (date), ISO format}|{None},
        >           "last_updated": {string (date), ISO format},
        >       }
        ### CURRENT ENDPOINT
        """

        context = {
            'organization_id': kwargs.get('id', None),
            **self.get_serializer_context(),
        }

        serializer = ServiceUsageSerializer(
            get_database_user(request.user),
            context=context,
        )
        response = Response(
            data=serializer.data,
            headers={
                'Date': http_date(serializer.calculator.get_last_updated().timestamp())
            },
        )

        return response

    @action(detail=True, methods=['get'])
    def asset_usage(self, request, pk=None, *args, **kwargs):
        """
        ## Organization Asset Usage Tracker
        <p>Tracks the total usage of each asset for the user in the given organization</p>

        <pre class="prettyprint">
        <b>GET</b> /api/v2/organizations/{organization_id}/asset_usage/
        </pre>

        > Example
        >
        >       curl -X GET https://[kpi]/api/v2/organizations/{organization_id}/asset_usage/
        >       {
        >           "count": {integer},
        >           "next": {url_to_next_page},
        >           "previous": {url_to_previous_page},
        >           "results": [
        >               {
        >                   "asset_type": {string},
        >                   "asset": {asset_url},
        >                   "asset_name": {string},
        >                   "nlp_usage_current_month": {
        >                       "total_asr_seconds": {integer},
        >                       "total_mt_characters": {integer},
        >                   }
        >                   "nlp_usage_all_time": {
        >                       "total_asr_seconds": {integer},
        >                       "total_mt_characters": {integer},
        >                   }
        >                   "storage_bytes": {integer},
        >                   "submission_count_current_month": {integer},
        >                   "submission_count_all_time": {integer},
        >                   "deployment_status": {string},
        >               },{...}
        >           ]
        >       }
        ### CURRENT ENDPOINT
        """

        org_id = kwargs.get('id', None)
        # Check if the organization exists and if the user is the owner
        try:
            organization = Organization.objects.prefetch_related('organization_users__user').filter(
                id=org_id, owner__organization_user__user_id=request.user.id,
            ).annotate(
                user_ids=ArrayAgg('organization_users__user_id')
            )[0]
        except IndexError:
            return Response(
                {'error': 'There was a problem finding the organization.'},
                status=status.HTTP_400_BAD_REQUEST,
            )

        # default to showing all users for this org
        asset_users = organization.user_ids
        # if Stripe is enabled, check that the org is on a plan that supports Organization features
        if settings.STRIPE_ENABLED and not Organization.objects.filter(
            id=org_id,
            djstripe_customers__subscriptions__status__in=ACTIVE_STRIPE_STATUSES,
            djstripe_customers__subscriptions__items__price__product__metadata__has_key='plan_type',
            djstripe_customers__subscriptions__items__price__product__metadata__plan_type='enterprise',
        ).exists():
            # No active subscription that supports multiple users, just get this user's data
            asset_users = [request.user.id]

        assets = (
            Asset.objects.only(
                'pk',
                'uid',
                '_deployment_status',
                'owner_id',
            )
            .select_related('owner')
            .filter(
                owner__in=asset_users,
                asset_type=ASSET_TYPE_SURVEY,
            )
        )

        context = {
            'organization': organization,
            **self.get_serializer_context(),
        }

        filtered_assets = (
            filters.AssetOrganizationUsageFilter().filter_queryset(
                request, assets, self
            )
        )

        page = self.paginate_queryset(filtered_assets)

        serializer = CustomAssetUsageSerializer(
            page, many=True, context=context
        )
        return self.get_paginated_response(serializer.data)


class OrganizationMemberViewSet(viewsets.ModelViewSet):
    """
    * Manage organization members and their roles within an organization.
    * Run a partial update on an organization member to promote or demote.

    ## Organization Members API

    This API allows authorized users to view and manage the members of an
    organization, including their roles. It handles existing members. It also
    allows updating roles, such as promoting a member to an admin or assigning
    a new owner.

    ### List Members

    Retrieves all members in the specified organization.

    <pre class="prettyprint">
    <b>GET</b> /api/v2/organizations/{organization_id}/members/
    </pre>

    > Example
    >
    >       curl -X GET https://[kpi]/api/v2/organizations/org_12345/members/

    > Response 200

    >       {
    >           "count": 2,
    >           "next": null,
    >           "previous": null,
    >           "results": [
    >               {
    >                   "url": "http://[kpi]/api/v2/organizations/org_12345/ \
    >                   members/foo_bar/",
    >                   "user": "http://[kpi]/api/v2/users/foo_bar/",
    >                   "user__username": "foo_bar",
    >                   "user__email": "foo_bar@example.com",
    >                   "user__name": "Foo Bar",
    >                   "role": "owner",
    >                   "has_mfa_enabled": true,
    >                   "date_joined": "2024-08-11T12:36:32Z",
    >                   "is_active": true
    >               },
    >               {
    >                   "url": "http://[kpi]/api/v2/organizations/org_12345/ \
    >                   members/john_doe/",
    >                   "user": "http://[kpi]/api/v2/users/john_doe/",
    >                   "user__username": "john_doe",
    >                   "user__email": "john_doe@example.com",
    >                   "user__name": "John Doe",
    >                   "role": "admin",
    >                   "has_mfa_enabled": false,
    >                   "date_joined": "2024-10-21T06:38:45Z",
    >                   "is_active": true
    >               }
    >           ]
    >       }

    The response includes detailed information about each member, such as their
    username, email, role (owner, admin, member), and account status.

    ### Retrieve Member Details

    Retrieves the details of a specific member within an organization by username.

    <pre class="prettyprint">
    <b>GET</b> /api/v2/organizations/{organization_id}/members/{username}/
    </pre>

    > Example
    >
    >       curl -X GET https://[kpi]/api/v2/organizations/org_12345/members/foo_bar/

    > Response 200

    >       {
    >           "url": "http://[kpi]/api/v2/organizations/org_12345/members/foo_bar/",
    >           "user": "http://[kpi]/api/v2/users/foo_bar/",
    >           "user__username": "foo_bar",
    >           "user__email": "foo_bar@example.com",
    >           "user__name": "Foo Bar",
    >           "role": "owner",
    >           "has_mfa_enabled": true,
    >           "date_joined": "2024-08-11T12:36:32Z",
    >           "is_active": true
    >       }

    ### Update Member Role

    Updates the role of a member within the organization to `owner`, `admin`, or
     `member`.

    <pre class="prettyprint">
    <b>PATCH</b> /api/v2/organizations/{organization_id}/members/{username}/
    </pre>

    #### Payload
    >       {
    >           "role": "admin"
    >       }

    - **admin**: Grants the member admin privileges within the organization
    - **member**: Revokes admin privileges, setting the member as a regular user

    > Example
    >
    >       curl -X PATCH https://[kpi]/api/v2/organizations/org_12345/ \
    >       members/demo_user/ -d '{"role": "admin"}'

    ### Remove Member

    Removes a member from the organization.

    <pre class="prettyprint">
    <b>DELETE</b> /api/v2/organizations/{organization_id}/members/{username}/
    </pre>

    > Example
    >
    >       curl -X DELETE https://[kpi]/api/v2/organizations/org_12345/members/foo_bar/

    ## Permissions

    - The user must be authenticated to perform these actions.

    ## Notes

    - **Role Validation**: Only valid roles ('admin', 'member') are accepted
    in updates.
    """
    serializer_class = OrganizationUserSerializer
<<<<<<< HEAD
    permission_classes = [IsAuthenticated]
=======
    permission_classes = [IsOrgOwnerOrAdminOrMember]
>>>>>>> d876fbce
    pagination_class = OrganizationMemberPagination
    http_method_names = ['get', 'patch', 'delete']
    lookup_field = 'user__username'

    def get_queryset(self):
        organization_id = self.kwargs['organization_id']

        # Subquery to check if the user has an active MFA method
        mfa_subquery = MfaMethod.objects.filter(
            user=OuterRef('user_id'),
            is_active=True
        ).values('pk')

        # Subquery to check if the user is the owner
        owner_subquery = OrganizationOwner.objects.filter(
            organization_id=organization_id,
            organization_user=OuterRef('pk')
        ).values('pk')

        # Annotate with role based on organization ownership and admin status
        queryset = OrganizationUser.objects.filter(
            organization_id=organization_id
        ).annotate(
            role=Case(
                When(Exists(owner_subquery), then=Value('owner')),
                When(is_admin=True, then=Value('admin')),
                default=Value('member'),
                output_field=CharField()
            ),
            has_mfa_enabled=Exists(mfa_subquery)
        )
<<<<<<< HEAD
        return queryset

    def partial_update(self, request, *args, **kwargs):
        instance = self.get_object()
        serializer = self.get_serializer(
            instance, data=request.data, partial=True
        )
        serializer.is_valid(raise_exception=True)
        role = serializer.validated_data.get('role')
        if role:
            instance.is_admin = (role == 'admin')
            instance.save()
        return super().partial_update(request, *args, **kwargs)
=======
        return queryset
>>>>>>> d876fbce
<|MERGE_RESOLUTION|>--- conflicted
+++ resolved
@@ -13,11 +13,7 @@
 from django.utils.http import http_date
 from django.views.decorators.cache import cache_page
 from django_dont_vary_on.decorators import only_vary_on
-<<<<<<< HEAD
-from rest_framework import viewsets, status
-=======
 from rest_framework import status, viewsets
->>>>>>> d876fbce
 from rest_framework.decorators import action
 from rest_framework.request import Request
 from rest_framework.response import Response
@@ -35,15 +31,11 @@
 from kpi.utils.object_permission import get_database_user
 from kpi.views.v2.asset import AssetViewSet
 from .models import Organization, OrganizationOwner, OrganizationUser
-<<<<<<< HEAD
-from .permissions import IsOrgAdmin, IsOrgAdminOrReadOnly
-=======
 from .permissions import (
     IsOrgAdmin,
     IsOrgAdminOrReadOnly,
     IsOrgOwnerOrAdminOrMember
 )
->>>>>>> d876fbce
 from .serializers import OrganizationSerializer, OrganizationUserSerializer
 from ..accounts.mfa.models import MfaMethod
 from ..stripe.constants import ACTIVE_STRIPE_STATUSES
@@ -416,11 +408,7 @@
     in updates.
     """
     serializer_class = OrganizationUserSerializer
-<<<<<<< HEAD
-    permission_classes = [IsAuthenticated]
-=======
     permission_classes = [IsOrgOwnerOrAdminOrMember]
->>>>>>> d876fbce
     pagination_class = OrganizationMemberPagination
     http_method_names = ['get', 'patch', 'delete']
     lookup_field = 'user__username'
@@ -452,20 +440,4 @@
             ),
             has_mfa_enabled=Exists(mfa_subquery)
         )
-<<<<<<< HEAD
-        return queryset
-
-    def partial_update(self, request, *args, **kwargs):
-        instance = self.get_object()
-        serializer = self.get_serializer(
-            instance, data=request.data, partial=True
-        )
-        serializer.is_valid(raise_exception=True)
-        role = serializer.validated_data.get('role')
-        if role:
-            instance.is_admin = (role == 'admin')
-            instance.save()
-        return super().partial_update(request, *args, **kwargs)
-=======
-        return queryset
->>>>>>> d876fbce
+        return queryset