from django.db import transaction
from django.db.models import Case, CharField, F, OuterRef, Q, QuerySet, Value, When
from django.db.models.expressions import Exists
from django.utils.http import http_date
from drf_spectacular.openapi import AutoSchema
<<<<<<< HEAD
from drf_spectacular.utils import OpenApiParameter, extend_schema, extend_schema_view
=======
>>>>>>> 1cacd654
from drf_spectacular.utils import OpenApiParameter, extend_schema, extend_schema_view
from rest_framework import status, viewsets
from rest_framework.decorators import action
from rest_framework.renderers import JSONRenderer
from rest_framework.request import Request
from rest_framework.response import Response

from kpi import filters
from kpi.constants import ASSET_TYPE_SURVEY
from kpi.filters import AssetOrderingFilter, SearchFilter
from kpi.models.asset import Asset
from kpi.schema_extensions.v2.invites.serializers import (
    InviteCreatePayload,
    InvitePatchPayload,
    InviteResponse,
<<<<<<< HEAD
)
=======
>>>>>>> 1cacd654
from kpi.schema_extensions.v2.members.serializers import (
    MemberListResponse,
    MemberPatchRequest,
)
from kpi.schema_extensions.v2.organizations.serializers import (
    OrganizationAssetUsageResponse,
    OrganizationPatchPayload,
    OrganizationServiceUsageResponse,
)
from kpi.serializers.v2.asset import AssetSerializer
from kpi.serializers.v2.service_usage import (
    CustomAssetUsageSerializer,
    ServiceUsageSerializer,
)
from kpi.utils.object_permission import get_database_user
from kpi.utils.schema_extensions.examples import generate_example_from_schema
from kpi.utils.schema_extensions.markdown import read_md
from kpi.utils.schema_extensions.response import (
    open_api_200_ok_response,
    open_api_204_empty_response,
)
from kpi.views.v2.asset import AssetViewSet
from ..accounts.mfa.models import MfaMethod
from .models import (
    Organization,
    OrganizationInvitation,
    OrganizationInviteStatusChoices,
    OrganizationOwner,
    OrganizationUser,
)
from .permissions import (
    HasOrgRolePermission,
    IsOrgAdminPermission,
    OrganizationNestedHasOrgRolePermission,
    OrgMembershipCreateOrDeleteInvitePermission,
    OrgMembershipInvitePermission,
)
from .serializers import (
    OrganizationSerializer,
    OrganizationUserSerializer,
    OrgMembershipInviteSerializer,
)
from .utils import revoke_org_asset_perms


class InviteSchema(AutoSchema):
    """
    Custom schema used to inject OpenAPI examples for OrgMembershipInviteViewSet
    at runtime.

    We cannot use `@extend_schema(..., examples=...)` or `@extend_schema_view(...)`
    directly for these examples because the values rely on variables
    that trigger Django's URL resolver via `reverse()`.
    Since those decorators are evaluated at module import time—before the full Django
    application and URL config are guaranteed to be loaded—this leads to circular
    import errors.

    By overriding `get_operation()` here, we defer the evaluation of those dynamic
    values until the OpenAPI schema is being generated (e.g., via `/api/v2/schema/`),
    when all apps and routes are fully initialized. This ensures a clean, safe injection
    of complex or reverse-dependent examples.
    """

    def get_operation(self, *args, **kwargs):

        from kpi.schema_extensions.v2.invites.schema import (
            INVITE_ROLE_SCHEMA,
            INVITE_STATUS_SCHEMA,
        )

        operation = super().get_operation(*args, **kwargs)

        if not operation:
            return None

        if (
            operation.get('operationId')
            == 'api_v2_organizations_invites_partial_update'
        ):

            operation['requestBody']['content']['application/json']['examples'] = {
                'UsingStatus': {
                    'value': {
                        'status': generate_example_from_schema(INVITE_STATUS_SCHEMA),
                    },
                    'summary': 'Updating status',
                },
                'UsingRole': {
                    'value': {
                        'role': generate_example_from_schema(INVITE_ROLE_SCHEMA),
                    },
                    'summary': 'Updating role',
                },
            }

        return operation


class OrganizationAssetViewSet(AssetViewSet):
    """
    This class is specifically designed for the `assets` action of the
    OrganizationViewSet below.

    It overrides the queryset of the parent class (AssetViewSet), limiting
    results to assets owned by the organization. The `permission_classes`
    attribute is deliberately left empty to prevent duplicate permission checks
    with OrganizationViewSet.asset(). It relies on `permissions_checked` being
    passed as a `self.request` attribute to confirm that permissions have been
    properly validated beforehand.
    """

    permission_classes = []
    filter_backends = [
        SearchFilter,
        AssetOrderingFilter,
    ]

    def get_queryset(self, *args, **kwargs):
        if not getattr(self.request, 'permissions_checked', False):
            # Perform a sanity check to ensure that permissions have been properly
            # validated within `OrganizationViewSet.assets()`.
            raise AttributeError('`permissions_checked` is missing')

        organization = getattr(
            self.request, 'organization', self.request.user.organization
        )

        queryset = super().get_queryset(*args, **kwargs)
        if self.action == 'list':
            return queryset.filter(
                owner=organization.owner_user_object
            )
        else:
            raise NotImplementedError


@extend_schema(
    tags=['Organizations'],
)
@extend_schema_view(
    list=extend_schema(
        description=read_md('kpi', 'organizations/org_list.md'),
        responses=open_api_200_ok_response(
            OrganizationSerializer,
            require_auth=False,
            raise_access_forbidden=False,
            validate_payload=False,
        ),
    ),
    retrieve=extend_schema(
        description=read_md('kpi', 'organizations/org_retrieve.md'),
        responses=open_api_200_ok_response(
            OrganizationSerializer,
            require_auth=False,
            raise_access_forbidden=False,
            validate_payload=False,
        ),
    ),
    partial_update=extend_schema(
        description=read_md('kpi', 'organizations/org_update.md'),
        request={'application/json': OrganizationPatchPayload},
        responses=open_api_200_ok_response(
            OrganizationSerializer,
            require_auth=False,
            raise_access_forbidden=False,
        ),
    ),
    asset_usage=extend_schema(
        description=read_md('kpi', 'organizations/org_asset_usage.md'),
        responses=open_api_200_ok_response(
            OrganizationAssetUsageResponse(many=True),
            require_auth=False,
            raise_access_forbidden=False,
            validate_payload=False,
        ),
    ),
    assets=extend_schema(
        description=read_md('kpi', 'organizations/org_assets.md'),
        responses=open_api_200_ok_response(
            AssetSerializer(many=True),
            require_auth=False,
            raise_access_forbidden=False,
            validate_payload=False,
        ),
    ),
    service_usage=extend_schema(
        description=read_md('kpi', 'organizations/org_service_usage.md'),
        responses=open_api_200_ok_response(
            OrganizationServiceUsageResponse,
            require_auth=False,
            raise_access_forbidden=False,
            validate_payload=False,
        ),
    ),
)
class OrganizationViewSet(viewsets.ModelViewSet):
    """
    Viewset for managing organizations

    Organizations are groups of users with assigned permissions and configurations

    - Organization admins can manage the organization and its membership
    - Connect to authentication mechanisms and enforce policy
    - Create teams and projects under the organization


    Available actions:
    - list              → GET       /api/v2/organizations/
    - retrieve          → GET       /api/v2/organizations/{id}/
    - partial_update    → PATCH     /api/v2/organizations/{id}/
    - asset_usage       → GET       /api/v2/organizations/{id}/asset_usage/
    - assets            → GET       /api/v2/organizations/{id}/assets/
    - service_usage     → PATCH     /api/v2/organizations/{id}/service_usage/

    Documentation:
    - docs/api/v2/organizations/org_list.md
    - docs/api/v2/organizations/org_retrieve.md
    - docs/api/v2/organizations/org_update.md
    - docs/api/v2/organizations/org_asset_usage.md
    - docs/api/v2/organizations/org_assets.md
    - docs/api/v2/organizations/org_service_usage.md
    """

    queryset = Organization.objects.all()
    serializer_class = OrganizationSerializer
    lookup_field = 'id'
    permission_classes = [HasOrgRolePermission]
    http_method_names = ['get', 'patch']
    renderer_classes = [
        JSONRenderer,
    ]

    @action(
        detail=True, methods=['GET'], permission_classes=[IsOrgAdminPermission]
    )
    def assets(self, request: Request, *args, **kwargs):

        # `get_object()` checks permissions
        organization = self.get_object()

        # Permissions check is done by `OrganizationAssetViewSet` permission classes
        asset_view = OrganizationAssetViewSet.as_view({'get': 'list'})
        django_http_request = request._request
        django_http_request.permissions_checked = True
        django_http_request.organization = organization
        return asset_view(request=django_http_request)

    def get_queryset(self) -> QuerySet:
        user = get_database_user(self.request.user)
        return super().get_queryset().filter(users=user)

    @action(detail=True, methods=['get'])
    def service_usage(self, request, pk=None, *args, **kwargs):

        self.get_object()  # This call is necessary to check permissions
        serializer = ServiceUsageSerializer(
            get_database_user(request.user),
            context=self.get_serializer_context(),
        )

        response = Response(
            data=serializer.data,
            headers={
                'Date': http_date(serializer.calculator.get_last_updated().timestamp())
            },
        )

        return response

    @action(detail=True, methods=['get'], permission_classes=[IsOrgAdminPermission])
    def asset_usage(self, request, pk=None, *args, **kwargs):

        # `get_object()` checks permissions
        organization = self.get_object()

        user_id = get_database_user(request.user).pk
        if organization.is_mmo:
            user_id = organization.owner_user_object.pk

        assets = (
            Asset.objects.only(
                'pk',
                'uid',
                '_deployment_status',
                'owner_id',
            )
            .select_related('owner')
            .filter(
                owner_id=user_id,
                asset_type=ASSET_TYPE_SURVEY,
            )
        )

        context = {
            'organization': organization,
            **self.get_serializer_context(),
        }

        filtered_assets = (
            filters.AssetOrganizationUsageFilter().filter_queryset(
                request, assets, self
            )
        )

        page = self.paginate_queryset(filtered_assets)

        serializer = CustomAssetUsageSerializer(
            page, many=True, context=context
        )
        return self.get_paginated_response(serializer.data)


@extend_schema(
    tags=['Organization Members'],
    parameters=[
        OpenApiParameter(
            name='organization_id',
            type=str,
            location=OpenApiParameter.PATH,
            required=True,
            description='ID of the organization',
        )
    ],
)
@extend_schema_view(
    destroy=extend_schema(
        description=read_md('organizations', 'members/delete.md'),
        responses=open_api_204_empty_response(
            require_auth=False,
            validate_payload=False,
        ),
        parameters=[
            OpenApiParameter(
                name='user__username',
                type=str,
                location=OpenApiParameter.PATH,
                required=True,
                description='Username of the user',
            )
        ],
    ),
    list=extend_schema(
        description=read_md('organizations', 'members/list.md'),
        responses=open_api_200_ok_response(
            MemberListResponse,
            require_auth=False,
            raise_access_forbidden=False,
            validate_payload=False,
        ),
    ),
    retrieve=extend_schema(
        description=read_md('organizations', 'members/retrieve.md'),
        responses=open_api_200_ok_response(
            MemberListResponse,
            require_auth=False,
            raise_access_forbidden=False,
            validate_payload=False,
        ),
        parameters=[
            OpenApiParameter(
                name='user__username',
                type=str,
                location=OpenApiParameter.PATH,
                required=True,
                description='Username of the user',
            )
        ],
    ),
    partial_update=extend_schema(
        description=read_md('organizations', 'members/update.md'),
        request={'application/json': MemberPatchRequest},
        responses=open_api_200_ok_response(
            MemberListResponse,
            require_auth=False,
        ),
        parameters=[
            OpenApiParameter(
                name='user__username',
                type=str,
                location=OpenApiParameter.PATH,
                required=True,
                description='Username of the user',
            )
        ],
    ),
)
class OrganizationMemberViewSet(viewsets.ModelViewSet):
    """
    ## Organization Members API

    This API allows authorized users to view and manage organization members and
    their roles, including promoting or demoting members (eg. to admin).

    * Manage members and their roles within an organization.
    * Update member roles (promote/demote).

    ## Permissions

    - The user must be authenticated to perform these actions.
    - Owners and admins can manage members and roles.
    - Members can view the list but cannot update roles or delete members.

    ## Notes

    - **Role Validation**: Only valid roles ('admin', 'member') are accepted
    in updates.
    """
    serializer_class = OrganizationUserSerializer
    permission_classes = [OrganizationNestedHasOrgRolePermission]
    http_method_names = ['get', 'patch', 'delete']
    lookup_field = 'user__username'
    renderer_classes = [
        JSONRenderer,
    ]

    def paginate_queryset(self, queryset):
        page = super().paginate_queryset(queryset)
        members_user_ids = []
        organization_id = self.kwargs['organization_id']

        for obj in page:
            if obj.model_type != '0_organization_user':
                break
            members_user_ids.append(obj.user_id)

        self._invites_queryset = OrganizationInvitation.objects.filter(  # noqa
            status=OrganizationInviteStatusChoices.ACCEPTED,
            invitee_id__in=members_user_ids,
            organization_id=organization_id,
        ).order_by('invitee_id', 'created')
        return page

    def get_queryset(self):
        organization_id = self.kwargs['organization_id']

        # Subquery to check if the user has an active MFA method
        mfa_subquery = MfaMethod.objects.filter(
            user=OuterRef('user_id'),
            is_active=True
        ).values('pk')

        # Subquery to check if the user is the owner
        owner_subquery = OrganizationOwner.objects.filter(
            organization_id=OuterRef('organization_id'),
            organization_user=OuterRef('pk')
        ).values('pk')

        # Annotate with the role based on organization ownership and admin status
        queryset = (
            OrganizationUser.objects.filter(organization_id=organization_id)
            .select_related('user__extra_details')
            .annotate(
                role=Case(
                    When(Exists(owner_subquery), then=Value('owner')),
                    When(is_admin=True, then=Value('admin')),
                    default=Value('member'),
                    output_field=CharField(),
                ),
                has_mfa_enabled=Exists(mfa_subquery),
                invite=Value(None, output_field=CharField()),
                ordering_date=F('created'),
                model_type=Value('0_organization_user', output_field=CharField()),
            )
        )

        if self.action == 'list':
            # Include invited users who are not yet part of this organization
            invitation_queryset = OrganizationInvitation.objects.filter(
                organization_id=organization_id,
                status__in=[
                    OrganizationInviteStatusChoices.PENDING,
                    OrganizationInviteStatusChoices.RESENT,
                ],
            )

            # Get existing user IDs from the queryset
            members_user_ids = queryset.values_list('user_id', flat=True)
            invitees = invitation_queryset.filter(
                Q(invitee_id__isnull=True) | ~Q(invitee_id__in=members_user_ids)
            ).annotate(
                ordering_date=F('created'),
                model_type=Value('1_organization_invitation', output_field=CharField()),
            )
            queryset = list(queryset) + list(invitees)
            queryset = sorted(queryset, key=lambda x: (x.model_type, x.ordering_date))

        return queryset

    def get_serializer_context(self):
        context = super().get_serializer_context()

        if hasattr(self, '_invites_queryset'):
            invites_per_member = {}
            for invite in self._invites_queryset:
                invites_per_member[invite.invitee_id] = invite
            context['invites_per_member'] = invites_per_member

        return context

    def perform_destroy(self, instance):
        """
        Revoke asset permissions before deleting the user from the organization
        """
        member = instance
        with transaction.atomic():
            revoke_org_asset_perms(member.organization, [member.user_id])
            super().perform_destroy(member)


@extend_schema(
    tags=['Organization Invites'],
    parameters=[
        OpenApiParameter(
            name='organization_id',
            type=str,
            location=OpenApiParameter.PATH,
            required=True,
            description='ID of the organization asset',
        )
    ],
)
@extend_schema_view(
    create=extend_schema(
        description=read_md('organizations', 'invites/create.md'),
        request={'application/json': InviteCreatePayload},
        responses=open_api_200_ok_response(
            InviteResponse(many=True),
            require_auth=False,
            raise_access_forbidden=False,
        ),
    ),
    destroy=extend_schema(
        description=read_md('organizations', 'invites/delete.md'),
        responses=open_api_204_empty_response(
            require_auth=False,
            validate_payload=False,
        ),
        parameters=[
            OpenApiParameter(
                name='guid',
                type=str,
                location=OpenApiParameter.PATH,
                required=True,
                description='GUID of the invite',
            )
        ],
    ),
    list=extend_schema(
        description=read_md('organizations', 'invites/list.md'),
        responses=open_api_200_ok_response(
            InviteResponse,
            require_auth=False,
            raise_access_forbidden=False,
            validate_payload=False,
        ),
    ),
    partial_update=extend_schema(
        description=read_md('organizations', 'invites/update.md'),
        request={'application/json': InvitePatchPayload},
        responses=open_api_200_ok_response(
            InviteResponse(many=False),
            require_auth=False,
        ),
        parameters=[
            OpenApiParameter(
                name='guid',
                type=str,
                location=OpenApiParameter.PATH,
                required=True,
                description='GUID of the invite',
            ),
        ],
    ),
    retrieve=extend_schema(
        description=read_md('organizations', 'invites/retrieve.md'),
        responses=open_api_200_ok_response(
            InviteResponse,
            require_auth=False,
            raise_access_forbidden=False,
            validate_payload=False,
        ),
        parameters=[
            OpenApiParameter(
                name='guid',
                type=str,
                location=OpenApiParameter.PATH,
                required=True,
                description='GUID of the invite',
            ),
        ],
    ),
)
class OrgMembershipInviteViewSet(viewsets.ModelViewSet):
    """
    Viewset for managing organization invites

    Available actions:
    - create            → CREATE    /api/v2/organization/{parent_lookup_organization}/invites/  # noqa
    - destroy           → DELETE    /api/v2/organization/{parent_lookup_organization}/invites/{guid}/  # noqa
    - list              → LIST      /api/v2/organization/{parent_lookup_organization}/invites/  # noqa
    - retrieve          → RETRIEVE  /api/v2/organization/{parent_lookup_organization}/invites/{guid}/   # noqa
    - partial_update    → PATCH     /api/v2/organization/{parent_lookup_organization}/invites/{guid}/   # noqa

    Documentation:
    - docs/api/v2/invites/create.md
    - docs/api/v2/invites/destroy.md
    - docs/api/v2/invites/list.md
    - docs/api/v2/invites/retrieve.md
    - docs/api/v2/invites/update.md
    """

    serializer_class = OrgMembershipInviteSerializer
    http_method_names = ['get', 'post', 'patch', 'delete']
    lookup_field = 'guid'
    renderer_classes = (JSONRenderer,)
    schema = InviteSchema

    def create(self, request, *args, **kwargs):
        serializer = self.get_serializer(data=request.data)
        serializer.is_valid(raise_exception=True)
        invitations = serializer.save()

        # Return the serialized data for all created invites
        serializer = OrgMembershipInviteSerializer(
            invitations, many=True, context={'request': request}
        )
        return Response(serializer.data, status=status.HTTP_201_CREATED)

    def get_queryset(self):
        organization_id = self.kwargs['organization_id']

        query_filter = {'organization_id': organization_id}
        base_queryset = OrganizationInvitation.objects.select_related(
            'invitee', 'invited_by', 'organization'
        )
        queryset = base_queryset.filter(**query_filter)
        return queryset

    def get_permissions(self):
        if self.action in ['list', 'create', 'destroy']:
            return [OrgMembershipCreateOrDeleteInvitePermission()]

        return [OrgMembershipInvitePermission()]<|MERGE_RESOLUTION|>--- conflicted
+++ resolved
@@ -3,10 +3,6 @@
 from django.db.models.expressions import Exists
 from django.utils.http import http_date
 from drf_spectacular.openapi import AutoSchema
-<<<<<<< HEAD
-from drf_spectacular.utils import OpenApiParameter, extend_schema, extend_schema_view
-=======
->>>>>>> 1cacd654
 from drf_spectacular.utils import OpenApiParameter, extend_schema, extend_schema_view
 from rest_framework import status, viewsets
 from rest_framework.decorators import action
@@ -22,10 +18,7 @@
     InviteCreatePayload,
     InvitePatchPayload,
     InviteResponse,
-<<<<<<< HEAD
-)
-=======
->>>>>>> 1cacd654
+)
 from kpi.schema_extensions.v2.members.serializers import (
     MemberListResponse,
     MemberPatchRequest,
