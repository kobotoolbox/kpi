--- conflicted
+++ resolved
@@ -2,10 +2,8 @@
 from django.db.models import Case, CharField, F, OuterRef, Q, QuerySet, Value, When
 from django.db.models.expressions import Exists
 from django.utils.http import http_date
-<<<<<<< HEAD
 from drf_spectacular.openapi import AutoSchema
-=======
->>>>>>> b4e9e403
+from drf_spectacular.utils import OpenApiParameter, extend_schema, extend_schema_view
 from drf_spectacular.utils import OpenApiParameter, extend_schema, extend_schema_view
 from rest_framework import status, viewsets
 from rest_framework.decorators import action
@@ -17,16 +15,14 @@
 from kpi.constants import ASSET_TYPE_SURVEY
 from kpi.filters import AssetOrderingFilter, SearchFilter
 from kpi.models.asset import Asset
-<<<<<<< HEAD
 from kpi.schema_extensions.v2.invites.serializers import (
     InviteCreatePayload,
     InvitePatchPayload,
     InviteResponse,
-=======
+)
 from kpi.schema_extensions.v2.members.serializers import (
     MemberListResponse,
     MemberPatchRequest,
->>>>>>> b4e9e403
 )
 from kpi.schema_extensions.v2.organizations.serializers import (
     OrganizationAssetUsageResponse,
