--- conflicted
+++ resolved
@@ -1,15 +1,4 @@
-<<<<<<< HEAD
 from django.db.models import Case, CharField, OuterRef, QuerySet, Value, When
-=======
-from django.db.models import (
-    QuerySet,
-    Case,
-    When,
-    Value,
-    CharField,
-    OuterRef,
-)
->>>>>>> 0bb717d3
 from django.db.models.expressions import Exists
 from django.utils.http import http_date
 from rest_framework import viewsets
@@ -27,7 +16,6 @@
 )
 from kpi.utils.object_permission import get_database_user
 from kpi.views.v2.asset import AssetViewSet
-from ..accounts.mfa.models import MfaMethod
 from .models import Organization, OrganizationOwner, OrganizationUser
 from .permissions import (
     HasOrgRolePermission,
@@ -35,10 +23,7 @@
     OrganizationNestedHasOrgRolePermission,
 )
 from .serializers import OrganizationSerializer, OrganizationUserSerializer
-<<<<<<< HEAD
-=======
 from ..accounts.mfa.models import MfaMethod
->>>>>>> 0bb717d3
 
 
 class OrganizationAssetViewSet(AssetViewSet):
@@ -164,13 +149,8 @@
         >       }
         ### CURRENT ENDPOINT
         """
-<<<<<<< HEAD
 
         self.get_object()  # This call is necessary to check permissions
-=======
-        self.get_object()  # check permissions
->>>>>>> 0bb717d3
-
         serializer = ServiceUsageSerializer(
             get_database_user(request.user),
             context=self.get_serializer_context(),
@@ -225,10 +205,7 @@
         ### CURRENT ENDPOINT
         """
 
-<<<<<<< HEAD
         # `get_object()` checks permissions
-=======
->>>>>>> 0bb717d3
         organization = self.get_object()
 
         user_id = get_database_user(request.user).pk
