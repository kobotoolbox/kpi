from django.conf import settings
from django.contrib.postgres.aggregates import ArrayAgg
from django.db.models import (
    QuerySet,
    Case,
    When,
    Value,
    CharField,
    OuterRef,
)
from django.db.models.expressions import Exists
from django.utils.decorators import method_decorator
from django.utils.http import http_date
from django.views.decorators.cache import cache_page
from django_dont_vary_on.decorators import only_vary_on
from rest_framework import status, viewsets
from rest_framework.decorators import action
from rest_framework.request import Request
from rest_framework.response import Response

from kpi import filters
from kpi.constants import ASSET_TYPE_SURVEY
from kpi.filters import AssetOrderingFilter, SearchFilter
from kpi.models.asset import Asset
<<<<<<< HEAD
from kpi.paginators import AssetUsagePagination, OrganizationMembersPagination
=======
>>>>>>> 79e33e86
from kpi.serializers.v2.service_usage import (
    CustomAssetUsageSerializer,
    ServiceUsageSerializer,
)
from kpi.utils.object_permission import get_database_user
from kpi.views.v2.asset import AssetViewSet
from .models import Organization, OrganizationOwner, OrganizationUser
from .permissions import HasOrgRolePermission, IsOrgAdminPermission
from .serializers import OrganizationSerializer, OrganizationUserSerializer
from ..accounts.mfa.models import MfaMethod
from ..stripe.constants import ACTIVE_STRIPE_STATUSES


class OrganizationAssetViewSet(AssetViewSet):
    """
    This class is specifically designed for the `assets` action of the
    OrganizationViewSet below.

    It overrides the queryset of the parent class (AssetViewSet), limiting
    results to assets owned by the organization. The `permission_classes`
    attribute is deliberately left empty to prevent duplicate permission checks
    with OrganizationViewSet.asset(). It relies on `permissions_checked` being
    passed as a `self.request` attribute to confirm that permissions have been
    properly validated beforehand.
    """

    permission_classes = []
    filter_backends = [
        SearchFilter,
        AssetOrderingFilter,
    ]

    def get_queryset(self, *args, **kwargs):
        if not getattr(self.request, 'permissions_checked', False):
            # Perform a sanity check to ensure that permissions have been properly
            # validated within `OrganizationViewSet.assets()`.
            raise AttributeError('`permissions_checked` is missing')

        queryset = super().get_queryset(*args, **kwargs)
        if self.action == 'list':
            return queryset.filter(
                owner=self.request.user.organization.owner_user_object
            )
        else:
            raise NotImplementedError


@method_decorator(cache_page(settings.ENDPOINT_CACHE_DURATION), name='service_usage')
# django uses the Vary header in its caching, and each middleware can potentially add more Vary headers
# we use this decorator to remove any Vary headers except 'origin' (we don't want to cache between different installs)
@method_decorator(only_vary_on('Origin'), name='service_usage')
class OrganizationViewSet(viewsets.ModelViewSet):
    """
    Organizations are groups of users with assigned permissions and configurations

    - Organization admins can manage the organization and it's membership
    - Connect to authentication mechanisms and enforce policy
    - Create teams and projects under the organization
    """

    queryset = Organization.objects.all()
    serializer_class = OrganizationSerializer
    lookup_field = 'id'
    permission_classes = [HasOrgRolePermission]
<<<<<<< HEAD
    pagination_class = AssetUsagePagination
=======
    http_method_names = ['get', 'patch']
>>>>>>> 79e33e86

    @action(
        detail=True, methods=['GET'], permission_classes=[IsOrgAdminPermission]
    )
    def assets(self, request: Request, *args, **kwargs):
        """
        ### Retrieve Organization Assets

        This endpoint returns all assets associated with a specific organization.
        The assets listed here are restricted to those owned by the specified
        organization.

        Only the owner or administrators of the organization can access this endpoint.

        ### Additional Information
        For more details, please refer to `/api/v2/assets/`.
        """
        self.get_object()  # Call check permissions

        # Permissions check is done by `OrganizationAssetViewSet` permission classes
        asset_view = OrganizationAssetViewSet.as_view({'get': 'list'})
        django_http_request = request._request
        django_http_request.permissions_checked = True
        return asset_view(request=django_http_request)

    def get_queryset(self) -> QuerySet:
        user = get_database_user(self.request.user)
        return super().get_queryset().filter(users=user)

    @action(detail=True, methods=['get'])
    def service_usage(self, request, pk=None, *args, **kwargs):
        """
        ## Organization Usage Tracker
        <p>Tracks the total usage of different services for each account in an organization</p>
        <p>Tracks the submissions and NLP seconds/characters for the current month/year/all time</p>
        <p>Tracks the current total storage used</p>
        <p>If no organization is found with the provided ID, returns the usage for the logged-in user</p>
        <strong>This endpoint is cached for an amount of time determined by ENDPOINT_CACHE_DURATION</strong>

        <pre class="prettyprint">
        <b>GET</b> /api/v2/organizations/{organization_id}/service_usage/
        </pre>

        > Example
        >
        >       curl -X GET https://[kpi]/api/v2/organizations/{organization_id}/service_usage/
        >       {
        >           "total_nlp_usage": {
        >               "asr_seconds_current_month": {integer},
        >               "asr_seconds_current_year": {integer},
        >               "asr_seconds_all_time": {integer},
        >               "mt_characters_current_month": {integer},
        >               "mt_characters_current_year": {integer},
        >               "mt_characters_all_time": {integer},
        >           },
        >           "total_storage_bytes": {integer},
        >           "total_submission_count": {
        >               "current_month": {integer},
        >               "current_year": {integer},
        >               "all_time": {integer},
        >           },
        >           "current_month_start": {string (date), ISO format},
        >           "current_year_start": {string (date), ISO format},
        >           "billing_period_end": {string (date), ISO format}|{None},
        >           "last_updated": {string (date), ISO format},
        >       }
        ### CURRENT ENDPOINT
        """

        context = {
            'organization_id': kwargs.get('id', None),
            **self.get_serializer_context(),
        }

        serializer = ServiceUsageSerializer(
            get_database_user(request.user),
            context=context,
        )
        response = Response(
            data=serializer.data,
            headers={
                'Date': http_date(serializer.calculator.get_last_updated().timestamp())
            },
        )

        return response

    @action(detail=True, methods=['get'])
    def asset_usage(self, request, pk=None, *args, **kwargs):
        """
        ## Organization Asset Usage Tracker
        <p>Tracks the total usage of each asset for the user in the given organization</p>

        <pre class="prettyprint">
        <b>GET</b> /api/v2/organizations/{organization_id}/asset_usage/
        </pre>

        > Example
        >
        >       curl -X GET https://[kpi]/api/v2/organizations/{organization_id}/asset_usage/
        >       {
        >           "count": {integer},
        >           "next": {url_to_next_page},
        >           "previous": {url_to_previous_page},
        >           "results": [
        >               {
        >                   "asset_type": {string},
        >                   "asset": {asset_url},
        >                   "asset_name": {string},
        >                   "nlp_usage_current_month": {
        >                       "total_asr_seconds": {integer},
        >                       "total_mt_characters": {integer},
        >                   }
        >                   "nlp_usage_all_time": {
        >                       "total_asr_seconds": {integer},
        >                       "total_mt_characters": {integer},
        >                   }
        >                   "storage_bytes": {integer},
        >                   "submission_count_current_month": {integer},
        >                   "submission_count_all_time": {integer},
        >                   "deployment_status": {string},
        >               },{...}
        >           ]
        >       }
        ### CURRENT ENDPOINT
        """

        org_id = kwargs.get('id', None)
        # Check if the organization exists and if the user is the owner
        try:
            organization = Organization.objects.prefetch_related('organization_users__user').filter(
                id=org_id, owner__organization_user__user_id=request.user.id,
            ).annotate(
                user_ids=ArrayAgg('organization_users__user_id')
            )[0]
        except IndexError:
            return Response(
                {'error': 'There was a problem finding the organization.'},
                status=status.HTTP_400_BAD_REQUEST,
            )

        # default to showing all users for this org
        asset_users = organization.user_ids
        # if Stripe is enabled, check that the org is on a plan that supports Organization features
        if settings.STRIPE_ENABLED and not Organization.objects.filter(
            id=org_id,
            djstripe_customers__subscriptions__status__in=ACTIVE_STRIPE_STATUSES,
            djstripe_customers__subscriptions__items__price__product__metadata__has_key='plan_type',
            djstripe_customers__subscriptions__items__price__product__metadata__plan_type='enterprise',
        ).exists():
            # No active subscription that supports multiple users, just get this user's data
            asset_users = [request.user.id]

        assets = (
            Asset.objects.only(
                'pk',
                'uid',
                '_deployment_status',
                'owner_id',
            )
            .select_related('owner')
            .filter(
                owner__in=asset_users,
                asset_type=ASSET_TYPE_SURVEY,
            )
        )

        context = {
            'organization': organization,
            **self.get_serializer_context(),
        }

        filtered_assets = (
            filters.AssetOrganizationUsageFilter().filter_queryset(
                request, assets, self
            )
        )

        page = self.paginate_queryset(filtered_assets)

        serializer = CustomAssetUsageSerializer(
            page, many=True, context=context
        )
        return self.get_paginated_response(serializer.data)


class OrganizationMemberViewSet(viewsets.ModelViewSet):
    """
    The API uses `ModelViewSet` instead of `NestedViewSetMixin` to maintain
    explicit control over the queryset.

    ## Organization Members API

    This API allows authorized users to view and manage organization members and
    their roles, including promoting or demoting members (eg. to admin).

    * Manage members and their roles within an organization.
    * Update member roles (promote/demote).

    ### List Members

    Retrieves all members in the specified organization.

    <pre class="prettyprint">
    <b>GET</b> /api/v2/organizations/{organization_id}/members/
    </pre>

    > Example
    >
    >       curl -X GET https://[kpi]/api/v2/organizations/org_12345/members/

    > Response 200

    >       {
    >           "count": 2,
    >           "next": null,
    >           "previous": null,
    >           "results": [
    >               {
    >                   "url": "http://[kpi]/api/v2/organizations/org_12345/ \
    >                   members/foo_bar/",
    >                   "user": "http://[kpi]/api/v2/users/foo_bar/",
    >                   "user__username": "foo_bar",
    >                   "user__email": "foo_bar@example.com",
    >                   "user__name": "Foo Bar",
    >                   "role": "owner",
    >                   "user__has_mfa_enabled": true,
    >                   "date_joined": "2024-08-11T12:36:32Z",
    >                   "user__is_active": true
    >               },
    >               {
    >                   "url": "http://[kpi]/api/v2/organizations/org_12345/ \
    >                   members/john_doe/",
    >                   "user": "http://[kpi]/api/v2/users/john_doe/",
    >                   "user__username": "john_doe",
    >                   "user__email": "john_doe@example.com",
    >                   "user__name": "John Doe",
    >                   "role": "admin",
    >                   "user__has_mfa_enabled": false,
    >                   "date_joined": "2024-10-21T06:38:45Z",
    >                   "user__is_active": true
    >               }
    >           ]
    >       }


    ### Retrieve Member Details

    Retrieves the details of a specific member within an organization by username.

    <pre class="prettyprint">
    <b>GET</b> /api/v2/organizations/{organization_id}/members/{username}/
    </pre>

    > Example
    >
    >       curl -X GET https://[kpi]/api/v2/organizations/org_12345/members/foo_bar/

    > Response 200

    >       {
    >           "url": "http://[kpi]/api/v2/organizations/org_12345/members/foo_bar/",
    >           "user": "http://[kpi]/api/v2/users/foo_bar/",
    >           "user__username": "foo_bar",
    >           "user__email": "foo_bar@example.com",
    >           "user__name": "Foo Bar",
    >           "role": "owner",
    >           "user__has_mfa_enabled": true,
    >           "date_joined": "2024-08-11T12:36:32Z",
    >           "user__is_active": true
    >       }

    ### Update Member Role

    Updates the role of a member within the organization to `admin` or
     `member`.

    - **admin**: Grants the member admin privileges within the organization
    - **member**: Revokes admin privileges, setting the member as a regular user

    <pre class="prettyprint">
    <b>PATCH</b> /api/v2/organizations/{organization_id}/members/{username}/
    </pre>

    > Example
    >
    >       curl -X PATCH https://[kpi]/api/v2/organizations/org_12345/members/foo_bar/

    > Payload

    >       {
    >           "role": "admin"
    >       }

    > Response 200

    >       {
    >           "url": "http://[kpi]/api/v2/organizations/org_12345/members/foo_bar/",
    >           "user": "http://[kpi]/api/v2/users/foo_bar/",
    >           "user__username": "foo_bar",
    >           "user__email": "foo_bar@example.com",
    >           "user__name": "Foo Bar",
    >           "role": "admin",
    >           "user__has_mfa_enabled": true,
    >           "date_joined": "2024-08-11T12:36:32Z",
    >           "user__is_active": true
    >       }


    ### Remove Member

<<<<<<< HEAD
    Delete an organization member and their associated user account.
=======
    Delete an organization member.
>>>>>>> 79e33e86

    <pre class="prettyprint">
    <b>DELETE</b> /api/v2/organizations/{organization_id}/members/{username}/
    </pre>

    > Example
    >
    >       curl -X DELETE https://[kpi]/api/v2/organizations/org_12345/members/foo_bar/

    ## Permissions

    - The user must be authenticated to perform these actions.
    - Owners and admins can manage members and roles.
    - Members can view the list but cannot update roles or delete members.

    ## Notes

    - **Role Validation**: Only valid roles ('admin', 'member') are accepted
    in updates.
    """
    serializer_class = OrganizationUserSerializer
    permission_classes = [HasOrgRolePermission]
<<<<<<< HEAD
    pagination_class = OrganizationMembersPagination
=======
>>>>>>> 79e33e86
    http_method_names = ['get', 'patch', 'delete']
    lookup_field = 'user__username'

    def get_queryset(self):
        organization_id = self.kwargs['organization_id']

        # Subquery to check if the user has an active MFA method
        mfa_subquery = MfaMethod.objects.filter(
            user=OuterRef('user_id'),
            is_active=True
        ).values('pk')

        # Subquery to check if the user is the owner
        owner_subquery = OrganizationOwner.objects.filter(
            organization_id=organization_id,
            organization_user=OuterRef('pk')
        ).values('pk')

        # Annotate with role based on organization ownership and admin status
        queryset = OrganizationUser.objects.filter(
            organization_id=organization_id
<<<<<<< HEAD
        ).annotate(
=======
        ).select_related('user__extra_details').annotate(
>>>>>>> 79e33e86
            role=Case(
                When(Exists(owner_subquery), then=Value('owner')),
                When(is_admin=True, then=Value('admin')),
                default=Value('member'),
                output_field=CharField()
            ),
            has_mfa_enabled=Exists(mfa_subquery)
        )
<<<<<<< HEAD
        return queryset

    def destroy(self, request, *args, **kwargs):
        """
        Delete an organization member and their associated user account
        """
        instance = self.get_object()
        user = instance.user
        instance.delete()
        user.delete()
        return Response(status=status.HTTP_204_NO_CONTENT)
=======
        return queryset
>>>>>>> 79e33e86
<|MERGE_RESOLUTION|>--- conflicted
+++ resolved
@@ -22,10 +22,6 @@
 from kpi.constants import ASSET_TYPE_SURVEY
 from kpi.filters import AssetOrderingFilter, SearchFilter
 from kpi.models.asset import Asset
-<<<<<<< HEAD
-from kpi.paginators import AssetUsagePagination, OrganizationMembersPagination
-=======
->>>>>>> 79e33e86
 from kpi.serializers.v2.service_usage import (
     CustomAssetUsageSerializer,
     ServiceUsageSerializer,
@@ -90,11 +86,7 @@
     serializer_class = OrganizationSerializer
     lookup_field = 'id'
     permission_classes = [HasOrgRolePermission]
-<<<<<<< HEAD
-    pagination_class = AssetUsagePagination
-=======
     http_method_names = ['get', 'patch']
->>>>>>> 79e33e86
 
     @action(
         detail=True, methods=['GET'], permission_classes=[IsOrgAdminPermission]
@@ -406,11 +398,7 @@
 
     ### Remove Member
 
-<<<<<<< HEAD
-    Delete an organization member and their associated user account.
-=======
     Delete an organization member.
->>>>>>> 79e33e86
 
     <pre class="prettyprint">
     <b>DELETE</b> /api/v2/organizations/{organization_id}/members/{username}/
@@ -433,10 +421,6 @@
     """
     serializer_class = OrganizationUserSerializer
     permission_classes = [HasOrgRolePermission]
-<<<<<<< HEAD
-    pagination_class = OrganizationMembersPagination
-=======
->>>>>>> 79e33e86
     http_method_names = ['get', 'patch', 'delete']
     lookup_field = 'user__username'
 
@@ -458,11 +442,7 @@
         # Annotate with role based on organization ownership and admin status
         queryset = OrganizationUser.objects.filter(
             organization_id=organization_id
-<<<<<<< HEAD
-        ).annotate(
-=======
         ).select_related('user__extra_details').annotate(
->>>>>>> 79e33e86
             role=Case(
                 When(Exists(owner_subquery), then=Value('owner')),
                 When(is_admin=True, then=Value('admin')),
@@ -471,18 +451,4 @@
             ),
             has_mfa_enabled=Exists(mfa_subquery)
         )
-<<<<<<< HEAD
-        return queryset
-
-    def destroy(self, request, *args, **kwargs):
-        """
-        Delete an organization member and their associated user account
-        """
-        instance = self.get_object()
-        user = instance.user
-        instance.delete()
-        user.delete()
-        return Response(status=status.HTTP_204_NO_CONTENT)
-=======
-        return queryset
->>>>>>> 79e33e86
+        return queryset