from django.db import transaction
from django.db.models import Case, CharField, F, OuterRef, Q, QuerySet, Value, When
from django.db.models.expressions import Exists
from django.utils.http import http_date
from drf_spectacular.utils import extend_schema
from rest_framework import status, viewsets
from rest_framework.decorators import action
from rest_framework.renderers import JSONRenderer
from rest_framework.request import Request
from rest_framework.response import Response

from kpi import filters
from kpi.constants import ASSET_TYPE_SURVEY
from kpi.filters import AssetOrderingFilter, SearchFilter
from kpi.models.asset import Asset
from kpi.serializers.v2.service_usage import (
    CustomAssetUsageSerializer,
    ServiceUsageSerializer,
)
from kpi.utils.object_permission import get_database_user
from kpi.views.v2.asset import AssetViewSet
from ..accounts.mfa.models import MfaMethod
from .models import (
    Organization,
    OrganizationInvitation,
    OrganizationInviteStatusChoices,
    OrganizationOwner,
    OrganizationUser,
)
from .permissions import (
    HasOrgRolePermission,
    IsOrgAdminPermission,
    OrganizationNestedHasOrgRolePermission,
    OrgMembershipCreateOrDeleteInvitePermission,
    OrgMembershipInvitePermission,
)
from .renderers import OnlyGetBrowsableAPIRenderer
from .serializers import (
    OrganizationSerializer,
    OrganizationUserSerializer,
    OrgMembershipInviteSerializer,
)
from .utils import revoke_org_asset_perms


class OrganizationAssetViewSet(AssetViewSet):
    """
    This class is specifically designed for the `assets` action of the
    OrganizationViewSet below.

    It overrides the queryset of the parent class (AssetViewSet), limiting
    results to assets owned by the organization. The `permission_classes`
    attribute is deliberately left empty to prevent duplicate permission checks
    with OrganizationViewSet.asset(). It relies on `permissions_checked` being
    passed as a `self.request` attribute to confirm that permissions have been
    properly validated beforehand.
    """

    permission_classes = []
    filter_backends = [
        SearchFilter,
        AssetOrderingFilter,
    ]

    def get_queryset(self, *args, **kwargs):
        if not getattr(self.request, 'permissions_checked', False):
            # Perform a sanity check to ensure that permissions have been properly
            # validated within `OrganizationViewSet.assets()`.
            raise AttributeError('`permissions_checked` is missing')

        organization = getattr(
            self.request, 'organization', self.request.user.organization
        )

        queryset = super().get_queryset(*args, **kwargs)
        if self.action == 'list':
            return queryset.filter(
                owner=organization.owner_user_object
            )
        else:
            raise NotImplementedError

<<<<<<< HEAD
=======

>>>>>>> dd959384
@extend_schema(
    tags=['organizations'],
)
class OrganizationViewSet(viewsets.ModelViewSet):
    """
    Organizations are groups of users with assigned permissions and configurations

    - Organization admins can manage the organization and its membership
    - Connect to authentication mechanisms and enforce policy
    - Create teams and projects under the organization
    """

    queryset = Organization.objects.all()
    serializer_class = OrganizationSerializer
    lookup_field = 'id'
    permission_classes = [HasOrgRolePermission]
    http_method_names = ['get', 'patch']

    @action(
        detail=True, methods=['GET'], permission_classes=[IsOrgAdminPermission]
    )
    def assets(self, request: Request, *args, **kwargs):
        """
        ### Retrieve Organization Assets

        This endpoint returns all assets associated with a specific organization.
        The assets listed here are restricted to those owned by the specified
        organization.

        Only the owner or administrators of the organization can access this endpoint.

        ### Additional Information
        For more details, please refer to `/api/v2/assets/`.
        """

        # `get_object()` checks permissions
        organization = self.get_object()

        # Permissions check is done by `OrganizationAssetViewSet` permission classes
        asset_view = OrganizationAssetViewSet.as_view({'get': 'list'})
        django_http_request = request._request
        django_http_request.permissions_checked = True
        django_http_request.organization = organization
        return asset_view(request=django_http_request)

    def get_queryset(self) -> QuerySet:
        user = get_database_user(self.request.user)
        return super().get_queryset().filter(users=user)

    @action(detail=True, methods=['get'])
    def service_usage(self, request, pk=None, *args, **kwargs):
        """
        ## Organization Usage Tracker
        <p>Tracks the total usage of different services for each account in an organization</p>
        <p>Tracks the submissions and NLP seconds/characters for the current month/year/all time</p>
        <p>Tracks the current total storage used</p>
        <p>If no organization is found with the provided ID, returns the usage for the logged-in user</p>
        <strong>This endpoint is cached for an amount of time determined by ENDPOINT_CACHE_DURATION</strong>

        <pre class="prettyprint">
        <b>GET</b> /api/v2/organizations/{organization_id}/service_usage/
        </pre>

        > Example
        >
        >       curl -X GET https://[kpi]/api/v2/organizations/{organization_id}/service_usage/
        >       {
        >           "total_nlp_usage": {
        >               "asr_seconds_current_period": {integer},
        >               "asr_seconds_all_time": {integer},
        >               "mt_characters_current_period": {integer},
        >               "mt_characters_all_time": {integer},
        >           },
        >           "total_storage_bytes": {integer},
        >           "total_submission_count": {
        >               "current_period": {integer},
        >               "all_time": {integer},
        >           },
        >           "current_period_start": {string (date), ISO format},
        >           "current_period_end": {string (date), ISO format}|{None},
        >           "last_updated": {string (date), ISO format},
        >       }
        ### CURRENT ENDPOINT
        """

        self.get_object()  # This call is necessary to check permissions
        serializer = ServiceUsageSerializer(
            get_database_user(request.user),
            context=self.get_serializer_context(),
        )

        response = Response(
            data=serializer.data,
            headers={
                'Date': http_date(serializer.calculator.get_last_updated().timestamp())
            },
        )

        return response

    @action(detail=True, methods=['get'], permission_classes=[IsOrgAdminPermission])
    def asset_usage(self, request, pk=None, *args, **kwargs):
        """
        ## Organization Asset Usage Tracker
        <p>Tracks the total usage of each asset for the user in the given organization</p>

        <pre class="prettyprint">
        <b>GET</b> /api/v2/organizations/{organization_id}/asset_usage/
        </pre>

        > Example
        >
        >       curl -X GET https://[kpi]/api/v2/organizations/{organization_id}/asset_usage/
        >       {
        >           "count": {integer},
        >           "next": {url_to_next_page},
        >           "previous": {url_to_previous_page},
        >           "results": [
        >               {
        >                   "asset_type": {string},
        >                   "asset": {asset_url},
        >                   "asset_name": {string},
        >                   "nlp_usage_current_period": {
        >                       "total_asr_seconds": {integer},
        >                       "total_mt_characters": {integer},
        >                   }
        >                   "nlp_usage_all_time": {
        >                       "total_asr_seconds": {integer},
        >                       "total_mt_characters": {integer},
        >                   }
        >                   "storage_bytes": {integer},
        >                   "submission_count_current_period": {integer},
        >                   "submission_count_all_time": {integer},
        >                   "deployment_status": {string},
        >               },{...}
        >           ]
        >       }
        ### CURRENT ENDPOINT
        """

        # `get_object()` checks permissions
        organization = self.get_object()

        user_id = get_database_user(request.user).pk
        if organization.is_mmo:
            user_id = organization.owner_user_object.pk

        assets = (
            Asset.objects.only(
                'pk',
                'uid',
                '_deployment_status',
                'owner_id',
            )
            .select_related('owner')
            .filter(
                owner_id=user_id,
                asset_type=ASSET_TYPE_SURVEY,
            )
        )

        context = {
            'organization': organization,
            **self.get_serializer_context(),
        }

        filtered_assets = (
            filters.AssetOrganizationUsageFilter().filter_queryset(
                request, assets, self
            )
        )

        page = self.paginate_queryset(filtered_assets)

        serializer = CustomAssetUsageSerializer(
            page, many=True, context=context
        )
        return self.get_paginated_response(serializer.data)

<<<<<<< HEAD
=======

>>>>>>> dd959384
@extend_schema(
    tags=['members'],
)
class OrganizationMemberViewSet(viewsets.ModelViewSet):
    """
    The API uses `ModelViewSet` instead of `NestedViewSetMixin` to maintain
    explicit control over the queryset.

    ## Organization Members API

    This API allows authorized users to view and manage organization members and
    their roles, including promoting or demoting members (eg. to admin).

    * Manage members and their roles within an organization.
    * Update member roles (promote/demote).

    ### List Members

    Retrieves all members in the specified organization.

    <pre class="prettyprint">
    <b>GET</b> /api/v2/organizations/{organization_id}/members/
    </pre>

    > Example
    >
    >       curl -X GET https://[kpi]/api/v2/organizations/org_12345/members/

    > Response 200

    >       {
    >           "count": 2,
    >           "next": null,
    >           "previous": null,
    >           "results": [
    >               {
    >                   "url": "http://[kpi]/api/v2/organizations/org_12345/ \
    >                   members/foo_bar/",
    >                   "user": "http://[kpi]/api/v2/users/foo_bar/",
    >                   "user__username": "foo_bar",
    >                   "user__email": "foo_bar@example.com",
    >                   "user__name": "Foo Bar",
    >                   "role": "owner",
    >                   "user__has_mfa_enabled": true,
    >                   "date_joined": "2024-08-11T12:36:32Z",
    >                   "user__is_active": true,
    >                   "invite": {}
    >               },
    >               {
    >                   "url": "http://[kpi]/api/v2/organizations/org_12345/ \
    >                   members/john_doe/",
    >                   "user": "http://[kpi]/api/v2/users/john_doe/",
    >                   "user__username": "john_doe",
    >                   "user__email": "john_doe@example.com",
    >                   "user__name": "John Doe",
    >                   "role": "admin",
    >                   "user__has_mfa_enabled": false,
    >                   "date_joined": "2024-10-21T06:38:45Z",
    >                   "user__is_active": true,
    >                   "invite": {
    >                       "url": "http://[kpi]/api/v2/organizations/org_12345/
    >                       invites/83c725f1-3f41-4f72-9657-9e6250e130e1/",
    >                       "invited_by": "http://[kpi]/api/v2/users/raj_patel/",
    >                       "status": "accepted",
    >                       "invitee_role": "admin",
    >                       "created": "2024-10-21T05:38:45Z",
    >                       "modified": "2024-10-21T05:40:45Z",
    >                       "invitee": "john_doe"
    >                   }
    >               },
    >               {
    >                   "url": null,
    >                   "user": null,
    >                   "user__username": null,
    >                   "user__email": "null,
    >                   "user__extra_details__name": "null,
    >                   "role": null,
    >                   "user__has_mfa_enabled": null,
    >                   "date_joined": null,
    >                   "user__is_active": null,
    >                   "invite": {
    >                       "url": "http://[kpi]/api/v2/organizations/org_12345/
    >                       invites/83c725f1-3f41-4f72-9657-9e6250e130e1/",
    >                       "invited_by": "http://[kpi]/api/v2/users/raj_patel/",
    >                       "status": "pending",
    >                       "invitee_role": "admin",
    >                       "created": "2025-01-07T09:03:50Z",
    >                       "modified": "2025-01-07T09:03:50Z",
    >                       "invitee": "demo"
    >                   }
    >               },
    >           ]
    >       }


    ### Retrieve Member Details

    Retrieves the details of a specific member within an organization by username.

    <pre class="prettyprint">
    <b>GET</b> /api/v2/organizations/{organization_id}/members/{username}/
    </pre>

    > Example
    >
    >       curl -X GET https://[kpi]/api/v2/organizations/org_12345/members/foo_bar/

    > Response 200

    >       {
    >           "url": "http://[kpi]/api/v2/organizations/org_12345/members/foo_bar/",
    >           "user": "http://[kpi]/api/v2/users/foo_bar/",
    >           "user__username": "foo_bar",
    >           "user__email": "foo_bar@example.com",
    >           "user__name": "Foo Bar",
    >           "role": "owner",
    >           "user__has_mfa_enabled": true,
    >           "date_joined": "2024-08-11T12:36:32Z",
    >           "user__is_active": true
    >       }

    ### Update Member Role

    Updates the role of a member within the organization to `admin` or
     `member`.

    - **admin**: Grants the member admin privileges within the organization
    - **member**: Revokes admin privileges, setting the member as a regular user

    <pre class="prettyprint">
    <b>PATCH</b> /api/v2/organizations/{organization_id}/members/{username}/
    </pre>

    > Example
    >
    >       curl -X PATCH https://[kpi]/api/v2/organizations/org_12345/members/foo_bar/

    > Payload

    >       {
    >           "role": "admin"
    >       }

    > Response 200

    >       {
    >           "url": "http://[kpi]/api/v2/organizations/org_12345/members/foo_bar/",
    >           "user": "http://[kpi]/api/v2/users/foo_bar/",
    >           "user__username": "foo_bar",
    >           "user__email": "foo_bar@example.com",
    >           "user__name": "Foo Bar",
    >           "role": "admin",
    >           "user__has_mfa_enabled": true,
    >           "date_joined": "2024-08-11T12:36:32Z",
    >           "user__is_active": true
    >       }


    ### Remove Member

    Delete an organization member.

    <pre class="prettyprint">
    <b>DELETE</b> /api/v2/organizations/{organization_id}/members/{username}/
    </pre>

    > Example
    >
    >       curl -X DELETE https://[kpi]/api/v2/organizations/org_12345/members/foo_bar/

    ## Permissions

    - The user must be authenticated to perform these actions.
    - Owners and admins can manage members and roles.
    - Members can view the list but cannot update roles or delete members.

    ## Notes

    - **Role Validation**: Only valid roles ('admin', 'member') are accepted
    in updates.
    """
    serializer_class = OrganizationUserSerializer
    permission_classes = [OrganizationNestedHasOrgRolePermission]
    http_method_names = ['get', 'patch', 'delete']
    lookup_field = 'user__username'

    def paginate_queryset(self, queryset):
        page = super().paginate_queryset(queryset)
        members_user_ids = []
        organization_id = self.kwargs['organization_id']

        for obj in page:
            if obj.model_type != '0_organization_user':
                break
            members_user_ids.append(obj.user_id)

        self._invites_queryset = OrganizationInvitation.objects.filter(  # noqa
            status=OrganizationInviteStatusChoices.ACCEPTED,
            invitee_id__in=members_user_ids,
            organization_id=organization_id
        ).order_by('invitee_id', 'created')
        return page

    def get_queryset(self):
        organization_id = self.kwargs['organization_id']

        # Subquery to check if the user has an active MFA method
        mfa_subquery = MfaMethod.objects.filter(
            user=OuterRef('user_id'),
            is_active=True
        ).values('pk')

        # Subquery to check if the user is the owner
        owner_subquery = OrganizationOwner.objects.filter(
            organization_id=OuterRef('organization_id'),
            organization_user=OuterRef('pk')
        ).values('pk')

        # Annotate with the role based on organization ownership and admin status
        queryset = (
            OrganizationUser.objects.filter(organization_id=organization_id)
            .select_related('user__extra_details')
            .annotate(
                role=Case(
                    When(Exists(owner_subquery), then=Value('owner')),
                    When(is_admin=True, then=Value('admin')),
                    default=Value('member'),
                    output_field=CharField(),
                ),
                has_mfa_enabled=Exists(mfa_subquery),
                invite=Value(None, output_field=CharField()),
                ordering_date=F('created'),
                model_type=Value('0_organization_user', output_field=CharField()),
            )
        )

        if self.action == 'list':
            # Include invited users who are not yet part of this organization
            invitation_queryset = OrganizationInvitation.objects.filter(
                organization_id=organization_id,
                status__in=[
                    OrganizationInviteStatusChoices.PENDING,
                    OrganizationInviteStatusChoices.RESENT,
                ],
            )

            # Get existing user IDs from the queryset
            members_user_ids = queryset.values_list('user_id', flat=True)
            invitees = invitation_queryset.filter(
                Q(invitee_id__isnull=True) | ~Q(invitee_id__in=members_user_ids)
            ).annotate(
                ordering_date=F('created'),
                model_type=Value('1_organization_invitation', output_field=CharField()),
            )
            queryset = list(queryset) + list(invitees)
            queryset = sorted(
                queryset, key=lambda x: (x.model_type, x.ordering_date)
            )

        return queryset

    def get_serializer_context(self):
        context = super().get_serializer_context()

        if hasattr(self, '_invites_queryset'):
            invites_per_member = {}
            for invite in self._invites_queryset:
                invites_per_member[invite.invitee_id] = invite
            context['invites_per_member'] = invites_per_member

        return context

    def perform_destroy(self, instance):
        """
        Revoke asset permissions before deleting the user from the organization
        """
        member = instance
        with transaction.atomic():
            revoke_org_asset_perms(member.organization, [member.user_id])
            super().perform_destroy(member)

<<<<<<< HEAD
=======

>>>>>>> dd959384
@extend_schema(
    tags=['invites'],
)
class OrgMembershipInviteViewSet(viewsets.ModelViewSet):
    """
    ### List Organization Invites

    <pre class="prettyprint">
    <b>GET</b> /api/v2/organizations/{organization_id}/invites/
    </pre>

    > Example
    >
    >       curl -X GET https://[kpi]/api/v2/organizations/org_12345/invites/

    > Response 200

    >       {
    >           "count": 2,
    >           "next": null,
    >           "previous": null,
    >           "results": [
    >               {
    >                   "url": "http://kf.kobo.local/api/v2/organizations/
                        org_12345/invites/f361ebf6-d1c1-4ced-8343-04b11863d784/",
    >                   "invited_by": "http://kf.kobo.local/api/v2/users/demo7/",
    >                   "status": "pending",
    >                   "invitee_role": "member",
    >                   "created": "2024-12-11T16:00:00Z",
    >                   "modified": "2024-12-11T16:00:00Z",
    >                   "invitee": "raj_patel"
    >               },
    >               {
    >                   "url": "http://kf.kobo.local/api/v2/organizations/
                        org_12345/invites/1a8b93bf-eec5-4e56-bd4a-5f7657e6a2fd/",
    >                   "invited_by": "http://kf.kobo.local/api/v2/users/raj_patel/",
    >                   "status": "pending",
    >                   "invitee_role": "member",
    >                   "created": "2024-12-11T18:19:56Z",
    >                   "modified": "2024-12-11T18:19:56Z",
    >                   "invitee": "demo7"
    >               },
    >           ]
    >       }

    ### Create Organization Invite

    * Create organization invites for registered and unregistered users.
    * Set the role for which the user is being invited -
    (Choices: `member`, `admin`). Default is `member`.

    <pre class="prettyprint">
    <b>POST</b> /api/v2/organizations/{organization_id}/invites/
    </pre>

    > Example
    >
    >       curl -X POST https://[kpi]/api/v2/organizations/org_12345/invites/

    > Payload

    >       {
    >           "invitees": ["demo14", "demo13@demo13.com", "demo20@demo20.com"]
    >           "role": "member"
    >       }

    > Response 200

    >       [
    >           {
    >               "url": "http://kf.kobo.local/api/v2/organizations/
                    org_12345/invites/f3ba00b2-372b-4283-9d57-adbe7d5b1bf1/",
    >               "invited_by": "http://kf.kobo.local/api/v2/users/raj_patel/",
    >               "status": "pending",
    >               "invitee_role": "member",
    >               "created": "2024-12-20T13:35:13Z",
    >               "modified": "2024-12-20T13:35:13Z",
    >               "invitee": "demo14"
    >           },
    >           {
    >               "url": "http://kf.kobo.local/api/v2/organizations/
                    org_12345/invites/5e79e0b4-6de4-4901-bbe5-59807fcdd99a/",
    >               "invited_by": "http://kf.kobo.local/api/v2/users/raj_patel/",
    >               "status": "pending",
    >               "invitee_role": "member",
    >               "created": "2024-12-20T13:35:13Z",
    >               "modified": "2024-12-20T13:35:13Z",
    >               "invitee": "demo13"
    >           },
    >           {
    >               "url": "http://kf.kobo.local/api/v2/organizations/
                    org_12345/invites/3efb7217-171f-47a5-9a42-b23055e499d4/",
    >               "invited_by": "http://kf.kobo.local/api/v2/users/raj_patel/",
    >               "status": "pending",
    >               "invitee_role": "member",
    >               "created": "2024-12-20T13:35:13Z",
    >               "modified": "2024-12-20T13:35:13Z",
    >               "invitee": "demo20@demo20.com"
    >           }
    >       ]

    ### Update Organization Invite

    * Update an organization invite to accept, decline, cancel, expire, or resend.
    * Update the role of the invitee to `admin` or `member`. Only the owner or admin can update the role.

    <pre class="prettyprint">
    <b>PATCH</b> /api/v2/organizations/{organization_id}/invites/{invite_guid}/
    </pre>

    > Example
    >
    >       curl -X PATCH https://[kpi]/api/v2/organizations/org_12345/invites/f3ba00b2-372b-4283-9d57-adbe7d5b1bf1/  # noqa

    > Payload (Update Status)

    >       {
    >           "status": "accepted"
    >       }

    > Payload (Update Role - Only owner or admin can update role)

    >       {
    >           "role": "admin"
    >       }

    > Response 200

    >       {
    >           "url": "http://kf.kobo.local/api/v2/organizations/org_12345/invites/f3ba00b2-372b-4283-9d57-adbe7d5b1bf1/",  # noqa
    >           "invited_by": "http://kf.kobo.local/api/v2/users/raj_patel/",
    >           "status": "accepted",
    >           "invitee_role": "member",
    >           "created": "2024-12-20T13:35:13Z",
    >           "modified": "2024-12-20T13:35:13Z",
    >           "invitee": "demo14"
    >       }

    ### Delete Organization Invite

    * Organization owner or admin can delete an organization invite.

    <pre class="prettyprint">
    <b>DELETE</b> /api/v2/organizations/{organization_id}/invites/{invite_guid}/
    </pre>

    > Example
    >
    >       curl -X DELETE https://[kpi]/api/v2/organizations/org_12345/invites/f3ba00b2-372b-4283-9d57-adbe7d5b1bf1/

    > Response 204

    """
    serializer_class = OrgMembershipInviteSerializer
    http_method_names = ['get', 'post', 'patch', 'delete']
    lookup_field = 'guid'
    renderer_classes = [JSONRenderer, OnlyGetBrowsableAPIRenderer, ]

    def create(self, request, *args, **kwargs):
        serializer = self.get_serializer(data=request.data)
        serializer.is_valid(raise_exception=True)
        invitations = serializer.save()

        # Return the serialized data for all created invites
        serializer = OrgMembershipInviteSerializer(
            invitations, many=True, context={'request': request}
        )
        return Response(serializer.data, status=status.HTTP_201_CREATED)

    def get_queryset(self):
        organization_id = self.kwargs['organization_id']

        query_filter = {'organization_id': organization_id}
        base_queryset = OrganizationInvitation.objects.select_related(
            'invitee', 'invited_by', 'organization'
        )
        queryset = base_queryset.filter(**query_filter)
        return queryset

    def get_permissions(self):
        if self.action in ['list', 'create', 'destroy']:
            return [OrgMembershipCreateOrDeleteInvitePermission()]

        return [OrgMembershipInvitePermission()]<|MERGE_RESOLUTION|>--- conflicted
+++ resolved
@@ -80,10 +80,7 @@
         else:
             raise NotImplementedError
 
-<<<<<<< HEAD
-=======
-
->>>>>>> dd959384
+
 @extend_schema(
     tags=['organizations'],
 )
@@ -263,10 +260,7 @@
         )
         return self.get_paginated_response(serializer.data)
 
-<<<<<<< HEAD
-=======
-
->>>>>>> dd959384
+
 @extend_schema(
     tags=['members'],
 )
@@ -548,10 +542,7 @@
             revoke_org_asset_perms(member.organization, [member.user_id])
             super().perform_destroy(member)
 
-<<<<<<< HEAD
-=======
-
->>>>>>> dd959384
+
 @extend_schema(
     tags=['invites'],
 )
