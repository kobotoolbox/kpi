from datetime import datetime
from typing import Union
from zoneinfo import ZoneInfo

from dateutil.relativedelta import relativedelta
from django.utils import timezone

<<<<<<< HEAD
=======
from kobo.apps.organizations.models import Organization
from kpi.models.asset import Asset
from kpi.models.object_permission import ObjectPermission
>>>>>>> 48df83ac

def get_monthly_billing_dates(organization: Union['Organization', None]):
    """Returns start and end dates of an organization's monthly billing cycle"""

    now = timezone.now().replace(tzinfo=ZoneInfo('UTC'))
    first_of_this_month = datetime(now.year, now.month, 1, tzinfo=ZoneInfo('UTC'))
    first_of_next_month = (
        first_of_this_month
        + relativedelta(months=1)
    )

    # If no organization, just use the calendar month
    if not organization:
        return first_of_this_month, first_of_next_month

    # If no active subscription, check for canceled subscription
    if not (billing_details := organization.active_subscription_billing_details()):
        if not (
            canceled_subscription_anchor
            := organization.canceled_subscription_billing_cycle_anchor()
        ):
            return first_of_this_month, first_of_next_month

        canceled_subscription_anchor = canceled_subscription_anchor.replace(
            tzinfo=ZoneInfo('UTC')
        )
        period_end = canceled_subscription_anchor
        while period_end < now:
            period_end += relativedelta(months=1)
        # Avoid pushing billing cycle back to before cancelation date
        period_start = max(
            period_end - relativedelta(months=1),
            canceled_subscription_anchor,
        )
        return period_start, period_end

    if not billing_details.get('billing_cycle_anchor'):
        return first_of_this_month, first_of_next_month

    # Subscription is billed monthly, use the current billing period dates
    if billing_details.get('recurring_interval') == 'month':
        period_start = billing_details.get('current_period_start').replace(
            tzinfo=ZoneInfo('UTC')
        )
        period_end = billing_details.get('current_period_end').replace(
            tzinfo=ZoneInfo('UTC')
        )
        return period_start, period_end

    # Subscription is billed yearly - count backwards from the end of the
    # current billing year
    period_start = billing_details.get('current_period_end').replace(
        tzinfo=ZoneInfo('UTC')
    )
    while period_start > now:
        period_start -= relativedelta(months=1)
    period_end = period_start + relativedelta(months=1)
    return period_start, period_end


def get_yearly_billing_dates(organization: Union['Organization', None]):
    """Returns start and end dates of an organization's annual billing cycle"""
    now = timezone.now().replace(tzinfo=ZoneInfo('UTC'))
    first_of_this_year = datetime(now.year, 1, 1, tzinfo=ZoneInfo('UTC'))
    first_of_next_year = first_of_this_year + relativedelta(years=1)

    if not organization:
        return first_of_this_year, first_of_next_year
    if not (billing_details := organization.active_subscription_billing_details()):
        return first_of_this_year, first_of_next_year
    if not (anchor_date := billing_details.get('billing_cycle_anchor')):
        return first_of_this_year, first_of_next_year

    # Subscription is billed yearly, use the dates from the subscription
    if billing_details.get('recurring_interval') == 'year':
        period_start = billing_details.get('current_period_start').replace(
            tzinfo=ZoneInfo('UTC')
        )
        period_end = billing_details.get('current_period_end').replace(
            tzinfo=ZoneInfo('UTC')
        )
        return period_start, period_end

    # Subscription is monthly, calculate this year's start based on anchor date
    period_start = anchor_date.replace(tzinfo=ZoneInfo('UTC')) + relativedelta(years=1)
    while period_start < now:
        anchor_date += relativedelta(years=1)
    period_end = period_start + relativedelta(years=1)
    return period_start, period_end


def revoke_org_asset_perms(organization: Organization, user_ids: list[int]):
    """
    Revokes permissions assigned to removed members on all assets belonging to
    the organization.
    """
    subquery = Asset.objects.values_list('pk', flat=True).filter(
        owner=organization.owner_user_object
    )
    ObjectPermission.objects.filter(
         asset_id__in=subquery, user_id__in=user_ids
    ).delete()<|MERGE_RESOLUTION|>--- conflicted
+++ resolved
@@ -5,12 +5,10 @@
 from dateutil.relativedelta import relativedelta
 from django.utils import timezone
 
-<<<<<<< HEAD
-=======
 from kobo.apps.organizations.models import Organization
 from kpi.models.asset import Asset
 from kpi.models.object_permission import ObjectPermission
->>>>>>> 48df83ac
+
 
 def get_monthly_billing_dates(organization: Union['Organization', None]):
     """Returns start and end dates of an organization's monthly billing cycle"""
