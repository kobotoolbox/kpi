--- conflicted
+++ resolved
@@ -676,13 +676,8 @@
 
         self.client.force_login(user)
         url = reverse(
-<<<<<<< HEAD
-            self._get_endpoint('asset-permission-assignment-bulk-assignments'),
+            self._get_endpoint('asset-permission-assignment-bulk-actions'),
             kwargs={'uid_asset': asset_uid},
-=======
-            self._get_endpoint('asset-permission-assignment-bulk-actions'),
-            kwargs={'parent_lookup_asset': asset_uid},
->>>>>>> ee488dcd
         )
         response = self.client.post(url, data=payload)
         response.status_code == expected_status_code
