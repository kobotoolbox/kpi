--- conflicted
+++ resolved
@@ -4,12 +4,9 @@
 import responses
 from django.contrib.auth.models import Permission
 from django.urls import reverse
-<<<<<<< HEAD
 from django.utils import timezone
 from django.utils.http import parse_http_date
-=======
 from ddt import ddt, data, unpack
->>>>>>> 9c51f17c
 from model_bakery import baker
 from rest_framework import status
 
