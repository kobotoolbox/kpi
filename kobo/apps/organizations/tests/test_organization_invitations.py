from ddt import ddt, data, unpack
from constance.test import override_config
from django.core import mail
from django.urls import reverse
from django.db.models import Q
from django.utils.translation import gettext as t
from rest_framework import status

from kobo.apps.kobo_auth.shortcuts import User
from kobo.apps.organizations.constants import (
    INVITE_OWNER_ERROR,
    INVITE_MEMBER_ERROR,
    INVITE_ALREADY_ACCEPTED_ERROR,
)
from kobo.apps.organizations.models import OrganizationInvitation, Organization
from kobo.apps.organizations.tasks import mark_organization_invite_as_expired
from kobo.apps.organizations.tests.test_organizations_api import (
    BaseOrganizationAssetApiTestCase
)
from kpi.models import Asset
from kpi.urls.router_api_v2 import URL_NAMESPACE
from kpi.utils.placeholders import replace_placeholders


class BaseOrganizationInviteTestCase(BaseOrganizationAssetApiTestCase):
    fixtures = ['test_data']
    URL_NAMESPACE = URL_NAMESPACE

    def setUp(self):
        super().setUp()
        self.organization = self.someuser.organization
        self.owner_user = self.someuser
        self.admin_user = self.anotheruser
        self.member_user = self.alice
        self.external_user = self.bob

        self.list_url = reverse(
            self._get_endpoint('organization-invites-list'),
            kwargs={'organization_id': self.organization.id},
        )
        self.detail_url = lambda guid: reverse(
            self._get_endpoint('organization-invites-detail'),
            kwargs={
                'organization_id': self.organization.id,
                'guid': guid
            },
        )
        self.invitation_data = {
            'invitees': ['bob', 'unregistereduser@example.com']
        }

    def _create_invite(self, user):
        """
        Helper method to create invitations
        """
        self.client.force_login(user)
        return self.client.post(self.list_url, data=self.invitation_data)

    def _update_invite(self, user, guid, status):
        """
        Helper method to update invitation status
        """
        self.client.force_login(user)
        return self.client.patch(self.detail_url(guid), data={'status': status})


@ddt
class OrganizationInviteTestCase(BaseOrganizationInviteTestCase):

    @data(
        ('owner', status.HTTP_201_CREATED),
        ('admin', status.HTTP_201_CREATED),
        ('member', status.HTTP_403_FORBIDDEN),
        ('external', status.HTTP_404_NOT_FOUND)
    )
    @unpack
    def test_user_can_send_invitation(self, user_role, expected_status):
        """
        Test that only organization owner or admin can create invitations
        """
        user = getattr(self, f'{user_role}_user')
        response = self._create_invite(user)
        self.assertEqual(response.status_code, expected_status)
        if response.status_code == status.HTTP_201_CREATED:
            self.assertEqual(
                len(response.data), len(self.invitation_data['invitees'])
            )
            for index, invitation in enumerate(response.data):
                self.assertIn(
                    invitation['invitee'], self.invitation_data['invitees']
                )
                # Check that the email was sent
                invite = User.objects.filter(
                    Q(username=invitation['invitee']) |
                    Q(email=invitation['invitee'])
                ).first()
                self.assertEqual(
                    mail.outbox[index].to[0],
                    invite.email if invite else invitation['invitee']
                )

    @data(
        ('owner', status.HTTP_201_CREATED),
        ('admin', status.HTTP_201_CREATED),
        ('member', status.HTTP_403_FORBIDDEN),
        ('external', status.HTTP_404_NOT_FOUND)
    )
    @unpack
    def test_user_cannot_send_invitation_twice(
        self, user_role, expected_status
    ):
        """
        Test that owner or admin cannot send a new invitation to the same user
        if there is already an active invitation
        """
        user = getattr(self, f'{user_role}_user')
        response = self._create_invite(user)
        self.assertEqual(response.status_code, expected_status)
        if response.status_code == status.HTTP_201_CREATED:
            # Attempt to create a new invitation
            response = self._create_invite(user)
            self.assertEqual(response.status_code, status.HTTP_400_BAD_REQUEST)

    @data(
        ('owner', status.HTTP_200_OK),
        ('admin', status.HTTP_200_OK),
        ('member', status.HTTP_403_FORBIDDEN),
        ('external', status.HTTP_400_BAD_REQUEST)
    )
    @unpack
    def test_user_can_resend_invitation(self, user_role, expected_status):
        """
<<<<<<< HEAD
        Test that only the org owner or admins can resend an existing invitation
=======
        Test that only the organization owner or admins can resend an invitation
>>>>>>> 5cb5b64d
        """
        self._create_invite(self.owner_user)
        user = getattr(self, f'{user_role}_user')
        self.client.force_login(user)
        invitation = OrganizationInvitation.objects.get(
            invitee=self.external_user
        )
        response = self.client.patch(
            self.detail_url(invitation.guid), data={'status': 'resent'}
        )
        self.assertEqual(response.status_code, expected_status)
        if response.status_code == status.HTTP_200_OK:
            self.assertEqual(response.data['status'], 'resent')
            self.assertEqual(mail.outbox[0].to[0], invitation.invitee.email)

    @data(
        ('owner', status.HTTP_200_OK),
        ('admin', status.HTTP_200_OK),
        ('member', status.HTTP_403_FORBIDDEN),
        ('external', status.HTTP_400_BAD_REQUEST)
    )
    @unpack
    def test_user_can_cancel_invitation(self, user_role, expected_status):
        """
        Test that only organization owner or admin can cancel an invitation
        """
        self._create_invite(self.owner_user)
        user = getattr(self, f'{user_role}_user')
        self.client.force_login(user)
        invitation = OrganizationInvitation.objects.get(
            invitee=self.external_user
        )
        response = self.client.patch(
            self.detail_url(invitation.guid), data={'status': 'cancelled'}
        )
        self.assertEqual(response.status_code, expected_status)
        if response.status_code == status.HTTP_200_OK:
            self.assertEqual(response.data['status'], 'cancelled')

    def test_list_invitations(self):
        """
        Test listing of invitations by the organization owner
        """
        self._create_invite(self.owner_user)
        response = self.client.get(self.list_url)
        self.assertEqual(response.status_code, status.HTTP_200_OK)
        for invite in response.data['results']:
            self.assertIn('url', invite)
            self.assertIn('invitee', invite)
            self.assertIn('invited_by', invite)

        # Test that a user from another organization cannot see invitations
        self.another_owner_user = User.objects.create_user(
            username='another_owner_user',
            email='another_owner_user@example.com',
            password='password'
        )
        self.another_organization = Organization.objects.create(
            id='org1234', name='Another Organization', mmo_override=True
        )
        self.another_organization.add_user(self.another_owner_user)
        self.client.force_login(self.another_owner_user)
        response = self.client.get(self.list_url)
        self.assertEqual(response.status_code, status.HTTP_404_NOT_FOUND)

    def test_registered_user_can_accept_invitation(self):
        self._create_invite(self.owner_user)
        self.client.force_login(self.external_user)
        create_asset_response = self._create_asset_by_bob()
        invitation = OrganizationInvitation.objects.get(
            invitee=self.external_user
        )
        response = self._update_invite(
            self.external_user, invitation.guid, 'accepted'
        )
        self.assertEqual(response.status_code, status.HTTP_200_OK)
        self.assertEqual(response.data['status'], 'accepted')

        bob_asset = Asset.objects.get(uid=create_asset_response.data['uid'])
        self.assertEqual(bob_asset.owner, self.owner_user)
        self.assertEqual(mail.outbox[2].to[0], invitation.invited_by.email)

    def test_registered_user_can_decline_invitation(self):
        """
        Test that a registered user can decline an invitation
        """
        self._create_invite(self.owner_user)
        create_asset_response = self._create_asset_by_bob()
        self.client.force_login(self.external_user)
        invitation = OrganizationInvitation.objects.get(
            invitee=self.external_user
        )
        response = self._update_invite(
            self.external_user, invitation.guid, 'declined'
        )
        self.assertEqual(response.status_code, status.HTTP_200_OK)
        self.assertEqual(response.data['status'], 'declined')

        bob_asset = Asset.objects.get(uid=create_asset_response.data['uid'])
        self.assertEqual(bob_asset.owner, self.external_user)
        self.assertEqual(mail.outbox[2].to[0], invitation.invited_by.email)

    def test_unregistered_user_can_accept_invitation(self):
        """
        Test that an unregistered user can update their invitation status
        """
        self._create_invite(self.owner_user)
        self.new_user = User.objects.create_user(
            username='new_user',
            email='unregistereduser@example.com',
            password='new_user'
        )
        self.client.force_login(self.new_user)
        invitation = OrganizationInvitation.objects.get(
            invitee_identifier=self.new_user.email
        )
        response = self._update_invite(
            self.new_user, invitation.guid, 'accepted'
        )
        self.assertEqual(response.status_code, status.HTTP_200_OK)
        self.assertEqual(response.data['status'], 'accepted')
        self.assertEqual(mail.outbox[2].to[0], invitation.invited_by.email)

    @data(
        ('admin', status.HTTP_201_CREATED),
        ('member', status.HTTP_201_CREATED)
    )
    @unpack
    def test_user_invitation_by_role(self, role, expected_status):
        """
        Test that a user can be invited as an admin or member
        """
        self.invitation_data['role'] = role
        response = self._create_invite(self.owner_user)
        self.assertEqual(response.status_code, expected_status)
        self.assertEqual(
            response.data[0]['invitee_role'], role
        )
        self.client.force_login(self.external_user)
        invitation = OrganizationInvitation.objects.get(
            invitee=self.external_user
        )
        response = self._update_invite(
            self.external_user, invitation.guid, 'accepted'
        )
        self.assertEqual(response.status_code, status.HTTP_200_OK)
        self.assertEqual(response.data['status'], 'accepted')
        self.assertEqual(response.data['invitee_role'], role)
        self.assertEqual(
            self.organization.get_user_role(self.external_user), role
        )

    @data(
        ('owner', status.HTTP_204_NO_CONTENT),
        ('admin', status.HTTP_204_NO_CONTENT),
        ('member', status.HTTP_403_FORBIDDEN),
        ('external', status.HTTP_404_NOT_FOUND)
    )
    @unpack
    def test_owner_or_admin_can_delete_invitation(self, user_role, expected_status):
        """
        Test that the organization owner and admin can delete an invitation
        """
        self._create_invite(self.owner_user)
        user = getattr(self, f'{user_role}_user')
        self.client.force_login(user)
        invitation = OrganizationInvitation.objects.get(
            invitee=self.external_user
        )
        response = self.client.delete(self.detail_url(invitation.guid))
        self.assertEqual(response.status_code, expected_status)

    @data(
        ('owner', status.HTTP_200_OK),
        ('admin', status.HTTP_200_OK),
        ('member', status.HTTP_403_FORBIDDEN),
        ('external', status.HTTP_400_BAD_REQUEST)
    )
    @unpack
    def test_user_can_update_invitee_role(
        self, user_role, expected_status
    ):
        """
        Test that the organization owner or admin can update the role of an invitee
        """
        self._create_invite(self.owner_user)
        invitation = OrganizationInvitation.objects.get(
            invitee=self.external_user
        )
        self.assertTrue(invitation.invitee_role, 'member')
        user = getattr(self, f'{user_role}_user')
        self.client.force_login(user)
        response = self.client.patch(
            self.detail_url(invitation.guid), data={'role': 'admin'}
        )
        self.assertEqual(response.status_code, expected_status)
        if response.status_code == status.HTTP_200_OK:
            self.assertEqual(response.data['invitee_role'], 'admin')
            self.assertTrue(invitation.invitee_role, 'admin')

            # Accept the invitation
            self.client.force_login(self.external_user)
            response = self._update_invite(
                self.external_user, invitation.guid, 'accepted'
            )
            self.assertEqual(response.status_code, status.HTTP_200_OK)
            self.assertEqual(response.data['status'], 'accepted')
            self.assertTrue(self.organization.is_admin(self.external_user))

            # Attempt to change the role after accepting the invitation
            self.client.force_login(user)
            response = self.client.patch(
                self.detail_url(invitation.guid), data={'role': 'member'}
            )
            self.assertEqual(response.status_code, status.HTTP_400_BAD_REQUEST)

    @override_config(ORGANIZATION_INVITE_EXPIRY=0)
    def test_sender_receives_expired_notification(self):
        """
        Test that the organization owner receives an email notification
        when an invitation expires
        """
        OrganizationInvitation.objects.create(
            invited_by=self.someuser,
            invitee=self.external_user,
            organization=self.organization
        )

        mark_organization_invite_as_expired()

        self.assertEqual(mail.outbox[0].to[0], self.someuser.email)
        self.assertEqual(
            mail.outbox[0].subject, 'Organization invite has expired'
        )


class OrganizationInviteValidationTestCase(BaseOrganizationInviteTestCase):

    def test_invitee_cannot_accept_invitation_twice(self):
        """
        Test that a user cannot accept an invitation that has already
        been accepted
        """
        self._create_invite(self.owner_user)
        self.client.force_login(self.external_user)
        invitation = OrganizationInvitation.objects.get(
            invitee=self.external_user
        )
        response = self._update_invite(
            self.external_user, invitation.guid, 'accepted'
        )
        self.assertEqual(response.status_code, status.HTTP_200_OK)
        self.assertEqual(response.data['status'], 'accepted')

        # Attempt to accept the invitation again
        response = self._update_invite(
            self.external_user, invitation.guid, 'accepted'
        )
        self.assertEqual(response.status_code, status.HTTP_403_FORBIDDEN)
        self.assertEqual(
            response.data['detail'], INVITE_ALREADY_ACCEPTED_ERROR
        )

    def test_invitee_cannot_accept_if_already_member_of_organization(self):
        """
        Test that a user cannot accept an invitation if they are already a part
        of another organization
        """
        self.another_owner_user = User.objects.create_user(
            username='another_owner_user',
            email='another_owner_user@example.com',
            password='password'
        )
        self.another_admin_user = User.objects.create_user(
            username='another_admin_user',
            email='another_admin_user@example.com',
            password='password'
        )
        self.another_organization = Organization.objects.create(
            id='org1234', name='Another Organization', mmo_override=True
        )
        self.another_organization.add_user(self.another_owner_user)
        self.another_organization.add_user(
            self.another_admin_user, is_admin=True
        )
        self.invitation_data['invitees'] = [
            'another_owner_user', 'another_admin_user'
        ]
        self._create_invite(self.owner_user)

        # Attempt to accept the invitation as the owner of another organization
        self.client.force_login(self.another_owner_user)
        invitation = OrganizationInvitation.objects.get(
            invitee=self.another_owner_user
        )
        response = self._update_invite(
            self.another_owner_user, invitation.guid, 'accepted'
        )
        self.assertEqual(response.status_code, status.HTTP_403_FORBIDDEN)
        self.assertEqual(
            response.data['detail'],
            replace_placeholders(
                t(INVITE_OWNER_ERROR),
                organization_name=self.another_organization.name
            )
        )

        # Attempt to accept the invitation as an admin of another organization
        self.client.force_login(self.another_admin_user)
        invitation = OrganizationInvitation.objects.get(
            invitee=self.another_admin_user
        )
        response = self._update_invite(
            self.another_admin_user, invitation.guid, 'accepted'
        )
        self.assertEqual(response.status_code, status.HTTP_403_FORBIDDEN)
        self.assertEqual(
            response.data['detail'],
            replace_placeholders(
                t(INVITE_MEMBER_ERROR),
                organization_name=self.another_organization.name
            )
        )

    def test_invitee_with_different_username_cannot_accept_invitation(self):
        """
        Test that a user cannot accept an invitation with a different username
        """
        self._create_invite(self.owner_user)
        self.new_user = User.objects.create_user(
            username='new_user',
            email='new_user@example.com',
            password='password'
        )
        self.client.force_login(self.new_user)
        invitation = OrganizationInvitation.objects.get(
            invitee=self.external_user
        )
        response = self._update_invite(
            self.new_user, invitation.guid, 'accepted'
        )
        self.assertEqual(response.status_code, status.HTTP_404_NOT_FOUND)

    def test_invitee_with_different_email_cannot_accept_invitation(self):
        """
        Test that a user cannot accept an invitation with a different email
        """
        self._create_invite(self.owner_user)
        # Create a new user with a different email
        self.new_user = User.objects.create_user(
            username='new_user',
            email='new_user@example.com',
            password='password'
        )

        # Attempt to accept the invitation
        self.client.force_login(self.new_user)
        invitation = OrganizationInvitation.objects.get(
            invitee_identifier='unregistereduser@example.com'
        )
        response = self._update_invite(
            self.new_user, invitation.guid, 'accepted'
        )
        self.assertEqual(response.status_code, status.HTTP_404_NOT_FOUND)<|MERGE_RESOLUTION|>--- conflicted
+++ resolved
@@ -103,7 +103,7 @@
         ('owner', status.HTTP_201_CREATED),
         ('admin', status.HTTP_201_CREATED),
         ('member', status.HTTP_403_FORBIDDEN),
-        ('external', status.HTTP_404_NOT_FOUND)
+        ('external', status.HTTP_400_BAD_REQUEST)
     )
     @unpack
     def test_user_cannot_send_invitation_twice(
@@ -130,11 +130,7 @@
     @unpack
     def test_user_can_resend_invitation(self, user_role, expected_status):
         """
-<<<<<<< HEAD
         Test that only the org owner or admins can resend an existing invitation
-=======
-        Test that only the organization owner or admins can resend an invitation
->>>>>>> 5cb5b64d
         """
         self._create_invite(self.owner_user)
         user = getattr(self, f'{user_role}_user')
