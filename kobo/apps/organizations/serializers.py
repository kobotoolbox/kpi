--- conflicted
+++ resolved
@@ -29,13 +29,9 @@
         source='user.date_joined', format='%Y-%m-%dT%H:%M:%SZ'
     )
     user__username = serializers.ReadOnlyField(source='user.username')
-<<<<<<< HEAD
-    user__name = serializers.ReadOnlyField(source='user.get_full_name')
-=======
     user__extra_details__name = serializers.ReadOnlyField(
         source='user.extra_details.data.name'
     )
->>>>>>> 79e33e86
     user__email = serializers.ReadOnlyField(source='user.email')
     user__is_active = serializers.ReadOnlyField(source='user.is_active')
 
@@ -46,11 +42,7 @@
             'user',
             'user__username',
             'user__email',
-<<<<<<< HEAD
-            'user__name',
-=======
             'user__extra_details__name',
->>>>>>> 79e33e86
             'role',
             'user__has_mfa_enabled',
             'date_joined',
