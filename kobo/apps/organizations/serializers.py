from django.contrib.auth import get_user_model
from django.core.validators import validate_email
from django.core.exceptions import ValidationError
from django.db import transaction
from django.db.models import Q
from django.utils.translation import gettext as t
from rest_framework import serializers
from rest_framework.exceptions import PermissionDenied, NotFound
from rest_framework.relations import HyperlinkedIdentityField
from rest_framework.reverse import reverse

from kobo.apps.organizations.models import (
    create_organization,
    Organization,
    OrganizationOwner,
    OrganizationUser,
    OrganizationInvitation,
    OrganizationInviteStatusChoices,
)
from kobo.apps.kobo_auth.shortcuts import User
from kobo.apps.project_ownership.models import InviteStatusChoices
from kpi.utils.cache import void_cache_for_request
from kpi.utils.object_permission import get_database_user
from kpi.utils.placeholders import replace_placeholders

from .constants import (
    ORG_EXTERNAL_ROLE,
    INVITE_OWNER_ERROR,
    INVITE_MEMBER_ERROR,
    USER_DOES_NOT_EXIST_ERROR,
    INVITE_ALREADY_ACCEPTED_ERROR,
    INVITE_NOT_FOUND_ERROR,
    INVITE_ALREADY_EXISTS_ERROR
)
from .tasks import transfer_member_data_ownership_to_org


class OrganizationUserSerializer(serializers.ModelSerializer):
    invite = serializers.SerializerMethodField()
    user = serializers.HyperlinkedRelatedField(
        queryset=get_user_model().objects.all(),
        lookup_field='username',
        view_name='user-kpi-detail',
    )
    role = serializers.CharField()
    user__has_mfa_enabled = serializers.BooleanField(
        source='has_mfa_enabled', read_only=True
    )
    url = serializers.SerializerMethodField()
    date_joined = serializers.DateTimeField(
        source='created', format='%Y-%m-%dT%H:%M:%SZ'
    )
    user__username = serializers.ReadOnlyField(source='user.username')
    user__extra_details__name = serializers.ReadOnlyField(
        source='user.extra_details.data.name'
    )
    user__email = serializers.ReadOnlyField(source='user.email')
    user__is_active = serializers.ReadOnlyField(source='user.is_active')

    class Meta:
        model = OrganizationUser
        fields = [
            'url',
            'user',
            'user__username',
            'user__email',
            'user__extra_details__name',
            'role',
            'user__has_mfa_enabled',
            'date_joined',
            'user__is_active',
            'invite'
        ]

    def get_url(self, obj):
        request = self.context.get('request')
        return reverse(
            'organization-members-detail',
            kwargs={
                'organization_id': obj.organization.id,
                'user__username': obj.user.username
            },
            request=request
        )

    def get_invite(self, obj):
        """
        Get the latest invite for the user if it exists
        """
        invite = OrganizationInvitation.objects.filter(
            invitee=obj.user
        ).order_by('-created').first()

        if invite:
            return OrgMembershipInviteSerializer(
                invite, context=self.context
            ).data
        return {}

    def to_representation(self, instance):
        """
        Handle representation of invite objects.

        For users who have been invited to an organization but have not yet
        registered, we include the invite object and show user object data as null.
        """
        if isinstance(instance, OrganizationInvitation):
            invite_serializer = OrgMembershipInviteSerializer(
                instance, context=self.context
            )
            response = {field: None for field in self.Meta.fields}
            response.update({
                'invite': invite_serializer.data,
            })
            return response
        else:
            representation = super().to_representation(instance)
            return representation

    def update(self, instance, validated_data):
        if role := validated_data.get('role', None):
            validated_data['is_admin'] = role == 'admin'
        return super().update(instance, validated_data)

    def validate_role(self, role):
        if role not in ['admin', 'member']:
            raise serializers.ValidationError(
                {'role': t("Invalid role. Only 'admin' or 'member' are allowed")}
            )
        return role


class OrganizationOwnerSerializer(serializers.ModelSerializer):
    organization_user = OrganizationUserSerializer()

    class Meta:
        model = OrganizationOwner
        fields = ['organization_user']


class OrganizationSerializer(serializers.ModelSerializer):

    assets = serializers.SerializerMethodField()
    asset_usage = serializers.SerializerMethodField()
    is_mmo = serializers.BooleanField(read_only=True)
    is_owner = serializers.SerializerMethodField()
    members = serializers.SerializerMethodField()
    request_user_role = serializers.SerializerMethodField()
    service_usage = serializers.SerializerMethodField()
    url = HyperlinkedIdentityField(lookup_field='id', view_name='organizations-detail')
    website = serializers.CharField(required=False, allow_blank=True)

    class Meta:
        model = Organization
        fields = [
            'id',
            'url',
            'name',
            'website',
            'organization_type',
            'created',
            'modified',
            'is_owner',
            'is_mmo',
            'request_user_role',
            'members',
            'assets',
            'service_usage',
            'asset_usage',
        ]
        read_only_fields = ['id']

    def create(self, validated_data):
        user = self.context['request'].user
        return create_organization(user, validated_data['name'])

    def get_assets(self, organization: Organization) -> str:
        return reverse(
            'organizations-assets',
            kwargs={'id': organization.id},
            request=self.context['request'],
        )

    def get_asset_usage(self, organization: Organization) -> str:
        return reverse(
            'organizations-asset-usage',
            kwargs={'id': organization.id},
            request=self.context['request'],
        )

    def get_members(self, organization: Organization) -> str:
        return reverse(
            'organization-members-list',
            kwargs={'organization_id': organization.id},
            request=self.context['request'],
        )

    def get_service_usage(self, organization: Organization) -> str:
        return reverse(
            'organizations-service-usage',
            kwargs={'id': organization.id},
            request=self.context['request'],
        )

    def get_is_owner(self, organization):

        # This method is deprecated.
        # Use `get_request_user_role` to retrieve the value instead.
        if request := self.context.get('request'):
            user = get_database_user(request.user)
            return organization.is_owner(user)

        return False

    def get_request_user_role(self, organization):

        if request := self.context.get('request'):
            user = get_database_user(request.user)
            return organization.get_user_role(user)

        return ORG_EXTERNAL_ROLE


class OrgMembershipInviteSerializer(serializers.ModelSerializer):
    created = serializers.DateTimeField(
        format='%Y-%m-%dT%H:%M:%SZ', read_only=True
    )
    modified = serializers.DateTimeField(
        format='%Y-%m-%dT%H:%M:%SZ', read_only=True
    )
    invitees = serializers.ListField(
        child=serializers.CharField(),
        write_only=True,
        required=True
    )
    invited_by = serializers.SerializerMethodField()
    role = serializers.ChoiceField(
        choices=['admin', 'member'], default='member', write_only=True
    )
    url = serializers.SerializerMethodField()

    class Meta:
        model = OrganizationInvitation
        fields = [
            'url',
            'invited_by',
            'invitees',
            'status',
            'role',
            'invitee_role',
            'created',
            'modified'
        ]

    def create(self, validated_data):
        """
        Create multiple invitations for the provided invitees.

        The `validated_data` is pre-processed by the `validate_invitees()`
        method, which separates invitees into two groups:
        - `users`: Registered and active users retrieved by email or username.
        - `emails`: External email addresses for non-registered invitees.

        Args:
            validated_data (dict): Data validated and pre-processed by the
            serializer.

        Returns:
            list: A list of created `OrganizationInvitation` instances.
        """
        invited_by = self.context['request'].user
        invitees = validated_data['invitees']
        role = validated_data['role']
        valid_users = invitees['users']
        external_emails = invitees['emails']

        invites = []

        # Create invites for existing users
        for user in valid_users:
            invite = OrganizationInvitation.objects.create(
                invited_by=invited_by,
                invitee=user,
                invitee_role=role,
                organization=invited_by.organization,
            )
            invites.append(invite)
            invite.send_invite_email()

        # Create invites for external emails
        for email in external_emails:
            invite = OrganizationInvitation.objects.create(
                invited_by=invited_by,
                invitee_identifier=email,
                invitee_role=role,
                organization=invited_by.organization,
            )
            invites.append(invite)
            invite.send_invite_email()

        return invites

    def update(self, instance, validated_data):
<<<<<<< HEAD
        status = validated_data.get('status', instance.status)
        with transaction.atomic():
            if 'role' in validated_data:
                # Organization owner or admin can update the role of the invitee
                instance.invitee_role = validated_data['role']
                instance.save(update_fields=['invitee_role'])

            if status == 'accepted':
                self._handle_invitee_assignment(instance)
                self.validate_invitation_acceptance(instance)
                self._update_invitee_organization(instance)

                # Transfer ownership of invitee's assets to the organization
                transfer_member_data_ownership_to_org(instance.invitee.id)
            self._handle_status_update(instance, status)
=======
        status = validated_data.get('status')
        if status == 'accepted':
            self._handle_invitee_assignment(instance)
            self.validate_invitation_acceptance(instance)
            self._update_invitee_organization(instance)

            # Transfer ownership of invitee's assets to the organization
            transfer_member_data_ownership_to_org.delay(instance.invitee.id)
        self._handle_status_update(instance, status)
>>>>>>> e941bb23
        return instance

    def _handle_invitee_assignment(self, instance):
        """
        Assigns the invitee to the invite after the external user registers
        and accepts the invite
        """
        invitee_identifier = instance.invitee_identifier
        if invitee_identifier and not instance.invitee:
            try:
                instance.invitee = User.objects.get(email=invitee_identifier)
                instance.save(update_fields=['invitee'])
            except User.DoesNotExist:
                raise NotFound({'detail': t(INVITE_NOT_FOUND_ERROR)})

    def _handle_status_update(self, instance, status):
        instance.status = getattr(
            OrganizationInviteStatusChoices, status.upper()
        )
        instance.save(update_fields=['status'])
        self._send_status_email(instance, status)

    def _send_status_email(self, instance, status):
        status_map = {
            'accepted': instance.send_acceptance_email,
            'declined': instance.send_refusal_email,
            'resent': instance.send_invite_email
        }

        email_func = status_map.get(status)
        if email_func:
            email_func()

    @void_cache_for_request(keys=('organization',))
    def _update_invitee_organization(self, instance):
        """
        Update the organization of the invitee after accepting the invitation
        """
        org_user = OrganizationUser.objects.get(user=instance.invitee)
        Organization.objects.filter(organization_users=org_user).delete()
        org_user.organization = instance.invited_by.organization
        org_user.is_admin = instance.invitee_role == 'admin'
        org_user.save()

    def get_invited_by(self, invite):
        return reverse(
            'user-kpi-detail',
            args=[invite.invited_by.username],
            request=self.context['request']
        )

    def get_url(self, obj):
        """
        Return the detail URL for the invite
        """
        return reverse(
            'organization-invites-detail',
            kwargs={
                'organization_id': obj.invited_by.organization.id,
                'guid': obj.guid
            },
            request=self.context.get('request')
        )

    def to_representation(self, instance):
        """
        Handle representation of invite objects. Include `invitee` field
        in the response
        """
        representation = super().to_representation(instance)
        if instance.invitee:
            representation['invitee'] = instance.invitee.username
        elif instance.invitee_identifier:
            representation['invitee'] = instance.invitee_identifier
        else:
            representation['invitee'] = None
        return representation

    def validate_invitation_acceptance(self, instance):
        """
        Validate the acceptance of an invitation
        """
        request_user = self.context['request'].user

        # Check if the invitation has already been accepted
        if instance.status == InviteStatusChoices.ACCEPTED:
            raise PermissionDenied(
                {
                    'detail': t(INVITE_ALREADY_ACCEPTED_ERROR)
                }
            )

        # Validate email or username
        is_email_match = request_user.email == instance.invitee_identifier
        is_username_match = (
            instance.invitee and
            request_user.username == instance.invitee.username
        )
        if not (is_email_match or is_username_match):
            raise NotFound({'detail': t(INVITE_NOT_FOUND_ERROR)})

        # Check if the invitee is already a member of the organization
        if instance.invitee.organization.is_mmo:
            if instance.invitee.organization.is_owner(request_user):
                raise PermissionDenied(
                    {
                        'detail': replace_placeholders(
                            t(INVITE_OWNER_ERROR),
                            organization_name=instance.invitee.organization.name
                        )
                    }
                )
            else:
                raise PermissionDenied(
                    {
                        'detail': replace_placeholders(
                            t(INVITE_MEMBER_ERROR),
                            organization_name=instance.invitee.organization.name
                        )
                    }
                )

    def validate_invitees(self, value):
        """
        Check if usernames exist in the database, and emails are valid.
        """
        valid_users, external_emails = [], []
        for idx, invitee in enumerate(value):
            # Check if the invitee is already invited and has not responded yet
            existing_invites = OrganizationInvitation.objects.filter(
                Q(invitee__username=invitee) | Q(invitee_identifier=invitee),
                organization=self.context['request'].user.organization
            ).exclude(status__in=['declined', 'expired', 'accepted'])
            if existing_invites:
                raise serializers.ValidationError(
                    replace_placeholders(
                        t(INVITE_ALREADY_EXISTS_ERROR), invitee=invitee
                    )
                )

            try:
                validate_email(invitee)
                users = User.objects.filter(email=invitee)
                if users:
                    user = users.filter(is_active=True).first()
                    if user:
                        valid_users.append(user)
                    else:
                        raise serializers.ValidationError(
                            USER_DOES_NOT_EXIST_ERROR.format(invitee=invitee)
                        )
                else:
                    external_emails.append(invitee)
            except ValidationError:
                user = User.objects.filter(
                    username=invitee, is_active=True
                ).first()
                if user:
                    valid_users.append(user)
                else:
                    raise serializers.ValidationError(
                        USER_DOES_NOT_EXIST_ERROR.format(invitee=invitee)
                    )
        return {'users': valid_users, 'emails': external_emails}<|MERGE_RESOLUTION|>--- conflicted
+++ resolved
@@ -301,7 +301,6 @@
         return invites
 
     def update(self, instance, validated_data):
-<<<<<<< HEAD
         status = validated_data.get('status', instance.status)
         with transaction.atomic():
             if 'role' in validated_data:
@@ -315,19 +314,8 @@
                 self._update_invitee_organization(instance)
 
                 # Transfer ownership of invitee's assets to the organization
-                transfer_member_data_ownership_to_org(instance.invitee.id)
+                transfer_member_data_ownership_to_org.delay(instance.invitee.id)
             self._handle_status_update(instance, status)
-=======
-        status = validated_data.get('status')
-        if status == 'accepted':
-            self._handle_invitee_assignment(instance)
-            self.validate_invitation_acceptance(instance)
-            self._update_invitee_organization(instance)
-
-            # Transfer ownership of invitee's assets to the organization
-            transfer_member_data_ownership_to_org.delay(instance.invitee.id)
-        self._handle_status_update(instance, status)
->>>>>>> e941bb23
         return instance
 
     def _handle_invitee_assignment(self, instance):
