from django.contrib.auth import get_user_model
from django.core.validators import validate_email
from django.core.exceptions import ValidationError
from django.db import transaction
from django.db.models import Q
from django.utils.translation import gettext as t
from rest_framework import serializers
from rest_framework.exceptions import PermissionDenied, NotFound
from rest_framework.relations import HyperlinkedIdentityField
from rest_framework.reverse import reverse

from kobo.apps.organizations.models import (
    create_organization,
    Organization,
    OrganizationOwner,
    OrganizationUser,
    OrganizationInvitation,
    OrganizationInviteStatusChoices,
)
from kobo.apps.kobo_auth.shortcuts import User
from kobo.apps.project_ownership.models import InviteStatusChoices
from kpi.utils.cache import void_cache_for_request
from kpi.utils.object_permission import get_database_user
from kpi.utils.placeholders import replace_placeholders

from .constants import (
    ORG_ADMIN_ROLE,
    ORG_MEMBER_ROLE,
    ORG_EXTERNAL_ROLE,
    INVITE_OWNER_ERROR,
    INVITE_MEMBER_ERROR,
    USER_DOES_NOT_EXIST_ERROR,
    INVITE_ALREADY_ACCEPTED_ERROR,
    INVITE_NOT_FOUND_ERROR,
    INVITE_ALREADY_EXISTS_ERROR
)
from .tasks import transfer_member_data_ownership_to_org


class OrganizationUserSerializer(serializers.ModelSerializer):
    invite = serializers.SerializerMethodField()
    user = serializers.HyperlinkedRelatedField(
        queryset=get_user_model().objects.all(),
        lookup_field='username',
        view_name='user-kpi-detail',
    )
    role = serializers.CharField()
    user__has_mfa_enabled = serializers.BooleanField(
        source='has_mfa_enabled', read_only=True
    )
    url = serializers.SerializerMethodField()
    date_joined = serializers.DateTimeField(
        source='created', format='%Y-%m-%dT%H:%M:%SZ'
    )
    user__username = serializers.ReadOnlyField(source='user.username')
    user__extra_details__name = serializers.ReadOnlyField(
        source='user.extra_details.data.name'
    )
    user__email = serializers.ReadOnlyField(source='user.email')
    user__is_active = serializers.ReadOnlyField(source='user.is_active')

    class Meta:
        model = OrganizationUser
        fields = [
            'url',
            'user',
            'user__username',
            'user__email',
            'user__extra_details__name',
            'role',
            'user__has_mfa_enabled',
            'date_joined',
            'user__is_active',
            'invite'
        ]

    def get_url(self, obj):
        request = self.context.get('request')
        return reverse(
            'organization-members-detail',
            kwargs={
                'organization_id': obj.organization.id,
                'user__username': obj.user.username
            },
            request=request
        )

    def get_invite(self, obj):
        """
        Get the latest invite for the user if it exists
        """
        invite = OrganizationInvitation.objects.filter(
            invitee=obj.user
        ).order_by('-created').first()

        if invite:
            return OrgMembershipInviteSerializer(
                invite, context=self.context
            ).data
        return {}

    def to_representation(self, instance):
        """
        Handle representation of invite objects.

        For users who have been invited to an organization but have not yet
        registered, we include the invite object and show user object data as null.
        """
        if isinstance(instance, OrganizationInvitation):
            invite_serializer = OrgMembershipInviteSerializer(
                instance, context=self.context
            )
            response = {field: None for field in self.Meta.fields}
            response.update({
                'invite': invite_serializer.data,
            })
            return response
        else:
            representation = super().to_representation(instance)
            return representation

    def update(self, instance, validated_data):
        if role := validated_data.get('role', None):
            validated_data['is_admin'] = role == ORG_ADMIN_ROLE
        return super().update(instance, validated_data)

    def validate_role(self, role):
        if role not in [ORG_ADMIN_ROLE, ORG_MEMBER_ROLE]:
            raise serializers.ValidationError(
                {'role': t("Invalid role. Only 'admin' or 'member' are allowed")}
            )
        return role


class OrganizationOwnerSerializer(serializers.ModelSerializer):
    organization_user = OrganizationUserSerializer()

    class Meta:
        model = OrganizationOwner
        fields = ['organization_user']


class OrganizationSerializer(serializers.ModelSerializer):

    assets = serializers.SerializerMethodField()
    asset_usage = serializers.SerializerMethodField()
    is_mmo = serializers.BooleanField(read_only=True)
    is_owner = serializers.SerializerMethodField()
    members = serializers.SerializerMethodField()
    request_user_role = serializers.SerializerMethodField()
    service_usage = serializers.SerializerMethodField()
    url = HyperlinkedIdentityField(lookup_field='id', view_name='organizations-detail')
    website = serializers.CharField(required=False, allow_blank=True)

    class Meta:
        model = Organization
        fields = [
            'id',
            'url',
            'name',
            'website',
            'organization_type',
            'created',
            'modified',
            'is_owner',
            'is_mmo',
            'request_user_role',
            'members',
            'assets',
            'service_usage',
            'asset_usage',
        ]
        read_only_fields = ['id']

    def create(self, validated_data):
        user = self.context['request'].user
        return create_organization(user, validated_data['name'])

    def get_assets(self, organization: Organization) -> str:
        return reverse(
            'organizations-assets',
            kwargs={'id': organization.id},
            request=self.context['request'],
        )

    def get_asset_usage(self, organization: Organization) -> str:
        return reverse(
            'organizations-asset-usage',
            kwargs={'id': organization.id},
            request=self.context['request'],
        )

    def get_members(self, organization: Organization) -> str:
        return reverse(
            'organization-members-list',
            kwargs={'organization_id': organization.id},
            request=self.context['request'],
        )

    def get_service_usage(self, organization: Organization) -> str:
        return reverse(
            'organizations-service-usage',
            kwargs={'id': organization.id},
            request=self.context['request'],
        )

    def get_is_owner(self, organization):

        # This method is deprecated.
        # Use `get_request_user_role` to retrieve the value instead.
        if request := self.context.get('request'):
            user = get_database_user(request.user)
            return organization.is_owner(user)

        return False

    def get_request_user_role(self, organization):

        if request := self.context.get('request'):
            user = get_database_user(request.user)
            return organization.get_user_role(user)

        return ORG_EXTERNAL_ROLE


class OrgMembershipInviteSerializer(serializers.ModelSerializer):
    created = serializers.DateTimeField(
        format='%Y-%m-%dT%H:%M:%SZ', read_only=True
    )
    modified = serializers.DateTimeField(
        format='%Y-%m-%dT%H:%M:%SZ', read_only=True
    )
    invitees = serializers.ListField(
        child=serializers.CharField(),
        write_only=True,
        required=True
    )
    invited_by = serializers.SerializerMethodField()
    role = serializers.ChoiceField(
        choices=[ORG_ADMIN_ROLE, ORG_MEMBER_ROLE],
        default=ORG_MEMBER_ROLE,
        write_only=True,
    )
    url = serializers.SerializerMethodField()

    class Meta:
        model = OrganizationInvitation
        fields = [
            'url',
            'invited_by',
            'invitees',
            'status',
            'role',
            'invitee_role',
            'created',
            'modified'
        ]

    def create(self, validated_data):
        """
        Create multiple invitations for the provided invitees.

        The `validated_data` is pre-processed by the `validate_invitees()`
        method, which separates invitees into two groups:
        - `users`: Registered and active users retrieved by email or username.
        - `emails`: External email addresses for non-registered invitees.

        Args:
            validated_data (dict): Data validated and pre-processed by the
            serializer.

        Returns:
            list: A list of created `OrganizationInvitation` instances.
        """
        invited_by = self.context['request'].user
        invitees = validated_data['invitees']
        role = validated_data['role']
        valid_users = invitees['users']
        external_emails = invitees['emails']

        invites = []

        # Create invites for existing users
        for user in valid_users:
            invite = OrganizationInvitation.objects.create(
                invited_by=invited_by,
                invitee=user,
                invitee_role=role,
                organization=invited_by.organization,
            )
            invites.append(invite)
            invite.send_invite_email()

        # Create invites for external emails
        for email in external_emails:
            invite = OrganizationInvitation.objects.create(
                invited_by=invited_by,
                invitee_identifier=email,
                invitee_role=role,
                organization=invited_by.organization,
            )
            invites.append(invite)
            invite.send_invite_email()

        return invites

<<<<<<< HEAD
    def update(self, instance, validated_data):
        status = validated_data.get('status', instance.status)
        with transaction.atomic():
            if 'role' in validated_data:
                # Organization owner or admin can update the role of the invitee
                instance.invitee_role = validated_data['role']
                instance.save(update_fields=['invitee_role'])

            if status == 'accepted':
                self._handle_invitee_assignment(instance)
                self.validate_invitation_acceptance(instance)
                self._update_invitee_organization(instance)

                # Transfer ownership of invitee's assets to the organization
                transfer_member_data_ownership_to_org.delay(instance.invitee.id)
            self._handle_status_update(instance, status)
        return instance

    def _handle_invitee_assignment(self, instance):
        """
        Assigns the invitee to the invite after the external user registers
        and accepts the invite
        """
        invitee_identifier = instance.invitee_identifier
        if invitee_identifier and not instance.invitee:
            try:
                instance.invitee = User.objects.get(email=invitee_identifier)
                instance.save(update_fields=['invitee'])
            except User.DoesNotExist:
                raise NotFound({'detail': t(INVITE_NOT_FOUND_ERROR)})

    def _handle_status_update(self, instance, status):
        instance.status = getattr(
            OrganizationInviteStatusChoices, status.upper()
        )
        instance.save(update_fields=['status'])
        self._send_status_email(instance, status)

    def _send_status_email(self, instance, status):
        status_map = {
            'accepted': instance.send_acceptance_email,
            'declined': instance.send_refusal_email,
            'resent': instance.send_invite_email
        }

        email_func = status_map.get(status)
        if email_func:
            email_func()

    @void_cache_for_request(keys=('organization',))
    def _update_invitee_organization(self, instance):
        """
        Update the organization of the invitee after accepting the invitation
        """
        org_user = OrganizationUser.objects.get(user=instance.invitee)
        Organization.objects.filter(organization_users=org_user).delete()
        org_user.organization = instance.invited_by.organization
        org_user.is_admin = instance.invitee_role == 'admin'
        org_user.save()

=======
>>>>>>> 7e7926e5
    def get_invited_by(self, invite):
        return reverse(
            'user-kpi-detail',
            args=[invite.invited_by.username],
            request=self.context['request']
        )

    def get_url(self, obj):
        """
        Return the detail URL for the invite
        """
        return reverse(
            'organization-invites-detail',
            kwargs={
                'organization_id': obj.invited_by.organization.id,
                'guid': obj.guid
            },
            request=self.context.get('request')
        )

    def to_representation(self, instance):
        """
        Handle representation of invite objects. Include `invitee` field
        in the response
        """
        representation = super().to_representation(instance)
        if instance.invitee:
            representation['invitee'] = instance.invitee.username
        elif instance.invitee_identifier:
            representation['invitee'] = instance.invitee_identifier
        else:
            representation['invitee'] = None
        return representation

    def validate_invitation_acceptance(self, instance):
        """
        Validate the acceptance of an invitation
        """
        request_user = self.context['request'].user

        # Check if the invitation has already been accepted
        if instance.status == InviteStatusChoices.ACCEPTED:
            raise PermissionDenied(
                {
                    'detail': t(INVITE_ALREADY_ACCEPTED_ERROR)
                }
            )

        # Validate email or username
        is_email_match = request_user.email == instance.invitee_identifier
        is_username_match = (
            instance.invitee and
            request_user.username == instance.invitee.username
        )
        if not (is_email_match or is_username_match):
            raise NotFound({'detail': t(INVITE_NOT_FOUND_ERROR)})

        # Check if the invitee is already a member of the organization
        if instance.invitee.organization.is_mmo:
            if instance.invitee.organization.is_owner(request_user):
                raise PermissionDenied(
                    {
                        'detail': replace_placeholders(
                            t(INVITE_OWNER_ERROR),
                            organization_name=instance.invitee.organization.name
                        )
                    }
                )
            else:
                raise PermissionDenied(
                    {
                        'detail': replace_placeholders(
                            t(INVITE_MEMBER_ERROR),
                            organization_name=instance.invitee.organization.name
                        )
                    }
                )

    def validate_invitees(self, value):
        """
        Check if usernames exist in the database, and emails are valid.
        """
        valid_users, external_emails = [], []
        for idx, invitee in enumerate(value):
            # Check if the invitee is already invited and has not responded yet
            existing_invites = OrganizationInvitation.objects.filter(
                Q(invitee__username=invitee) | Q(invitee_identifier=invitee),
                organization=self.context['request'].user.organization
            ).exclude(status__in=['declined', 'expired', 'accepted'])
            if existing_invites:
                raise serializers.ValidationError(
                    replace_placeholders(
                        t(INVITE_ALREADY_EXISTS_ERROR), invitee=invitee
                    )
                )

            try:
                validate_email(invitee)
                users = User.objects.filter(email=invitee)
                if users:
                    user = users.filter(is_active=True).first()
                    if user:
                        valid_users.append(user)
                    else:
                        raise serializers.ValidationError(
                            USER_DOES_NOT_EXIST_ERROR.format(invitee=invitee)
                        )
                else:
                    external_emails.append(invitee)
            except ValidationError:
                user = User.objects.filter(
                    username=invitee, is_active=True
                ).first()
                if user:
                    valid_users.append(user)
                else:
                    raise serializers.ValidationError(
                        USER_DOES_NOT_EXIST_ERROR.format(invitee=invitee)
                    )
        return {'users': valid_users, 'emails': external_emails}

    def validate_status(self, value):

        if not self.instance and not value:
            raise serializers.ValidationError('Status cannot be empty')

        if value not in OrganizationInviteStatusChoices.values:
            raise serializers.ValidationError('Status value is wrong')

        if value in [
            OrganizationInviteStatusChoices.EXPIRED,
            OrganizationInviteStatusChoices.PENDING,
        ]:
            raise serializers.ValidationError(
                f'`{value}` is reserved and cannot be set'
            )

        if self.instance:
            request = self.context['request']
            user = get_database_user(request.user)
            organization = self.instance.invited_by.organization

            if value in [
                OrganizationInviteStatusChoices.CANCELLED,
                OrganizationInviteStatusChoices.RESENT,
            ] and not organization.is_admin(user):
                raise serializers.ValidationError(
                    'You have not enough permissions to perform this action'
                )

        return value

    def update(self, instance, validated_data):
        status = validated_data.get('status')
        if status == 'accepted':
            self._handle_invitee_assignment(instance)
            self.validate_invitation_acceptance(instance)
            self._update_invitee_organization(instance)

            # Transfer ownership of invitee's assets to the organization
            transfer_member_data_ownership_to_org(instance.invitee.id)
        self._handle_status_update(instance, status)
        return instance

    def _handle_invitee_assignment(self, instance):
        """
        Assigns the invitee to the invite after the external user registers
        and accepts the invite
        """
        invitee_identifier = instance.invitee_identifier
        if invitee_identifier and not instance.invitee:
            try:
                instance.invitee = User.objects.get(email=invitee_identifier)
                instance.save(update_fields=['invitee'])
            except User.DoesNotExist:
                raise NotFound({'detail': t(INVITE_NOT_FOUND_ERROR)})

    def _handle_status_update(self, instance, status):
        instance.status = getattr(
            OrganizationInviteStatusChoices, status.upper()
        )
        instance.save(update_fields=['status'])
        self._send_status_email(instance, status)

    def _send_status_email(self, instance, status):
        status_map = {
            'accepted': instance.send_acceptance_email,
            'declined': instance.send_refusal_email,
            'resent': instance.send_invite_email
        }

        email_func = status_map.get(status)
        if email_func:
            email_func()

    @void_cache_for_request(keys=('organization',))
    def _update_invitee_organization(self, instance):
        """
        Update the organization of the invitee after accepting the invitation
        """
        org_user = OrganizationUser.objects.get(user=instance.invitee)
        Organization.objects.filter(organization_users=org_user).delete()
        org_user.organization = instance.invited_by.organization
        org_user.is_admin = instance.invitee_role == ORG_ADMIN_ROLE
        org_user.save()<|MERGE_RESOLUTION|>--- conflicted
+++ resolved
@@ -304,69 +304,6 @@
 
         return invites
 
-<<<<<<< HEAD
-    def update(self, instance, validated_data):
-        status = validated_data.get('status', instance.status)
-        with transaction.atomic():
-            if 'role' in validated_data:
-                # Organization owner or admin can update the role of the invitee
-                instance.invitee_role = validated_data['role']
-                instance.save(update_fields=['invitee_role'])
-
-            if status == 'accepted':
-                self._handle_invitee_assignment(instance)
-                self.validate_invitation_acceptance(instance)
-                self._update_invitee_organization(instance)
-
-                # Transfer ownership of invitee's assets to the organization
-                transfer_member_data_ownership_to_org.delay(instance.invitee.id)
-            self._handle_status_update(instance, status)
-        return instance
-
-    def _handle_invitee_assignment(self, instance):
-        """
-        Assigns the invitee to the invite after the external user registers
-        and accepts the invite
-        """
-        invitee_identifier = instance.invitee_identifier
-        if invitee_identifier and not instance.invitee:
-            try:
-                instance.invitee = User.objects.get(email=invitee_identifier)
-                instance.save(update_fields=['invitee'])
-            except User.DoesNotExist:
-                raise NotFound({'detail': t(INVITE_NOT_FOUND_ERROR)})
-
-    def _handle_status_update(self, instance, status):
-        instance.status = getattr(
-            OrganizationInviteStatusChoices, status.upper()
-        )
-        instance.save(update_fields=['status'])
-        self._send_status_email(instance, status)
-
-    def _send_status_email(self, instance, status):
-        status_map = {
-            'accepted': instance.send_acceptance_email,
-            'declined': instance.send_refusal_email,
-            'resent': instance.send_invite_email
-        }
-
-        email_func = status_map.get(status)
-        if email_func:
-            email_func()
-
-    @void_cache_for_request(keys=('organization',))
-    def _update_invitee_organization(self, instance):
-        """
-        Update the organization of the invitee after accepting the invitation
-        """
-        org_user = OrganizationUser.objects.get(user=instance.invitee)
-        Organization.objects.filter(organization_users=org_user).delete()
-        org_user.organization = instance.invited_by.organization
-        org_user.is_admin = instance.invitee_role == 'admin'
-        org_user.save()
-
-=======
->>>>>>> 7e7926e5
     def get_invited_by(self, invite):
         return reverse(
             'user-kpi-detail',
