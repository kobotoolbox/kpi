--- conflicted
+++ resolved
@@ -1,7 +1,3 @@
-<<<<<<< HEAD
-from constance import config
-=======
->>>>>>> d876fbce
 from django.contrib.auth import get_user_model
 from django.utils.translation import gettext as t
 from rest_framework import serializers
