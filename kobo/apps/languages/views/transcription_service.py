--- conflicted
+++ resolved
@@ -1,10 +1,6 @@
 # coding: utf-8
 from drf_spectacular.utils import extend_schema
 
-<<<<<<< HEAD
-from .base import BaseViewSet
-=======
->>>>>>> dd959384
 from ..models.transcription import TranscriptionService
 from ..serializers import TranscriptionServiceSerializer
 from .base import BaseViewSet
