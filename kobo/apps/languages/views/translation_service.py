--- conflicted
+++ resolved
@@ -1,10 +1,6 @@
 # coding: utf-8
 from drf_spectacular.utils import extend_schema
 
-<<<<<<< HEAD
-from .base import BaseViewSet
-=======
->>>>>>> dd959384
 from ..models.translation import TranslationService
 from ..serializers import TranslationServiceSerializer
 from .base import BaseViewSet
