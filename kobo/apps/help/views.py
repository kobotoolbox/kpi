--- conflicted
+++ resolved
@@ -1,13 +1,9 @@
 # coding: utf-8
 import datetime
-<<<<<<< HEAD
-from zoneinfo import ZoneInfo
-=======
 try:
     from zoneinfo import ZoneInfo
 except ImportError:
     from backports.zoneinfo import ZoneInfo
->>>>>>> e25fceea
 
 from django.db.models import Q
 from markdownx.views import ImageUploadView
