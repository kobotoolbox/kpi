import os
<<<<<<< HEAD
import unittest
=======
>>>>>>> fed10a40

import reversion

from kobo.apps.kobo_auth.shortcuts import User
from kobo.apps.openrosa.apps.logger.models import XForm
from kobo.apps.openrosa.apps.main.tests.test_base import TestBase
from kpi.models.asset import Asset


class TestXForm(TestBase):
    def test_set_title_in_xml_unicode_error(self):
        xls_file_path = os.path.join(
            os.path.dirname(os.path.abspath(__file__)),
            '../..',
            'fixtures',
            'tutorial',
            'tutorial_arabic_labels.xls',
        )
        self._publish_xls_file_and_set_xform(xls_file_path)

        self.assertTrue(isinstance(self.xform.xml, str))

        # change title
        self.xform.title = 'Random Title'

        self.assertNotIn(self.xform.title, self.xform.xml)

        # set title in xform xml
        self.xform._set_title()
        self.assertIn(self.xform.title, self.xform.xml)

    def test_get_related_asset(self):
        """
        # Ensure the `asset` property of XForm is correctly retrieved, including
        all fallback mechanisms.
        """
        user = User.objects.create_user(
            username='alice', email='alice@alice.com', password='alice'
        )
        asset = Asset.objects.create(
            content={'survey': [{'type': 'audio', 'label': 'q1', 'name': 'q1'}]},
            owner=user
        )
        asset.deploy(backend='mock', active=True)
        id_string = asset.deployment.xform.id_string
        xform = XForm.objects.get(id_string=id_string)

        # 1) Trivial case, asset is retrieved with kpi_asset_uid
        assert xform.asset.pk == asset.pk
        xform.kpi_asset_uid = None
        xform.save(update_fields=['kpi_asset_uid'])

        # 2) No asset found, `xform.asset` should still be an asset
        Asset.objects.filter(uid=asset.uid).update(_deployment_data={})
        setattr(xform, '_cached_asset', None)
        assert xform.kpi_asset_uid is None
        assert xform.asset.pk is None
        assert xform.asset.uid is None  # It'll be auto-generated if asset is saved<|MERGE_RESOLUTION|>--- conflicted
+++ resolved
@@ -1,8 +1,4 @@
 import os
-<<<<<<< HEAD
-import unittest
-=======
->>>>>>> fed10a40
 
 import reversion
 
