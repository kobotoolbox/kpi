--- conflicted
+++ resolved
@@ -1,19 +1,11 @@
-<<<<<<< HEAD
-# coding: utf-8
-=======
->>>>>>> 9cb65ca0
 from __future__ import annotations
 
 import logging
 import re
 import sys
-<<<<<<< HEAD
-from typing import Union
-=======
 from datetime import datetime
->>>>>>> 9cb65ca0
+from typing import Union, Optional
 from xml.dom import Node
-from typing import Optional
 
 import dateutil.parser
 import six
@@ -86,7 +78,6 @@
     return None
 
 
-<<<<<<< HEAD
 def get_root_uuid_from_xml(xml):
     root_uuid = get_meta_from_xml(xml, "rootUuid")
     if root_uuid:
@@ -96,10 +87,7 @@
     return get_uuid_from_xml(xml)
 
 
-def get_submission_date_from_xml(xml):
-=======
 def get_submission_date_from_xml(xml) -> Optional[datetime]:
->>>>>>> 9cb65ca0
     # check in survey_node attributes
     xml = clean_and_parse_xml(xml)
     children = xml.childNodes
