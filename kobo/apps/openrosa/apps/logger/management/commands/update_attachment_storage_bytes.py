--- conflicted
+++ resolved
@@ -5,12 +5,8 @@
 from django.conf import settings
 from django.contrib.auth import get_user_model
 from django.core.management.base import BaseCommand
-<<<<<<< HEAD
 from django.db.models import OuterRef, Subquery, Sum
-=======
-from django.db.models import Sum, OuterRef, Subquery
 from django_redis import get_redis_connection
->>>>>>> 7413adce
 
 from kobo.apps.openrosa.apps.logger.constants import (
     SUBMISSIONS_SUSPENDED_HEARTBEAT_KEY
@@ -231,14 +227,9 @@
             # We are using the flag `submissions_suspended` to prevent
             # new submissions from coming in while the
             # `attachment_storage_bytes` is being calculated.
-<<<<<<< HEAD
             user_profile.submissions_suspended = True
-            user_profile.save(update_fields=['submissions_suspended'])
-=======
-            user_profile.metadata['submissions_suspended'] = True
             user_profile.metadata['attachments_counting_status'] = 'not-completed'
-            user_profile.save(update_fields=['metadata'])
->>>>>>> 7413adce
+            user_profile.save(update_fields=['metadata', 'submissions_suspended'])
 
         self._heartbeat(user)
 
@@ -247,12 +238,7 @@
         if self._verbosity > 1:
             self.stdout.write(f'Releasing submission lock for {user.username}…')
 
-        UserProfile.objects.filter(user_id=user.pk).update(
-            metadata=ReplaceValues(
-                'metadata',
-                updates={'submissions_suspended': False},
-            ),
-        )
+        UserProfile.objects.filter(user_id=user.pk).update(submissions_suspended=False)
         self._redis_client.hdel(SUBMISSIONS_SUSPENDED_HEARTBEAT_KEY, user.username)
 
     def _release_locks(self):
@@ -314,5 +300,4 @@
                 'metadata',
                 updates=updates,
             ),
-            submissions_suspended=False,
         )