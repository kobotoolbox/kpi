# coding: utf-8
from hashlib import sha256

try:
    from zoneinfo import ZoneInfo
except ImportError:
    from backports.zoneinfo import ZoneInfo

import reversion
from django.apps import apps
from django.contrib.gis.db import models
from django.contrib.gis.geos import GeometryCollection, Point
from django.utils import timezone
from django.utils.encoding import smart_str
from jsonfield import JSONField
from taggit.managers import TaggableManager

from kobo.apps.kobo_auth.shortcuts import User
from kobo.apps.openrosa.apps.logger.exceptions import (
    AccountInactiveError,
    FormInactiveError,
    TemporarilyUnavailableError,
)
from kobo.apps.openrosa.apps.logger.fields import LazyDefaultBooleanField
from kobo.apps.openrosa.apps.logger.models.survey_type import SurveyType
from kobo.apps.openrosa.apps.logger.models.xform import XForm
from kobo.apps.openrosa.apps.logger.xform_instance_parser import (
    XFormInstanceParser,
    clean_and_parse_xml,
    get_uuid_from_xml,
)
from kobo.apps.openrosa.libs.utils.common_tags import (
    ATTACHMENTS,
    GEOLOCATION,
    ID,
    MONGO_STRFTIME,
    NOTES,
    SUBMISSION_TIME,
    SUBMITTED_BY,
    TAGS,
    UUID,
    XFORM_ID_STRING,
)
from kobo.apps.openrosa.libs.utils.model_tools import set_uuid
from kpi.models.abstract_models import AbstractTimeStampedModel


# need to establish id_string of the xform before we run get_dict since
# we now rely on data dictionary to parse the xml
def get_id_string_from_xml_str(xml_str):
    xml_obj = clean_and_parse_xml(xml_str)
    root_node = xml_obj.documentElement
    id_string = root_node.getAttribute('id')

    if len(id_string) == 0:
        # may be hidden in submission/data/id_string
        elems = root_node.getElementsByTagName('data')

        for data in elems:
            for child in data.childNodes:
                id_string = data.childNodes[0].getAttribute('id')

                if len(id_string) > 0:
                    break

            if len(id_string) > 0:
                break

    return id_string


def submission_time():
    return timezone.now()


@reversion.register
class Instance(AbstractTimeStampedModel):
    XML_HASH_LENGTH = 64
    DEFAULT_XML_HASH = None

    json = JSONField(default={}, null=False)
    xml = models.TextField()
    xml_hash = models.CharField(max_length=XML_HASH_LENGTH, db_index=True, null=True,
                                default=DEFAULT_XML_HASH)
    user = models.ForeignKey(User, related_name='instances', null=True, on_delete=models.CASCADE)
    xform = models.ForeignKey(XForm, null=True, related_name='instances', on_delete=models.CASCADE)
    survey_type = models.ForeignKey(SurveyType, on_delete=models.CASCADE)

    # this formerly represented "date instance was deleted".
    # do not use it anymore.
    deleted_at = models.DateTimeField(null=True, default=None)

    # ODK keeps track of three statuses for an instance:
    # incomplete, submitted, complete
    # we add a fourth status: submitted_via_web
    status = models.CharField(max_length=20,
                              default='submitted_via_web')
    uuid = models.CharField(max_length=249, default='', db_index=True)

    # store a geographic objects associated with this instance
    geom = models.GeometryCollectionField(null=True)

    tags = TaggableManager()

    validation_status = JSONField(null=True, default=None)

    # TODO Don't forget to update all records with command `update_is_sync_with_mongo`.
    is_synced_with_mongo = LazyDefaultBooleanField(default=False)

    class Meta:
        app_label = 'logger'

    @property
    def asset(self):
        """
        The goal of this property is to make the code future proof.
        We can run the tests on kpi backend or kobocat backend.
        Instance.asset will exist for both
        It's used for validation_statuses.
        :return: XForm
        """
        return self.xform

    def check_active(self, force):
        """Check that form is active and raise exception if not.

        :param force: Ignore restrictions on saving.
        """
        if force:
            return
        if self.xform and not self.xform.downloadable:
            raise FormInactiveError()

        UserProfile = apps.get_model(
            'main', 'UserProfile'
        )  # noqa - Avoid circular imports
        profile, created = UserProfile.objects.get_or_create(user=self.xform.user)
        if not created and profile.metadata.get('submissions_suspended', False):
            raise TemporarilyUnavailableError()
<<<<<<< HEAD
        return
=======
        if not self.xform.user.is_active:
            raise AccountInactiveError()
>>>>>>> 296ac686

    def _set_geom(self):
        xform = self.xform
        data_dictionary = xform.data_dictionary()
        geo_xpaths = data_dictionary.geopoint_xpaths()
        doc = self.get_dict()
        points = []

        if len(geo_xpaths):
            for xpath in geo_xpaths:
                geometry = [float(s) for s in doc.get(xpath, '').split()]

                if len(geometry):
                    lat, lng = geometry[0:2]
                    points.append(Point(lng, lat))

            if not xform.instances_with_geopoints and len(points):
                xform.instances_with_geopoints = True
                xform.save()

            self.geom = GeometryCollection(points)

    def _set_json(self):
        doc = self.get_dict()

        if not self.date_created:
            now = submission_time()
            self.date_created = now

        point = self.point
        if point:
            doc[GEOLOCATION] = [point.y, point.x]

        doc[SUBMISSION_TIME] = self.date_created.strftime(MONGO_STRFTIME)
        doc[XFORM_ID_STRING] = self._parser.get_xform_id_string()
        doc[SUBMITTED_BY] = self.user.username\
            if self.user is not None else None
        self.json = doc

    def _set_parser(self):
        if not hasattr(self, '_parser'):
            self._parser = XFormInstanceParser(
                self.xml, self.xform.data_dictionary())

    def _set_survey_type(self):
        self.survey_type, created = \
            SurveyType.objects.get_or_create(slug=self.get_root_node_name())

    def _set_uuid(self):
        if self.xml and not self.uuid:
            uuid = get_uuid_from_xml(self.xml)
            if uuid is not None:
                self.uuid = uuid
        set_uuid(self)

    def _populate_xml_hash(self):
        """
        Populate the `xml_hash` attribute of this `Instance` based on the content of the `xml`
        attribute.
        """
        self.xml_hash = self.get_hash(self.xml)

    @classmethod
    def populate_xml_hashes_for_instances(cls, usernames=None, pk__in=None, repopulate=False):
        """
        Populate the `xml_hash` field for `Instance` instances limited to the specified users
        and/or DB primary keys.

        :param list[str] usernames: Optional list of usernames for whom `Instance`s will be
        populated with hashes.
        :param list[int] pk__in: Optional list of primary keys for `Instance`s that should be
        populated with hashes.
        :param bool repopulate: Optional argument to force repopulation of existing hashes.
        :returns: Total number of `Instance`s updated.
        :rtype: int
        """

        filter_kwargs = dict()
        if usernames:
            filter_kwargs['xform__user__username__in'] = usernames
        if pk__in:
            filter_kwargs['pk__in'] = pk__in
        # By default, skip over instances previously populated with hashes.
        if not repopulate:
            filter_kwargs['xml_hash'] = cls.DEFAULT_XML_HASH

        # Query for the target `Instance`s.
        target_instances_queryset = cls.objects.filter(**filter_kwargs)

        # Exit quickly if there's nothing to do.
        if not target_instances_queryset.exists():
            return 0

        # Limit our queryset result content since we'll only need the `pk` and `xml` attributes.
        target_instances_queryset = target_instances_queryset.only('pk', 'xml')
        instances_updated_total = 0

        # Break the potentially large `target_instances_queryset` into chunks to avoid memory
        # exhaustion.
        chunk_size = 2000
        target_instances_queryset = target_instances_queryset.order_by('pk')
        target_instances_qs_chunk = target_instances_queryset
        while target_instances_qs_chunk.exists():
            # Take a chunk of the target `Instance`s.
            target_instances_qs_chunk = target_instances_qs_chunk[0:chunk_size]

            for instance in target_instances_qs_chunk:
                pk = instance.pk
                xml = instance.xml
                # Do a `Queryset.update()` on this individual instance to avoid signals triggering
                # things like `Reversion` versioning.
                instances_updated_count = Instance.objects.filter(pk=pk).update(
                    xml_hash=cls.get_hash(xml))
                instances_updated_total += instances_updated_count

            # Set up the next chunk
            target_instances_qs_chunk = target_instances_queryset.filter(
                pk__gt=instance.pk)

        return instances_updated_total

    def get(self, abbreviated_xpath):
        self._set_parser()
        return self._parser.get(abbreviated_xpath)

    def get_dict(self, force_new=False, flat=True):
        """Return a python object representation of this instance's XML."""
        self._set_parser()

        return self._parser.get_flat_dict_with_attributes() if flat else\
            self._parser.to_dict()

    def get_full_dict(self):
        # TODO should we store all of these in the JSON no matter what?
        d = self.json
        data = {
            UUID: self.uuid,
            ID: self.id,
            self.USERFORM_ID: '%s_%s' % (
                self.user.username,
                self.xform.id_string),
            ATTACHMENTS: [a.media_file.name for a in
                          self.attachments.all()],
            self.STATUS: self.status,
            TAGS: list(self.tags.names()),
            NOTES: self.get_notes()
        }

        d.update(data)

        return d

    def get_notes(self):
        return [note['note'] for note in self.notes.values('note')]

    def get_root_node(self):
        self._set_parser()
        return self._parser.get_root_node()

    def get_root_node_name(self):
        self._set_parser()
        return self._parser.get_root_node_name()

    @staticmethod
    def get_hash(input_string):
        """
        Compute the SHA256 hash of the given string. A wrapper to standardize hash computation.

        :param str input_string: The string to be hashed.
        :return: The resulting hash.
        :rtype: str
        """
        input_string = smart_str(input_string)
        return sha256(input_string.encode()).hexdigest()

    @property
    def point(self):
        gc = self.geom

        if gc and len(gc):
            return gc[0]

    def save(self, *args, **kwargs):
        force = kwargs.pop('force', False)

        self.check_active(force)

        self._set_geom()
        self._set_json()
        self._set_survey_type()
        self._set_uuid()
        self._populate_xml_hash()

        # Force validation_status to be dict
        if self.validation_status is None:
            self.validation_status = {}

        super().save(*args, **kwargs)

    def get_validation_status(self):
        """
        Returns instance validation status.

        :return: object
        """
        # This method can be tweaked to implement default validation status
        # For example:
        # if not self.validation_status:
        #    self.validation_status = self.asset.settings.get("validation_statuses")[0]
        return self.validation_status


if Instance.XML_HASH_LENGTH / 2 != sha256().digest_size:
    raise AssertionError('SHA256 hash `digest_size` expected to be `{}`, not `{}`'.format(
        Instance.XML_HASH_LENGTH, sha256().digest_size))


class InstanceHistory(AbstractTimeStampedModel):
    class Meta:
        app_label = 'logger'

    xform_instance = models.ForeignKey(
        Instance, related_name='submission_history', on_delete=models.CASCADE)
    xml = models.TextField()
    # old instance id
    uuid = models.CharField(max_length=249, default='')<|MERGE_RESOLUTION|>--- conflicted
+++ resolved
@@ -137,12 +137,9 @@
         profile, created = UserProfile.objects.get_or_create(user=self.xform.user)
         if not created and profile.metadata.get('submissions_suspended', False):
             raise TemporarilyUnavailableError()
-<<<<<<< HEAD
-        return
-=======
+
         if not self.xform.user.is_active:
             raise AccountInactiveError()
->>>>>>> 296ac686
 
     def _set_geom(self):
         xform = self.xform
