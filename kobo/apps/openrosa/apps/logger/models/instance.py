# coding: utf-8
from hashlib import sha256

try:
    from zoneinfo import ZoneInfo
except ImportError:
    from backports.zoneinfo import ZoneInfo

import reversion
from django.apps import apps
from django.contrib.gis.db import models
from django.contrib.gis.geos import GeometryCollection, Point
from django.utils import timezone
from django.utils.encoding import smart_str
from jsonfield import JSONField
from taggit.managers import TaggableManager

from kobo.apps.kobo_auth.shortcuts import User
from kobo.apps.openrosa.apps.logger.exceptions import (
    FormInactiveError,
    TemporarilyUnavailableError,
)
from kobo.apps.openrosa.apps.logger.fields import LazyDefaultBooleanField
from kobo.apps.openrosa.apps.logger.models.survey_type import SurveyType
from kobo.apps.openrosa.apps.logger.models.xform import XForm
<<<<<<< HEAD
from kobo.apps.openrosa.apps.logger.xform_instance_parser import XFormInstanceParser, \
    clean_and_parse_xml, get_uuid_from_xml, get_root_uuid_from_xml
=======
from kobo.apps.openrosa.apps.logger.xform_instance_parser import (
    XFormInstanceParser,
    clean_and_parse_xml,
    get_uuid_from_xml,
)
>>>>>>> 9cb65ca0
from kobo.apps.openrosa.libs.utils.common_tags import (
    ATTACHMENTS,
    GEOLOCATION,
    ID,
    MONGO_STRFTIME,
    NOTES,
    SUBMISSION_TIME,
    TAGS,
    UUID,
    XFORM_ID_STRING,
    SUBMITTED_BY
)
from kobo.apps.openrosa.libs.utils.model_tools import set_uuid
from kpi.models.abstract_models import AbstractTimeStampedModel


# need to establish id_string of the xform before we run get_dict since
# we now rely on data dictionary to parse the xml
def get_id_string_from_xml_str(xml_str):
    xml_obj = clean_and_parse_xml(xml_str)
    root_node = xml_obj.documentElement
    id_string = root_node.getAttribute('id')

    if len(id_string) == 0:
        # may be hidden in submission/data/id_string
        elems = root_node.getElementsByTagName('data')

        for data in elems:
            for child in data.childNodes:
                id_string = data.childNodes[0].getAttribute('id')

                if len(id_string) > 0:
                    break

            if len(id_string) > 0:
                break

    return id_string


def submission_time():
    return timezone.now()


@reversion.register
class Instance(AbstractTimeStampedModel):
    XML_HASH_LENGTH = 64
    DEFAULT_XML_HASH = None

    json = JSONField(default={}, null=False)
    xml = models.TextField()
    xml_hash = models.CharField(max_length=XML_HASH_LENGTH, db_index=True, null=True,
                                default=DEFAULT_XML_HASH)
    user = models.ForeignKey(User, related_name='instances', null=True, on_delete=models.CASCADE)
    xform = models.ForeignKey(XForm, null=True, related_name='instances', on_delete=models.CASCADE)
    survey_type = models.ForeignKey(SurveyType, on_delete=models.CASCADE)

    # this formerly represented "date instance was deleted".
    # do not use it anymore.
    deleted_at = models.DateTimeField(null=True, default=None)

    root_uuid = models.CharField(max_length=249, null=True, unique=True, db_index=True)
    # ODK keeps track of three statuses for an instance:
    # incomplete, submitted, complete
    # we add a fourth status: submitted_via_web
    status = models.CharField(max_length=20,
                              default='submitted_via_web')
    uuid = models.CharField(max_length=249, default='', db_index=True)

    # store a geographic objects associated with this instance
    geom = models.GeometryCollectionField(null=True)

    tags = TaggableManager()

    validation_status = JSONField(null=True, default=None)

    # TODO Don't forget to update all records with command `update_is_sync_with_mongo`.
    is_synced_with_mongo = LazyDefaultBooleanField(default=False)

    class Meta:
        app_label = 'logger'

    @property
    def asset(self):
        """
        The goal of this property is to make the code future proof.
        We can run the tests on kpi backend or kobocat backend.
        Instance.asset will exist for both
        It's used for validation_statuses.
        :return: XForm
        """
        return self.xform

    def check_active(self, force):
        """Check that form is active and raise exception if not.

        :param force: Ignore restrictions on saving.
        """
        if force:
            return
        if self.xform and not self.xform.downloadable:
            raise FormInactiveError()

        # FIXME Access `self.xform.user.profile` directly could raise a
        #   `RelatedObjectDoesNotExist` error if profile does not exist even if
        #   wrapped in try/except
        UserProfile = apps.get_model('main', 'UserProfile')  # noqa - Avoid circular imports
        if profile := UserProfile.objects.filter(user=self.xform.user).first():
            if profile.metadata.get('submissions_suspended', False):
                raise TemporarilyUnavailableError()
        return

    def _set_geom(self):
        xform = self.xform
        data_dictionary = xform.data_dictionary()
        geo_xpaths = data_dictionary.geopoint_xpaths()
        doc = self.get_dict()
        points = []

        if len(geo_xpaths):
            for xpath in geo_xpaths:
                geometry = [float(s) for s in doc.get(xpath, '').split()]

                if len(geometry):
                    lat, lng = geometry[0:2]
                    points.append(Point(lng, lat))

            if not xform.instances_with_geopoints and len(points):
                xform.instances_with_geopoints = True
                xform.save()

            self.geom = GeometryCollection(points)

    def _set_json(self):
        doc = self.get_dict()

        if not self.date_created:
            now = submission_time()
            self.date_created = now

        point = self.point
        if point:
            doc[GEOLOCATION] = [point.y, point.x]

        doc[SUBMISSION_TIME] = self.date_created.strftime(MONGO_STRFTIME)
        doc[XFORM_ID_STRING] = self._parser.get_xform_id_string()
        doc[SUBMITTED_BY] = self.user.username\
            if self.user is not None else None
        self.json = doc

    def _set_parser(self):
        if not hasattr(self, "_parser"):
            self._parser = XFormInstanceParser(
                self.xml, self.xform.data_dictionary())

    def _set_survey_type(self):
        self.survey_type, created = \
            SurveyType.objects.get_or_create(slug=self.get_root_node_name())

    def _set_uuid(self):
        if self.xml and not self.uuid:
            uuid = get_uuid_from_xml(self.xml)
            if uuid is not None:
                self.uuid = uuid
        set_uuid(self)

    def _populate_root_uuid(self):
        if self.xml and not self.root_uuid:
            root_uuid = get_root_uuid_from_xml(self.xml)
            if root_uuid is not None:
                self.root_uuid = root_uuid

    def _populate_xml_hash(self):
        """
        Populate the `xml_hash` attribute of this `Instance` based on the content of the `xml`
        attribute.
        """
        self.xml_hash = self.get_hash(self.xml)

    @classmethod
    def populate_xml_hashes_for_instances(cls, usernames=None, pk__in=None, repopulate=False):
        """
        Populate the `xml_hash` field for `Instance` instances limited to the specified users
        and/or DB primary keys.

        :param list[str] usernames: Optional list of usernames for whom `Instance`s will be
        populated with hashes.
        :param list[int] pk__in: Optional list of primary keys for `Instance`s that should be
        populated with hashes.
        :param bool repopulate: Optional argument to force repopulation of existing hashes.
        :returns: Total number of `Instance`s updated.
        :rtype: int
        """

        filter_kwargs = dict()
        if usernames:
            filter_kwargs['xform__user__username__in'] = usernames
        if pk__in:
            filter_kwargs['pk__in'] = pk__in
        # By default, skip over instances previously populated with hashes.
        if not repopulate:
            filter_kwargs['xml_hash'] = cls.DEFAULT_XML_HASH

        # Query for the target `Instance`s.
        target_instances_queryset = cls.objects.filter(**filter_kwargs)

        # Exit quickly if there's nothing to do.
        if not target_instances_queryset.exists():
            return 0

        # Limit our queryset result content since we'll only need the `pk` and `xml` attributes.
        target_instances_queryset = target_instances_queryset.only('pk', 'xml')
        instances_updated_total = 0

        # Break the potentially large `target_instances_queryset` into chunks to avoid memory
        # exhaustion.
        chunk_size = 2000
        target_instances_queryset = target_instances_queryset.order_by('pk')
        target_instances_qs_chunk = target_instances_queryset
        while target_instances_qs_chunk.exists():
            # Take a chunk of the target `Instance`s.
            target_instances_qs_chunk = target_instances_qs_chunk[0:chunk_size]

            for instance in target_instances_qs_chunk:
                pk = instance.pk
                xml = instance.xml
                # Do a `Queryset.update()` on this individual instance to avoid signals triggering
                # things like `Reversion` versioning.
                instances_updated_count = Instance.objects.filter(pk=pk).update(
                    xml_hash=cls.get_hash(xml))
                instances_updated_total += instances_updated_count

            # Set up the next chunk
            target_instances_qs_chunk = target_instances_queryset.filter(
                pk__gt=instance.pk)

        return instances_updated_total

    def get(self, abbreviated_xpath):
        self._set_parser()
        return self._parser.get(abbreviated_xpath)

    def get_dict(self, force_new=False, flat=True):
        """Return a python object representation of this instance's XML."""
        self._set_parser()

        return self._parser.get_flat_dict_with_attributes() if flat else\
            self._parser.to_dict()

    def get_full_dict(self):
        # TODO should we store all of these in the JSON no matter what?
        d = self.json
        data = {
            UUID: self.uuid,
            ID: self.id,
            self.USERFORM_ID: '%s_%s' % (
                self.user.username,
                self.xform.id_string),
            ATTACHMENTS: [a.media_file.name for a in
                          self.attachments.all()],
            self.STATUS: self.status,
            TAGS: list(self.tags.names()),
            NOTES: self.get_notes()
        }

        d.update(data)

        return d

    def get_notes(self):
        return [note['note'] for note in self.notes.values('note')]

    def get_root_node(self):
        self._set_parser()
        return self._parser.get_root_node()

    def get_root_node_name(self):
        self._set_parser()
        return self._parser.get_root_node_name()

    @staticmethod
    def get_hash(input_string):
        """
        Compute the SHA256 hash of the given string. A wrapper to standardize hash computation.

        :param str input_string: The string to be hashed.
        :return: The resulting hash.
        :rtype: str
        """
        input_string = smart_str(input_string)
        return sha256(input_string.encode()).hexdigest()

    @property
    def point(self):
        gc = self.geom

        if gc and len(gc):
            return gc[0]

    def save(self, *args, **kwargs):
        force = kwargs.pop("force", False)

        self.check_active(force)

        self._set_geom()
        self._set_json()
        self._set_survey_type()
        self._set_uuid()
        self._populate_xml_hash()
        self._populate_root_uuid()

        # Force validation_status to be dict
        if self.validation_status is None:
            self.validation_status = {}

        super().save(*args, **kwargs)

    def get_validation_status(self):
        """
        Returns instance validation status.

        :return: object
        """
        # This method can be tweaked to implement default validation status
        # For example:
        # if not self.validation_status:
        #    self.validation_status = self.asset.settings.get("validation_statuses")[0]
        return self.validation_status


if Instance.XML_HASH_LENGTH / 2 != sha256().digest_size:
    raise AssertionError('SHA256 hash `digest_size` expected to be `{}`, not `{}`'.format(
        Instance.XML_HASH_LENGTH, sha256().digest_size))


class InstanceHistory(AbstractTimeStampedModel):
    class Meta:
        app_label = 'logger'

    xform_instance = models.ForeignKey(
        Instance, related_name='submission_history', on_delete=models.CASCADE)
    xml = models.TextField()
    # old instance id
    uuid = models.CharField(max_length=249, default='')<|MERGE_RESOLUTION|>--- conflicted
+++ resolved
@@ -23,16 +23,12 @@
 from kobo.apps.openrosa.apps.logger.fields import LazyDefaultBooleanField
 from kobo.apps.openrosa.apps.logger.models.survey_type import SurveyType
 from kobo.apps.openrosa.apps.logger.models.xform import XForm
-<<<<<<< HEAD
-from kobo.apps.openrosa.apps.logger.xform_instance_parser import XFormInstanceParser, \
-    clean_and_parse_xml, get_uuid_from_xml, get_root_uuid_from_xml
-=======
 from kobo.apps.openrosa.apps.logger.xform_instance_parser import (
     XFormInstanceParser,
     clean_and_parse_xml,
+    get_root_uuid_from_xml,
     get_uuid_from_xml,
 )
->>>>>>> 9cb65ca0
 from kobo.apps.openrosa.libs.utils.common_tags import (
     ATTACHMENTS,
     GEOLOCATION,
