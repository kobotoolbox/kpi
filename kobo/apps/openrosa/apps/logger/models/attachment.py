--- conflicted
+++ resolved
@@ -42,12 +42,8 @@
         return super().get_queryset().filter(deleted_at__isnull=True)
 
 
-<<<<<<< HEAD
-class Attachment(AbstractTimeStampedModel, models.Model, AudioTranscodingMixin):
+class Attachment(models.Model, AudioTranscodingMixin):
     uid = KpiUidField(uid_prefix='at')
-=======
-class Attachment(models.Model, AudioTranscodingMixin):
->>>>>>> b3da8445
     instance = models.ForeignKey(
         Instance, related_name='attachments', on_delete=models.CASCADE
     )
