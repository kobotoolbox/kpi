--- conflicted
+++ resolved
@@ -58,14 +58,7 @@
 
 
 class Attachment(AbstractTimeStampedModel, AudioTranscodingMixin):
-<<<<<<< HEAD
     uid = KpiUidField(uid_prefix='att')
-=======
-    # Mimic KpiUidField behaviour with _null=True
-    # TODO: remove _null=True after the long running migration 0007 has
-    # run and been completed
-    uid = KpiUidField(uid_prefix='att', _null=True)
->>>>>>> a98c505c
     instance = models.ForeignKey(
         Instance, related_name='attachments', on_delete=models.CASCADE
     )
