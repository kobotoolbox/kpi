--- conflicted
+++ resolved
@@ -17,6 +17,7 @@
 )
 from kpi.fields.file import ExtendedFileField
 from kpi.mixins.audio_transcoding import AudioTranscodingMixin
+from kpi.models.abstract_models import AbstractTimeStampedModel
 from kpi.utils.hash import calculate_hash
 from .instance import Instance
 
@@ -41,7 +42,7 @@
         return super().get_queryset().filter(deleted_at__isnull=True)
 
 
-class Attachment(models.Model, AudioTranscodingMixin):
+class Attachment(AbstractTimeStampedModel, AudioTranscodingMixin):
     instance = models.ForeignKey(
         Instance, related_name='attachments', on_delete=models.CASCADE
     )
@@ -77,12 +78,12 @@
         db_index=True,
     )
 
-<<<<<<< HEAD
+    # Override these two fields from AbstractTimeStampedModel to ensure they are nullable and
+    # not backfilled with the current timestamp when the migration runs.
+    # TODO: remove in future release, when TASK-1534 is completed
     date_created = models.DateTimeField(null=True, blank=True)
     date_modified = models.DateTimeField(null=True, blank=True)
 
-=======
->>>>>>> 846ca601
     objects = AttachmentDefaultManager()
     all_objects = models.Manager()
 
