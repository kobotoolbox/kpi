--- conflicted
+++ resolved
@@ -10,11 +10,6 @@
     get_gravatar_img_link,
     gravatar_exists,
 )
-<<<<<<< HEAD
-from kpi.utils.database import use_db
-from kpi.utils.permissions import is_user_anonymous
-=======
->>>>>>> c1ffd8a6
 
 
 class UserProfile(models.Model):
@@ -65,51 +60,6 @@
         )
 
 
-<<<<<<< HEAD
-# TODO Get rid of post signals below. There are only needed to KC unit tests.
-#  KPI does create KoboCAT object permissions and KoboCAT Token.
-#  See below:
-
-# 1) KC Token object is created when KPI calls `KobocatToken.sync()`
-#    in `kpi.signals.save_kobocat_token()`
-def create_auth_token(sender, instance=None, created=False, **kwargs):
-
-    if is_user_anonymous(instance):
-        return
-
-    if created:
-        with use_db(settings.OPENROSA_DB_ALIAS):
-            if User.objects.filter(pk=instance.pk).exists() or settings.TESTING:
-                Token.objects.get_or_create(user_id=instance.pk)
-
-
-post_save.connect(create_auth_token, sender=User, dispatch_uid='auth_token')
-
-# 2) KC object permissions are created when KPI calls `grant_kc_model_level_perms()`
-#    in `kpi.signals.save_kobocat_user()`
-post_save.connect(
-    set_api_permissions, sender=User, dispatch_uid='set_api_permissions'
-)
-
-
-# 3) Same as #2,
-def set_object_permissions(sender, instance=None, created=False, **kwargs):
-    if created:
-        with use_db(settings.OPENROSA_DB_ALIAS):
-            if User.objects.filter(pk=instance.pk).exists() or settings.TESTING:
-                for perm in get_perms_for_model(UserProfile):
-                    assign_perm(perm.codename, instance.user, instance)
-
-
-post_save.connect(
-    set_object_permissions,
-    sender=UserProfile,
-    dispatch_uid='set_object_permissions',
-)
-
-
-=======
->>>>>>> c1ffd8a6
 # TODO, remove this in favor of `kpi.utils.object_permission.get_anonymous_user()`
 def get_anonymous_user_instance(user_class: User):
     """
