# coding: utf-8
from ddt import data, ddt, unpack
from django.test.client import RequestFactory
from ddt import ddt, data, unpack

from kobo.apps.openrosa.apps.main.tests.test_base import TestBase
<<<<<<< HEAD
from kobo.apps.openrosa.libs.utils.viewer_tools import export_def_from_filename,\
    get_client_ip, get_human_readable_client_user_agent
=======
from kobo.apps.openrosa.libs.utils.viewer_tools import (
    export_def_from_filename,
    get_client_ip,
    get_human_readable_client_user_agent,
)

>>>>>>> 16506e8b

@ddt
class TestViewerTools(TestBase):
    def test_export_def_from_filename(self):
        filename = 'path/filename.xlsx'
        ext, mime_type = export_def_from_filename(filename)
        self.assertEqual(ext, 'xlsx')
        self.assertEqual(mime_type, 'vnd.openxmlformats')

    def test_get_client_ip(self):
        request = RequestFactory().get('/')
        client_ip = get_client_ip(request)
        self.assertIsNotNone(client_ip)
        # will this always be 127.0.0.1
<<<<<<< HEAD
        self.assertEqual(client_ip, "127.0.0.1")

    @data(
        # chrome on android phone
        ("Mozilla/5.0 (Linux; Android 10; K) AppleWebKit/537.36"
         " (KHTML, like Gecko) Chrome/114.0.0.0 Mobile Safari/537.36", "Chrome Mobile (Android)"),
        # chrome on Windows
        ("Mozilla/5.0 (Windows NT 6.1; WOW64) AppleWebKit/537.36 (KHTML, like Gecko)"
         " Chrome/47.0.2526.111 Safari/537.36", "Chrome (Windows)"),
        # firefox on linux
        ("Mozilla/5.0 (X11; Ubuntu; Linux x86_64; rv:15.0) Gecko/20100101 Firefox/15.0.1", "Firefox (Ubuntu)"),
        # curl
        ("curl/7.88.1", "curl (Other)"),
        # system browser on iPhone
        ("Mozilla/5.0 (Apple-iPhone7C2/1202.466; U; CPU like Mac OS X; en) AppleWebKit/420+"
         " (KHTML, like Gecko) Version/3.0 Mobile/1A543 Safari/419.3", "Mobile Safari (iOS)"),
        # nonsense
        ("Lizards!", "Other (Other)"),
        # empty
        ("", "No information available"),
        # missing
        (None, "No information available")
=======
        self.assertEqual(client_ip, '127.0.0.1')

    @data(
        # chrome on android phone
        (
            'Mozilla/5.0 (Linux; Android 10; K) AppleWebKit/537.36'
            ' (KHTML, like Gecko) Chrome/114.0.0.0 Mobile Safari/537.36',
            'Chrome Mobile (Android)',
        ),
        # chrome on Windows
        (
            'Mozilla/5.0 (Windows NT 6.1; WOW64) AppleWebKit/537.36 (KHTML, like Gecko)'
            ' Chrome/47.0.2526.111 Safari/537.36',
            'Chrome (Windows)',
        ),
        # firefox on linux
        (
            'Mozilla/5.0 (X11; Ubuntu; Linux x86_64; rv:15.0) Gecko/20100101 Firefox/15.0.1',
            'Firefox (Ubuntu)',
        ),
        # curl
        ('curl/7.88.1', 'curl (Other)'),
        # system browser on iPhone
        (
            'Mozilla/5.0 (Apple-iPhone7C2/1202.466; U; CPU like Mac OS X; en) AppleWebKit/420+'
            ' (KHTML, like Gecko) Version/3.0 Mobile/1A543 Safari/419.3',
            'Mobile Safari (iOS)',
        ),
        # nonsense
        ('Lizards!', 'Other (Other)'),
        # empty
        ('', 'No information available'),
        # missing
        (None, 'No information available'),
>>>>>>> 16506e8b
    )
    @unpack
    def test_client_user_agent(self, ua_string, expected_result):
        factory = RequestFactory()
<<<<<<< HEAD
        header = {"HTTP_USER_AGENT": ua_string}
        request = factory.get("/", **header)
=======
        header = {'HTTP_USER_AGENT': ua_string}
        request = factory.get('/', **header)
>>>>>>> 16506e8b
        result = get_human_readable_client_user_agent(request)
        self.assertEqual(result, expected_result)<|MERGE_RESOLUTION|>--- conflicted
+++ resolved
@@ -4,17 +4,12 @@
 from ddt import ddt, data, unpack
 
 from kobo.apps.openrosa.apps.main.tests.test_base import TestBase
-<<<<<<< HEAD
-from kobo.apps.openrosa.libs.utils.viewer_tools import export_def_from_filename,\
-    get_client_ip, get_human_readable_client_user_agent
-=======
 from kobo.apps.openrosa.libs.utils.viewer_tools import (
     export_def_from_filename,
     get_client_ip,
     get_human_readable_client_user_agent,
 )
 
->>>>>>> 16506e8b
 
 @ddt
 class TestViewerTools(TestBase):
@@ -29,30 +24,6 @@
         client_ip = get_client_ip(request)
         self.assertIsNotNone(client_ip)
         # will this always be 127.0.0.1
-<<<<<<< HEAD
-        self.assertEqual(client_ip, "127.0.0.1")
-
-    @data(
-        # chrome on android phone
-        ("Mozilla/5.0 (Linux; Android 10; K) AppleWebKit/537.36"
-         " (KHTML, like Gecko) Chrome/114.0.0.0 Mobile Safari/537.36", "Chrome Mobile (Android)"),
-        # chrome on Windows
-        ("Mozilla/5.0 (Windows NT 6.1; WOW64) AppleWebKit/537.36 (KHTML, like Gecko)"
-         " Chrome/47.0.2526.111 Safari/537.36", "Chrome (Windows)"),
-        # firefox on linux
-        ("Mozilla/5.0 (X11; Ubuntu; Linux x86_64; rv:15.0) Gecko/20100101 Firefox/15.0.1", "Firefox (Ubuntu)"),
-        # curl
-        ("curl/7.88.1", "curl (Other)"),
-        # system browser on iPhone
-        ("Mozilla/5.0 (Apple-iPhone7C2/1202.466; U; CPU like Mac OS X; en) AppleWebKit/420+"
-         " (KHTML, like Gecko) Version/3.0 Mobile/1A543 Safari/419.3", "Mobile Safari (iOS)"),
-        # nonsense
-        ("Lizards!", "Other (Other)"),
-        # empty
-        ("", "No information available"),
-        # missing
-        (None, "No information available")
-=======
         self.assertEqual(client_ip, '127.0.0.1')
 
     @data(
@@ -87,17 +58,11 @@
         ('', 'No information available'),
         # missing
         (None, 'No information available'),
->>>>>>> 16506e8b
     )
     @unpack
     def test_client_user_agent(self, ua_string, expected_result):
         factory = RequestFactory()
-<<<<<<< HEAD
-        header = {"HTTP_USER_AGENT": ua_string}
-        request = factory.get("/", **header)
-=======
         header = {'HTTP_USER_AGENT': ua_string}
         request = factory.get('/', **header)
->>>>>>> 16506e8b
         result = get_human_readable_client_user_agent(request)
         self.assertEqual(result, expected_result)