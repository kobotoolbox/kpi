--- conflicted
+++ resolved
@@ -159,37 +159,21 @@
 
     def save(self, *args, **kwargs):
         if self.xls:
-<<<<<<< HEAD
-            file_obj = self.xls.read()
-            if file_obj:
-                # Wrap the file data in a BytesIO object to simulate a file
-                xls_bytes_io = io.BytesIO(file_obj)
-                xls_bytes_io.name = self.xls.name
-
+            xls_io = NamedBytesIO.fromfieldfile(self.xls)
+            survey = create_survey_from_xls(
+                xls_io, default_name=DEFAULT_SURVEY_NAME
+            )
+            if survey.name == DEFAULT_SURVEY_NAME:
+                survey.name = survey.id_string
                 survey = create_survey_from_xls(xls_bytes_io)
                 survey.update(
                     {
-                        'name': survey.id_string,
-                    }
                 )
                 self.json = survey.to_json()
                 self.xml = survey.to_xml()
                 self._mark_start_time_boolean()
                 set_uuid(self)
                 self.set_uuid_in_xml(id_string=survey.id_string)
-=======
-            xls_io = NamedBytesIO.fromfieldfile(self.xls)
-            survey = create_survey_from_xls(
-                xls_io, default_name=DEFAULT_SURVEY_NAME
-            )
-            if survey.name == DEFAULT_SURVEY_NAME:
-                survey.name = survey.id_string
-            self.json = survey.to_json()
-            self.xml = survey.to_xml()
-            self._mark_start_time_boolean()
-            set_uuid(self)
-            self.set_uuid_in_xml(id_string=survey.id_string)
->>>>>>> 0e6ea86c
         super().save(*args, **kwargs)
 
     def file_name(self):
