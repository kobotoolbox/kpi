--- conflicted
+++ resolved
@@ -11,9 +11,6 @@
         # the type was unknown and will return to default (string)) and seen as string
         # in the UI.
         from kobo.apps.openrosa.schema_extensions.v2.formlist import extensions  # noqa F401
-<<<<<<< HEAD
         from kobo.apps.openrosa.schema_extensions.v2.manifest import extensions  # noqa F401
-=======
         from kobo.apps.openrosa.schema_extensions.v2.submission import extensions  # noqa F401
->>>>>>> 7549bf40
         super().ready()