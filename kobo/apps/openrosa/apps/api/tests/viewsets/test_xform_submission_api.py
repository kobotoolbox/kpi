import multiprocessing
import os
from collections import defaultdict
from functools import partial
from unittest.mock import patch

import pytest
import requests
import simplejson as json
from constance.test import override_config
from django.conf import settings
from django.contrib.auth.models import AnonymousUser
from django.core.files.base import ContentFile
from django.core.files.uploadedfile import InMemoryUploadedFile
from django.test.testcases import LiveServerTestCase
from django.test.utils import override_settings
from django_digest.test import DigestAuth
from rest_framework import status
from rest_framework.authtoken.models import Token

from kobo.apps.kobo_auth.shortcuts import User
from kobo.apps.openrosa.apps.api.tests.viewsets.test_abstract_viewset import (
    TestAbstractViewSet,
)
from kobo.apps.openrosa.apps.api.viewsets.xform_submission_api import XFormSubmissionApi
from kobo.apps.openrosa.apps.logger.models import Attachment
from kobo.apps.openrosa.apps.main import tests as main_tests
from kobo.apps.openrosa.apps.main.models import UserProfile
from kobo.apps.openrosa.libs.permissions import assign_perm
from kobo.apps.openrosa.libs.tests.mixins.request_mixin import RequestMixin
from kobo.apps.openrosa.libs.utils import logger_tools
from kobo.apps.openrosa.libs.utils.logger_tools import (
    OpenRosaResponseNotAllowed,
    OpenRosaTemporarilyUnavailable,
)
from kpi.constants import PERM_ADD_SUBMISSIONS
from kobo.apps.organizations.constants import UsageType
from kpi.utils.fuzzy_int import FuzzyInt


class TestXFormSubmissionApi(TestAbstractViewSet):
    def setUp(self):
        super().setUp()
        self.view = XFormSubmissionApi.as_view({'head': 'create', 'post': 'create'})
        self.publish_xls_form()

    def test_head_response(self):
        request = self.factory.head('/submission')
        response = self.view(request)
        self.assertEqual(response.status_code, 401)
        auth = DigestAuth('bob', 'bobbob')
        request.META.update(auth(request.META, response))
        response = self.view(request)
        self.validate_openrosa_head_response(response)

    def test_query_counts(self):
        path = os.path.join(
            os.path.dirname(os.path.abspath(__file__)),
            '..',
            'fixtures',
            'transport_submission.json')
        with open(path, 'rb') as f:
            data = json.loads(f.read())
            request = self.factory.post('/submission', data, format='json')
            response = self.view(request)

            # redo the request since it was consumed
            request = self.factory.post('/submission', data, format='json')
            auth = DigestAuth('bob', 'bobbob')
            request.META.update(auth(request.META, response))
            expected_queries = FuzzyInt(42, 47)
            # In stripe-enabled environments usage limit enforcement
            # requires additional queries
            # TODO: Constance adds three extra queries when checking
            # USAGE_LIMIT_ENFORCEMENT variable. But we use caching
            # so should find a way to keep that out of this count
            if settings.STRIPE_ENABLED:
<<<<<<< HEAD
                expected_queries = FuzzyInt(80, 87)
=======
                expected_queries = FuzzyInt(76, 86)
>>>>>>> 701a21f5
            with self.assertNumQueries(expected_queries):
                self.view(request)

    @pytest.mark.skipif(
        not settings.STRIPE_ENABLED, reason='Requires stripe functionality'
    )
    def test_over_limit_submission_rejection_anonymous(self):
        """
        Ensure submissions by an anonymous user are rejected if asset owner
        is over their storage or submission limit
        """
        path = os.path.join(
            os.path.dirname(os.path.abspath(__file__)),
            '..',
            'fixtures',
            'transport_submission.json',
        )
        with open(path, 'rb') as f:
            self.xform.require_auth = False
            self.xform.save(update_fields=['require_auth'])
            data = json.loads(f.read())

            mock_balances = {
                UsageType.STORAGE_BYTES: None,
                UsageType.SUBMISSION: {
                    'exceeded': True,
                },
            }
            with patch(
                'kobo.apps.openrosa.libs.utils.logger_tools.ServiceUsageCalculator.get_usage_balances',  # noqa: E501
                return_value=mock_balances,
            ):
                request = self.factory.post('/submission', data, format='json')
                request.user = AnonymousUser()
                response = self.view(request, username=self.user.username)
                self.assertEqual(response.status_code, status.HTTP_402_PAYMENT_REQUIRED)

            mock_balances = {
                UsageType.STORAGE_BYTES: {
                    'exceeded': True,
                },
                UsageType.SUBMISSION: None,
            }
            with patch(
                'kobo.apps.openrosa.libs.utils.logger_tools.ServiceUsageCalculator.get_usage_balances',  # noqa: E501
                return_value=mock_balances,
            ):
                request = self.factory.post('/submission', data, format='json')
                request.user = AnonymousUser()
                response = self.view(request, username=self.user.username)
                self.assertEqual(response.status_code, status.HTTP_402_PAYMENT_REQUIRED)

    @pytest.mark.skipif(
        not settings.STRIPE_ENABLED, reason='Requires stripe functionality'
    )
    @patch(
        'kobo.apps.openrosa.libs.utils.logger_tools.ServiceUsageCalculator.get_usage_balances'  # noqa: E501
    )
    def test_over_limit_submission_rejection_authenticated(self, mock_usage):
        """
        Ensure submissions by an authenticated user are rejected if asset owner
        is over their storage or submission limit and that check_exceeded_limit
        is run.
        """
        path = os.path.join(
            os.path.dirname(os.path.abspath(__file__)),
            '..',
            'fixtures',
            'transport_submission.json',
        )
        with open(path, 'rb') as f:
            data = json.loads(f.read())
            request = self.factory.post('/submission', data, format='json')
            response = self.view(request)
            self.assertEqual(response.status_code, 401)

            mock_balances = {
                UsageType.STORAGE_BYTES: None,
                UsageType.SUBMISSION: {
                    'exceeded': True,
                },
            }
            mock_usage.return_value = mock_balances
            with patch(
                'kobo.apps.openrosa.libs.utils.logger_tools.check_exceeded_limit',
                return_value=None,
            ) as patched:
                request = self.factory.post('/submission', data, format='json')
                auth = DigestAuth('bob', 'bobbob')
                request.META.update(auth(request.META, response))
                response = self.view(request, username=self.user.username)
                patched.assert_any_call(self.user, UsageType.SUBMISSION)
                patched.assert_any_call(self.user, UsageType.STORAGE_BYTES)
                self.assertEqual(response.status_code, status.HTTP_402_PAYMENT_REQUIRED)

            mock_balances = {
                UsageType.STORAGE_BYTES: {
                    'exceeded': True,
                },
                UsageType.SUBMISSION: None,
            }
            mock_usage.return_value = mock_balances
            with patch(
                'kobo.apps.openrosa.libs.utils.logger_tools.check_exceeded_limit',
                return_value=None,
            ) as patched:
                request = self.factory.post('/submission', data, format='json')
                response = self.view(request)
                self.assertEqual(response.status_code, 401)
                request = self.factory.post('/submission', data, format='json')
                auth = DigestAuth('bob', 'bobbob')
                request.META.update(auth(request.META, response))
                response = self.view(request, username=self.user.username)
                patched.assert_any_call(self.user, UsageType.SUBMISSION)
                patched.assert_any_call(self.user, UsageType.STORAGE_BYTES)
                self.assertEqual(response.status_code, status.HTTP_402_PAYMENT_REQUIRED)

    @pytest.mark.skipif(
        not settings.STRIPE_ENABLED, reason='Requires stripe functionality'
    )
    def test_disable_limit_enforcement(self):
        """
        Ensure submissions by an authenticated user are rejected if asset owner
        is over their storage or submission limit
        """
        path = os.path.join(
            os.path.dirname(os.path.abspath(__file__)),
            '..',
            'fixtures',
            'transport_submission.json',
        )
        with open(path, 'rb') as f:
            data = json.loads(f.read())
            request = self.factory.post('/submission', data, format='json')
            response = self.view(request)
            self.assertEqual(response.status_code, status.HTTP_401_UNAUTHORIZED)

            mock_balances = {
                UsageType.STORAGE_BYTES: {
                    'exceeded': True,
                },
                UsageType.SUBMISSION: {
                    'exceeded': True,
                },
            }
            with override_config(USAGE_LIMIT_ENFORCEMENT=False):
                with patch(
                    'kobo.apps.openrosa.libs.utils.logger_tools.ServiceUsageCalculator.get_usage_balances',  # noqa: E501
                    return_value=mock_balances,
                ):
                    request = self.factory.post('/submission', data, format='json')
                    auth = DigestAuth('bob', 'bobbob')
                    request.META.update(auth(request.META, response))
                    response = self.view(request, username=self.user.username)
                    self.assertEqual(response.status_code, status.HTTP_201_CREATED)

            with patch(
                'kobo.apps.openrosa.libs.utils.logger_tools.ServiceUsageCalculator.get_usage_balances',  # noqa: E501
                return_value=mock_balances,
            ):
                request = self.factory.post('/submission', data, format='json')
                response = self.view(request)
                self.assertEqual(response.status_code, status.HTTP_401_UNAUTHORIZED)
                request = self.factory.post('/submission', data, format='json')
                auth = DigestAuth('bob', 'bobbob')
                request.META.update(auth(request.META, response))
                response = self.view(request, username=self.user.username)
                self.assertEqual(response.status_code, status.HTTP_402_PAYMENT_REQUIRED)

    def test_post_submission_anonymous(self):

        self.xform.require_auth = False
        self.xform.save(update_fields=['require_auth'])

        s = self.surveys[0]
        media_file = '1335783522563.jpg'
        path = os.path.join(
            self.main_directory,
            'fixtures',
            'transportation',
            'instances',
            s,
            media_file,
        )
        with open(path, 'rb') as f:
            f = InMemoryUploadedFile(
                f,
                'media_file',
                media_file,
                'image/jpg',
                os.path.getsize(path),
                None,
            )
            submission_path = os.path.join(
                self.main_directory,
                'fixtures',
                'transportation',
                'instances',
                s,
                s + '.xml',
            )
            with open(submission_path) as sf:
                data = {'xml_submission_file': sf, 'media_file': f}
                request = self.factory.post(
                    f'/{self.user.username}/submission', data
                )
                request.user = AnonymousUser()

                response = self.view(request, username=self.user.username)
                self.assertContains(
                    response, 'Successful submission', status_code=201
                )
                self.assertTrue(response.has_header('X-OpenRosa-Version'))
                self.assertTrue(
                    response.has_header('X-OpenRosa-Accept-Content-Length')
                )
                self.assertTrue(response.has_header('Date'))
                self.assertEqual(
                    response['Content-Type'], 'text/xml; charset=utf-8'
                )
                self.assertEqual(
                    response['Location'],
                    f'http://testserver/{self.user.username}/submission',
                )

    def test_post_submission_authenticated(self):
        s = self.surveys[0]
        media_file = '1335783522563.jpg'
        path = os.path.join(self.main_directory, 'fixtures',
                            'transportation', 'instances', s, media_file)
        with open(path, 'rb') as f:
            f = InMemoryUploadedFile(f, 'media_file', media_file, 'image/jpg',
                                     os.path.getsize(path), None)

            submission_path = os.path.join(
                self.main_directory, 'fixtures',
                'transportation', 'instances', s, s + '.xml')

            with open(submission_path, 'rb') as sf:
                data = {'xml_submission_file': sf, 'media_file': f}
                request = self.factory.post('/submission', data)
                response = self.view(request)
                self.assertEqual(response.status_code, 401)

                # rewind the file and redo the request since they were
                # consumed
                sf.seek(0)
                f.seek(0)
                request = self.factory.post('/submission', data)
                auth = DigestAuth('bob', 'bobbob')
                request.META.update(auth(request.META, response))
                response = self.view(request, username=self.user.username)
                self.assertContains(response, 'Successful submission',
                                    status_code=201)
                self.assertTrue(response.has_header('X-OpenRosa-Version'))
                self.assertTrue(
                    response.has_header('X-OpenRosa-Accept-Content-Length'))
                self.assertTrue(response.has_header('Date'))
                self.assertEqual(response['Content-Type'],
                                 'text/xml; charset=utf-8')
                self.assertEqual(response['Location'],
                                 'http://testserver/submission')

    def test_post_submission_uuid_other_user_username_not_provided(self):
        alice_data = {
            'username': 'alice',
            'password1': 'alicealice',
            'password2': 'alicealice',
            'email': 'alice@localhost.com',
        }
        self._create_user_profile(alice_data)
        s = self.surveys[0]
        media_file = '1335783522563.jpg'
        path = os.path.join(self.main_directory, 'fixtures',
                            'transportation', 'instances', s, media_file)
        with open(path, 'rb') as f:
            f = InMemoryUploadedFile(f, 'media_file', media_file, 'image/jpg',
                                     os.path.getsize(path), None)
            path = os.path.join(
                self.main_directory, 'fixtures',
                'transportation', 'instances', s, s + '.xml')
            path = self._add_uuid_to_submission_xml(path, self.xform)

            with open(path, 'rb') as sf:
                data = {'xml_submission_file': sf, 'media_file': f}
                request = self.factory.post('/submission', data)
                response = self.view(request)
                self.assertEqual(response.status_code, 401)

                # rewind the file and redo the request since they were
                # consumed
                sf.seek(0)
                request = self.factory.post('/submission', data)
                auth = DigestAuth('alice', 'alicealice')
                request.META.update(auth(request.META, response))
                response = self.view(request)
                self.assertEqual(response.status_code, 403)

    def test_post_submission_authenticated_json(self):
        path = os.path.join(
            os.path.dirname(os.path.abspath(__file__)),
            '..',
            'fixtures',
            'transport_submission.json')
        with open(path, 'rb') as f:
            data = json.loads(f.read())
            request = self.factory.post('/submission', data, format='json')
            response = self.view(request)
            self.assertEqual(response.status_code, 401)

            # redo the request since it were consumed
            request = self.factory.post('/submission', data, format='json')
            auth = DigestAuth('bob', 'bobbob')
            request.META.update(auth(request.META, response))

            response = self.view(request)
            self.assertContains(response, 'Successful submission',
                                status_code=201)
            self.assertTrue(response.has_header('X-OpenRosa-Version'))
            self.assertTrue(
                response.has_header('X-OpenRosa-Accept-Content-Length'))
            self.assertTrue(response.has_header('Date'))
            self.assertEqual(response['Content-Type'],
                             'application/json')
            self.assertEqual(response['Location'],
                             'http://testserver/submission')

    def test_post_submission_authenticated_bad_json(self):
        path = os.path.join(
            os.path.dirname(os.path.abspath(__file__)),
            '..',
            'fixtures',
            'transport_submission_bad.json')
        with open(path) as f:
            data = json.loads(f.read())
            request = self.factory.post('/submission', data, format='json')
            response = self.view(request)
            self.assertEqual(response.status_code, 401)

            request = self.factory.post('/submission', data, format='json')
            auth = DigestAuth('bob', 'bobbob')
            request.META.update(auth(request.META, response))
            response = self.view(request)
            rendered_response = response.render()
            self.assertTrue('error' in rendered_response.data)
            self.assertTrue(
                rendered_response.data['error'].startswith(
                    'Instance ID is required'
                )
            )
            self.assertTrue(rendered_response.status_code == 400)
            self.assertTrue(rendered_response.has_header('X-OpenRosa-Version'))
            self.assertTrue(
                rendered_response.has_header('X-OpenRosa-Accept-Content-Length'))
            self.assertTrue(rendered_response.has_header('Date'))
            self.assertEqual(rendered_response['Content-Type'],
                             'application/json')
            self.assertEqual(rendered_response['Location'],
                             'http://testserver/submission')

    def test_post_submission_require_auth(self):
        count = Attachment.objects.count()
        s = self.surveys[0]
        media_file = '1335783522563.jpg'
        path = os.path.join(self.main_directory, 'fixtures',
                            'transportation', 'instances', s, media_file)
        with open(path, 'rb') as f:
            f = InMemoryUploadedFile(f, 'media_file', media_file, 'image/jpg',
                                     os.path.getsize(path), None)
            submission_path = os.path.join(
                self.main_directory, 'fixtures',
                'transportation', 'instances', s, s + '.xml')

            with open(submission_path) as sf:
                data = {'xml_submission_file': sf, 'media_file': f}
                request = self.factory.post('/submission', data)
                response = self.view(request)
                self.assertEqual(response.status_code, 401)
                response = self.view(request, username=self.user.username)
                self.assertEqual(response.status_code, 401)

                # rewind the file and redo the request since they were
                # consumed
                sf.seek(0)
                request = self.factory.post('/submission', data)
                auth = DigestAuth('bob', 'bobbob')
                request.META.update(auth(request.META, response))
                response = self.view(request, username=self.user.username)
                self.assertContains(response, 'Successful submission',
                                    status_code=201)
                self.assertEqual(count + 1, Attachment.objects.count())
                self.assertTrue(response.has_header('X-OpenRosa-Version'))
                self.assertTrue(
                    response.has_header('X-OpenRosa-Accept-Content-Length'))
                self.assertTrue(response.has_header('Date'))
                self.assertEqual(response['Content-Type'],
                                 'text/xml; charset=utf-8')
                self.assertEqual(response['Location'],
                                 'http://testserver/submission')

    def test_post_submission_require_auth_anonymous_user(self):
        count = Attachment.objects.count()
        s = self.surveys[0]
        media_file = '1335783522563.jpg'
        path = os.path.join(self.main_directory, 'fixtures',
                            'transportation', 'instances', s, media_file)
        with open(path, 'rb') as f:
            f = InMemoryUploadedFile(f, 'media_file', media_file, 'image/jpg',
                                     os.path.getsize(path), None)
            submission_path = os.path.join(
                self.main_directory, 'fixtures',
                'transportation', 'instances', s, s + '.xml')
            with open(submission_path) as sf:
                data = {'xml_submission_file': sf, 'media_file': f}
                request = self.factory.post('/submission', data)
                response = self.view(request)
                self.assertEqual(response.status_code, 401)
                response = self.view(request, username=self.user.username)
                self.assertEqual(response.status_code, 401)
                self.assertEqual(count, Attachment.objects.count())

    def test_post_submission_require_auth_other_user(self):

        alice_data = {
            'username': 'alice',
            'password1': 'alicealice',
            'password2': 'alicealice',
            'email': 'alice@localhost.com',
        }
        self._create_user_profile(alice_data)

        count = Attachment.objects.count()
        s = self.surveys[0]
        media_file = '1335783522563.jpg'
        path = os.path.join(self.main_directory, 'fixtures',
                            'transportation', 'instances', s, media_file)
        with open(path, 'rb') as f:
            f = InMemoryUploadedFile(f, 'media_file', media_file, 'image/jpg',
                                     os.path.getsize(path), None)
            submission_path = os.path.join(
                self.main_directory, 'fixtures',
                'transportation', 'instances', s, s + '.xml')
            with open(submission_path) as sf:
                data = {'xml_submission_file': sf, 'media_file': f}
                request = self.factory.post('/submission', data)
                response = self.view(request)
                self.assertEqual(response.status_code, 401)
                response = self.view(request, username=self.user.username)
                self.assertEqual(response.status_code, 401)
                self.assertEqual(count, Attachment.objects.count())

                # rewind the file and redo the request since they were
                # consumed
                sf.seek(0)
                request = self.factory.post('/submission', data)
                auth = DigestAuth('alice', 'alicealice')
                request.META.update(auth(request.META, response))
                response = self.view(request, username=self.user.username)
                self.assertContains(response, 'Access denied', status_code=403)

    def test_post_submission_require_auth_data_entry_role(self):

        alice_data = {
            'username': 'alice',
            'password1': 'alicealice',
            'password2': 'alicealice',
            'email': 'alice@localhost.com',
        }
        alice_profile = self._create_user_profile(alice_data)

        assign_perm(PERM_ADD_SUBMISSIONS, alice_profile.user, self.xform.asset)

        count = Attachment.objects.count()
        s = self.surveys[0]
        media_file = '1335783522563.jpg'
        path = os.path.join(self.main_directory, 'fixtures',
                            'transportation', 'instances', s, media_file)
        with open(path, 'rb') as f:
            f = InMemoryUploadedFile(f, 'media_file', media_file, 'image/jpg',
                                     os.path.getsize(path), None)
            submission_path = os.path.join(
                self.main_directory, 'fixtures',
                'transportation', 'instances', s, s + '.xml')
            with open(submission_path) as sf:
                data = {'xml_submission_file': sf, 'media_file': f}
                request = self.factory.post('/submission', data)
                response = self.view(request)
                self.assertEqual(response.status_code, 401)
                response = self.view(request, username=self.user.username)
                self.assertEqual(response.status_code, 401)
                self.assertEqual(count, Attachment.objects.count())

                # rewind the file and redo the request since they were
                # consumed
                sf.seek(0)
                request = self.factory.post('/submission', data)
                auth = DigestAuth('alice', 'alicealice')
                request.META.update(auth(request.META, response))
                response = self.view(request, username=self.user.username)
                self.assertContains(response, 'Successful submission',
                                    status_code=201)

    def test_post_submission_json_without_submission_key(self):
        data = {'id': 'transportation_2011_07_25'}
        request = self.factory.post('/submission', data, format='json')
        response = self.view(request)
        self.assertEqual(response.status_code, 401)

        # redo the request since it's been consumed
        request = self.factory.post('/submission', data, format='json')
        auth = DigestAuth('bob', 'bobbob')
        request.META.update(auth(request.META, response))
        response = self.view(request)
        self.assertContains(response, 'No submission key provided.', status_code=400)

    def test_submission_account_inactive(self):
        """
        Verify that submissions are blocked when the owning user has
        `is_active = False`
        """
        self.xform.user.is_active = False
        self.xform.user.save()

        # No need auth for this test
        self.xform.require_auth = False
        self.xform.save(update_fields=['require_auth'])

        s = self.surveys[0]
        username = self.user.username
        submission_path = os.path.join(
            self.main_directory,
            'fixtures',
            'transportation',
            'instances',
            s,
            s + '.xml',
        )
        with open(submission_path) as sf:
            request = self.factory.post(
                f'/{username}/submission', {'xml_submission_file': sf}
            )
            request.user = AnonymousUser()

            # Ensure that submissions are not accepted since the owning user is
            # inactive
            response = self.view(request, username=username)
            self.assertEqual(
                response.status_code, status.HTTP_405_METHOD_NOT_ALLOWED
            )
            self.assertTrue(isinstance(response, OpenRosaResponseNotAllowed))

    def test_submission_blocking_flag(self):
        # Ensure that 'submissions_suspended' flag on user profile and
        # `pending_transfer` flag on xform block submissions
        self.xform.user.profile.submissions_suspended = True
        self.xform.user.profile.save()

        # No need auth for this test
        self.xform.require_auth = False
        self.xform.save(update_fields=['require_auth'])

        s = self.surveys[0]
        username = self.user.username
        media_file = '1335783522563.jpg'
        path = os.path.join(self.main_directory, 'fixtures',
                            'transportation', 'instances', s, media_file)

        with open(path, 'rb') as f:
            f = InMemoryUploadedFile(f, 'media_file', media_file, 'image/jpg',
                                     os.path.getsize(path), None)
            submission_path = os.path.join(
                self.main_directory, 'fixtures',
                'transportation', 'instances', s, s + '.xml')
            with open(submission_path) as sf:
                data = {'xml_submission_file': sf, 'media_file': f}
                request = self.factory.post(
                    f'/{username}/submission', data
                )
                request.user = AnonymousUser()
                response = self.view(request, username=username)

                # check to make sure the `submission_suspended` flag stops the submission
                self.assertEqual(
                    response.status_code, status.HTTP_503_SERVICE_UNAVAILABLE
                )
                self.assertTrue(
                    isinstance(response, OpenRosaTemporarilyUnavailable)
                )

                # Files have been read during previous request, bring back
                # their pointer position to zero to submit again.
                sf.seek(0)
                f.seek(0)

                # check that users can submit data again when flag is removed
                self.xform.user.profile.submissions_suspended = False
                self.xform.user.profile.save()
                self.xform.pending_transfer = True
                self.xform.save()

                request = self.factory.post(
                    f'/{username}/submission', data
                )
                response = self.view(request, username=username)
                self.assertEqual(
                    response.status_code, status.HTTP_503_SERVICE_UNAVAILABLE
                )

                self.xform.pending_transfer = False
                self.xform.save()

                sf.seek(0)
                f.seek(0)

                request = self.factory.post(
                    f'/{username}/submission', data
                )
                response = self.view(request, username=username)
                self.assertEqual(response.status_code, status.HTTP_201_CREATED)

    def test_submission_customizable_confirmation_message(self):
        s = 'transport_with_custom_attribute'
        media_file = '1335783522563.jpg'
        xml_files = [
            'transport_with_custom_attribute_01',
            'transport_with_custom_attribute_02',
            'transport_with_no_custom_attribute'
        ]

        path = os.path.join(
            self.main_directory,
            'fixtures',
            'transportation',
            'instances',
            s,
            media_file,
        )
        with open(path, 'rb') as f:
            f = InMemoryUploadedFile(
                f,
                'media_file',
                media_file,
                'image/jpg',
                os.path.getsize(path),
                None,
            )
            for xml_file in xml_files:
                submission_path = os.path.join(
                    self.main_directory,
                    'fixtures',
                    'transportation',
                    'instances',
                    s,
                    xml_file + '.xml',
                )
                with open(submission_path) as sf:
                    data = {'xml_submission_file': sf, 'media_file': f}
                    request = self.factory.post('/submission', data)
                    response = self.view(request)
                    self.assertEqual(response.status_code, 401)

                    # rewind the file and redo the request since they were
                    # consumed
                    sf.seek(0)
                    f.seek(0)
                    request = self.factory.post('/submission', data)
                    auth = DigestAuth('bob', 'bobbob')
                    request.META.update(auth(request.META, response))
                    response = self.view(request, username=self.user.username)
                    if xml_file == 'transport_with_custom_attribute_01':
                        self.assertContains(
                            response, 'Custom submit message', status_code=201
                        )
                    elif xml_file == 'transport_with_custom_attribute_02':
                        self.assertContains(
                            response, 'Successful submission.', status_code=201
                        )
                    elif xml_file == (
                        'transport_with_custom_attribute_and_different_root'
                    ):
                        self.assertContains(
                            response, 'Custom submit message', status_code=201
                        )
                    else:
                        self.assertContains(
                            response, 'Successful submission.', status_code=201
                        )


class ConcurrentSubmissionTestCase(RequestMixin, LiveServerTestCase):
    """
    Inherit from LiveServerTestCase to be able to test concurrent requests
    to submission endpoint in different transactions (and different processes).
    Otherwise, DB is populated only on the first request but still empty on
    subsequent ones.
    """

    def setUp(self):
        self.user = User.objects.create_user(
            username='bob', password='bob', email='bob@columbia.edu'
        )
        self.token, _ = Token.objects.get_or_create(user=self.user)
        UserProfile.objects.get_or_create(user=self.user)

    def publish_xls_form(self):
        path = os.path.join(
            settings.OPENROSA_APP_DIR,
            'apps',
            'main',
            'tests',
            'fixtures',
            'transportation',
            'transportation.xls',
        )

        with open(path, 'rb') as f:
            xls_file = ContentFile(f.read(), name='transportation.xls')

        self.xform = logger_tools.publish_xls_form(xls_file, self.user)

    # FIXME Find a way to avoid constance db calls interfering with
    # `get_instance_lock()`. Currently, we set STRIPE_ENABLED to false here
    # to avoid constance being called at all in `create_instance()``
    @override_settings(STRIPE_ENABLED=False)
    @pytest.mark.skipif(
        settings.SKIP_TESTS_WITH_CONCURRENCY,
        reason='GitLab does not seem to support multi-processes'
    )
    def test_post_concurrent_same_submissions(self):
        DUPLICATE_SUBMISSIONS_COUNT = 2  # noqa

        self.publish_xls_form()
        username = 'bob'
        survey = 'transport_2011-07-25_19-05-49'
        results = defaultdict(int)

        with multiprocessing.Pool() as pool:
            for result in pool.map(
                partial(
                    submit_data,
                    live_server_url=self.live_server_url,
                    survey_=survey,
                    username_=username,
                    token_=self.token.key
                ),
                range(DUPLICATE_SUBMISSIONS_COUNT),
            ):
                results[result] += 1

        assert results[status.HTTP_201_CREATED] == 1
        assert results[status.HTTP_423_LOCKED] == DUPLICATE_SUBMISSIONS_COUNT - 1


def submit_data(identifier, survey_, username_, live_server_url, token_):
    """
    Submit data to live server.

    It has to be outside `ConcurrentSubmissionTestCase` class to be pickled by
    `multiprocessing.Pool().map()`.
    """
    media_file = '1335783522563.jpg'
    main_directory = os.path.dirname(main_tests.__file__)
    path = os.path.join(
        main_directory,
        'fixtures',
        'transportation',
        'instances',
        survey_,
        media_file,
    )
    with open(path, 'rb') as f:
        f = InMemoryUploadedFile(
            f,
            'media_file',
            media_file,
            'image/jpg',
            os.path.getsize(path),
            None,
        )
        submission_path = os.path.join(
            main_directory,
            'fixtures',
            'transportation',
            'instances',
            survey_,
            f'{survey_}.xml',
        )
        with open(submission_path) as sf:
            files = {'xml_submission_file': sf, 'media_file': f}
            headers = {'Authorization': f'Token {token_}'}
            response = requests.post(
                f'{live_server_url}/{username_}/submission',
                files=files,
                headers=headers
            )
            return response.status_code<|MERGE_RESOLUTION|>--- conflicted
+++ resolved
@@ -75,11 +75,7 @@
             # USAGE_LIMIT_ENFORCEMENT variable. But we use caching
             # so should find a way to keep that out of this count
             if settings.STRIPE_ENABLED:
-<<<<<<< HEAD
-                expected_queries = FuzzyInt(80, 87)
-=======
-                expected_queries = FuzzyInt(76, 86)
->>>>>>> 701a21f5
+                expected_queries = FuzzyInt(76, 87)
             with self.assertNumQueries(expected_queries):
                 self.view(request)
 
