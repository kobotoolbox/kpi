import os
import re

from ddt import data, ddt
from django.conf import settings
from django.contrib.auth.models import AnonymousUser
<<<<<<< HEAD
from django.utils.http import urlencode
=======
from django_digest.test import Client as DigestClient
>>>>>>> 65566af9
from django_digest.test import DigestAuth
from rest_framework import status
from rest_framework.reverse import reverse

from kobo.apps.data_collectors.models import DataCollector, DataCollectorGroup
from kobo.apps.kobo_auth.shortcuts import User
from kobo.apps.openrosa.apps.api.tests.viewsets.test_abstract_viewset import (
    TestAbstractViewSet,
)
from kobo.apps.openrosa.apps.api.viewsets.xform_list_api import XFormListApi
from kobo.apps.openrosa.apps.logger.models.xform import XForm
from kobo.apps.openrosa.libs.permissions import assign_perm
from kobo.apps.organizations.models import Organization
from kpi.constants import PERM_ADD_SUBMISSIONS, PERM_MANAGE_ASSET, PERM_VIEW_ASSET
from kpi.models import Asset

EMPTY_LIST_CONTENT = '<?xml version="1.0" encoding="utf-8"?>\n<xforms xmlns="http://openrosa.org/xforms/xformsList"></xforms>'  # noqa


class TestXFormListApiBase(TestAbstractViewSet):

    def setUp(self):
        super().setUp()
        self.view = XFormListApi.as_view({
            'get': 'list'
        })
        self.publish_xls_form()

    def _load_metadata(self, xform=None):
        data_value = 'screenshot.png'
        data_type = 'media'
        fixture_dir = os.path.join(
            settings.OPENROSA_APP_DIR,
            'apps',
            'main',
            'tests',
            'fixtures',
            'transportation',
        )
        path = os.path.join(fixture_dir, data_value)
        xform = xform or self.xform

        self._add_form_metadata(xform, data_type, data_value, path)


class TestXFormListApiWithoutAuthRequired(TestXFormListApiBase):

    """
    Tests should point to `https://kc/<username>/*`

    Since May 2025 (version 2.025.02i), retrieving XForms that allow anonymous
    submissions no longer depends solely on the username provided in the URL. Instead,
    it requires that the user matching the given username also has the `manage_asset`
    permission in KPI.

    Previously, OpenRosa was agnostic to KPI assets, but this change introduces
    a tighter integration between form access and KPI permissions.

    To reflect this behaviour correctly, this test class now relies on the full KPI
    asset deployment mechanism (added in `setUp`) to ensure that the expected
    permissions are applied, and the tests remain valid.
    """

    def setUp(self):
        super().setUp()
        self.xform_without_auth = self.xform
        self.xform_without_auth.require_auth = False
        self.xform_without_auth.save(update_fields=['require_auth'])

        data = {
            'owner': self.user.username,
            'public': False,
            'public_data': False,
            'description': 'transportation_with_attachment',
            'downloadable': True,
            'encrypted': False,
            'id_string': 'transportation_with_attachment',
            'title': 'transportation_with_attachment',
        }

        path = os.path.join(
            settings.OPENROSA_APP_DIR,
            'apps',
            'main',
            'tests',
            'fixtures',
            'transportation',
            'transportation_with_attachment.xls',
        )
        self.publish_xls_form(data=data, path=path)
        self.assertNotEqual(self.xform.pk, self.xform_without_auth.pk)
        self.assertEqual(XForm.objects.all().count(), 2)
        self.assertEqual(XForm.objects.filter(require_auth=False).count(), 1)

    def test_anonymous_xform_list_excludes_forms_of_inactive_users(self):
        request = self.factory.get('/')
        response = self.view(request, username=self.user.username)
        assert response.status_code == status.HTTP_200_OK
        assert response.data[0]['formID'] == 'transportation_2011_07_25'

        self.user.is_active = False
        self.user.save()
        request = self.factory.get('/')
        response = self.view(request, username=self.user.username)
        assert response.status_code == status.HTTP_200_OK
        assert response.data == []

    def test_get_xform_list_as_anonymous_user(self):

        request = self.factory.get('/')
        response = self.view(request, username=self.user.username)
        self.assertEqual(response.status_code, status.HTTP_200_OK)

        path = os.path.join(
            os.path.dirname(__file__), '..', 'fixtures', 'formList.xml'
        )
        # Response should contain only xform
        with open(path, 'r') as f:
            form_list_xml = f.read().strip()
            data = {
                'hash': self.xform_without_auth.md5_hash,
                'pk': self.xform_without_auth.pk,
            }
            content = response.render().content
            self.assertEqual(content.decode(), form_list_xml % data)
            self.assertTrue(response.has_header('X-OpenRosa-Version'))
            self.assertTrue(response.has_header('X-OpenRosa-Accept-Content-Length'))
            self.assertTrue(response.has_header('Date'))
            self.assertEqual(response['Content-Type'], 'text/xml; charset=utf-8')

    def test_get_xform_list_as_owner(self):

        """
        Same test as `test_get_xform_list_as_anonymous_user()` except
        we want the user to be authenticated right away. Do not use Digest, but
        session auth.
        User should only see their projects that allow data submission without
        authentication (like anonymous user)
        """

        # Use session auth
        response = self.client.get(
            reverse('form-list', kwargs={'username': self.user.username})
        )
        self.assertEqual(response.status_code, status.HTTP_200_OK)

        path = os.path.join(
            os.path.dirname(__file__), '..', 'fixtures', 'formList.xml'
        )
        # Response should contain only xform
        with open(path, 'r') as f:
            form_list_xml = f.read().strip()
            data = {
                'hash': self.xform_without_auth.md5_hash,
                'pk': self.xform_without_auth.pk,
            }
            content = response.render().content
            self.assertEqual(content.decode(), form_list_xml % data)
            self.assertTrue(response.has_header('X-OpenRosa-Version'))
            self.assertTrue(response.has_header('X-OpenRosa-Accept-Content-Length'))
            self.assertTrue(response.has_header('Date'))
            self.assertEqual(response['Content-Type'], 'text/xml; charset=utf-8')

    def test_retrieve_xform_manifest_as_owner(self):
        self._load_metadata(self.xform_without_auth)
        self.view = XFormListApi.as_view({
            'get': 'manifest'
        })
        request = self.factory.get('/')
        response = self.view(request, pk=self.xform_without_auth.pk)
        self.assertEqual(response.status_code, status.HTTP_401_UNAUTHORIZED)
        response = self.view(
            request, pk=self.xform_without_auth.pk, username=self.user.username
        )
        self.assertEqual(response.status_code, status.HTTP_200_OK)

        manifest_xml = (
            '<?xml version="1.0" encoding="utf-8"?>\n'
            '<manifest xmlns="http://openrosa.org/xforms/xformsManifest">'
            '   <mediaFile>'
            '        <filename>screenshot.png</filename>'
            '        <hash>%(hash)s</hash>'
            '        <downloadUrl>http://testserver/bob/xformsMedia/%(xform)s/%(pk)s.png</downloadUrl>'
            '    </mediaFile>'
            '</manifest>'
        )

        manifest_xml = re.sub(r'> +<', '><', manifest_xml).strip()

        data = {
            'hash': self.metadata.md5_hash,
            'pk': self.metadata.pk,
            'xform': self.xform_without_auth.pk,
        }

        content = response.render().content.decode().strip()
        self.assertEqual(content, manifest_xml % data)
        self.assertTrue(response.has_header('X-OpenRosa-Version'))
        self.assertTrue(
            response.has_header('X-OpenRosa-Accept-Content-Length'))
        self.assertTrue(response.has_header('Date'))
        self.assertEqual(response['Content-Type'], 'text/xml; charset=utf-8')

    def test_retrieve_xform_media_as_anonymous_user(self):

        self._load_metadata(self.xform_without_auth)
        self.view = XFormListApi.as_view({
            'get': 'media'
        })
        request = self.factory.get('/')
        response = self.view(
            request,
            pk=self.xform_without_auth.pk,
            metadata=self.metadata.pk,
            format='png',
        )
        self.assertEqual(response.status_code, status.HTTP_401_UNAUTHORIZED)

        response = self.view(
            request,
            pk=self.xform_without_auth.pk,
            username=self.user.username,
            metadata=self.metadata.pk,
            format='png',
        )
        self.assertEqual(response.status_code, status.HTTP_200_OK)

    def test_get_manager_xform_list_as_anonymous_user(self):

        manager = User.objects.create_user(username='manager', password='manager')
        asset = Asset.objects.create(
            content={'survey': [{'type': 'text', 'label': 'q1'}]},
            owner=self.user,
        )
        asset.deploy(active=True, backend='mock')
        # Allow anonymous user to submit data
        asset.assign_perm(AnonymousUser(), PERM_ADD_SUBMISSIONS)

        # Retrieve manager's formList as an anonymous user, no XForms should be present
        response = self.client.get(reverse('form-list', kwargs={'username': 'manager'}))
        assert response.status_code == status.HTTP_200_OK

        expected_empty_xforms_list = (
            '<?xml version="1.0" encoding="utf-8"?>\n'
            '<xforms xmlns="http://openrosa.org/xforms/xformsList"></xforms>'
        )
        assert response.content.decode() == expected_empty_xforms_list

        # Give "manager" the permission to manage the project
        asset.assign_perm(manager, PERM_MANAGE_ASSET)

        # Retrieve manager's formList as an anonymous user
        response = self.client.get(reverse('form-list', kwargs={'username': 'manager'}))
        xml_response = response.content.decode()
        # Make sure, there is only one XForm in response
        assert xml_response.count('<formID>') == 1
        assert f'<formID>{asset.uid}</formID>' in xml_response

        # Retrieve owner's formList as an anonymous user, just to validate the response
        # is different
        response = self.client.get(reverse('form-list', kwargs={'username': 'bob'}))
        xml_response = response.content.decode()
        # Make sure all bob's projects are present in formList
        assert xml_response.count('<formID>') == 2
        assert f'<formID>{asset.uid}</formID>' in xml_response


class TestXFormListApiWithAuthRequired(TestXFormListApiBase):

    """
    Tests should point to `https://kc/*`
    """

    def test_authenticated_xform_list_excludes_forms_of_inactive_users(self):
        request = self.factory.get('/')
        response = self.view(request)
        alice_data = {
            'username': 'alice',
            'password1': 'alicealice',
            'password2': 'alicealice',
            'email': 'alice@localhost.com',
        }
        alice_profile = self._create_user_profile(alice_data)
        assign_perm(PERM_ADD_SUBMISSIONS, alice_profile.user, self.xform.asset)
        auth = DigestAuth('alice', 'alicealice')
        request.META.update(auth(request.META, response))
        response = self.view(request)
        assert response.status_code == status.HTTP_200_OK
        assert response.data[0]['formID'] == 'transportation_2011_07_25'

        self.user.is_active = False
        self.user.save()
        response = self.view(request)
        assert response.status_code == status.HTTP_200_OK
        assert response.data == []

    def test_head_xform_list(self):
        request = self.factory.head('/')
        response = self.view(request)
        self.assertEqual(response.status_code, status.HTTP_401_UNAUTHORIZED)
        auth = DigestAuth('bob', 'bobbob')
        request.META.update(auth(request.META, response))
        response = self.view(request)
        self.validate_openrosa_head_response(response)

    def test_get_xform_list(self):
        request = self.factory.get('/')
        response = self.view(request)
        self.assertEqual(response.status_code, status.HTTP_401_UNAUTHORIZED)
        auth = DigestAuth('bob', 'bobbob')
        request.META.update(auth(request.META, response))
        response = self.view(request)
        self.assertEqual(response.status_code, status.HTTP_200_OK)

        path = os.path.join(
            os.path.dirname(__file__),
            '..',
            'fixtures',
            'formList_w_require_auth.xml',
        )

        with open(path, 'r') as f:
            form_list_xml = f.read().strip()
            data = {'hash': self.xform.md5_hash, 'pk': self.xform.pk}
            content = response.render().content
            self.assertEqual(content.decode(), form_list_xml % data)
            self.assertTrue(response.has_header('X-OpenRosa-Version'))
            self.assertTrue(
                response.has_header('X-OpenRosa-Accept-Content-Length'))
            self.assertTrue(response.has_header('Date'))
            self.assertEqual(response['Content-Type'],
                             'text/xml; charset=utf-8')

    def test_get_xform_list_inactive_form(self):
        self.xform.downloadable = False
        self.xform.save()
        request = self.factory.get('/')
        response = self.view(request)
        self.assertEqual(response.status_code, status.HTTP_401_UNAUTHORIZED)
        auth = DigestAuth('bob', 'bobbob')
        request.META.update(auth(request.META, response))
        response = self.view(request)
        self.assertEqual(response.status_code, status.HTTP_200_OK)

        xml = '<?xml version="1.0" encoding="utf-8"?>\n<xforms '
        xml += 'xmlns="http://openrosa.org/xforms/xformsList"></xforms>'
        content = response.render().content.decode()
        self.assertEqual(content, xml)
        self.assertTrue(response.has_header('X-OpenRosa-Version'))
        self.assertTrue(
            response.has_header('X-OpenRosa-Accept-Content-Length'))
        self.assertTrue(response.has_header('Date'))
        self.assertEqual(response['Content-Type'],
                         'text/xml; charset=utf-8')

    def test_get_xform_list_as_anonymous_user(self):
        request = self.factory.get('/')
        # Get formList without username requires auth unconditionally
        response = self.view(request)
        self.assertEqual(response.status_code, status.HTTP_401_UNAUTHORIZED)

    def test_get_xform_list_other_user_with_no_role(self):
        request = self.factory.get('/')
        response = self.view(request)
        alice_data = {
            'username': 'alice',
            'password1': 'alicealice',
            'password2': 'alicealice',
            'email': 'alice@localhost.com',
        }
        alice_profile = self._create_user_profile(alice_data)

        self.assertFalse(
            alice_profile.user.has_perms([PERM_VIEW_ASSET], self.xform.asset)
        )

        auth = DigestAuth('alice', 'alicealice')
        request.META.update(auth(request.META, response))
        response = self.view(request)
        self.assertEqual(response.status_code, status.HTTP_200_OK)
        content = response.render().content.decode()
        self.assertNotIn(self.xform.id_string, content)
        self.assertEqual(
            content, '<?xml version="1.0" encoding="utf-8"?>\n<xforms '
            'xmlns="http://openrosa.org/xforms/xformsList"></xforms>')
        self.assertTrue(response.has_header('X-OpenRosa-Version'))
        self.assertTrue(
            response.has_header('X-OpenRosa-Accept-Content-Length'))
        self.assertTrue(response.has_header('Date'))
        self.assertEqual(response['Content-Type'], 'text/xml; charset=utf-8')

    def test_get_xform_list_other_user_with_readonly_role(self):
        request = self.factory.get('/')
        response = self.view(request)
        alice_data = {
            'username': 'alice',
            'password1': 'alicealice',
            'password2': 'alicealice',
            'email': 'alice@localhost.com',
        }
        alice_profile = self._create_user_profile(alice_data)

        assign_perm(PERM_VIEW_ASSET, alice_profile.user, self.xform.asset)
        self.assertTrue(
            alice_profile.user.has_perms([PERM_VIEW_ASSET], self.xform.asset)
        )

        auth = DigestAuth('alice', 'alicealice')
        request.META.update(auth(request.META, response))
        response = self.view(request)
        self.assertEqual(response.status_code, status.HTTP_200_OK)
        content = response.render().content.decode()
        self.assertNotIn(self.xform.id_string, content)
        self.assertEqual(
            content, '<?xml version="1.0" encoding="utf-8"?>\n<xforms '
            'xmlns="http://openrosa.org/xforms/xformsList"></xforms>')
        self.assertTrue(response.has_header('X-OpenRosa-Version'))
        self.assertTrue(
            response.has_header('X-OpenRosa-Accept-Content-Length'))
        self.assertTrue(response.has_header('Date'))
        self.assertEqual(response['Content-Type'], 'text/xml; charset=utf-8')

    def test_get_xform_list_other_user_with_dataentry_role(self):
        request = self.factory.get('/')
        response = self.view(request)
        alice_data = {
            'username': 'alice',
            'password1': 'alicealice',
            'password2': 'alicealice',
            'email': 'alice@localhost.com',
        }
        alice_profile = self._create_user_profile(alice_data)

        assign_perm(PERM_ADD_SUBMISSIONS, alice_profile.user, self.xform.asset)
        self.assertTrue(
            alice_profile.user.has_perms([PERM_ADD_SUBMISSIONS], self.xform.asset)
        )

        auth = DigestAuth('alice', 'alicealice')
        request.META.update(auth(request.META, response))
        response = self.view(request)
        self.assertEqual(response.status_code, status.HTTP_200_OK)

        path = os.path.join(
            os.path.dirname(__file__),
            '..',
            'fixtures',
            'formList_w_require_auth.xml',
        )

        with open(path, 'r') as f:
            form_list_xml = f.read().strip()
            data = {'hash': self.xform.md5_hash, 'pk': self.xform.pk}
            content = response.render().content
            self.assertEqual(content.decode(), form_list_xml % data)
            self.assertTrue(response.has_header('X-OpenRosa-Version'))
            self.assertTrue(
                response.has_header('X-OpenRosa-Accept-Content-Length'))
            self.assertTrue(response.has_header('Date'))
            self.assertEqual(response['Content-Type'],
                             'text/xml; charset=utf-8')

    def test_get_xform_list_with_formid_parameter(self):
        """
        Test `formList` with `?formID=[id_string]` filter
        """
        # Test unrecognized `formID`
        request = self.factory.get('/', {'formID': 'unrecognizedID'})
        response = self.view(request)
        self.assertEqual(response.status_code, status.HTTP_401_UNAUTHORIZED)
        auth = DigestAuth('bob', 'bobbob')
        request.META.update(auth(request.META, response))
        response = self.view(request)
        self.assertEqual(response.status_code, status.HTTP_200_OK)
        self.assertEqual(response.data, [])

        # Test a valid `formID`
        request = self.factory.get('/', {'formID': self.xform.id_string})
        response = self.view(request)
        self.assertEqual(response.status_code, status.HTTP_401_UNAUTHORIZED)
        auth = DigestAuth('bob', 'bobbob')
        request.META.update(auth(request.META, response))
        response = self.view(request)
        self.assertEqual(response.status_code, status.HTTP_200_OK)
        path = os.path.join(
            os.path.dirname(__file__),
            '..',
            'fixtures',
            'formList_w_require_auth.xml',
        )

        with open(path) as f:
            form_list_xml = f.read().strip()
            data = {'hash': self.xform.md5_hash, 'pk': self.xform.pk}
            content = response.render().content.decode()
            self.assertEqual(content, form_list_xml % data)

    def test_retrieve_xform_xml(self):
        self.view = XFormListApi.as_view({
            'get': 'retrieve'
        })
        request = self.factory.head('/')
        response = self.view(request, pk=self.xform.pk)
        auth = DigestAuth('bob', 'bobbob')
        request = self.factory.get('/')
        request.META.update(auth(request.META, response))
        response = self.view(request, pk=self.xform.pk)
        self.assertEqual(response.status_code, status.HTTP_200_OK)

        self.assertEqual(response['Content-Type'],
                         'text/xml; charset=utf-8')
        self.assertTrue(response.has_header('X-OpenRosa-Version'))
        self.assertTrue(
            response.has_header('X-OpenRosa-Accept-Content-Length'))
        self.assertTrue(response.has_header('Date'))

        path = os.path.join(
            os.path.dirname(__file__),
            '..', 'fixtures', 'Transportation Form.xml')

        with open(path) as f:
            form_xml = f.read().strip()
            data = {'form_uuid': self.xform.uuid}
            content = response.render().content.decode().strip()
            self.assertEqual(content, form_xml % data)

    def test_retrieve_xform_manifest(self):
        self._load_metadata(self.xform)
        self.view = XFormListApi.as_view({
            'get': 'manifest'
        })
        request = self.factory.head('/')
        response = self.view(request, pk=self.xform.pk)
        auth = DigestAuth('bob', 'bobbob')
        request = self.factory.get('/')
        request.META.update(auth(request.META, response))
        response = self.view(request, pk=self.xform.pk)
        self.assertEqual(response.status_code, status.HTTP_200_OK)

        manifest_xml = (
            '<?xml version="1.0" encoding="utf-8"?>\n'
            '<manifest xmlns="http://openrosa.org/xforms/xformsManifest">'
            '   <mediaFile>'
            '        <filename>screenshot.png</filename>'
            '        <hash>%(hash)s</hash>'
            '        <downloadUrl>http://testserver/xformsMedia/%(xform)s/%(pk)s.png</downloadUrl>'
            '    </mediaFile>'
            '</manifest>'
        )

        manifest_xml = re.sub(r'> +<', '><', manifest_xml).strip()

        data = {
            'hash': self.metadata.md5_hash,
            'pk': self.metadata.pk,
            'xform': self.xform.pk,
        }
        content = response.render().content.decode().strip()
        self.assertEqual(content, manifest_xml % data)
        self.assertTrue(response.has_header('X-OpenRosa-Version'))
        self.assertTrue(
            response.has_header('X-OpenRosa-Accept-Content-Length'))
        self.assertTrue(response.has_header('Date'))
        self.assertEqual(response['Content-Type'], 'text/xml; charset=utf-8')

    def test_retrieve_xform_manifest_as_anonymous(self):
        self._load_metadata(self.xform)
        self.view = XFormListApi.as_view({
            'get': 'manifest'
        })
        request = self.factory.get('/')
        response = self.view(request, pk=self.xform.pk, username=self.user.username)
        # The project (self.xform) requires auth by default. Anonymous user cannot
        # access it. It is also true for the project manifest, thus anonymous
        # should receive a 404.
        # See `TestXFormListApiWithoutAuthRequired.test_retrieve_xform_manifest()`
        self.assertEqual(response.status_code, 404)

    def test_head_xform_manifest(self):
        self._load_metadata(self.xform)
        self.view = XFormListApi.as_view({
            'get': 'manifest'
        })
        request = self.factory.head('/')
        response = self.view(request, pk=self.xform.pk)
        self.assertEqual(response.status_code, status.HTTP_401_UNAUTHORIZED)
        auth = DigestAuth('bob', 'bobbob')
        request.META.update(auth(request.META, response))
        response = self.view(request, pk=self.xform.pk)
        self.validate_openrosa_head_response(response)

    def test_head_xform_media(self):
        self._load_metadata(self.xform)
        self.view = XFormListApi.as_view({
            'get': 'media'
        })
        request = self.factory.head('/')
        response = self.view(request, pk=self.xform.pk,
                             metadata=self.metadata.pk, format='png')
        self.assertEqual(response.status_code, status.HTTP_401_UNAUTHORIZED)
        auth = DigestAuth('bob', 'bobbob')
        request.META.update(auth(request.META, response))
        response = self.view(request, pk=self.xform.pk,
                             metadata=self.metadata.pk, format='png')
        self.validate_openrosa_head_response(response)

    def test_retrieve_xform_media(self):
        self._load_metadata(self.xform)
        self.view = XFormListApi.as_view({'get': 'media'})
        request = self.factory.head('/')
        response = self.view(request, pk=self.xform.pk,
                             metadata=self.metadata.pk, format='png')
        self.assertEqual(response.status_code, status.HTTP_401_UNAUTHORIZED)
        auth = DigestAuth('bob', 'bobbob')
        request = self.factory.get('/')
        request.META.update(auth(request.META, response))
        response = self.view(request, pk=self.xform.pk,
                             metadata=self.metadata.pk, format='png')
        self.assertEqual(response.status_code, status.HTTP_200_OK)

    def test_retrieve_xform_media_as_anonymous(self):
        self._load_metadata(self.xform)
        self.view = XFormListApi.as_view({
            'get': 'media'
        })
        request = self.factory.get('/')
        response = self.view(
            request, pk=self.xform.pk, metadata=self.metadata.pk, format='png'
        )
        self.assertEqual(response.status_code, status.HTTP_401_UNAUTHORIZED)


class TestXFormListAsOrgAdminApiBase(TestXFormListApiBase):
    """
    This class is almost a copy/paste from TestXFormListApiWithAuthRequired at
    the exception the user is Alice, an admin of Bob's org.
    No explicit permission assignment should be present in DB, but Alice should still
    have access to org projects.
    """

    def setUp(self):
        super().setUp()

        assert self.xform.user.username == 'bob'
        bob_organization: Organization = self.xform.user.organization
        bob_organization.mmo_override = True
        bob_organization.save()

        alice_data = {
            'username': 'alice',
            'password1': 'alicealice',
            'password2': 'alicealice',
            'email': 'alice@localhost.com',
        }
        alice_profile = self._create_user_profile(alice_data)
        alice = alice_profile.user
        bob_organization.add_user(alice, is_admin=True)

    def test_head_xform_list(self):
        request = self.factory.head('/')
        response = self.view(request)
        self.assertEqual(response.status_code, status.HTTP_401_UNAUTHORIZED)
        auth = DigestAuth('alice', 'alicealice')
        request.META.update(auth(request.META, response))
        response = self.view(request)
        self.validate_openrosa_head_response(response)

    def test_get_xform_list(self):
        """
        Alice has no explicit assigned permissions on any project.
        Form list should be empty
        """
        base_url = reverse(
            'form-list',
        )
        client = DigestClient()
        client.set_authorization('alice', 'alicealice', 'Digest')

        response = client.get(base_url)

        content = response.render().content
        expected_content = b'<?xml version="1.0" encoding="utf-8"?>\n<xforms xmlns="http://openrosa.org/xforms/xformsList"></xforms>'  # noqa
        self.assertEqual(content, expected_content)
        self.assertTrue(response.has_header('X-OpenRosa-Version'))
        self.assertTrue(response.has_header('X-OpenRosa-Accept-Content-Length'))
        self.assertTrue(response.has_header('Date'))
        self.assertEqual(response['Content-Type'], 'text/xml; charset=utf-8')

    def test_get_xform_list_with_formid_parameter(self):
        """
        Test `formList` with `?formID=[id_string]` filter

        Alice is an admin of Bob's org. They should be able to see any org projects.
        """
        # Test a valid `formID`
        base_url = reverse('form-list')
        client = DigestClient()
        client.set_authorization('alice', 'alicealice', 'Digest')

        response = client.get(f'{base_url}?formID={self.xform.id_string}')
        path = os.path.join(
            os.path.dirname(__file__),
            '..',
            'fixtures',
            'formList_w_require_auth.xml',
        )

        with open(path) as f:
            form_list_xml = f.read().strip()
            data = {'hash': self.xform.md5_hash, 'pk': self.xform.pk}
            content = response.render().content.decode()
            self.assertEqual(content, form_list_xml % data)

    def test_retrieve_xform_xml(self):
        self.view = XFormListApi.as_view({'get': 'retrieve'})
        request = self.factory.head('/')
        response = self.view(request, pk=self.xform.pk)
        auth = DigestAuth('alice', 'alicealice')
        request = self.factory.get('/')
        request.META.update(auth(request.META, response))
        response = self.view(request, pk=self.xform.pk)
        self.assertEqual(response.status_code, status.HTTP_200_OK)

        self.assertEqual(response['Content-Type'], 'text/xml; charset=utf-8')
        self.assertTrue(response.has_header('X-OpenRosa-Version'))
        self.assertTrue(response.has_header('X-OpenRosa-Accept-Content-Length'))
        self.assertTrue(response.has_header('Date'))

        path = os.path.join(
            os.path.dirname(__file__),
            '..',
            'fixtures',
            'Transportation Form.xml',
        )

        with open(path) as f:
            form_xml = f.read().strip()
            data = {'form_uuid': self.xform.uuid}
            content = response.render().content.decode().strip()
            self.assertEqual(content, form_xml % data)

    def test_retrieve_xform_manifest(self):
        self._load_metadata(self.xform)

        base_url = reverse(
            'manifest-url',
            kwargs={'pk': self.xform.pk},
        )
        client = DigestClient()
        client.set_authorization('alice', 'alicealice', 'Digest')

        response = client.get(base_url)

        manifest_xml = (
            '<?xml version="1.0" encoding="utf-8"?>\n'
            '<manifest xmlns="http://openrosa.org/xforms/xformsManifest">'
            '   <mediaFile>'
            '        <filename>screenshot.png</filename>'
            '        <hash>%(hash)s</hash>'
            '        <downloadUrl>http://testserver/xformsMedia/%(xform)s/%(pk)s.png</downloadUrl>'  # noqa
            '    </mediaFile>'
            '</manifest>'
        )

        manifest_xml = re.sub(r'> +<', '><', manifest_xml).strip()

        data = {
            'hash': self.metadata.md5_hash,
            'pk': self.metadata.pk,
            'xform': self.xform.pk,
        }
        content = response.render().content.decode().strip()
        self.assertEqual(content, manifest_xml % data)
        self.assertTrue(response.has_header('X-OpenRosa-Version'))
        self.assertTrue(response.has_header('X-OpenRosa-Accept-Content-Length'))
        self.assertTrue(response.has_header('Date'))
        self.assertEqual(response['Content-Type'], 'text/xml; charset=utf-8')

    def test_head_xform_manifest(self):
        base_url = reverse(
            'manifest-url',
            kwargs={'pk': self.xform.pk},
        )
        client = DigestClient()
        client.set_authorization('alice', 'alicealice', 'Digest')

        response = client.head(base_url)
        self.validate_openrosa_head_response(response)

    def test_head_xform_media(self):
        self._load_metadata(self.xform)
        self.view = XFormListApi.as_view({'get': 'media'})
        request = self.factory.head('/')
        response = self.view(
            request, pk=self.xform.pk, metadata=self.metadata.pk, format='png'
        )
        self.assertEqual(response.status_code, status.HTTP_401_UNAUTHORIZED)
        auth = DigestAuth('alice', 'alicealice')
        request.META.update(auth(request.META, response))
        response = self.view(
            request, pk=self.xform.pk, metadata=self.metadata.pk, format='png'
        )
        self.validate_openrosa_head_response(response)

    def test_retrieve_xform_media(self):
        self._load_metadata(self.xform)
        self.view = XFormListApi.as_view({'get': 'media'})
        request = self.factory.head('/')
        response = self.view(
            request, pk=self.xform.pk, metadata=self.metadata.pk, format='png'
        )
        self.assertEqual(response.status_code, status.HTTP_401_UNAUTHORIZED)
        auth = DigestAuth('alice', 'alicealice')
        request = self.factory.get('/')
        request.META.update(auth(request.META, response))
        response = self.view(
            request, pk=self.xform.pk, metadata=self.metadata.pk, format='png'
        )
        self.assertEqual(response.status_code, status.HTTP_200_OK)


@ddt
class TestXFormListApiAsDataCollector(TestXFormListApiBase):
    def setUp(self):
        super().setUp()
        dcg = DataCollectorGroup.objects.create(name='DCG_0')
        dc = DataCollector.objects.create(name='DC_00', group=dcg)
        self.xform_without_auth = self.xform
        self.xform_without_auth.require_auth = False
        self.xform_without_auth.save(update_fields=['require_auth'])

        data = {
            'owner': self.user.username,
            'public': False,
            'public_data': False,
            'description': 'transportation_with_attachment',
            'downloadable': True,
            'encrypted': False,
            'id_string': 'transportation_with_attachment',
            'title': 'transportation_with_attachment',
        }

        path = os.path.join(
            settings.OPENROSA_APP_DIR,
            'apps',
            'main',
            'tests',
            'fixtures',
            'transportation',
            'transportation_with_attachment.xls',
        )
        self.publish_xls_form(data=data, path=path)
        self.assertNotEqual(self.xform.pk, self.xform_without_auth.pk)
        self.assertEqual(XForm.objects.all().count(), 2)
        self.assertEqual(XForm.objects.filter(require_auth=False).count(), 1)
        dcg.assets.add(self.xform.asset)
        dcg.assets.add(self.xform_without_auth.asset)
        self.data_collector = dc
        # a data collector without access to anything
        self.data_collector_no_assets = DataCollector.objects.create(name='DC_noassets')
        self.maxDiff = None

    def get_test_token(self, token_type):
        if token_type == 'valid':
            return self.data_collector.token
        elif token_type == 'invalid':
            return 'badtoken'
        else:
            return self.data_collector_no_assets.token

    @data('valid', 'invalid', 'no_assets')
    def test_get_xform_list(self, token_type):
        response = self.client.get(
            reverse('form-list', kwargs={'token': self.get_test_token(token_type)})
        )

        self.assertEqual(response.status_code, status.HTTP_200_OK)
        content = response.render().content.decode()

        if token_type in ['invalid', 'no_assets']:
            self.assertEqual(content, EMPTY_LIST_CONTENT)
            return

        both_forms = os.path.join(
            os.path.dirname(__file__),
            '..',
            'fixtures',
            'formList_with_both_for_dcs.xml',
        )

        with open(both_forms, 'r') as f:
            form_list_xml = f.read().strip()
            data = {
                'hash_0': self.xform_without_auth.md5_hash,
                'hash_1': self.xform.md5_hash,
                'token': self.data_collector.token,
                'pk_0': self.xform_without_auth.pk,
                'pk_1': self.xform.pk,
            }
            self.assertEqual(content, form_list_xml % data)
            self.assertTrue(response.has_header('X-OpenRosa-Version'))
            self.assertTrue(response.has_header('X-OpenRosa-Accept-Content-Length'))
            self.assertTrue(response.has_header('Date'))
            self.assertEqual(response['Content-Type'], 'text/xml; charset=utf-8')

    @data('valid', 'invalid', 'no_assets')
    def test_get_individual_xform(self, token_type):
        token = self.get_test_token(token_type)
        base_url = reverse('form-list', kwargs={'token': token})
        url = '%s?%s' % (base_url, urlencode({'formID': self.xform.id_string}))
        response = self.client.get(url)

        self.assertEqual(response.status_code, status.HTTP_200_OK)
        content = response.render().content.decode()

        if token_type in ['invalid', 'no_assets']:
            self.assertEqual(content, EMPTY_LIST_CONTENT)
            return
        path = os.path.join(
            os.path.dirname(__file__),
            '..',
            'fixtures',
            'formList_for_dc.xml',
        )

        with open(path) as f:
            form_list_xml = f.read().strip()
            data = {
                'hash': self.xform.md5_hash,
                'pk': self.xform.pk,
                'token': self.data_collector.token,
            }
            self.assertEqual(content, form_list_xml % data)

    @data('valid', 'invalid', 'no_assets')
    def test_retrieve_xform_manifest(self, token_type):
        self._load_metadata(self.xform)
        token = self.get_test_token(token_type)

        base_url = reverse(
            'manifest-url',
            kwargs={'token': token, 'pk': self.xform.pk},
        )

        response = self.client.get(base_url)
        if token_type in ['invalid', 'no_assets']:
            self.assertEqual(response.status_code, status.HTTP_404_NOT_FOUND)
            return
        self.assertEqual(response.status_code, status.HTTP_200_OK)

        manifest_xml = (
            '<?xml version="1.0" encoding="utf-8"?>\n'
            '<manifest xmlns="http://openrosa.org/xforms/xformsManifest">'
            '   <mediaFile>'
            '        <filename>screenshot.png</filename>'
            '        <hash>%(hash)s</hash>'
            '        <downloadUrl>http://testserver/collector/%(key)s/xformsMedia/%(xform)s/%(pk)s.png</downloadUrl>'  # noqa
            '    </mediaFile>'
            '</manifest>'
        )

        manifest_xml = re.sub(r'> +<', '><', manifest_xml).strip()

        data = {
            'key': self.data_collector.token,
            'hash': self.metadata.md5_hash,
            'pk': self.metadata.pk,
            'xform': self.xform.pk,
        }
        content = response.render().content.decode().strip()
        self.assertEqual(content, manifest_xml % data)
        self.assertTrue(response.has_header('X-OpenRosa-Version'))
        self.assertTrue(response.has_header('X-OpenRosa-Accept-Content-Length'))
        self.assertTrue(response.has_header('Date'))
        self.assertEqual(response['Content-Type'], 'text/xml; charset=utf-8')

    @data('valid', 'invalid', 'no_assets')
    def test_get_media(self, token_type):
        self._load_metadata(self.xform)
        token = self.get_test_token(token_type)
        base_url = reverse(
            'xform-media',
            kwargs={
                'token': token,
                'pk': self.xform.pk,
                'metadata': self.metadata.pk,
                'format': 'png',
            },
        )
        response = self.client.get(base_url)
        if token_type == 'valid':
            self.assertEqual(response.status_code, status.HTTP_200_OK)
        else:
            self.assertEqual(response.status_code, status.HTTP_404_NOT_FOUND)

    @data('valid', 'invalid', 'no_assets')
    def test_retrieve_xform_xml(self, token_type):
        token = self.get_test_token(token_type)
        base_url = reverse(
            'download_xform',
            kwargs={
                'token': token,
                'pk': self.xform_without_auth.pk,
            },
        )
        response = self.client.get(base_url)
        if token_type in ['invalid', 'no_assets']:
            self.assertEqual(response.status_code, status.HTTP_404_NOT_FOUND)
            return

        self.assertEqual(response.status_code, status.HTTP_200_OK)

        self.assertEqual(response['Content-Type'], 'text/xml; charset=utf-8')
        self.assertTrue(response.has_header('X-OpenRosa-Version'))
        self.assertTrue(response.has_header('X-OpenRosa-Accept-Content-Length'))
        self.assertTrue(response.has_header('Date'))

        path = os.path.join(
            os.path.dirname(__file__),
            '..',
            'fixtures',
            'Transportation Form.xml',
        )

        with open(path) as f:
            form_xml = f.read().strip()
            data = {'form_uuid': self.xform_without_auth.uuid}
            content = response.render().content.decode().strip()
            self.assertEqual(content, form_xml % data)

    @data('valid', 'invalid', 'no_assets')
    def test_head_xform_manifest(self, token_type):
        self._load_metadata(self.xform)
        token = self.get_test_token(token_type)

        base_url = reverse(
            'manifest-url',
            kwargs={'token': token, 'pk': self.xform.pk},
        )
        response = self.client.head(base_url)
        if token_type in ['invalid', 'no_assets']:
            self.assertEqual(response.status_code, status.HTTP_404_NOT_FOUND)
        else:
            self.validate_openrosa_head_response(response)

    @data('valid', 'invalid', 'no_assets')
    def test_head_xform_media(self, token_type):
        self._load_metadata(self.xform)
        token = self.get_test_token(token_type)
        base_url = reverse(
            'xform-media',
            kwargs={
                'token': token,
                'pk': self.xform.pk,
                'metadata': self.metadata.pk,
                'format': 'png',
            },
        )
        response = self.client.head(base_url)
        if token_type in ['invalid', 'no_assets']:
            self.assertEqual(response.status_code, status.HTTP_404_NOT_FOUND)
        else:
            self.validate_openrosa_head_response(response)<|MERGE_RESOLUTION|>--- conflicted
+++ resolved
@@ -4,11 +4,8 @@
 from ddt import data, ddt
 from django.conf import settings
 from django.contrib.auth.models import AnonymousUser
-<<<<<<< HEAD
 from django.utils.http import urlencode
-=======
 from django_digest.test import Client as DigestClient
->>>>>>> 65566af9
 from django_digest.test import DigestAuth
 from rest_framework import status
 from rest_framework.reverse import reverse
