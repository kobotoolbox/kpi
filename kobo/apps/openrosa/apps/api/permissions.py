--- conflicted
+++ resolved
@@ -328,27 +328,4 @@
         return super().has_object_permission(request, view, xform.asset)
 
 
-<<<<<<< HEAD
-class ConnectViewsetPermissions(IsAuthenticated):
-
-    def has_permission(self, request, view):
-        if view.action == 'reset':
-            return True
-
-        return super().has_permission(request, view)
-=======
-class UserDeletePermission(BasePermission):
-
-    perms_map = {}
-
-    def has_permission(self, request, view):
-        # Do not reveal user's existence
-        raise Http404
-
-    def has_object_permission(self, request, view, obj):
-        # Always return True because it must pass `has_permission()` first
-        return True
->>>>>>> 27f65195
-
-
 __permissions__ = [DjangoObjectPermissions, IsAuthenticated]