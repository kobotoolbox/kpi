--- conflicted
+++ resolved
@@ -111,11 +111,7 @@
     """
     user_agent = request.META.get('HTTP_USER_AGENT', None)
     if not user_agent or user_agent == '':
-<<<<<<< HEAD
-        return "No information available"
-=======
         return 'No information available'
->>>>>>> 16506e8b
     parsed = ua_parse.Parse(user_agent)
     browser = parsed['user_agent']['family']
     user_os = parsed['os']['family']
