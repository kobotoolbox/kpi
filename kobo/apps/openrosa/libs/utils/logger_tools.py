from __future__ import annotations

import contextlib
import hashlib
import logging
import os
import re
import sys
import traceback
from contextlib import contextmanager
from datetime import date, datetime, timezone
from typing import Generator, Optional, Union
from xml.etree import ElementTree as ET
from xml.parsers.expat import ExpatError
try:
    from zoneinfo import ZoneInfo
except ImportError:
    from backports.zoneinfo import ZoneInfo

from wsgiref.util import FileWrapper
from xml.dom import Node

from dict2xml import dict2xml
from django.conf import settings
from django.core.exceptions import PermissionDenied, ValidationError
from django.core.files.base import File
from django.core.mail import mail_admins
from django.db import connection, IntegrityError, transaction
from django.db.models import Q
from django.http import (
    Http404,
    HttpResponse,
    HttpResponseNotFound,
    StreamingHttpResponse,
)
from django.shortcuts import get_object_or_404
from django.utils import timezone as dj_timezone
from django.utils.encoding import DjangoUnicodeDecodeError, smart_str
from django.utils.translation import gettext as t
from modilabs.utils.subprocess_timeout import ProcessTimedOut
from pyxform.errors import PyXFormError
from pyxform.xform2json import create_survey_element_from_xml
from rest_framework.exceptions import NotAuthenticated

from kobo.apps.openrosa.apps.logger.exceptions import (
    DuplicateUUIDError,
    FormInactiveError,
    InstanceIdMissingError,
    TemporarilyUnavailableError, ConflictingSubmissionUUIDError,
)
from kobo.apps.openrosa.apps.logger.models import Attachment, Instance, XForm
from kobo.apps.openrosa.apps.logger.models.attachment import (
    generate_attachment_filename,
)
from kobo.apps.openrosa.apps.logger.models.instance import (
    InstanceHistory,
    get_id_string_from_xml_str,
)
from kobo.apps.openrosa.apps.logger.models.xform import XLSFormError
from kobo.apps.openrosa.apps.logger.signals import (
    post_save_attachment,
    pre_delete_attachment,
    update_xform_daily_counter,
    update_xform_monthly_counter,
    update_xform_submission_count,
)
from kobo.apps.openrosa.apps.logger.exceptions import (
    DuplicateInstanceError,
    InstanceEmptyError,
    InstanceInvalidUserError,
    InstanceMultipleNodeError,
)
from kobo.apps.openrosa.apps.logger.xform_instance_parser import (
    clean_and_parse_xml,
    get_deprecated_uuid_from_xml,
    get_submission_date_from_xml,
    get_uuid_from_xml,
    get_xform_media_question_xpaths,
)
from kobo.apps.openrosa.apps.viewer.models.data_dictionary import DataDictionary
from kobo.apps.openrosa.apps.viewer.models.parsed_instance import ParsedInstance
from kobo.apps.openrosa.libs.utils import common_tags
from kobo.apps.openrosa.libs.utils.model_tools import queryset_iterator, set_uuid
from kpi.deployment_backends.kc_access.storage import (
    default_kobocat_storage as default_storage,
)
from kpi.utils.object_permission import get_database_user
from kpi.utils.hash import calculate_hash

OPEN_ROSA_VERSION_HEADER = 'X-OpenRosa-Version'
HTTP_OPEN_ROSA_VERSION_HEADER = 'HTTP_X_OPENROSA_VERSION'
OPEN_ROSA_VERSION = '1.0'
DEFAULT_CONTENT_TYPE = 'text/xml; charset=utf-8'
DEFAULT_CONTENT_LENGTH = settings.OPENROSA_DEFAULT_CONTENT_LENGTH

uuid_regex = re.compile(r'<formhub>\s*<uuid>\s*([^<]+)\s*</uuid>\s*</formhub>',
                        re.DOTALL)

mongo_instances = settings.MONGO_DB.instances


def check_submission_permissions(
    request: 'rest_framework.request.Request', xform: XForm
):
    """
    Check that permission is required and the request user has permission.

    If the form does not require auth, anyone can submit, regardless of whether
    they are authenticated. Otherwise, if the form does require auth, the
    user must be the owner or have CAN_ADD_SUBMISSIONS.

    :returns: None.
    :raises: PermissionDenied based on the above criteria.
    """

    if not xform.require_auth:
        # Anonymous submissions are allowed!
        return

    if request and request.user.is_anonymous:
        raise NotAuthenticated

    if (
        request
        and xform.user != request.user
        and not request.user.has_perm('report_xform', xform)
    ):
        raise PermissionDenied(t('Forbidden'))


def check_edit_submission_permissions(
    request: 'rest_framework.request.Request', xform: XForm
):
    if request.user.is_anonymous:
        raise UnauthenticatedEditAttempt
    if not _has_edit_xform_permission(request, xform):
        raise PermissionDenied(t(
            'Forbidden attempt to edit a submission. To make a new submission, '
            'Remove `deprecatedID` from the submission XML and try again.'
        ))


def create_instance(
    username: str,
    xml_file: File,
    media_files: Generator[File],
    status: str = 'submitted_via_web',
    uuid: str = None,
    date_created_override: datetime = None,
    request: Optional['rest_framework.request.Request'] = None,
) -> Instance:
    """
    Submission cases:
        If there is a username and no uuid, submitting an old ODK form.
        If there is a username and a uuid, submitting a new ODK form.
    """

    if username:
        username = username.lower()

    xml = smart_str(xml_file.read())
    xml_hash = Instance.get_hash(xml)
    xform = get_xform_from_submission(xml, username, uuid)
    check_submission_permissions(request, xform)

    # get new and deprecated uuid's
    new_uuid = get_uuid_from_xml(xml)
    if not new_uuid:
        raise InstanceIdMissingError

    with get_instance_lock(xml_hash, new_uuid, xform.id) as lock_acquired:
        if not lock_acquired:
            raise DuplicateInstanceError

        # Check for an existing instance
        existing_instance = Instance.objects.filter(
            xml_hash=xml_hash,
            xform__user=xform.user,
        ).first()

        if existing_instance:
            existing_instance.check_active(force=False)
            # ensure we have saved the extra attachments
            new_attachments, _ = save_attachments(existing_instance, media_files)
            if not new_attachments:
                raise DuplicateInstanceError
            else:
                # Update Mongo via the related ParsedInstance
                existing_instance.parsed_instance.save(asynchronous=False)
                return existing_instance
        else:
            instance = save_submission(
                request,
                xform,
                xml,
                media_files,
                new_uuid,
                status,
                date_created_override,
            )
            return instance


def disposition_ext_and_date(name, extension, show_date=True):
    if name is None:
        return 'attachment;'
    if show_date:
        name = '%s_%s' % (name, date.today().strftime('%Y_%m_%d'))
    return 'attachment; filename=%s.%s' % (name, extension)


def dict2xform(submission: dict, xform_id_string: str) -> str:
    xml_head = (
        f'<?xml version="1.0" encoding="utf-8"?>\n'
        f'   <{xform_id_string} id="{xform_id_string}">\n'
    )
    xml_tail = f'\n</{xform_id_string}>\n'

    return xml_head + dict2xml(submission) + xml_tail


@contextlib.contextmanager
def get_instance_lock(xml_hash: str, submission_uuid: str, xform_id: int) -> bool:
    int_lock = int.from_bytes(
        hashlib.shake_128(
            f'{xform_id}!!{submission_uuid}!!{xml_hash}'.encode()
        ).digest(7), 'little'
    )
    acquired = False

    try:
        with transaction.atomic():
            cur = connection.cursor()
            cur.execute('SELECT pg_try_advisory_lock(%s::bigint);', (int_lock,))
            acquired = cur.fetchone()[0]
            yield acquired
    finally:
        cur.execute('SELECT pg_advisory_unlock(%s::bigint);', (int_lock,))
        cur.close()


def get_instance_or_404(**criteria):
    """
    Mimic `get_object_or_404` but handles duplicate records.

    `logger_instance` can contain records with the same `uuid`

    :param criteria: dict
    :return: Instance
    """
    instances = Instance.objects.filter(**criteria).order_by('id')
    if instances:
        instance = instances[0]
        xml_hash = instance.xml_hash
        for instance_ in instances[1:]:
            if instance_.xml_hash == xml_hash:
                continue
            raise DuplicateUUIDError(
                'Multiple instances with different content exist for UUID '
                '{}'.format(instance.uuid)
            )

        return instance
    else:
        raise Http404


def get_uuid_from_submission(xml):
    # parse UUID from uploaded XML
    split_xml = uuid_regex.split(xml)

    # check that xml has UUID
    return len(split_xml) > 1 and split_xml[1] or None


def get_xform_from_submission(xml, username, uuid=None):
    # check alternative form submission ids
    uuid = uuid or get_uuid_from_submission(xml)

    if not username and not uuid:
        raise InstanceInvalidUserError()

    if uuid:
        # try to find the form by its uuid which is the ideal condition
        try:
            xform = XForm.objects.get(uuid=uuid)
        except XForm.DoesNotExist:
            pass
        else:
            return xform

    id_string = get_id_string_from_xml_str(xml)

    return get_object_or_404(
        XForm, id_string__exact=id_string, user__username=username
    )


@contextmanager
def http_open_rosa_error_handler(func, request):
    class _ContextResult:
        def __init__(self):
            self.func_return = None
            self.error = None
            self.http_error_response = None

        @property
        def status_code(self):
            if self.http_error_response:
                return self.http_error_response.status_code
            return 200

    result = _ContextResult()
    try:
        result.func_return = func()
    except InstanceInvalidUserError:
        result.error = t('Username or ID required.')
        result.http_error_response = OpenRosaResponseBadRequest(result.error)
    except InstanceEmptyError:
        result.error = t('Received empty submission. No instance was created')
        result.http_error_response = OpenRosaResponseBadRequest(result.error)
    except InstanceIdMissingError:
        result.error = t('Instance ID is required')
        result.http_error_response = OpenRosaResponseBadRequest(result.error)
    except FormInactiveError:
        result.error = t('Form is not active')
        result.http_error_response = OpenRosaResponseNotAllowed(result.error)
    except TemporarilyUnavailableError:
        result.error = t('Temporarily unavailable')
        result.http_error_response = OpenRosaTemporarilyUnavailable(result.error)
    except XForm.DoesNotExist:
        result.error = t('Form does not exist on this account')
        result.http_error_response = OpenRosaResponseNotFound(result.error)
    except ExpatError:
        result.error = t('Improperly formatted XML.')
        result.http_error_response = OpenRosaResponseBadRequest(result.error)
    except ConflictingSubmissionUUIDError:
        result.error = t('Submission with this instance ID already exists')
        response = OpenRosaResponse(result.error)
        response.status_code = 409
        response['Location'] = request.build_absolute_uri(request.path)
        result.http_error_response = response
    except DuplicateInstanceError:
        result.error = t('Duplicate submission')
        response = OpenRosaResponse(result.error)
        response.status_code = 202
        response['Location'] = request.build_absolute_uri(request.path)
        result.http_error_response = response
    except PermissionDenied:
        result.error = t('Access denied')
        result.http_error_response = OpenRosaResponseForbidden(result.error)
    except InstanceMultipleNodeError as e:
        result.error = str(e)
        result.http_error_response = OpenRosaResponseBadRequest(e)
    except DjangoUnicodeDecodeError:
        result.error = t(
            'File likely corrupted during ' 'transmission, please try later.'
        )
        result.http_error_response = OpenRosaResponseBadRequest(result.error)
    yield result


def inject_instanceid(xml_str, uuid):
    if get_uuid_from_xml(xml_str) is None:
        xml = clean_and_parse_xml(xml_str)
        children = xml.childNodes
        if children.length == 0:
            raise ValueError(t('XML string must have a survey element.'))

        # check if we have a meta tag
        survey_node = children.item(0)
        meta_tags = [
            n
            for n in survey_node.childNodes
            if n.nodeType == Node.ELEMENT_NODE and n.tagName.lower() == 'meta'
        ]
        if len(meta_tags) == 0:
            meta_tag = xml.createElement('meta')
            xml.documentElement.appendChild(meta_tag)
        else:
            meta_tag = meta_tags[0]

        # check if we have an instanceID tag
        uuid_tags = [
            n
            for n in meta_tag.childNodes
            if n.nodeType == Node.ELEMENT_NODE and n.tagName == 'instanceID'
        ]
        if len(uuid_tags) == 0:
            uuid_tag = xml.createElement('instanceID')
            meta_tag.appendChild(uuid_tag)
        else:
            uuid_tag = uuid_tags[0]
        # insert meta and instanceID
        text_node = xml.createTextNode('uuid:%s' % uuid)
        uuid_tag.appendChild(text_node)
        return xml.toxml()
    return xml_str


def mongo_sync_status(remongo=False, update_all=False, user=None, xform=None):
    """
    Check the status of records in the PostgreSQL db versus MongoDB.
    At a minimum, return a report (string) of the results.

    Optionally, take action to correct the differences, based on these
    parameters, if present and defined:

    remongo    -> if True, update the records missing in mongodb
                  (default: False)
    update_all -> if True, update all the relevant records (default: False)
    user       -> if specified, apply only to the forms for the given user
                  (default: None)
    xform      -> if specified, apply only to the given form (default: None)

    """

    qs = XForm.objects.only('id_string', 'user').select_related('user')
    if user and not xform:
        qs = qs.filter(user=user)
    elif user and xform:
        qs = qs.filter(user=user, id_string=xform.id_string)
    else:
        qs = qs.all()

    total = qs.count()
    found = 0
    done = 0
    total_to_remongo = 0
    report_string = ''
    for xform in queryset_iterator(qs, 100):
        # get the count
        user = xform.user
        instance_count = Instance.objects.filter(xform=xform).count()
        userform_id = '%s_%s' % (user.username, xform.id_string)
        mongo_count = mongo_instances.count_documents(
            {common_tags.USERFORM_ID: userform_id},
            maxTimeMS=settings.MONGO_QUERY_TIMEOUT
        )

        if instance_count != mongo_count or update_all:
            line = (
                'user: %s, id_string: %s\nInstance count: %d\t'
                'Mongo count: %d\n---------------------------------'
                '-----\n'
                % (user.username, xform.id_string, instance_count, mongo_count)
            )
            report_string += line
            found += 1
            total_to_remongo += (instance_count - mongo_count)

            # should we remongo
            if remongo or (remongo and update_all):
                if update_all:
                    sys.stdout.write(
                        'Updating all records for %s\n--------------------'
                        '---------------------------\n' % xform.id_string
                    )
                else:
                    sys.stdout.write(
                        'Updating missing records for %s\n----------------'
                        '-------------------------------\n' % xform.id_string
                    )
                _update_mongo_for_xform(xform, only_update_missing=not update_all)
        done += 1
        sys.stdout.write('%.2f %% done ...\r' % ((float(done) / float(total)) * 100))
    # only show stats if we are not updating mongo, the update function
    # will show progress
    if not remongo:
        line = (
            'Total # of forms out of sync: %d\n'
            'Total # of records to remongo: %d\n' % (found, total_to_remongo)
        )
        report_string += line
    return report_string


def publish_form(callback):
    try:
        return callback()
    except (PyXFormError, XLSFormError) as e:
        return {
            'type': 'alert-error',
            'text': str(e)
        }
    except IntegrityError as e:
        return {
            'type': 'alert-error',
            'text': str(e),
        }
    except ValidationError as e:
        # on clone invalid URL
        return {
            'type': 'alert-error',
            'text': t('Invalid URL format.'),
        }
    except AttributeError as e:
        # form.publish returned None, not sure why...
        return {
            'type': 'alert-error',
            'text': str(e)
        }
    except ProcessTimedOut as e:
        # catch timeout errors
        return {
            'type': 'alert-error',
            'text': t('Form validation timeout, please try again.'),
        }
    except Exception as e:
        # TODO: Something less horrible. This masks storage backend
        # `ImportError`s and who knows what else

        # ODK validation errors are vanilla errors and it masks a lot of regular
        # errors if we try to catch it so let's catch it, BUT reraise it
        # if we don't see typical ODK validation error messages in it.
        if 'ODK Validate Errors' not in str(e):
            raise

        # error in the XLS file; show an error to the user
        return {
            'type': 'alert-error',
            'text': str(e)
        }


def publish_xls_form(xls_file, user, id_string=None):
    """
    Creates or updates a DataDictionary with supplied xls_file,
    user and optional id_string - if updating
    """
    # get or create DataDictionary based on user and id string
    if id_string:
        dd = DataDictionary.objects.get(user=user, id_string=id_string)
        dd.xls = xls_file
        dd.save()
        return dd
    else:
        # Creation needs to be wrapped in a transaction because of unit tests.
        # It raises `TransactionManagementError` on IntegrityError in
        # `RestrictedAccessMiddleware` when accessing `request.user.profile`.
        # See https://stackoverflow.com/a/23326971
        try:
            with transaction.atomic():
                dd = DataDictionary.objects.create(user=user, xls=xls_file)
        except IntegrityError as e:
            raise e
        return dd


def publish_xml_form(xml_file, user, id_string=None):
    xml = smart_str(xml_file.read())
    survey = create_survey_element_from_xml(xml)
    form_json = survey.to_json()
    if id_string:
        dd = DataDictionary.objects.get(user=user, id_string=id_string)
        dd.xml = xml
        dd.json = form_json
        dd._mark_start_time_boolean()
        set_uuid(dd)
        dd.set_uuid_in_xml()
        dd.save()
        return dd
    else:
        dd = DataDictionary(user=user, xml=xml, json=form_json)
        dd._mark_start_time_boolean()
        set_uuid(dd)
        dd.set_uuid_in_xml(file_name=xml_file.name)
        dd.save()
        return dd


def report_exception(subject, info, exc_info=None):
    # TODO: replace with standard logging (i.e. `import logging`)
    if exc_info:
        cls, err = exc_info[:2]
        message = t('Exception in request:' ' %(class)s: %(error)s') % {
            'class': cls.__name__,
            'error': err,
        }
        message += ''.join(traceback.format_exception(*exc_info))
    else:
        message = '%s' % info

    if settings.DEBUG or settings.TESTING:
        sys.stdout.write('Subject: %s\n' % subject)
        sys.stdout.write('Message: %s\n' % message)
    else:
        mail_admins(subject=subject, message=message)


def response_with_mimetype_and_name(
        mimetype, name, extension=None, show_date=True, file_path=None,
        use_local_filesystem=False, full_mime=False):
    if extension is None:
        extension = mimetype
    if not full_mime:
        mimetype = 'application/%s' % mimetype
    if file_path:
        try:
            if not use_local_filesystem:
                wrapper = FileWrapper(default_storage.open(file_path))
                response = StreamingHttpResponse(wrapper, content_type=mimetype)
                response['Content-Length'] = default_storage.size(file_path)
            else:
                wrapper = FileWrapper(open(file_path))
                response = StreamingHttpResponse(wrapper, content_type=mimetype)
                response['Content-Length'] = os.path.getsize(file_path)
        except IOError:
            response = HttpResponseNotFound(t('The requested file could not be found.'))
    else:
        response = HttpResponse(content_type=mimetype)
    response['Content-Disposition'] = disposition_ext_and_date(
        name, extension, show_date)
    return response


def safe_create_instance(
    username: str,
    xml_file: File,
    media_files: Union[list, Generator[File]],
    uuid: Optional[str] = None,
    date_created_override: Optional[datetime] = None,
    request: Optional['rest_framework.request.Request'] = None,
):
    """Create an instance and catch exceptions.

    :returns: A list [error, instance] where error is None if there was no
        error.
    """
    with http_open_rosa_error_handler(
        lambda: create_instance(
            username,
            xml_file,
            media_files,
            uuid=uuid,
            date_created_override=date_created_override,
            request=request,
        ),
        request,
    ) as handler:
        return [handler.http_error_response, handler.func_return]


def save_attachments(
    instance: Instance,
    media_files: Generator[File],
    defer_counting: bool = False,
) -> tuple[list[Attachment], list[Attachment]]:
    """
    Return a tuple of two lists.
    - The former is new attachments
    - The latter is the replaced/soft-deleted attachments

    `defer_counting=False` will set a Python-only attribute of the same name on
    any *new* `Attachment` instances created. This will prevent
    `update_xform_attachment_storage_bytes()` and friends from doing anything,
    which avoids locking any rows in `logger_xform` or `main_userprofile`.
    """
    new_attachments = []

    for f in media_files:
        attachment_filename = generate_attachment_filename(
            instance, os.path.basename(f.name)
        )
        existing_attachment = Attachment.objects.filter(
            instance=instance,
            media_file=attachment_filename,
            mimetype=f.content_type,
        ).first()
<<<<<<< HEAD
        if existing_attachment:
=======
        if existing_attachment and (
            existing_attachment.file_hash == calculate_hash(f.read())
        ):
>>>>>>> a77b81f5
            # We already have this attachment!
            continue
        f.seek(0)
        # This is a new attachment; save it!
        new_attachment = Attachment(
            instance=instance, media_file=f, mimetype=f.content_type
        )
        if defer_counting:
            # Only set the attribute if requested, i.e. don't bother ever
            # setting it to `False`
            new_attachment.defer_counting = True
        new_attachment.save()
        new_attachments.append(new_attachment)

    soft_deleted_attachments = get_soft_deleted_attachments(instance)

    return new_attachments, soft_deleted_attachments


def save_submission(
    request: 'rest_framework.request.Request',
    xform: XForm,
    xml: str,
    media_files: Union[list, Generator[File]],
    new_uuid: str,
    status: str,
    date_created_override: datetime,
) -> Instance:

    if not date_created_override:
        date_created_override = get_submission_date_from_xml(xml)

    # We have to save the `Instance` to the database before we can associate
    # any `Attachment`s with it, but we are inside a transaction and saving
    # attachments is slow! Usually creating an `Instance` updates the
    # submission count of the parent `XForm` automatically via a `post_save`
    # signal, but that takes a lock on `logger_xform` that persists until the
    # end of the transaction.  We must avoid doing that until all attachments
    # are saved, and we are as close as possible to the end of the transaction.
    # See https://github.com/kobotoolbox/kobocat/issues/490.
    #
    # `_get_instance(..., defer_counting=True)` skips incrementing the
    # submission counters and returns an `Instance` with a `defer_counting`
    # attribute set to `True` *if* a new instance was created. We are
    # responsible for calling `update_xform_submission_count()` if the returned
    # `Instance` has `defer_counting = True`.
    instance = _get_instance(
        request, xml, new_uuid, status, xform, defer_counting=True
    )

    new_attachments, soft_deleted_attachments = save_attachments(
        instance, media_files, defer_counting=True
    )

    # override date created if required
    if date_created_override:
        if not dj_timezone.is_aware(date_created_override):
            # default to utc?
            date_created_override = dj_timezone.make_aware(
                date_created_override, timezone.utc
            )
        instance.date_created = date_created_override
        instance.save(update_fields=['date_created'])

    if instance.xform is not None:
        pi, created = ParsedInstance.objects.get_or_create(instance=instance)

    if not created:
        pi.save(asynchronous=False)

    # Now that the slow tasks are complete and we are (hopefully!) close to the
    # end of the transaction, update the submission count if the `Instance` was
    # newly created
    if getattr(instance, 'defer_counting', False):
        # Remove the Python-only attribute
        del instance.defer_counting
        update_xform_daily_counter(
            sender=Instance, instance=instance, created=True
        )
        update_xform_monthly_counter(
            sender=Instance, instance=instance, created=True
        )
        update_xform_submission_count(
            sender=Instance, instance=instance, created=True
        )

    # Update the storage totals for new attachments as well, which were
    # deferred for the same performance reasons
    for new_attachment in new_attachments:
        if getattr(new_attachment, 'defer_counting', False):
            # Remove the Python-only attribute
            del new_attachment.defer_counting
            post_save_attachment(new_attachment, created=True)

    for soft_deleted_attachment in soft_deleted_attachments:
        pre_delete_attachment(soft_deleted_attachment, only_update_counters=True)

    return instance


def get_soft_deleted_attachments(instance: Instance) -> list[Attachment]:
    """
    Soft delete replaced attachments when editing a submission
    """
    # Retrieve all media questions of Xform
    media_question_xpaths = get_xform_media_question_xpaths(instance.xform)

    # If XForm does not have any media fields, do not go further
    if not media_question_xpaths:
        return []

    # Parse instance XML to get the basename of each file of the updated
    # submission
    xml_parsed = ET.fromstring(instance.xml)
    basenames = []

    for media_question_xpath in media_question_xpaths:
        root_name, xpath_without_root = media_question_xpath.split('/', 1)
        try:
            assert root_name == xml_parsed.tag
        except AssertionError:
            logging.warning(
                'Instance XML root tag name does not match with its form'
            )

        # With repeat groups, several nodes can have the same XPath. We
        # need to retrieve all of them
        questions = xml_parsed.findall(xpath_without_root)
        for question in questions:
            try:
                basename = question.text
            except AttributeError:
                raise XPathNotFoundException

            # Only keep non-empty fields
            if basename:
                basenames.append(basename)

    # Update Attachment objects to hide them if they are not used anymore.
    # We do not want to delete them until the instance itself is deleted.

    # If the new attachment has the same basename as an existing one but
    # different content, update the existing one.

    # FIXME Temporary hack to leave background-audio files and audit files alone
    #  Bug comes from `get_xform_media_question_xpaths()`
    queryset = Attachment.objects.filter(instance=instance).exclude(
        Q(media_file_basename__endswith='.enc')
        | Q(media_file_basename='audit.csv')
        | Q(media_file_basename__regex=r'^\d{10,}\.(m4a|amr)$')
    ).order_by('-id')

    latest_attachments = queryset[:len(basenames)]
    remaining_attachments = queryset.exclude(
        id__in=latest_attachments.values_list('id', flat=True)
    )
    soft_deleted_attachments = list(remaining_attachments.all())
    remaining_attachments.update(deleted_at=dj_timezone.now())

    return soft_deleted_attachments


def _get_instance(
    request: 'rest_framework.request.Request',
    xml: str,
    new_uuid: str,
    status: str,
    xform: XForm,
    defer_counting: bool = False,
) -> Instance:
    """
    `defer_counting=False` will set a Python-only attribute of the same name on
    the *new* `Instance` if one is created. This will prevent
    `update_xform_submission_count()` from doing anything, which avoids locking
    any rows in `logger_xform` or `main_userprofile`.
    """
    # check if it is an edit submission
    old_uuid = get_deprecated_uuid_from_xml(xml)
    if old_uuid and (instance := Instance.objects.filter(uuid=old_uuid).first()):
        # edits
        check_edit_submission_permissions(request, xform)
        InstanceHistory.objects.create(
            xml=instance.xml, xform_instance=instance, uuid=old_uuid)
        instance.xml = xml
        instance._populate_xml_hash()
        instance.uuid = new_uuid
        try:
            instance.save()
        except IntegrityError as e:
            if 'root_uuid' in str(e):
                raise ConflictingSubmissionUUIDError
            raise
    else:
        submitted_by = (
            get_database_user(request.user)
            if request and request.user.is_authenticated
            else None
        )
        # new submission
        # Avoid `Instance.objects.create()` so that we can set a Python-only
        # attribute, `defer_counting`, before saving
        instance = Instance()
        instance.xml = xml
        instance.user = submitted_by
        instance.status = status
        instance.xform = xform
        if defer_counting:
            # Only set the attribute if requested, i.e. don't bother ever
            # setting it to `False`
            instance.defer_counting = True
        try:
            instance.save()
        except IntegrityError as e:
            if 'root_uuid' in str(e):
                raise ConflictingSubmissionUUIDError
            raise
    return instance


def _has_edit_xform_permission(
    request: 'rest_framework.request.Request', xform: XForm
) -> bool:
    if isinstance(xform, XForm):
        if request.user.is_superuser:
            return True

        if request.user.has_perm('logger.change_xform', xform):
            return True

        # User's permissions have been already checked when calling KPI endpoint
        # If `has_partial_perms` is True, user is allowed to perform the action.
        return getattr(request.user, 'has_partial_perms', False)

    return False


def _update_mongo_for_xform(xform, only_update_missing=True):

    instance_ids = set(
        [i.id for i in Instance.objects.only('id').filter(xform=xform)])
    sys.stdout.write('Total no of instances: %d\n' % len(instance_ids))
    mongo_ids = set()
    user = xform.user
    userform_id = '%s_%s' % (user.username, xform.id_string)
    if only_update_missing:
        sys.stdout.write('Only updating missing mongo instances\n')
        mongo_ids = set(
            [rec[common_tags.ID] for rec in mongo_instances.find(
                {common_tags.USERFORM_ID: userform_id},
                {common_tags.ID: 1},
                max_time_ms=settings.MONGO_QUERY_TIMEOUT
        )])
        sys.stdout.write('Total no of mongo instances: %d\n' % len(mongo_ids))
        # get the difference
        instance_ids = instance_ids.difference(mongo_ids)
    else:
        # clear mongo records
        mongo_instances.delete_many({common_tags.USERFORM_ID: userform_id})

    # get instances
    sys.stdout.write('Total no of instances to update: %d\n' % len(instance_ids))
    instances = Instance.objects.only('id').in_bulk([id_ for id_ in instance_ids])
    total = len(instances)
    done = 0
    for id_, instance in instances.items():
        (pi, created) = ParsedInstance.objects.get_or_create(instance=instance)
        try:
            save_success = pi.save(asynchronous=False)
        except InstanceEmptyError:
            print(
                '\033[91m[WARNING] - Skipping Instance #{}/uuid:{} because '
                'it is empty\033[0m'.format(id_, instance.uuid)
            )
        else:
            if not save_success:
                print(
                    '\033[91m[ERROR] - Instance #{}/uuid:{} - Could not save '
                    'the parsed instance\033[0m'.format(id_, instance.uuid)
                )
            else:
                done += 1

        progress = '\r%.2f %% done...' % ((float(done) / float(total)) * 100)
        sys.stdout.write(progress)
        sys.stdout.flush()
    sys.stdout.write(
        '\nUpdated %s\n------------------------------------------\n' % xform.id_string
    )


class BaseOpenRosaResponse(HttpResponse):
    status_code = 201

    def __init__(self, *args, **kwargs):
        super().__init__(*args, **kwargs)

        self[OPEN_ROSA_VERSION_HEADER] = OPEN_ROSA_VERSION
        dt = datetime.now(tz=ZoneInfo('UTC')).strftime('%a, %d %b %Y %H:%M:%S %Z')
        self['Date'] = dt
        self['X-OpenRosa-Accept-Content-Length'] = DEFAULT_CONTENT_LENGTH
        self['Content-Type'] = DEFAULT_CONTENT_TYPE


class OpenRosaResponse(BaseOpenRosaResponse):
    status_code = 201

    def __init__(self, *args, **kwargs):
        super().__init__(*args, **kwargs)
        # wrap content around xml
        self.content = (
            b"<?xml version='1.0' encoding='UTF-8' ?>\n"
            b'<OpenRosaResponse xmlns="http://openrosa.org/http/response">\n'
            b'        <message nature="">'
        ) + self.content + (
            b'</message>\n'
            b'</OpenRosaResponse>'
        )


class OpenRosaResponseNotFound(OpenRosaResponse):
    status_code = 404


class OpenRosaResponseBadRequest(OpenRosaResponse):
    status_code = 400


class OpenRosaResponseNotAllowed(OpenRosaResponse):
    status_code = 405


class OpenRosaResponseForbidden(OpenRosaResponse):
    status_code = 403


class OpenRosaTemporarilyUnavailable(OpenRosaResponse):
    status_code = 503


class UnauthenticatedEditAttempt(Exception):
    """
    Escape hatch from the `safe_create_instance()` antipattern, where these
    "logger tools" return responses directly instead of raising exceptions.
    To avoid a large refactoring, this class allows the view code to handle
    returning the proper response to the client:
    `check_edit_submission_permissions()` raises `UnauthenticatedEditAttempt`,
    which passes through unmolested to `XFormSubmissionApi.create()`, which
    then returns the appropriate 401 response.
    """
    pass


class XPathNotFoundException(Exception):
    pass<|MERGE_RESOLUTION|>--- conflicted
+++ resolved
@@ -667,13 +667,9 @@
             media_file=attachment_filename,
             mimetype=f.content_type,
         ).first()
-<<<<<<< HEAD
-        if existing_attachment:
-=======
         if existing_attachment and (
             existing_attachment.file_hash == calculate_hash(f.read())
         ):
->>>>>>> a77b81f5
             # We already have this attachment!
             continue
         f.seek(0)
