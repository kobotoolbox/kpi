from __future__ import annotations

import contextlib
import hashlib
import logging
import os
import re
import sys
import traceback
from contextlib import contextmanager
from datetime import date, datetime, timezone
from typing import Generator, Optional, Union
from wsgiref.util import FileWrapper
from xml.dom import Node
from xml.etree import ElementTree as ET
from xml.parsers.expat import ExpatError
from zoneinfo import ZoneInfo

from dict2xml import dict2xml
from django.conf import settings
from django.core.exceptions import PermissionDenied, ValidationError
from django.core.files.base import File
from django.core.mail import mail_admins
from django.db import IntegrityError, connection, transaction
from django.db.models import Q
from django.http import (
    Http404,
    HttpResponse,
    HttpResponseNotFound,
    StreamingHttpResponse,
)
from django.shortcuts import get_object_or_404
from django.utils import timezone as dj_timezone
from django.utils.encoding import DjangoUnicodeDecodeError, smart_str
from django.utils.translation import gettext as t
from modilabs.utils.subprocess_timeout import ProcessTimedOut
from rest_framework.exceptions import NotAuthenticated

from kobo.apps.openrosa.apps.logger.exceptions import (
    AccountInactiveError,
    ConflictingSubmissionUUIDError,
    DuplicateInstanceError,
    DuplicateUUIDError,
    FormInactiveError,
    InstanceEmptyError,
    InstanceIdMissingError,
    InstanceInvalidUserError,
    InstanceMultipleNodeError,
    TemporarilyUnavailableError,
)
from kobo.apps.openrosa.apps.logger.models import Attachment, Instance, XForm
from kobo.apps.openrosa.apps.logger.models.attachment import (
    generate_attachment_filename,
)
from kobo.apps.openrosa.apps.logger.models.instance import (
    InstanceHistory,
    get_id_string_from_xml_str,
)
from kobo.apps.openrosa.apps.logger.models.xform import XLSFormError
from kobo.apps.openrosa.apps.logger.signals import (
    post_save_attachment,
    pre_delete_attachment,
    update_xform_daily_counter,
    update_xform_monthly_counter,
    update_xform_submission_count,
)
from kobo.apps.openrosa.apps.logger.xform_instance_parser import (
    XFormInstanceParser,
    clean_and_parse_xml,
    get_abbreviated_xpath,
    get_deprecated_uuid_from_xml,
    get_submission_date_from_xml,
    get_uuid_from_xml,
    get_xform_media_question_xpaths,
)
from kobo.apps.openrosa.apps.viewer.models.data_dictionary import DataDictionary
from kobo.apps.openrosa.apps.viewer.models.parsed_instance import ParsedInstance
from kobo.apps.openrosa.libs.utils import common_tags
from kobo.apps.openrosa.libs.utils.model_tools import queryset_iterator, set_uuid
from kobo.apps.openrosa.libs.utils.viewer_tools import get_mongo_userform_id
from kpi.deployment_backends.kc_access.storage import (
    default_kobocat_storage as default_storage,
)
from kpi.deployment_backends.kc_access.utils import kc_transaction_atomic
from kpi.utils.mongo_helper import MongoHelper
from kpi.utils.object_permission import get_database_user
from pyxform.errors import PyXFormError
from pyxform.xform2json import create_survey_element_from_xml

OPEN_ROSA_VERSION_HEADER = 'X-OpenRosa-Version'
HTTP_OPEN_ROSA_VERSION_HEADER = 'HTTP_X_OPENROSA_VERSION'
OPEN_ROSA_VERSION = '1.0'
DEFAULT_CONTENT_TYPE = 'text/xml; charset=utf-8'
DEFAULT_CONTENT_LENGTH = settings.OPENROSA_DEFAULT_CONTENT_LENGTH

uuid_regex = re.compile(r'<formhub>\s*<uuid>\s*([^<]+)\s*</uuid>\s*</formhub>',
                        re.DOTALL)

mongo_instances = settings.MONGO_DB.instances


def check_submission_permissions(
    request: 'rest_framework.request.Request', xform: XForm
):
    """
    Check that permission is required and the request user has permission.

    If the form does not require auth, anyone can submit, regardless of whether
    they are authenticated. Otherwise, if the form does require auth, the
    user must be the owner or have CAN_ADD_SUBMISSIONS.

    :returns: None.
    :raises: PermissionDenied based on the above criteria.
    """

    if not xform.require_auth:
        # Anonymous submissions are allowed!
        return

    if request and request.user.is_anonymous:
        raise NotAuthenticated

    if (
        request
        and xform.user != request.user
        and not request.user.has_perm('report_xform', xform)
    ):
        raise PermissionDenied(t('Forbidden'))


def check_edit_submission_permissions(
    request: 'rest_framework.request.Request', xform: XForm
):
    if request.user.is_anonymous:
        raise UnauthenticatedEditAttempt
    if not _has_edit_xform_permission(request, xform):
        raise PermissionDenied(t(
            'Forbidden attempt to edit a submission. To make a new submission, '
            'Remove `deprecatedID` from the submission XML and try again.'
        ))


def create_instance(
    username: str,
    xml_file: File,
    media_files: Generator[File],
    status: str = 'submitted_via_web',
    uuid: str = None,
    date_created_override: datetime = None,
    request: Optional['rest_framework.request.Request'] = None,
) -> Instance:
    """
    Processes form submissions by creating or updating an Instance in an atomic
    transaction.

    The function parses the submitted XML and media files, identifies the
    corresponding xform, checks permissions, and ensures uniqueness using
    advisory locks to avoid race conditions from simultaneous submissions.
    It also enforces the presence of a valid submission UUID and manages
    both new and duplicate submissions appropriately.

    The root UUID is extracted from the XML (from <meta><rootUuid> if present,
    or <instanceID> otherwise) and stored in the `root_uuid` column of the
    Instance model. A unique constraint is enforced on `(root_uuid, xform)` to
    ensure consistent identification across a submission's lifecycle.

    Returns HTTP 202 (Accepted) for true duplicates (identical content),
    or raises a conflict (409) if the same UUID is submitted with different
    content.

    Parameters:
        username (str):  The username associated with the submission.
        xml_file (File): A file-like object containing the XML form submission.
        media_files (Generator[File]): Generator yielding media file objects.
        status (str, optional): Submission status (default 'submitted_via_web').
        uuid (str, optional): Unique identifier for the submission.
        date_created_override (datetime, optional): Override for the submission's
                                                    creation date.
        request (Optional[Request]): Request object used for permission checks.

    Returns:
        Instance: The updated or newly created submission instance

    Raises:
        InstanceIdMissingError: If no valid UUID is found in the XML submission.
        DuplicateInstanceError: If an advisory lock is not acquired, or if there
                                is a submission with the same XML hash and user
                                without any new attachments.
        ConflictingSubmissionUUIDError: If the same UUID is submitted with
                                        differing content.
        PermissionDenied: If the submission fails permission checks.
    """

    if username:
        username = username.lower()

    xml = smart_str(xml_file.read())
    xml_hash = Instance.get_hash(xml)
    xform = get_xform_from_submission(xml, username, uuid)
    check_submission_permissions(request, xform)

    # get new and deprecated uuid's
    new_uuid = get_uuid_from_xml(xml)
    if not new_uuid:
        raise InstanceIdMissingError

    with kc_transaction_atomic():
        with get_instance_lock(xml_hash, new_uuid, xform.id) as lock_acquired:
            if not lock_acquired:
                raise DuplicateInstanceError

            # Check for an existing instance
            existing_instance = Instance.objects.filter(
                xml_hash=xml_hash,
                xform__user=xform.user,
            ).first()

            if existing_instance:
                existing_instance.check_active(force=False)
                # ensure we have saved the extra attachments
                new_attachments, _ = save_attachments(existing_instance, media_files)
                if not new_attachments:
                    raise DuplicateInstanceError
                else:
                    # Update Mongo via the related ParsedInstance
                    existing_instance.parsed_instance.save(asynchronous=False)
                    return existing_instance
            else:
                instance = save_submission(
                    request,
                    xform,
                    xml,
                    media_files,
                    new_uuid,
                    status,
                    date_created_override,
                )
                return instance


def disposition_ext_and_date(name, extension, show_date=True):
    if name is None:
        return 'attachment;'
    if show_date:
        name = '%s_%s' % (name, date.today().strftime('%Y_%m_%d'))
    return 'attachment; filename=%s.%s' % (name, extension)


def dict2xform(submission: dict, xform_id_string: str) -> str:
    xml_head = (
        f'<?xml version="1.0" encoding="utf-8"?>\n'
        f'   <{xform_id_string} id="{xform_id_string}">\n'
    )
    xml_tail = f'\n</{xform_id_string}>\n'

    return xml_head + dict2xml(submission) + xml_tail


@contextlib.contextmanager
def get_instance_lock(xml_hash: str, submission_uuid: str, xform_id: int) -> bool:
    """
    Acquires a PostgreSQL advisory lock to prevent race conditions when
    processing form submissions. This ensures that submissions with the same
    unique identifiers (xform_id, submission_uuid, and xml_hash) are handled
    sequentially, preventing duplicate records in the database.

    A unique integer lock key (int_lock) is generated by creating a SHAKE-128
    hash of the unique identifiers, truncating it to 7 bytes, and converting it
    to an integer.
    """
    int_lock = int.from_bytes(
        hashlib.shake_128(
            f'{xform_id}!!{submission_uuid}!!{xml_hash}'.encode()
        ).digest(7), 'little'
    )
    acquired = False

    try:
        with transaction.atomic():
            cur = connection.cursor()
            cur.execute('SELECT pg_try_advisory_lock(%s::bigint);', (int_lock,))
            acquired = cur.fetchone()[0]
            yield acquired
    finally:
        # Release the lock if it was acquired
        cur.execute('SELECT pg_advisory_unlock(%s::bigint);', (int_lock,))
        cur.close()


def get_instance_or_404(**criteria):
    """
    Mimic `get_object_or_404` but handles duplicate records.

    `logger_instance` can contain records with the same `uuid`

    :param criteria: dict
    :return: Instance
    """
    instances = Instance.objects.filter(**criteria).order_by('id')
    if instances:
        instance = instances[0]
        xml_hash = instance.xml_hash
        for instance_ in instances[1:]:
            if instance_.xml_hash == xml_hash:
                continue
            raise DuplicateUUIDError(
                'Multiple instances with different content exist for UUID '
                '{}'.format(instance.uuid)
            )

        return instance
    else:
        raise Http404


def get_uuid_from_submission(xml):
    # parse UUID from uploaded XML
    split_xml = uuid_regex.split(xml)

    # check that xml has UUID
    return len(split_xml) > 1 and split_xml[1] or None


def get_xform_from_submission(xml, username, uuid=None):
    # check alternative form submission ids
    uuid = uuid or get_uuid_from_submission(xml)

    if not username and not uuid:
        raise InstanceInvalidUserError()

    if uuid:
        # try to find the form by its uuid which is the ideal condition
        try:
            xform = XForm.objects.get(uuid=uuid)
        except XForm.DoesNotExist:
            pass
        else:
            return xform

    id_string = get_id_string_from_xml_str(xml)

    return get_object_or_404(
        XForm, id_string__exact=id_string, user__username=username
    )


@contextmanager
def http_open_rosa_error_handler(func, request):
    class _ContextResult:
        def __init__(self):
            self.func_return = None
            self.error = None
            self.http_error_response = None

        @property
        def status_code(self):
            if self.http_error_response:
                return self.http_error_response.status_code
            return 200

    result = _ContextResult()
    try:
        result.func_return = func()
    except InstanceInvalidUserError:
        result.error = t('Username or ID required.')
        result.http_error_response = OpenRosaResponseBadRequest(result.error)
    except InstanceEmptyError:
        result.error = t('Received empty submission. No instance was created')
        result.http_error_response = OpenRosaResponseBadRequest(result.error)
    except InstanceIdMissingError:
        result.error = t('Instance ID is required')
        result.http_error_response = OpenRosaResponseBadRequest(result.error)
    except FormInactiveError:
        result.error = t('Form is not active')
        result.http_error_response = OpenRosaResponseNotAllowed(result.error)
    except TemporarilyUnavailableError:
        result.error = t('Temporarily unavailable')
        result.http_error_response = OpenRosaTemporarilyUnavailable(result.error)
    except AccountInactiveError:
        result.error = t('Account is not active')
        result.http_error_response = OpenRosaResponseNotAllowed(result.error)
    except XForm.DoesNotExist:
        result.error = t('Form does not exist on this account')
        result.http_error_response = OpenRosaResponseNotFound(result.error)
    except ExpatError:
        result.error = t('Improperly formatted XML.')
        result.http_error_response = OpenRosaResponseBadRequest(result.error)
    except ConflictingSubmissionUUIDError:
        result.error = t('Submission with this instance ID already exists')
        response = OpenRosaResponse(result.error)
        response.status_code = 409
        response['Location'] = request.build_absolute_uri(request.path)
        result.http_error_response = response
    except DuplicateInstanceError:
        result.error = t('Duplicate submission')
        response = OpenRosaResponse(result.error)
        response.status_code = 202
        response['Location'] = request.build_absolute_uri(request.path)
        result.http_error_response = response
    except PermissionDenied:
        result.error = t('Access denied')
        result.http_error_response = OpenRosaResponseForbidden(result.error)
    except InstanceMultipleNodeError as e:
        result.error = str(e)
        result.http_error_response = OpenRosaResponseBadRequest(e)
    except DjangoUnicodeDecodeError:
        result.error = t(
            'File likely corrupted during ' 'transmission, please try later.'
        )
        result.http_error_response = OpenRosaResponseBadRequest(result.error)
    yield result


def inject_instanceid(xml_str, uuid):
    if get_uuid_from_xml(xml_str) is None:
        xml = clean_and_parse_xml(xml_str)
        children = xml.childNodes
        if children.length == 0:
            raise ValueError(t('XML string must have a survey element.'))

        # check if we have a meta tag
        survey_node = children.item(0)
        meta_tags = [
            n
            for n in survey_node.childNodes
            if n.nodeType == Node.ELEMENT_NODE and n.tagName.lower() == 'meta'
        ]
        if len(meta_tags) == 0:
            meta_tag = xml.createElement('meta')
            xml.documentElement.appendChild(meta_tag)
        else:
            meta_tag = meta_tags[0]

        # check if we have an instanceID tag
        uuid_tags = [
            n
            for n in meta_tag.childNodes
            if n.nodeType == Node.ELEMENT_NODE and n.tagName == 'instanceID'
        ]
        if len(uuid_tags) == 0:
            uuid_tag = xml.createElement('instanceID')
            meta_tag.appendChild(uuid_tag)
        else:
            uuid_tag = uuid_tags[0]
        # insert meta and instanceID
        text_node = xml.createTextNode('uuid:%s' % uuid)
        uuid_tag.appendChild(text_node)
        return xml.toxml()
    return xml_str


def mongo_sync_status(remongo=False, update_all=False, user=None, xform=None):
    """
    Check the status of records in the PostgreSQL db versus MongoDB.
    At a minimum, return a report (string) of the results.

    Optionally, take action to correct the differences, based on these
    parameters, if present and defined:

    remongo    -> if True, update the records missing in mongodb
                  (default: False)
    update_all -> if True, update all the relevant records (default: False)
    user       -> if specified, apply only to the forms for the given user
                  (default: None)
    xform      -> if specified, apply only to the given form (default: None)

    """

    qs = XForm.objects.only('id_string', 'user').select_related('user')
    if user and not xform:
        qs = qs.filter(user=user)
    elif user and xform:
        qs = qs.filter(user=user, id_string=xform.id_string)
    else:
        qs = qs.all()

    total = qs.count()
    found = 0
    done = 0
    total_to_remongo = 0
    report_string = ''
    for xform in queryset_iterator(qs, 100):
        # get the count
        instance_count = Instance.objects.filter(xform=xform).count()
        userform_id = get_mongo_userform_id(xform)
        mongo_count = mongo_instances.count_documents(
            {common_tags.USERFORM_ID: userform_id},
            maxTimeMS=MongoHelper.get_max_time_ms()
        )

        if instance_count != mongo_count or update_all:
            line = (
                'user: %s, id_string: %s\nInstance count: %d\t'
                'Mongo count: %d\n---------------------------------'
                '-----\n'
                % (xform.user.username, xform.id_string, instance_count, mongo_count)
            )
            report_string += line
            found += 1
            total_to_remongo += (instance_count - mongo_count)

            # should we remongo
            if remongo or (remongo and update_all):
                if update_all:
                    sys.stdout.write(
                        'Updating all records for %s\n--------------------'
                        '---------------------------\n' % xform.id_string
                    )
                else:
                    sys.stdout.write(
                        'Updating missing records for %s\n----------------'
                        '-------------------------------\n' % xform.id_string
                    )
                _update_mongo_for_xform(xform, only_update_missing=not update_all)
        done += 1
        sys.stdout.write('%.2f %% done ...\r' % ((float(done) / float(total)) * 100))
    # only show stats if we are not updating mongo, the update function
    # will show progress
    if not remongo:
        line = (
            'Total # of forms out of sync: %d\n'
            'Total # of records to remongo: %d\n' % (found, total_to_remongo)
        )
        report_string += line
    return report_string


def publish_form(callback):
    try:
        return callback()
    except (PyXFormError, XLSFormError) as e:
        return {
            'type': 'alert-error',
            'text': str(e)
        }
    except IntegrityError as e:
        return {
            'type': 'alert-error',
            'text': str(e),
        }
    except ValidationError as e:
        # on clone invalid URL
        return {
            'type': 'alert-error',
            'text': t('Invalid URL format.'),
        }
    except AttributeError as e:
        # form.publish returned None, not sure why...
        return {
            'type': 'alert-error',
            'text': str(e)
        }
    except ProcessTimedOut as e:
        # catch timeout errors
        return {
            'type': 'alert-error',
            'text': t('Form validation timeout, please try again.'),
        }
    except Exception as e:
        # TODO: Something less horrible. This masks storage backend
        # `ImportError`s and who knows what else

        # ODK validation errors are vanilla errors and it masks a lot of regular
        # errors if we try to catch it so let's catch it, BUT reraise it
        # if we don't see typical ODK validation error messages in it.
        if 'ODK Validate Errors' not in str(e):
            raise

        # error in the XLS file; show an error to the user
        return {
            'type': 'alert-error',
            'text': str(e)
        }


def publish_xls_form(xls_file, user, id_string=None):
    """
    Creates or updates a DataDictionary with supplied xls_file,
    user and optional id_string - if updating
    """
    # get or create DataDictionary based on user and id string
    if id_string:
        dd = DataDictionary.objects.get(user=user, id_string=id_string)
        dd.xls = xls_file
        dd.save()
        return dd
    else:
        # Creation needs to be wrapped in a transaction because of unit tests.
        # It raises `TransactionManagementError` on IntegrityError in
        # `RestrictedAccessMiddleware` when accessing `request.user.profile`.
        # See https://stackoverflow.com/a/23326971
        try:
            with transaction.atomic():
                dd = DataDictionary.objects.create(user=user, xls=xls_file)
        except IntegrityError as e:
            raise e
        return dd


def publish_xml_form(xml_file, user):
    xml = smart_str(xml_file.read())
    survey = create_survey_element_from_xml(xml)
    form_json = survey.to_json()
    dd = DataDictionary(user=user, xml=xml, json=form_json)
    dd.mark_start_time_boolean()
    set_uuid(dd)
    dd.set_uuid_in_xml()
    dd.save()
    return dd


def report_exception(subject, info, exc_info=None):
    # TODO: replace with standard logging (i.e. `import logging`)
    if exc_info:
        cls, err = exc_info[:2]
        message = t('Exception in request:' ' %(class)s: %(error)s') % {
            'class': cls.__name__,
            'error': err,
        }
        message += ''.join(traceback.format_exception(*exc_info))
    else:
        message = '%s' % info

    if settings.DEBUG or settings.TESTING:
        sys.stdout.write('Subject: %s\n' % subject)
        sys.stdout.write('Message: %s\n' % message)
    else:
        mail_admins(subject=subject, message=message)


def response_with_mimetype_and_name(
        mimetype, name, extension=None, show_date=True, file_path=None,
        use_local_filesystem=False, full_mime=False):
    if extension is None:
        extension = mimetype
    if not full_mime:
        mimetype = 'application/%s' % mimetype
    if file_path:
        try:
            if not use_local_filesystem:
                wrapper = FileWrapper(default_storage.open(file_path))
                response = StreamingHttpResponse(wrapper, content_type=mimetype)
                response['Content-Length'] = default_storage.size(file_path)
            else:
                wrapper = FileWrapper(open(file_path))
                response = StreamingHttpResponse(wrapper, content_type=mimetype)
                response['Content-Length'] = os.path.getsize(file_path)
        except IOError:
            response = HttpResponseNotFound(t('The requested file could not be found.'))
    else:
        response = HttpResponse(content_type=mimetype)
    response['Content-Disposition'] = disposition_ext_and_date(
        name, extension, show_date)
    return response


def safe_create_instance(
    username: str,
    xml_file: File,
    media_files: Union[list, Generator[File]],
    uuid: Optional[str] = None,
    date_created_override: Optional[datetime] = None,
    request: Optional['rest_framework.request.Request'] = None,
):
    """Create an instance and catch exceptions.

    :returns: A list [error, instance] where error is None if there was no
        error.
    """
    with http_open_rosa_error_handler(
        lambda: create_instance(
            username,
            xml_file,
            media_files,
            uuid=uuid,
            date_created_override=date_created_override,
            request=request,
        ),
        request,
    ) as handler:
        return [handler.http_error_response, handler.func_return]


def save_attachments(
    instance: Instance,
    media_files: Generator[File],
    defer_counting: bool = False,
) -> tuple[list[Attachment], list[Attachment]]:
    """
    Return a tuple of two lists.
    - The former is new attachments
    - The latter is the replaced/soft-deleted attachments

    `defer_counting=False` will set a Python-only attribute of the same name on
    any *new* `Attachment` instances created. This will prevent
    `update_xform_attachment_storage_bytes()` and friends from doing anything,
    which avoids locking any rows in `logger_xform` or `main_userprofile`.
    """
    new_attachments = []

    for f in media_files:
        attachment_filename = generate_attachment_filename(
            instance, os.path.basename(f.name)
        )
        existing_attachment = Attachment.objects.filter(
            instance=instance,
            media_file=attachment_filename,
            mimetype=f.content_type,
        ).first()
        if existing_attachment:
            # We already have this attachment!
            continue
        f.seek(0)
        # This is a new attachment; save it!
        new_attachment = Attachment(
            instance=instance, media_file=f, mimetype=f.content_type
        )
        if defer_counting:
            # Only set the attribute if requested, i.e. don't bother ever
            # setting it to `False`
            new_attachment.defer_counting = True
        new_attachment.save()
        new_attachments.append(new_attachment)

    soft_deleted_attachments = get_soft_deleted_attachments(instance)

    return new_attachments, soft_deleted_attachments


def save_submission(
    request: 'rest_framework.request.Request',
    xform: XForm,
    xml: str,
    media_files: Union[list, Generator[File]],
    new_uuid: str,
    status: str,
    date_created_override: datetime,
) -> Instance:

    if not date_created_override:
        date_created_override = get_submission_date_from_xml(xml)

    # We have to save the `Instance` to the database before we can associate
    # any `Attachment`s with it, but we are inside a transaction and saving
    # attachments is slow! Usually creating an `Instance` updates the
    # submission count of the parent `XForm` automatically via a `post_save`
    # signal, but that takes a lock on `logger_xform` that persists until the
    # end of the transaction.  We must avoid doing that until all attachments
    # are saved, and we are as close as possible to the end of the transaction.
    # See https://github.com/kobotoolbox/kobocat/issues/490.
    #
    # `_get_instance(..., defer_counting=True)` skips incrementing the
    # submission counters and returns an `Instance` with a `defer_counting`
    # attribute set to `True` *if* a new instance was created. We are
    # responsible for calling `update_xform_submission_count()` if the returned
    # `Instance` has `defer_counting = True`.
    instance = _get_instance(
        request, xml, new_uuid, status, xform, defer_counting=True
    )

    new_attachments, soft_deleted_attachments = save_attachments(
        instance, media_files, defer_counting=True
    )

    # override date created if required
    if date_created_override:
        if not dj_timezone.is_aware(date_created_override):
            # default to utc?
            date_created_override = dj_timezone.make_aware(
                date_created_override, timezone.utc
            )
        instance.date_created = date_created_override
        instance.save(update_fields=['date_created'])

    if instance.xform is not None:
        pi, created = ParsedInstance.objects.get_or_create(instance=instance)

    if not created:
        pi.save(asynchronous=False)

    # Now that the slow tasks are complete and we are (hopefully!) close to the
    # end of the transaction, update the submission count if the `Instance` was
    # newly created
    if getattr(instance, 'defer_counting', False):
        # Remove the Python-only attribute
        del instance.defer_counting
        update_xform_daily_counter(
            sender=Instance, instance=instance, created=True
        )
        update_xform_monthly_counter(
            sender=Instance, instance=instance, created=True
        )
        update_xform_submission_count(
            sender=Instance, instance=instance, created=True
        )

    # Update the storage totals for new attachments as well, which were
    # deferred for the same performance reasons
    for new_attachment in new_attachments:
        if getattr(new_attachment, 'defer_counting', False):
            # Remove the Python-only attribute
            del new_attachment.defer_counting
            post_save_attachment(new_attachment, created=True)

    for soft_deleted_attachment in soft_deleted_attachments:
        pre_delete_attachment(soft_deleted_attachment, only_update_counters=True)

    return instance


def get_soft_deleted_attachments(instance: Instance) -> list[Attachment]:
    """
    Soft delete replaced attachments when editing a submission
    """
    # Retrieve all media questions of Xform
    media_question_xpaths = get_xform_media_question_xpaths(instance.xform)

    # If XForm does not have any media fields, do not go further
    if not media_question_xpaths:
        return []

    # Parse instance XML to get the basename of each file of the updated
    # submission
    xml_parsed = ET.fromstring(instance.xml)
    basenames = []

    for media_question_xpath in media_question_xpaths:
        root_name, xpath_without_root = media_question_xpath.split('/', 1)
        try:
            assert root_name == xml_parsed.tag
        except AssertionError:
            logging.warning(
                'Instance XML root tag name does not match with its form'
            )

        # With repeat groups, several nodes can have the same XPath. We
        # need to retrieve all of them
        questions = xml_parsed.findall(xpath_without_root)
        for question in questions:
            try:
                basename = question.text
            except AttributeError:
                raise XPathNotFoundException

            # Only keep non-empty fields
            if basename:
                basenames.append(basename)

    # Update Attachment objects to hide them if they are not used anymore.
    # We do not want to delete them until the instance itself is deleted.

    # If the new attachment has the same basename as an existing one but
    # different content, update the existing one.

    # FIXME Temporary hack to leave background-audio files and audit files alone
    #  Bug comes from `get_xform_media_question_xpaths()`
    queryset = Attachment.objects.filter(instance=instance).exclude(
        Q(media_file_basename__endswith='.enc')
        | Q(media_file_basename='audit.csv')
        | Q(media_file_basename__regex=r'^\d{10,}\.(m4a|amr)$')
    ).order_by('-id')

    latest_attachments, remaining_attachments_ids = [], []
    basename_set = set(basenames)
    for attachment in queryset:
        if attachment.media_file_basename in basename_set:
            latest_attachments.append(attachment)
            basename_set.remove(attachment.media_file_basename)
        else:
            remaining_attachments_ids.append(attachment.id)
    remaining_attachments = queryset.filter(id__in=remaining_attachments_ids)
    soft_deleted_attachments = list(remaining_attachments)

    # The query below updates only the database records, not the in-memory
    # `Attachment` objects.
    # As a result, the `deleted_at` attribute of `Attachment` objects remains `None`
    # in memory after the update.
    # This behavior is necessary to allow the signal to handle file deletion from
    # storage.
    remaining_attachments.update(deleted_at=dj_timezone.now())

    return soft_deleted_attachments


def _get_instance(
    request: 'rest_framework.request.Request',
    xml: str,
    new_uuid: str,
    status: str,
    xform: XForm,
    defer_counting: bool = False,
) -> Instance:
    """
    `defer_counting=False` will set a Python-only attribute of the same name on
    the *new* `Instance` if one is created. This will prevent
    `update_xform_submission_count()` from doing anything, which avoids locking
    any rows in `logger_xform` or `main_userprofile`.
    """
    # check if it is an edit submission
    old_uuid = get_deprecated_uuid_from_xml(xml)
    if old_uuid and (instance := Instance.objects.filter(uuid=old_uuid).first()):
        # edits
        check_edit_submission_permissions(request, xform)
        InstanceHistory.objects.create(
            xml=instance.xml, xform_instance=instance, uuid=old_uuid)
        instance.xml = xml
        instance._populate_xml_hash()
        instance.uuid = new_uuid
        try:
            instance.save()
        except IntegrityError as e:
            if 'root_uuid' in str(e):
                raise ConflictingSubmissionUUIDError
            raise
    else:
        submitted_by = (
            get_database_user(request.user)
            if request and request.user.is_authenticated
            else None
        )
        # new submission
        # Avoid `Instance.objects.create()` so that we can set a Python-only
        # attribute, `defer_counting`, before saving
        instance = Instance()
        instance.xml = xml
        instance.user = submitted_by
        instance.status = status
        instance.xform = xform
        if defer_counting:
            # Only set the attribute if requested, i.e. don't bother ever
            # setting it to `False`
            instance.defer_counting = True
        try:
            instance.save()
        except IntegrityError as e:
            if 'root_uuid' in str(e):
                raise ConflictingSubmissionUUIDError
            raise
    return instance


def _has_edit_xform_permission(
    request: 'rest_framework.request.Request', xform: XForm
) -> bool:
    if isinstance(xform, XForm):
        if request.user.is_superuser:
            return True

        if request.user.has_perm('logger.change_xform', xform):
            return True

        # User's permissions have been already checked when calling KPI endpoint
        # If `has_partial_perms` is True, user is allowed to perform the action.
        return getattr(request.user, 'has_partial_perms', False)

    return False


def _update_mongo_for_xform(xform, only_update_missing=True):
    xform.refresh_from_db(fields=xform.get_deferred_fields())

    instance_ids = set(
        [i.id for i in Instance.objects.only('id').filter(xform=xform)])
    sys.stdout.write('Total no of instances: %d\n' % len(instance_ids))
    userform_id = get_mongo_userform_id(xform)

    if only_update_missing:
        sys.stdout.write('Only updating missing mongo instances\n')
        mongo_ids = set(
            [rec[common_tags.ID] for rec in mongo_instances.find(
                {common_tags.USERFORM_ID: userform_id},
                {common_tags.ID: 1},
                max_time_ms=MongoHelper.get_max_time_ms()
        )])
        sys.stdout.write('Total no of mongo instances: %d\n' % len(mongo_ids))
        # get the difference
        instance_ids = instance_ids.difference(mongo_ids)
    else:
        # clear mongo records
        MongoHelper.delete_many({common_tags.USERFORM_ID: userform_id})

    # get instances
    sys.stdout.write('Total no of instances to update: %d\n' % len(instance_ids))
    instances = Instance.objects.only('id', 'xml', 'json').in_bulk(
        [id_ for id_ in instance_ids]
    )
    total = len(instances)
    done = 0

    data_dict = xform.data_dictionary(use_cache=True)
    repeat_groups = [
        get_abbreviated_xpath(e)
        for e in data_dict.get_survey_elements_of_type('repeat')
    ]
    for id_, instance in instances.items():
<<<<<<< HEAD
        parser = XFormInstanceParser(
            instance.xml, data_dictionary=None, delay_parse=True
        )
        parser.parse(instance.xml, repeats=repeat_groups)
        as_dict = parser.get_flat_dict_with_attributes()
        try:
            (pi, created) = ParsedInstance.objects.get_or_create(
                instance=instance, defaults={'mongo_dict_override': as_dict}
            )
            if not created:
                pi.mongo_dict_override = as_dict
                save_success = pi.save(asynchronous=False)
=======
        (pi, created) = ParsedInstance.objects.get_or_create(instance=instance)
        if created:
            done += 1
        else:
            try:
                save_success = pi.save(asynchronous=False)
            except InstanceEmptyError:
                print(
                    '\033[91m[WARNING] - Skipping Instance #{}/uuid:{} because '
                    'it is empty\033[0m'.format(id_, instance.uuid)
                )
            else:
>>>>>>> 7fb92ecd
                if not save_success:
                    print(
                        '\033[91m[ERROR] - Instance #{}/uuid:{} - Could not save '
                        'the parsed instance\033[0m'.format(id_, instance.uuid)
                    )
                else:
                    done += 1
<<<<<<< HEAD
            else:
                done += 1
        except InstanceEmptyError:
            print(
                '\033[91m[WARNING] - Skipping Instance #{}/uuid:{} because '
                'it is empty\033[0m'.format(id_, instance.uuid)
            )
=======
>>>>>>> 7fb92ecd

        progress = '\r%.2f %% done...' % ((float(done) / float(total)) * 100)
        sys.stdout.write(progress)
        sys.stdout.flush()

    sys.stdout.write(
        '\nUpdated %s\n------------------------------------------\n' % xform.id_string
    )


class BaseOpenRosaResponse(HttpResponse):
    status_code = 201

    def __init__(self, *args, **kwargs):
        super().__init__(*args, **kwargs)

        self[OPEN_ROSA_VERSION_HEADER] = OPEN_ROSA_VERSION
        dt = datetime.now(tz=ZoneInfo('UTC')).strftime('%a, %d %b %Y %H:%M:%S %Z')
        self['Date'] = dt
        self['X-OpenRosa-Accept-Content-Length'] = DEFAULT_CONTENT_LENGTH
        self['Content-Type'] = DEFAULT_CONTENT_TYPE


class OpenRosaResponse(BaseOpenRosaResponse):
    status_code = 201

    def __init__(self, *args, **kwargs):
        super().__init__(*args, **kwargs)
        # wrap content around xml
        self.content = (
            b"<?xml version='1.0' encoding='UTF-8' ?>\n"
            b'<OpenRosaResponse xmlns="http://openrosa.org/http/response">\n'
            b'        <message nature="">'
        ) + self.content + (
            b'</message>\n'
            b'</OpenRosaResponse>'
        )


class OpenRosaResponseNotFound(OpenRosaResponse):
    status_code = 404


class OpenRosaResponseBadRequest(OpenRosaResponse):
    status_code = 400


class OpenRosaResponseNotAllowed(OpenRosaResponse):
    status_code = 405


class OpenRosaResponseForbidden(OpenRosaResponse):
    status_code = 403


class OpenRosaTemporarilyUnavailable(OpenRosaResponse):
    status_code = 503


class UnauthenticatedEditAttempt(Exception):
    """
    Escape hatch from the `safe_create_instance()` antipattern, where these
    "logger tools" return responses directly instead of raising exceptions.
    To avoid a large refactoring, this class allows the view code to handle
    returning the proper response to the client:
    `check_edit_submission_permissions()` raises `UnauthenticatedEditAttempt`,
    which passes through unmolested to `XFormSubmissionApi.create()`, which
    then returns the appropriate 401 response.
    """
    pass


class XPathNotFoundException(Exception):
    pass<|MERGE_RESOLUTION|>--- conflicted
+++ resolved
@@ -993,7 +993,6 @@
         for e in data_dict.get_survey_elements_of_type('repeat')
     ]
     for id_, instance in instances.items():
-<<<<<<< HEAD
         parser = XFormInstanceParser(
             instance.xml, data_dictionary=None, delay_parse=True
         )
@@ -1006,20 +1005,6 @@
             if not created:
                 pi.mongo_dict_override = as_dict
                 save_success = pi.save(asynchronous=False)
-=======
-        (pi, created) = ParsedInstance.objects.get_or_create(instance=instance)
-        if created:
-            done += 1
-        else:
-            try:
-                save_success = pi.save(asynchronous=False)
-            except InstanceEmptyError:
-                print(
-                    '\033[91m[WARNING] - Skipping Instance #{}/uuid:{} because '
-                    'it is empty\033[0m'.format(id_, instance.uuid)
-                )
-            else:
->>>>>>> 7fb92ecd
                 if not save_success:
                     print(
                         '\033[91m[ERROR] - Instance #{}/uuid:{} - Could not save '
@@ -1027,7 +1012,6 @@
                     )
                 else:
                     done += 1
-<<<<<<< HEAD
             else:
                 done += 1
         except InstanceEmptyError:
@@ -1035,8 +1019,7 @@
                 '\033[91m[WARNING] - Skipping Instance #{}/uuid:{} because '
                 'it is empty\033[0m'.format(id_, instance.uuid)
             )
-=======
->>>>>>> 7fb92ecd
+
 
         progress = '\r%.2f %% done...' % ((float(done) / float(total)) * 100)
         sys.stdout.write(progress)
