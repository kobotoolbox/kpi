# coding: utf-8
from __future__ import annotations

import contextlib
import hashlib
import logging
import os
import re
import sys
import traceback
from contextlib import contextmanager
from datetime import date, datetime, timezone
from typing import Generator, Optional, Union
from xml.etree import ElementTree as ET
from xml.parsers.expat import ExpatError

try:
    from zoneinfo import ZoneInfo
except ImportError:
    from backports.zoneinfo import ZoneInfo

from wsgiref.util import FileWrapper
from xml.dom import Node

from dict2xml import dict2xml
from django.conf import settings
from django.core.exceptions import PermissionDenied, ValidationError
from django.core.files.base import File
from django.core.mail import mail_admins
from django.db import connection, IntegrityError, transaction
from django.db.models import Q
from django.http import (
    Http404,
    HttpResponse,
    HttpResponseNotFound,
    StreamingHttpResponse,
)
from django.shortcuts import get_object_or_404
from django.utils import timezone as dj_timezone
from django.utils.encoding import DjangoUnicodeDecodeError, smart_str
from django.utils.translation import gettext as t
from modilabs.utils.subprocess_timeout import ProcessTimedOut
from pyxform.errors import PyXFormError
from pyxform.xform2json import create_survey_element_from_xml
from rest_framework.exceptions import NotAuthenticated

from kobo.apps.openrosa.apps.logger.exceptions import (
    DuplicateUUIDError,
    FormInactiveError,
    InstanceIdMissingError,
    TemporarilyUnavailableError, ConflictingSubmissionUUIDError,
)
from kobo.apps.openrosa.apps.logger.models import Attachment, Instance, XForm
from kobo.apps.openrosa.apps.logger.models.attachment import (
    generate_attachment_filename,
)
from kobo.apps.openrosa.apps.logger.models.instance import (
    InstanceHistory,
    get_id_string_from_xml_str,
)
from kobo.apps.openrosa.apps.logger.models.xform import XLSFormError
from kobo.apps.openrosa.apps.logger.signals import (
    post_save_attachment,
    pre_delete_attachment,
    update_xform_daily_counter,
    update_xform_monthly_counter,
    update_xform_submission_count,
)
<<<<<<< HEAD
from kobo.apps.openrosa.apps.logger.exceptions import (
    DuplicateInstanceError,
    InstanceEmptyError,
    InstanceInvalidUserError,
    InstanceMultipleNodeError,
)
from kobo.apps.openrosa.apps.logger.xform_instance_parser import (
=======
from kobo.apps.openrosa.apps.logger.xform_instance_parser import (
    DuplicateInstance,
    InstanceEmptyError,
    InstanceInvalidUserError,
    InstanceMultipleNodeError,
>>>>>>> 98a6cba8
    clean_and_parse_xml,
    get_deprecated_uuid_from_xml,
    get_submission_date_from_xml,
    get_uuid_from_xml,
    get_xform_media_question_xpaths,
)
from kobo.apps.openrosa.apps.viewer.models.data_dictionary import DataDictionary
from kobo.apps.openrosa.apps.viewer.models.parsed_instance import ParsedInstance
from kobo.apps.openrosa.libs.utils import common_tags
from kobo.apps.openrosa.libs.utils.model_tools import queryset_iterator, set_uuid
from kpi.deployment_backends.kc_access.storage import (
    default_kobocat_storage as default_storage,
)
from kpi.utils.object_permission import get_database_user

OPEN_ROSA_VERSION_HEADER = 'X-OpenRosa-Version'
HTTP_OPEN_ROSA_VERSION_HEADER = 'HTTP_X_OPENROSA_VERSION'
OPEN_ROSA_VERSION = '1.0'
DEFAULT_CONTENT_TYPE = 'text/xml; charset=utf-8'
DEFAULT_CONTENT_LENGTH = settings.OPENROSA_DEFAULT_CONTENT_LENGTH

uuid_regex = re.compile(r'<formhub>\s*<uuid>\s*([^<]+)\s*</uuid>\s*</formhub>',
                        re.DOTALL)

mongo_instances = settings.MONGO_DB.instances


def check_submission_permissions(
    request: 'rest_framework.request.Request', xform: XForm
):
    """
    Check that permission is required and the request user has permission.

    If the form does not require auth, anyone can submit, regardless of whether
    they are authenticated. Otherwise, if the form does require auth, the
    user must be the owner or have CAN_ADD_SUBMISSIONS.

    :returns: None.
    :raises: PermissionDenied based on the above criteria.
    """

    if not xform.require_auth:
        # Anonymous submissions are allowed!
        return

    if request and request.user.is_anonymous:
        raise NotAuthenticated

    if (
        request
        and xform.user != request.user
        and not request.user.has_perm('report_xform', xform)
    ):
        raise PermissionDenied(t('Forbidden'))


def check_edit_submission_permissions(
    request: 'rest_framework.request.Request', xform: XForm
):
    if request.user.is_anonymous:
        raise UnauthenticatedEditAttempt
    if not _has_edit_xform_permission(request, xform):
        raise PermissionDenied(t(
            'Forbidden attempt to edit a submission. To make a new submission, '
            'Remove `deprecatedID` from the submission XML and try again.'
        ))


def create_instance(
    username: str,
    xml_file: File,
    media_files: Generator[File],
    status: str = 'submitted_via_web',
    uuid: str = None,
    date_created_override: datetime = None,
    request: Optional['rest_framework.request.Request'] = None,
) -> Instance:
    """
    Submission cases:
        If there is a username and no uuid, submitting an old ODK form.
        If there is a username and a uuid, submitting a new ODK form.
    """

    if username:
        username = username.lower()

    xml = smart_str(xml_file.read())
    xml_hash = Instance.get_hash(xml)
    xform = get_xform_from_submission(xml, username, uuid)
    check_submission_permissions(request, xform)

    # get new and deprecated uuid's
    new_uuid = get_uuid_from_xml(xml)
    if not new_uuid:
        raise InstanceIdMissingError

    with get_instance_lock(xml_hash, new_uuid, xform.id) as lock_acquired:
        if not lock_acquired:
            raise DuplicateInstanceError

        # Check for an existing instance
        existing_instance = Instance.objects.filter(
            xml_hash=xml_hash,
            xform__user=xform.user,
        ).first()

        if existing_instance:
            existing_instance.check_active(force=False)
            # ensure we have saved the extra attachments
            new_attachments, _ = save_attachments(existing_instance, media_files)
            if not new_attachments:
                raise DuplicateInstanceError
            else:
                # Update Mongo via the related ParsedInstance
                existing_instance.parsed_instance.save(asynchronous=False)
                return existing_instance
        else:
            instance = save_submission(
                request,
                xform,
                xml,
                media_files,
                new_uuid,
                status,
                date_created_override,
            )
            return instance


def disposition_ext_and_date(name, extension, show_date=True):
    if name is None:
        return 'attachment;'
    if show_date:
        name = '%s_%s' % (name, date.today().strftime('%Y_%m_%d'))
    return 'attachment; filename=%s.%s' % (name, extension)


def dict2xform(submission: dict, xform_id_string: str) -> str:
    xml_head = (
        f'<?xml version="1.0" encoding="utf-8"?>\n'
        f'   <{xform_id_string} id="{xform_id_string}">\n'
    )
    xml_tail = f'\n</{xform_id_string}>\n'

    return xml_head + dict2xml(submission) + xml_tail


@contextlib.contextmanager
def get_instance_lock(xml_hash: str, submission_uuid: str, xform_id: int) -> bool:
    int_lock = int.from_bytes(
        hashlib.shake_128(
            f'{xform_id}!!{submission_uuid}!!{xml_hash}'.encode()
        ).digest(7), 'little'
    )
    acquired = False

    try:
        with transaction.atomic():
            cur = connection.cursor()
            cur.execute('SELECT pg_try_advisory_lock(%s::bigint);', (int_lock,))
            acquired = cur.fetchone()[0]
            yield acquired
    finally:
        cur.execute('SELECT pg_advisory_unlock(%s::bigint);', (int_lock,))
        cur.close()


def get_instance_or_404(**criteria):
    """
    Mimic `get_object_or_404` but handles duplicate records.

    `logger_instance` can contain records with the same `uuid`

    :param criteria: dict
    :return: Instance
    """
    instances = Instance.objects.filter(**criteria).order_by('id')
    if instances:
        instance = instances[0]
        xml_hash = instance.xml_hash
        for instance_ in instances[1:]:
            if instance_.xml_hash == xml_hash:
                continue
            raise DuplicateUUIDError(
                'Multiple instances with different content exist for UUID '
                '{}'.format(instance.uuid)
            )

        return instance
    else:
        raise Http404


def get_uuid_from_submission(xml):
    # parse UUID from uploaded XML
    split_xml = uuid_regex.split(xml)

    # check that xml has UUID
    return len(split_xml) > 1 and split_xml[1] or None


def get_xform_from_submission(xml, username, uuid=None):
    # check alternative form submission ids
    uuid = uuid or get_uuid_from_submission(xml)

    if not username and not uuid:
        raise InstanceInvalidUserError()

    if uuid:
        # try to find the form by its uuid which is the ideal condition
        try:
            xform = XForm.objects.get(uuid=uuid)
        except XForm.DoesNotExist:
            pass
        else:
            return xform

    id_string = get_id_string_from_xml_str(xml)

    return get_object_or_404(
        XForm, id_string__exact=id_string, user__username=username
    )


@contextmanager
def http_open_rosa_error_handler(func, request):
    class _ContextResult:
        def __init__(self):
            self.func_return = None
            self.error = None
            self.http_error_response = None

        @property
        def status_code(self):
            if self.http_error_response:
                return self.http_error_response.status_code
            return 200

    result = _ContextResult()
    try:
        result.func_return = func()
    except InstanceInvalidUserError:
        result.error = t('Username or ID required.')
        result.http_error_response = OpenRosaResponseBadRequest(result.error)
    except InstanceEmptyError:
        result.error = t('Received empty submission. No instance was created')
        result.http_error_response = OpenRosaResponseBadRequest(result.error)
    except InstanceIdMissingError:
        result.error = t('Instance ID is required')
        result.http_error_response = OpenRosaResponseBadRequest(result.error)
    except FormInactiveError:
        result.error = t('Form is not active')
        result.http_error_response = OpenRosaResponseNotAllowed(result.error)
    except TemporarilyUnavailableError:
        result.error = t('Temporarily unavailable')
        result.http_error_response = OpenRosaTemporarilyUnavailable(result.error)
    except XForm.DoesNotExist:
        result.error = t('Form does not exist on this account')
        result.http_error_response = OpenRosaResponseNotFound(result.error)
    except ExpatError:
        result.error = t('Improperly formatted XML.')
        result.http_error_response = OpenRosaResponseBadRequest(result.error)
    except ConflictingSubmissionUUIDError:
        result.error = t('Submission with this instance ID already exists')
        response = OpenRosaResponse(result.error)
        response.status_code = 409
        response['Location'] = request.build_absolute_uri(request.path)
        result.http_error_response = response
    except DuplicateInstanceError:
        result.error = t('Duplicate submission')
        response = OpenRosaResponse(result.error)
        response.status_code = 202
        response['Location'] = request.build_absolute_uri(request.path)
        result.http_error_response = response
    except PermissionDenied:
        result.error = t('Access denied')
        result.http_error_response = OpenRosaResponseForbidden(result.error)
    except InstanceMultipleNodeError as e:
        result.error = str(e)
        result.http_error_response = OpenRosaResponseBadRequest(e)
    except DjangoUnicodeDecodeError:
        result.error = t(
            'File likely corrupted during ' 'transmission, please try later.'
        )
        result.http_error_response = OpenRosaResponseBadRequest(result.error)
    yield result


def inject_instanceid(xml_str, uuid):
    if get_uuid_from_xml(xml_str) is None:
        xml = clean_and_parse_xml(xml_str)
        children = xml.childNodes
        if children.length == 0:
            raise ValueError(t('XML string must have a survey element.'))

        # check if we have a meta tag
        survey_node = children.item(0)
        meta_tags = [
            n
            for n in survey_node.childNodes
            if n.nodeType == Node.ELEMENT_NODE and n.tagName.lower() == 'meta'
        ]
        if len(meta_tags) == 0:
            meta_tag = xml.createElement('meta')
            xml.documentElement.appendChild(meta_tag)
        else:
            meta_tag = meta_tags[0]

        # check if we have an instanceID tag
        uuid_tags = [
            n
            for n in meta_tag.childNodes
            if n.nodeType == Node.ELEMENT_NODE and n.tagName == 'instanceID'
        ]
        if len(uuid_tags) == 0:
            uuid_tag = xml.createElement('instanceID')
            meta_tag.appendChild(uuid_tag)
        else:
            uuid_tag = uuid_tags[0]
        # insert meta and instanceID
        text_node = xml.createTextNode('uuid:%s' % uuid)
        uuid_tag.appendChild(text_node)
        return xml.toxml()
    return xml_str


def mongo_sync_status(remongo=False, update_all=False, user=None, xform=None):
    """
    Check the status of records in the PostgreSQL db versus MongoDB.
    At a minimum, return a report (string) of the results.

    Optionally, take action to correct the differences, based on these
    parameters, if present and defined:

    remongo    -> if True, update the records missing in mongodb
                  (default: False)
    update_all -> if True, update all the relevant records (default: False)
    user       -> if specified, apply only to the forms for the given user
                  (default: None)
    xform      -> if specified, apply only to the given form (default: None)

    """

    qs = XForm.objects.only('id_string', 'user').select_related('user')
    if user and not xform:
        qs = qs.filter(user=user)
    elif user and xform:
        qs = qs.filter(user=user, id_string=xform.id_string)
    else:
        qs = qs.all()

    total = qs.count()
    found = 0
    done = 0
    total_to_remongo = 0
    report_string = ''
    for xform in queryset_iterator(qs, 100):
        # get the count
        user = xform.user
        instance_count = Instance.objects.filter(xform=xform).count()
        userform_id = '%s_%s' % (user.username, xform.id_string)
        mongo_count = mongo_instances.count_documents(
            {common_tags.USERFORM_ID: userform_id},
            maxTimeMS=settings.MONGO_QUERY_TIMEOUT
        )

        if instance_count != mongo_count or update_all:
            line = (
                'user: %s, id_string: %s\nInstance count: %d\t'
                'Mongo count: %d\n---------------------------------'
                '-----\n'
                % (user.username, xform.id_string, instance_count, mongo_count)
            )
            report_string += line
            found += 1
            total_to_remongo += (instance_count - mongo_count)

            # should we remongo
            if remongo or (remongo and update_all):
                if update_all:
                    sys.stdout.write(
                        'Updating all records for %s\n--------------------'
                        '---------------------------\n' % xform.id_string
                    )
                else:
                    sys.stdout.write(
                        'Updating missing records for %s\n----------------'
                        '-------------------------------\n' % xform.id_string
                    )
                _update_mongo_for_xform(xform, only_update_missing=not update_all)
        done += 1
        sys.stdout.write('%.2f %% done ...\r' % ((float(done) / float(total)) * 100))
    # only show stats if we are not updating mongo, the update function
    # will show progress
    if not remongo:
        line = (
            'Total # of forms out of sync: %d\n'
            'Total # of records to remongo: %d\n' % (found, total_to_remongo)
        )
        report_string += line
    return report_string


def publish_form(callback):
    try:
        return callback()
    except (PyXFormError, XLSFormError) as e:
        return {
            'type': 'alert-error',
            'text': str(e)
        }
    except IntegrityError as e:
        return {
            'type': 'alert-error',
            'text': str(e),
        }
    except ValidationError as e:
        # on clone invalid URL
        return {
            'type': 'alert-error',
            'text': t('Invalid URL format.'),
        }
    except AttributeError as e:
        # form.publish returned None, not sure why...
        return {
            'type': 'alert-error',
            'text': str(e)
        }
    except ProcessTimedOut as e:
        # catch timeout errors
        return {
            'type': 'alert-error',
            'text': t('Form validation timeout, please try again.'),
        }
    except Exception as e:
        # TODO: Something less horrible. This masks storage backend
        # `ImportError`s and who knows what else

        # ODK validation errors are vanilla errors and it masks a lot of regular
        # errors if we try to catch it so let's catch it, BUT reraise it
        # if we don't see typical ODK validation error messages in it.
        if 'ODK Validate Errors' not in str(e):
            raise

        # error in the XLS file; show an error to the user
        return {
            'type': 'alert-error',
            'text': str(e)
        }


def publish_xls_form(xls_file, user, id_string=None):
    """
    Creates or updates a DataDictionary with supplied xls_file,
    user and optional id_string - if updating
    """
    # get or create DataDictionary based on user and id string
    if id_string:
        dd = DataDictionary.objects.get(user=user, id_string=id_string)
        dd.xls = xls_file
        dd.save()
        return dd
    else:
        # Creation needs to be wrapped in a transaction because of unit tests.
        # It raises `TransactionManagementError` on IntegrityError in
        # `RestrictedAccessMiddleware` when accessing `request.user.profile`.
        # See https://stackoverflow.com/a/23326971
        try:
            with transaction.atomic():
                dd = DataDictionary.objects.create(user=user, xls=xls_file)
        except IntegrityError as e:
            raise e
        return dd


def publish_xml_form(xml_file, user, id_string=None):
    xml = smart_str(xml_file.read())
    survey = create_survey_element_from_xml(xml)
    form_json = survey.to_json()
    if id_string:
        dd = DataDictionary.objects.get(user=user, id_string=id_string)
        dd.xml = xml
        dd.json = form_json
        dd._mark_start_time_boolean()
        set_uuid(dd)
        dd.set_uuid_in_xml()
        dd.save()
        return dd
    else:
        dd = DataDictionary(user=user, xml=xml, json=form_json)
        dd._mark_start_time_boolean()
        set_uuid(dd)
        dd.set_uuid_in_xml(file_name=xml_file.name)
        dd.save()
        return dd


def report_exception(subject, info, exc_info=None):
    # TODO: replace with standard logging (i.e. `import logging`)
    if exc_info:
        cls, err = exc_info[:2]
        message = t('Exception in request:' ' %(class)s: %(error)s') % {
            'class': cls.__name__,
            'error': err,
        }
        message += ''.join(traceback.format_exception(*exc_info))
    else:
        message = '%s' % info

    if settings.DEBUG or settings.TESTING:
        sys.stdout.write('Subject: %s\n' % subject)
        sys.stdout.write('Message: %s\n' % message)
    else:
        mail_admins(subject=subject, message=message)


def response_with_mimetype_and_name(
        mimetype, name, extension=None, show_date=True, file_path=None,
        use_local_filesystem=False, full_mime=False):
    if extension is None:
        extension = mimetype
    if not full_mime:
        mimetype = 'application/%s' % mimetype
    if file_path:
        try:
            if not use_local_filesystem:
                wrapper = FileWrapper(default_storage.open(file_path))
                response = StreamingHttpResponse(wrapper, content_type=mimetype)
                response['Content-Length'] = default_storage.size(file_path)
            else:
                wrapper = FileWrapper(open(file_path))
                response = StreamingHttpResponse(wrapper, content_type=mimetype)
                response['Content-Length'] = os.path.getsize(file_path)
        except IOError:
            response = HttpResponseNotFound(t('The requested file could not be found.'))
    else:
        response = HttpResponse(content_type=mimetype)
    response['Content-Disposition'] = disposition_ext_and_date(
        name, extension, show_date)
    return response


def safe_create_instance(
    username: str,
    xml_file: File,
    media_files: Union[list, Generator[File]],
    uuid: Optional[str] = None,
    date_created_override: Optional[datetime] = None,
    request: Optional['rest_framework.request.Request'] = None,
):
    """Create an instance and catch exceptions.

    :returns: A list [error, instance] where error is None if there was no
        error.
    """
    with http_open_rosa_error_handler(
        lambda: create_instance(
            username,
            xml_file,
            media_files,
            uuid=uuid,
            date_created_override=date_created_override,
            request=request,
        ),
        request,
    ) as handler:
        return [handler.http_error_response, handler.func_return]


def save_attachments(
    instance: Instance,
    media_files: Generator[File],
    defer_counting: bool = False,
) -> tuple[list[Attachment], list[Attachment]]:
    """
    Return a tuple of two lists.
    - The former is new attachments
    - The latter is the replaced/soft-deleted attachments

    `defer_counting=False` will set a Python-only attribute of the same name on
    any *new* `Attachment` instances created. This will prevent
    `update_xform_attachment_storage_bytes()` and friends from doing anything,
    which avoids locking any rows in `logger_xform` or `main_userprofile`.
    """
    new_attachments = []

    for f in media_files:
        attachment_filename = generate_attachment_filename(
            instance, os.path.basename(f.name)
        )
        existing_attachment = Attachment.objects.filter(
            instance=instance,
            media_file=attachment_filename,
            mimetype=f.content_type,
        ).first()
        if existing_attachment:
            # We already have this attachment!
            continue
        f.seek(0)
        # This is a new attachment; save it!
        new_attachment = Attachment(
            instance=instance, media_file=f, mimetype=f.content_type
        )
        if defer_counting:
            # Only set the attribute if requested, i.e. don't bother ever
            # setting it to `False`
            new_attachment.defer_counting = True
        new_attachment.save()
        new_attachments.append(new_attachment)

    soft_deleted_attachments = get_soft_deleted_attachments(instance)

    return new_attachments, soft_deleted_attachments


def save_submission(
    request: 'rest_framework.request.Request',
    xform: XForm,
    xml: str,
    media_files: Union[list, Generator[File]],
    new_uuid: str,
    status: str,
    date_created_override: datetime,
) -> Instance:

    if not date_created_override:
        date_created_override = get_submission_date_from_xml(xml)

    # We have to save the `Instance` to the database before we can associate
    # any `Attachment`s with it, but we are inside a transaction and saving
    # attachments is slow! Usually creating an `Instance` updates the
    # submission count of the parent `XForm` automatically via a `post_save`
    # signal, but that takes a lock on `logger_xform` that persists until the
    # end of the transaction.  We must avoid doing that until all attachments
    # are saved, and we are as close as possible to the end of the transaction.
    # See https://github.com/kobotoolbox/kobocat/issues/490.
    #
    # `_get_instance(..., defer_counting=True)` skips incrementing the
    # submission counters and returns an `Instance` with a `defer_counting`
    # attribute set to `True` *if* a new instance was created. We are
    # responsible for calling `update_xform_submission_count()` if the returned
    # `Instance` has `defer_counting = True`.
    instance = _get_instance(
        request, xml, new_uuid, status, xform, defer_counting=True
    )

    new_attachments, soft_deleted_attachments = save_attachments(
        instance, media_files, defer_counting=True
    )

    # override date created if required
    if date_created_override:
        if not dj_timezone.is_aware(date_created_override):
            # default to utc?
            date_created_override = dj_timezone.make_aware(
                date_created_override, timezone.utc
            )
        instance.date_created = date_created_override
        instance.save(update_fields=['date_created'])

    if instance.xform is not None:
        pi, created = ParsedInstance.objects.get_or_create(instance=instance)

    if not created:
        pi.save(asynchronous=False)

    # Now that the slow tasks are complete and we are (hopefully!) close to the
    # end of the transaction, update the submission count if the `Instance` was
    # newly created
    if getattr(instance, 'defer_counting', False):
        # Remove the Python-only attribute
        del instance.defer_counting
        update_xform_daily_counter(
            sender=Instance, instance=instance, created=True
        )
        update_xform_monthly_counter(
            sender=Instance, instance=instance, created=True
        )
        update_xform_submission_count(
            sender=Instance, instance=instance, created=True
        )

    # Update the storage totals for new attachments as well, which were
    # deferred for the same performance reasons
    for new_attachment in new_attachments:
        if getattr(new_attachment, 'defer_counting', False):
            # Remove the Python-only attribute
            del new_attachment.defer_counting
            post_save_attachment(new_attachment, created=True)

    for soft_deleted_attachment in soft_deleted_attachments:
        pre_delete_attachment(soft_deleted_attachment, only_update_counters=True)

    return instance


def get_soft_deleted_attachments(instance: Instance) -> list[Attachment]:
    """
    Soft delete replaced attachments when editing a submission
    """
    # Retrieve all media questions of Xform
    media_question_xpaths = get_xform_media_question_xpaths(instance.xform)

    # If XForm does not have any media fields, do not go further
    if not media_question_xpaths:
        return []

    # Parse instance XML to get the basename of each file of the updated
    # submission
    xml_parsed = ET.fromstring(instance.xml)
    basenames = []

    for media_question_xpath in media_question_xpaths:
        root_name, xpath_without_root = media_question_xpath.split('/', 1)
        try:
            assert root_name == xml_parsed.tag
        except AssertionError:
            logging.warning(
                'Instance XML root tag name does not match with its form'
            )

        # With repeat groups, several nodes can have the same XPath. We
        # need to retrieve all of them
        questions = xml_parsed.findall(xpath_without_root)
        for question in questions:
            try:
                basename = question.text
            except AttributeError:
                raise XPathNotFoundException

            # Only keep non-empty fields
            if basename:
                basenames.append(basename)

    # Update Attachment objects to hide them if they are not used anymore.
    # We do not want to delete them until the instance itself is deleted.

    # If the new attachment has the same basename as an existing one but
    # different content, update the existing one.

    # FIXME Temporary hack to leave background-audio files and audit files alone
    #  Bug comes from `get_xform_media_question_xpaths()`
    queryset = Attachment.objects.filter(instance=instance).exclude(
        Q(media_file_basename__endswith='.enc')
        | Q(media_file_basename='audit.csv')
        | Q(media_file_basename__regex=r'^\d{10,}\.(m4a|amr)$')
    ).order_by('-id')

    latest_attachments = queryset[:len(basenames)]
    remaining_attachments = queryset.exclude(
        id__in=latest_attachments.values_list('id', flat=True)
    )
    soft_deleted_attachments = list(remaining_attachments.all())
    remaining_attachments.update(deleted_at=dj_timezone.now())

    return soft_deleted_attachments


def _get_instance(
    request: 'rest_framework.request.Request',
    xml: str,
    new_uuid: str,
    status: str,
    xform: XForm,
    defer_counting: bool = False,
) -> Instance:
    """
    `defer_counting=False` will set a Python-only attribute of the same name on
    the *new* `Instance` if one is created. This will prevent
    `update_xform_submission_count()` from doing anything, which avoids locking
    any rows in `logger_xform` or `main_userprofile`.
    """
    # check if it is an edit submission
    old_uuid = get_deprecated_uuid_from_xml(xml)
    if old_uuid and (instance := Instance.objects.filter(uuid=old_uuid).first()):
        # edits
        check_edit_submission_permissions(request, xform)
        InstanceHistory.objects.create(
            xml=instance.xml, xform_instance=instance, uuid=old_uuid)
        instance.xml = xml
        instance._populate_xml_hash()
        instance.uuid = new_uuid
        try:
            instance.save()
        except IntegrityError as e:
            if 'root_uuid' in str(e):
                raise ConflictingSubmissionUUIDError
            raise
    else:
        submitted_by = (
            get_database_user(request.user)
            if request and request.user.is_authenticated
            else None
        )
        # new submission
        # Avoid `Instance.objects.create()` so that we can set a Python-only
        # attribute, `defer_counting`, before saving
        instance = Instance()
        instance.xml = xml
        instance.user = submitted_by
        instance.status = status
        instance.xform = xform
        if defer_counting:
            # Only set the attribute if requested, i.e. don't bother ever
            # setting it to `False`
            instance.defer_counting = True
        try:
            instance.save()
        except IntegrityError as e:
            if 'root_uuid' in str(e):
                raise ConflictingSubmissionUUIDError
            raise
    return instance


def _has_edit_xform_permission(
    request: 'rest_framework.request.Request', xform: XForm
) -> bool:
    if isinstance(xform, XForm):
        if request.user.is_superuser:
            return True

        if request.user.has_perm('logger.change_xform', xform):
            return True

        # User's permissions have been already checked when calling KPI endpoint
        # If `has_partial_perms` is True, user is allowed to perform the action.
        return getattr(request.user, 'has_partial_perms', False)

    return False


def _update_mongo_for_xform(xform, only_update_missing=True):

    instance_ids = set(
        [i.id for i in Instance.objects.only('id').filter(xform=xform)])
    sys.stdout.write('Total no of instances: %d\n' % len(instance_ids))
    mongo_ids = set()
    user = xform.user
    userform_id = '%s_%s' % (user.username, xform.id_string)
    if only_update_missing:
        sys.stdout.write('Only updating missing mongo instances\n')
        mongo_ids = set(
            [rec[common_tags.ID] for rec in mongo_instances.find(
                {common_tags.USERFORM_ID: userform_id},
                {common_tags.ID: 1},
                max_time_ms=settings.MONGO_QUERY_TIMEOUT
        )])
        sys.stdout.write('Total no of mongo instances: %d\n' % len(mongo_ids))
        # get the difference
        instance_ids = instance_ids.difference(mongo_ids)
    else:
        # clear mongo records
        mongo_instances.delete_many({common_tags.USERFORM_ID: userform_id})

    # get instances
    sys.stdout.write('Total no of instances to update: %d\n' % len(instance_ids))
    instances = Instance.objects.only('id').in_bulk([id_ for id_ in instance_ids])
    total = len(instances)
    done = 0
    for id_, instance in instances.items():
        (pi, created) = ParsedInstance.objects.get_or_create(instance=instance)
        try:
            save_success = pi.save(asynchronous=False)
        except InstanceEmptyError:
            print(
                '\033[91m[WARNING] - Skipping Instance #{}/uuid:{} because '
                'it is empty\033[0m'.format(id_, instance.uuid)
            )
        else:
            if not save_success:
                print(
                    '\033[91m[ERROR] - Instance #{}/uuid:{} - Could not save '
                    'the parsed instance\033[0m'.format(id_, instance.uuid)
                )
            else:
                done += 1

        progress = '\r%.2f %% done...' % ((float(done) / float(total)) * 100)
        sys.stdout.write(progress)
        sys.stdout.flush()
    sys.stdout.write(
        '\nUpdated %s\n------------------------------------------\n' % xform.id_string
    )


class BaseOpenRosaResponse(HttpResponse):
    status_code = 201

    def __init__(self, *args, **kwargs):
        super().__init__(*args, **kwargs)

        self[OPEN_ROSA_VERSION_HEADER] = OPEN_ROSA_VERSION
        dt = datetime.now(tz=ZoneInfo('UTC')).strftime('%a, %d %b %Y %H:%M:%S %Z')
        self['Date'] = dt
        self['X-OpenRosa-Accept-Content-Length'] = DEFAULT_CONTENT_LENGTH
        self['Content-Type'] = DEFAULT_CONTENT_TYPE


class OpenRosaResponse(BaseOpenRosaResponse):
    status_code = 201

    def __init__(self, *args, **kwargs):
        super().__init__(*args, **kwargs)
        # wrap content around xml
        self.content = (
            b"<?xml version='1.0' encoding='UTF-8' ?>\n"
            b'<OpenRosaResponse xmlns="http://openrosa.org/http/response">\n'
            b'        <message nature="">'
        ) + self.content + (
            b'</message>\n'
            b'</OpenRosaResponse>'
        )


class OpenRosaResponseNotFound(OpenRosaResponse):
    status_code = 404


class OpenRosaResponseBadRequest(OpenRosaResponse):
    status_code = 400


class OpenRosaResponseNotAllowed(OpenRosaResponse):
    status_code = 405


class OpenRosaResponseForbidden(OpenRosaResponse):
    status_code = 403


class OpenRosaTemporarilyUnavailable(OpenRosaResponse):
    status_code = 503


class UnauthenticatedEditAttempt(Exception):
    """
    Escape hatch from the `safe_create_instance()` antipattern, where these
    "logger tools" return responses directly instead of raising exceptions.
    To avoid a large refactoring, this class allows the view code to handle
    returning the proper response to the client:
    `check_edit_submission_permissions()` raises `UnauthenticatedEditAttempt`,
    which passes through unmolested to `XFormSubmissionApi.create()`, which
    then returns the appropriate 401 response.
    """
    pass


class XPathNotFoundException(Exception):
    pass<|MERGE_RESOLUTION|>--- conflicted
+++ resolved
@@ -1,4 +1,3 @@
-# coding: utf-8
 from __future__ import annotations
 
 import contextlib
@@ -13,7 +12,6 @@
 from typing import Generator, Optional, Union
 from xml.etree import ElementTree as ET
 from xml.parsers.expat import ExpatError
-
 try:
     from zoneinfo import ZoneInfo
 except ImportError:
@@ -66,7 +64,6 @@
     update_xform_monthly_counter,
     update_xform_submission_count,
 )
-<<<<<<< HEAD
 from kobo.apps.openrosa.apps.logger.exceptions import (
     DuplicateInstanceError,
     InstanceEmptyError,
@@ -74,13 +71,6 @@
     InstanceMultipleNodeError,
 )
 from kobo.apps.openrosa.apps.logger.xform_instance_parser import (
-=======
-from kobo.apps.openrosa.apps.logger.xform_instance_parser import (
-    DuplicateInstance,
-    InstanceEmptyError,
-    InstanceInvalidUserError,
-    InstanceMultipleNodeError,
->>>>>>> 98a6cba8
     clean_and_parse_xml,
     get_deprecated_uuid_from_xml,
     get_submission_date_from_xml,
