--- conflicted
+++ resolved
@@ -50,13 +50,7 @@
     TemporarilyUnavailableError,
 )
 from kobo.apps.openrosa.apps.logger.models import Attachment, Instance, XForm
-<<<<<<< HEAD
-from kobo.apps.openrosa.apps.logger.models.attachment import (
-    AttachmentDeleteStatus,
-    generate_attachment_filename,
-)
-=======
->>>>>>> ae49d5a2
+from kobo.apps.openrosa.apps.logger.models.attachment import AttachmentDeleteStatus
 from kobo.apps.openrosa.apps.logger.models.instance import (
     InstanceHistory,
     get_id_string_from_xml_str,
