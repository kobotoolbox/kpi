from django.conf import settings
from django.db import ProgrammingError
from django_filters.rest_framework import DjangoFilterBackend
from drf_spectacular.utils import extend_schema, extend_schema_view
from rest_framework import mixins, status, viewsets
from rest_framework.filters import OrderingFilter
from rest_framework.response import Response

from kobo.apps.audit_log.permissions import SuperUserPermission
from kobo.apps.user_reports.models import UserReports
from kobo.apps.user_reports.seralizers import UserReportsSerializer
from kpi.filters import SearchFilter
from kpi.paginators import LimitOffsetPagination
from kpi.permissions import IsAuthenticated
from kpi.schema_extensions.v2.user_reports.serializers import UserReportsListResponse
from kpi.utils.schema_extensions.markdown import read_md
from kpi.utils.schema_extensions.response import open_api_200_ok_response


@extend_schema(
    tags=['Server logs (superusers)'],
)
@extend_schema_view(
    list=extend_schema(
        description=read_md('kpi', 'user_reports/list.md'),
        responses=open_api_200_ok_response(
            UserReportsListResponse,
            require_auth=False,
            raise_not_found=False,
        ),
    ),
)
class UserReportsViewSet(mixins.ListModelMixin, viewsets.GenericViewSet):
    """
    Available actions:
    - list          → GET     /api/v2/user-reports/

    Documentation:
    - docs/api/v2/users_reports/list.md
    """

    queryset = UserReports.objects.all()
    serializer_class = UserReportsSerializer
    pagination_class = LimitOffsetPagination
    permission_classes = (IsAuthenticated, SuperUserPermission)
    filter_backends = [DjangoFilterBackend, OrderingFilter, SearchFilter]

    search_default_field_lookups = [
        'username__icontains'
    ]

    ordering_fields = [
        'username',
        'email',
        'date_joined',
        'last_login',
        'total_storage_bytes',
        'total_submission_count_current_period',
        'total_submission_count_all_time',
        'total_nlp_usage_asr_seconds_all_time',
        'total_nlp_usage_mt_characters_all_time',
        'asset_count',
        'deployed_asset_count',
    ]
    ordering = ['username']
<<<<<<< HEAD
=======
    search_fields = ['username', 'email', 'first_name', 'last_name']
    skip_distinct = True
>>>>>>> 214b7ad1

    def list(self, request, *args, **kwargs):
        if not settings.STRIPE_ENABLED:
            return Response(
                {
                    'details': 'Stripe must be enabled to access this endpoint.',
                },
                status=status.HTTP_403_FORBIDDEN,
            )
        try:
            return super().list(request, *args, **kwargs)
        except ProgrammingError as e:
            if 'relation "user_reports_userreportsmv" does not exist' in str(e):  # noqa
                return Response(
                    {
                        'details': 'The data source for user reports is missing. '
                        'Please run 0002_create_user_reports_mv to create the '
                        'materialized view: user_reports_userreportsmv.',
                    },
                    status=status.HTTP_503_SERVICE_UNAVAILABLE,
                )
            raise e<|MERGE_RESOLUTION|>--- conflicted
+++ resolved
@@ -63,11 +63,8 @@
         'deployed_asset_count',
     ]
     ordering = ['username']
-<<<<<<< HEAD
-=======
     search_fields = ['username', 'email', 'first_name', 'last_name']
     skip_distinct = True
->>>>>>> 214b7ad1
 
     def list(self, request, *args, **kwargs):
         if not settings.STRIPE_ENABLED:
