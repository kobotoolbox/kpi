import datetime
import jsonschema
from copy import deepcopy

from ..actions.base import BaseAction, utc_datetime_to_js_str


# from django.utils import timezone
class FakeDjangoTimezoneUtil:
    @staticmethod
    def now():
        from zoneinfo import ZoneInfo
        return datetime.datetime.now(tz=ZoneInfo('UTC'))
timezone = FakeDjangoTimezoneUtil()

<<<<<<< HEAD
# from ..constants import TRANSCRIBABLE_SOURCE_TYPES
# from ..actions.base import BaseAction

"""
### All actions must have the following components

* (check!) a unique identifier for the action
* three jsonschemas:
  1. (check!) one to validate the parameters used to configure the action
    * `ADVANCED_FEATURES_PARAMS_SCHEMA`
  2. (check!) one to validate users' requests to invoke the action, which many contain content (e.g. a manual transcript)
    * the result of `modify_jsonschema()`
  3. one to validate the result of the action - the result of `modify_jsonschema()`
    * OH NO, this doesn't happen at all yet
* a handler that receives a submission (and other metadata) and processes it
"""

"""
idea of example content in asset.advanced_features (what kind of actions are activated per question)
{
    'version': '20250820',
    'schema': {
        'my_audio_question': {
            'manual_transcription': [
                {'language': 'ar'},
                {'language': 'bn'},
                {'language': 'es'},
            ],
            'manual_translation': [{'language': 'fr'}, {'language': 'en'}],
        },
        'my_video_question': {
            'manual_transcription': [{'language': 'en'}],
        },
        'my_number_question': {
            'number_multiplier': [{'multiplier': 3}],
        },
    },
}

idea of example data in SubmissionExtras based on the above
{
    'version': '20250820',
    'submission': '<some submission uuid>',
    'my_audio_question': {
        'manual_transcription': {
            'transcript': 'هائج',
            'language': 'ar',
            '_dateCreated': '2025-08-21T20:55:42.012053Z',
            '_dateModified': '2025-08-21T20:57:28.154567Z',
            '_revisions': [
                {
                    'transcript': 'فارغ',
                    'language': 'ar',
                    '_dateCreated': '2025-08-21T20:55:42.012053Z',
                }
            ],
        },
        'manual_translation': [
            {
                'language': 'en',
                'translation': 'berserk',
                '_dateCreated': '2025-08-21T21:39:42.141306Z',
                '_dateModified': '2025-08-21T21:39:42.141306Z',
            },
            {
                'language': 'es',
                'translation': 'enloquecido',
                '_dateCreated': '2025-08-21T21:40:54.644308Z',
                '_dateModified': '2025-08-21T22:00:10.862880Z',
                '_revisions': [
                    {
                        'translation': 'loco',
                        'language': 'es',
                        '_dateCreated': '2025-08-21T21:40:54.644308Z',
                    }
                ],
            },
        ],
    },
    'my_video_question': {
        'manual_transcription': {
            'transcript': 'sea horse sea hell',
            'language': 'en',
            '_dateCreated': '2025-08-21T21:06:20.059117Z',
            '_dateModified': '2025-08-21T21:06:20.059117Z',
        },
    },
    'my_number_question': {
        'number_multiplier': {
            'numberMultiplied': 99,
            '_dateCreated': '2025-08-21T21:09:34.504546Z',
            '_dateModified': '2025-08-21T21:09:34.504546Z',
        },
    },
}
"""


def utc_datetime_to_js_str(dt: datetime.datetime) -> str:
    """
    Return a string to represent a `datetime` following the simplification of
    the ISO 8601 format used by JavaScript
    """
    # https://tc39.es/ecma262/multipage/numbers-and-dates.html#sec-date-time-string-format
    if dt.utcoffset() or not dt.tzinfo:
        raise NotImplementedError('Only UTC datetimes are supported')
    return dt.isoformat().replace("+00:00", "Z")


class BaseAction:
    def something_to_get_the_data_back_out(self):
        # might need to deal with multiple columns for one action
        # ^ definitely will
        raise NotImplementedError

    # is a leading underscore a good convention for marking things that must
    # not be set by the action result? alternatively, we could nest all the
    # action results inside some object or, we could nest all the
    # non-action-result metadata-type things inside an object, and protect that
    # from being overwritten by the action
    DATE_CREATED_FIELD = '_dateCreated'
    DATE_MODIFIED_FIELD = '_dateModified'
    REVISIONS_FIELD = '_revisions'




    @classmethod
    def validate_params(cls, params):
        jsonschema.validate(params, cls.params_schema)

    def validate_data(self, data):
        jsonschema.validate(data, self.data_schema)

    def validate_result(self, result):
        jsonschema.validate(result, self.result_schema)

    def record_repr(self, record: dict) -> dict:
        raise NotImplementedError()

    @property
    def result_schema(self):
        """
        we also need a schema to define the final result that will be written
        into SubmissionExtras

        we need to solve the problem of storing multiple results for a single action
        """

        # We want schema to look like this at the end
        # schema_orig = {
        #     '$schema': 'https://json-schema.org/draft/2020-12/schema',
        #     'title': 'Transcript with revisions',
        #     'type': 'object',
        #     'additionalProperties': False,
        #     'properties': {
        #         'language': {'$ref': '#/$defs/lang'},
        #         'transcript': {'$ref': '#/$defs/transcript'},
        #         'revisions': {
        #             'type': 'array',
        #             'minItems': 1,
        #             'items': {'$ref': '#/$defs/revision'},
        #         },
        #         '_dateCreated': {'$ref': '#/$defs/dateTime'},
        #         '_dateModified': {'$ref': '#/$defs/dateTime'},
        #     },
        #     'required': ['_dateCreated', '_dateModified'],
        #     'allOf': [
        #         {
        #             '$ref': '#/$defs/lang_transcript_dependency'
        #         }
        #     ],
        #     '$defs': {
        #         'lang': {'type': 'string', 'enum':  self.languages},
        #         'transcript': {'type': 'string'},
        #         'dateTime': {'type': 'string', 'format': 'date-time'},
        #         'lang_transcript_dependency': {
        #             'allOf': [
        #                 {
        #                     'if': {'required': ['language']},
        #                     'then': {'required': ['transcript']}
        #                 },
        #                 {
        #                     'if': {'required': ['transcript']},
        #                     'then': {'required': ['language']}
        #                 }
        #             ]
        #         },
        #         'revision': {
        #             'type': 'object',
        #             'additionalProperties': False,
        #             'properties': {
        #                 'language': {'$ref': '#/$defs/lang'},
        #                 'transcript': {'$ref': '#/$defs/transcript'},
        #                 '_dateCreated': {'$ref': '#/$defs/dateTime'},
        #             },
        #             'required': ['_dateCreated'],
        #             'allOf': [
        #                 {
        #                     "$ref": "#/$defs/lang_transcript_dependency"
        #                 }
        #             ],
        #         },
        #     },
        # }

        result_schema_template = {
            '$schema': 'https://json-schema.org/draft/2020-12/schema',
            'type': 'object',
            'additionalProperties': False,
            'properties': {
                self.REVISIONS_FIELD: {
                    'type': 'array',
                    'minItems': 1,
                    'items': {'$ref': '#/$defs/revision'},
                },
                self.DATE_CREATED_FIELD: {'$ref': '#/$defs/dateTime'},
                self.DATE_MODIFIED_FIELD: {'$ref': '#/$defs/dateTime'},
            },
            'required': [self.DATE_CREATED_FIELD, self.DATE_MODIFIED_FIELD],
            '$defs': {
                'dateTime': {'type': 'string', 'format': 'date-time'},
                'revision': {
                    'type': 'object',
                    'additionalProperties': False,
                    'properties': {
                        self.DATE_CREATED_FIELD: {'$ref': '#/$defs/dateTime'},
                    },
                    'required': [self.DATE_CREATED_FIELD],
                }
            },
        }

        def _inject_data_schema(destination_schema: dict, skipped_keys: list) -> dict:

            for key, value in self.data_schema.items():
                if key in skipped_keys:
                    continue

                if key in destination_schema:
                    if isinstance(destination_schema[key], dict):
                        destination_schema[key].update(self.data_schema[key])
                    elif isinstance(destination_schema[key], list):
                        destination_schema[key].extend(self.data_schema[key])
                    else:
                        destination_schema[key] = self.data_schema[key]
                else:
                    destination_schema[key] = self.data_schema[key]

        # Inject data schema in result schema template
        schema = deepcopy(result_schema_template)
        _inject_data_schema(schema, ['$schema', 'title', 'type'])

        # Also inject data schema in the revision definition
        _inject_data_schema(
            schema['$defs']['revision'], ['$schema', 'title', '$defs']
        )

        return schema

    def revise_field(self, submission_extra: dict, edit: dict) -> dict:
        raise NotImplementedError

    @staticmethod
    def raise_for_any_leading_underscore_key(d: dict):
        """
        Keys with leading underscores are reserved for metadata like
        `_dateCreated`, `_dateModified`, and `_revisions`. No key with a
        leading underscore should be present in data POSTed by a client or
        generated by an action.

        Schema validation should block invalid keys, but this method exists as
        a redundant check to guard against schema mistakes.
        """
        for k in list(d.keys()):
            try:
                match = k.startswith('_')
            except AttributeError:
                continue
            if match:
                raise Exception('An unexpected key with a leading underscore was found')
=======
>>>>>>> 371801ad

class ManualTranscriptionAction(BaseAction):
    ID = 'manual_transcription'

    def __init__(self, source_question_xpath, params):
        self.source_question_xpath = source_question_xpath
        self.params = params

    """
    For an audio question called `my_audio_question` that's transcribed
    into 3 languages, the schema for `Asset.advanced_features` might look
    like:
        'my_audio_question': {
            'manual_transcription': [
                {'language': 'ar'},
                {'language': 'bn'},
                {'language': 'es'},
            ],
        }

    The `params_schema` attribute defines the shape of the array where each
    element is an object with a single string property for the transcript
    language.
    """
    params_schema = {
        'type': 'array',
        'items': {
            'additionalProperties': False,
            'properties': {
                'language': {
                    'type': 'string',
                }
            },
            'required': ['language'],
            'type': 'object',
        },
    }

    @property
    def data_schema(self):  # for lack of a better name
        """
        (currently) POST to "/advanced_submission_post/aSsEtUiD"
        POST to "/api/v2/assets/<asset uid>/data/<submission uuid>/supplemental"  # idk, rename?
        {
            'manual_transcription': {
                'language': 'es',
                'transcript': 'Almorzamos muy bien hoy',
            }
        }
        """
        # languages = []
        # for individual_params in self.params:
        #    languages.append(individual_params['language'])

        # return {
        #     'oneOf': [
        #         {
        #             'additionalProperties': False,
        #             'properties': {
        #                 'language': {
        #                     'type': 'string',
        #                     'enum': languages,
        #                 },
        #                 'transcript': {
        #                     'type': 'string',
        #                 },
        #             },
        #             'required': ['language', 'transcript'],
        #             'type': 'object',
        #         },
        #         {
        #             # also allow an empty object (used to delete the transcript)
        #             'additionalProperties': False,
        #             'type': 'object',
        #         },
        #     ]
        # }
        return {
            '$schema': 'https://json-schema.org/draft/2020-12/schema',
            'type': 'object',
            'additionalProperties': False,
            'properties': {
                'language': {'$ref': '#/$defs/lang'},
                'transcript': {'$ref': '#/$defs/transcript'}
            },
            'allOf': [
                {
                    '$ref': '#/$defs/lang_transcript_dependency'
                }
            ],
            '$defs': {
                'lang': {'type': 'string', 'enum': self.languages},
                'transcript': {'type': 'string'},
                'lang_transcript_dependency': {
                    'allOf': [
                        {
                            'if': {'required': ['language']},
                            'then': {'required': ['transcript']}
                        },
                        {
                            'if': {'required': ['transcript']},
                            'then': {'required': ['language']}
                        }
                    ]
                }
            }
        }

    @property
    def languages(self) -> list[str]:
        languages = []
        for individual_params in self.params:
            languages.append(individual_params['language'])
        return languages

    def record_repr(self, record: dict) -> dict:
        return record.get('transcript', '')

    def revise_field(self, submission_extra: dict, edit: dict) -> dict:
        """
        really, we want to generalize this to all actions.
        for actions that may have lengthy data, are we content to store the
        entirety of the data for each revision, or do we need some kind of
        differencing system?
        """
        self.validate_data(edit)
        self.raise_for_any_leading_underscore_key(edit)

        now_str = utc_datetime_to_js_str(timezone.now())
        revision = deepcopy(submission_extra)
        new_record = deepcopy(edit)
        revisions = revision.pop(self.REVISIONS_FIELD, [])

        revision_creation_date = revision.pop(self.DATE_MODIFIED_FIELD, now_str)
        record_creation_date = revision.pop(self.DATE_CREATED_FIELD, now_str)
        revision[self.DATE_CREATED_FIELD] = revision_creation_date
        new_record[self.DATE_MODIFIED_FIELD] = now_str

        if submission_extra:
            revisions.insert(0, revision)
            new_record[self.REVISIONS_FIELD] = revisions

        new_record[self.DATE_CREATED_FIELD] = record_creation_date

        return new_record<|MERGE_RESOLUTION|>--- conflicted
+++ resolved
@@ -13,7 +13,6 @@
         return datetime.datetime.now(tz=ZoneInfo('UTC'))
 timezone = FakeDjangoTimezoneUtil()
 
-<<<<<<< HEAD
 # from ..constants import TRANSCRIBABLE_SOURCE_TYPES
 # from ..actions.base import BaseAction
 
@@ -162,117 +161,7 @@
 
         we need to solve the problem of storing multiple results for a single action
         """
-
-        # We want schema to look like this at the end
-        # schema_orig = {
-        #     '$schema': 'https://json-schema.org/draft/2020-12/schema',
-        #     'title': 'Transcript with revisions',
-        #     'type': 'object',
-        #     'additionalProperties': False,
-        #     'properties': {
-        #         'language': {'$ref': '#/$defs/lang'},
-        #         'transcript': {'$ref': '#/$defs/transcript'},
-        #         'revisions': {
-        #             'type': 'array',
-        #             'minItems': 1,
-        #             'items': {'$ref': '#/$defs/revision'},
-        #         },
-        #         '_dateCreated': {'$ref': '#/$defs/dateTime'},
-        #         '_dateModified': {'$ref': '#/$defs/dateTime'},
-        #     },
-        #     'required': ['_dateCreated', '_dateModified'],
-        #     'allOf': [
-        #         {
-        #             '$ref': '#/$defs/lang_transcript_dependency'
-        #         }
-        #     ],
-        #     '$defs': {
-        #         'lang': {'type': 'string', 'enum':  self.languages},
-        #         'transcript': {'type': 'string'},
-        #         'dateTime': {'type': 'string', 'format': 'date-time'},
-        #         'lang_transcript_dependency': {
-        #             'allOf': [
-        #                 {
-        #                     'if': {'required': ['language']},
-        #                     'then': {'required': ['transcript']}
-        #                 },
-        #                 {
-        #                     'if': {'required': ['transcript']},
-        #                     'then': {'required': ['language']}
-        #                 }
-        #             ]
-        #         },
-        #         'revision': {
-        #             'type': 'object',
-        #             'additionalProperties': False,
-        #             'properties': {
-        #                 'language': {'$ref': '#/$defs/lang'},
-        #                 'transcript': {'$ref': '#/$defs/transcript'},
-        #                 '_dateCreated': {'$ref': '#/$defs/dateTime'},
-        #             },
-        #             'required': ['_dateCreated'],
-        #             'allOf': [
-        #                 {
-        #                     "$ref": "#/$defs/lang_transcript_dependency"
-        #                 }
-        #             ],
-        #         },
-        #     },
-        # }
-
-        result_schema_template = {
-            '$schema': 'https://json-schema.org/draft/2020-12/schema',
-            'type': 'object',
-            'additionalProperties': False,
-            'properties': {
-                self.REVISIONS_FIELD: {
-                    'type': 'array',
-                    'minItems': 1,
-                    'items': {'$ref': '#/$defs/revision'},
-                },
-                self.DATE_CREATED_FIELD: {'$ref': '#/$defs/dateTime'},
-                self.DATE_MODIFIED_FIELD: {'$ref': '#/$defs/dateTime'},
-            },
-            'required': [self.DATE_CREATED_FIELD, self.DATE_MODIFIED_FIELD],
-            '$defs': {
-                'dateTime': {'type': 'string', 'format': 'date-time'},
-                'revision': {
-                    'type': 'object',
-                    'additionalProperties': False,
-                    'properties': {
-                        self.DATE_CREATED_FIELD: {'$ref': '#/$defs/dateTime'},
-                    },
-                    'required': [self.DATE_CREATED_FIELD],
-                }
-            },
-        }
-
-        def _inject_data_schema(destination_schema: dict, skipped_keys: list) -> dict:
-
-            for key, value in self.data_schema.items():
-                if key in skipped_keys:
-                    continue
-
-                if key in destination_schema:
-                    if isinstance(destination_schema[key], dict):
-                        destination_schema[key].update(self.data_schema[key])
-                    elif isinstance(destination_schema[key], list):
-                        destination_schema[key].extend(self.data_schema[key])
-                    else:
-                        destination_schema[key] = self.data_schema[key]
-                else:
-                    destination_schema[key] = self.data_schema[key]
-
-        # Inject data schema in result schema template
-        schema = deepcopy(result_schema_template)
-        _inject_data_schema(schema, ['$schema', 'title', 'type'])
-
-        # Also inject data schema in the revision definition
-        _inject_data_schema(
-            schema['$defs']['revision'], ['$schema', 'title', '$defs']
-        )
-
-        return schema
+        raise  NotImplementedError()
 
     def revise_field(self, submission_extra: dict, edit: dict) -> dict:
         raise NotImplementedError
@@ -295,8 +184,7 @@
                 continue
             if match:
                 raise Exception('An unexpected key with a leading underscore was found')
-=======
->>>>>>> 371801ad
+
 
 class ManualTranscriptionAction(BaseAction):
     ID = 'manual_transcription'
@@ -347,33 +235,7 @@
             }
         }
         """
-        # languages = []
-        # for individual_params in self.params:
-        #    languages.append(individual_params['language'])
-
-        # return {
-        #     'oneOf': [
-        #         {
-        #             'additionalProperties': False,
-        #             'properties': {
-        #                 'language': {
-        #                     'type': 'string',
-        #                     'enum': languages,
-        #                 },
-        #                 'transcript': {
-        #                     'type': 'string',
-        #                 },
-        #             },
-        #             'required': ['language', 'transcript'],
-        #             'type': 'object',
-        #         },
-        #         {
-        #             # also allow an empty object (used to delete the transcript)
-        #             'additionalProperties': False,
-        #             'type': 'object',
-        #         },
-        #     ]
-        # }
+
         return {
             '$schema': 'https://json-schema.org/draft/2020-12/schema',
             'type': 'object',
@@ -415,6 +277,63 @@
     def record_repr(self, record: dict) -> dict:
         return record.get('transcript', '')
 
+    @property
+    def result_schema(self):
+
+        result_schema_template = {
+            '$schema': 'https://json-schema.org/draft/2020-12/schema',
+            'type': 'object',
+            'additionalProperties': False,
+            'properties': {
+                self.REVISIONS_FIELD: {
+                    'type': 'array',
+                    'minItems': 1,
+                    'items': {'$ref': '#/$defs/revision'},
+                },
+                self.DATE_CREATED_FIELD: {'$ref': '#/$defs/dateTime'},
+                self.DATE_MODIFIED_FIELD: {'$ref': '#/$defs/dateTime'},
+            },
+            'required': [self.DATE_CREATED_FIELD, self.DATE_MODIFIED_FIELD],
+            '$defs': {
+                'dateTime': {'type': 'string', 'format': 'date-time'},
+                'revision': {
+                    'type': 'object',
+                    'additionalProperties': False,
+                    'properties': {
+                        self.DATE_CREATED_FIELD: {'$ref': '#/$defs/dateTime'},
+                    },
+                    'required': [self.DATE_CREATED_FIELD],
+                }
+            },
+        }
+
+        def _inject_data_schema(destination_schema: dict, skipped_keys: list) -> dict:
+
+            for key, value in self.data_schema.items():
+                if key in skipped_keys:
+                    continue
+
+                if key in destination_schema:
+                    if isinstance(destination_schema[key], dict):
+                        destination_schema[key].update(self.data_schema[key])
+                    elif isinstance(destination_schema[key], list):
+                        destination_schema[key].extend(self.data_schema[key])
+                    else:
+                        destination_schema[key] = self.data_schema[key]
+                else:
+                    destination_schema[key] = self.data_schema[key]
+
+        # Inject data schema in result schema template
+        schema = deepcopy(result_schema_template)
+        _inject_data_schema(schema, ['$schema', 'title', 'type'])
+
+        # Also inject data schema in the revision definition
+        _inject_data_schema(
+            schema['$defs']['revision'], ['$schema', 'title', '$defs']
+        )
+
+        return schema
+
     def revise_field(self, submission_extra: dict, edit: dict) -> dict:
         """
         really, we want to generalize this to all actions.
