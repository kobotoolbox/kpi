# coding: utf-8
from django.apps import AppConfig
from django.core.checks import Tags, register

import kpi.utils.monkey_patching  # noqa
from kpi.utils.two_database_configuration_checker import TwoDatabaseConfigurationChecker


class KpiConfig(AppConfig):
    name = 'kpi'

    def ready(self, *args, **kwargs):

        # Register signals only when the app is ready to avoid issues with models
        # not loaded yet.
<<<<<<< HEAD
        import kpi.utils.docs.schema  # noqa
        import kpi.signals  # noqa
=======
        import kpi.signals  # noqa F401

        # The extension is loaded to help drf-spectacular correctly detect and document
        # the appropriate API extension type (e.g., drf-auth)
        import kpi.utils.schema_extensions.extensions  # noqa F401
>>>>>>> 4ac9e13d

        return super().ready(*args, **kwargs)


register(TwoDatabaseConfigurationChecker().as_check(), Tags.database)<|MERGE_RESOLUTION|>--- conflicted
+++ resolved
@@ -13,16 +13,11 @@
 
         # Register signals only when the app is ready to avoid issues with models
         # not loaded yet.
-<<<<<<< HEAD
-        import kpi.utils.docs.schema  # noqa
-        import kpi.signals  # noqa
-=======
         import kpi.signals  # noqa F401
 
         # The extension is loaded to help drf-spectacular correctly detect and document
         # the appropriate API extension type (e.g., drf-auth)
         import kpi.utils.schema_extensions.extensions  # noqa F401
->>>>>>> 4ac9e13d
 
         return super().ready(*args, **kwargs)
 
