<<<<<<< HEAD
from datetime import timedelta

from django.db.models import Q, QuerySet
from django.utils.timezone import now

from kobo.apps.kobo_auth.shortcuts import User
from kobo.apps.openrosa.apps.logger.models import XForm


def get_inactive_users(days: int = 365) -> QuerySet:
    """
    Retrieve users who have been inactive for a specified number of days.

    A user is considered inactive if:
    - They have not logged in within the given period (or never logged in).
    - They have not modified or created an XForm within the given period.
    - They have not modified or have a submission within the given period.

    :param days: int: Number of days to determine inactivity (default: 365 days)

    :return: A queryset of inactive users
    """
    # Calculate the user inactivity threshold date
    inactivity_threshold = now() - timedelta(days=days)

    # Identify users who have not logged in within the given period
    inactive_users = User.objects.filter(
        Q(last_login__lt=inactivity_threshold) | Q(last_login__isnull=True)
    )

    # Find users who have active forms or submissions within the given period
    active_users = XForm.objects.filter(
        Q(date_modified__gt=inactivity_threshold) |
        Q(date_created__gt=inactivity_threshold) |
        Q(instances__date_modified__gt=inactivity_threshold) |
        Q(instances__date_created__gt=inactivity_threshold)
    ).values_list('user', flat=True).distinct()

    # Exclude active users from the inactive list
    return inactive_users.exclude(id__in=active_users)
=======
from math import inf

from django.db.models import QuerySet

from kobo.apps.kobo_auth.shortcuts import User
from kobo.apps.organizations.models import Organization
from kobo.apps.stripe.utils import get_organization_plan_limits
from kpi.utils.usage_calculator import get_storage_usage_by_user_id


def get_users_within_range_of_usage_limit(
    minimum: float = 0, maximum: float = inf
) -> QuerySet:
    """
    Returns all users whose storage usage is between minimum and maximum percent
    of their plan limit

    :param minimum: float. Minimum usage, eg 0.9 for 90% of the limit. Default 0
    :param maximum: float. Maximum usage, eg 1 for 100% of the limit. Default inf
    """
    minimum = minimum or 0
    maximum = maximum or inf
    storage_limits_by_org = get_organization_plan_limits(usage_type='storage')
    storage_usage_by_user = get_storage_usage_by_user_id()
    owner_by_org = {
        org.id: org.owner_user_object.pk
        for org in Organization.objects.filter(owner__isnull=False)
    }
    storage_limits_by_owner = {
        owner_by_org[org_id]: limit for org_id, limit in storage_limits_by_org.items()
    }
    user_ids = []
    for user_id, usage in storage_usage_by_user.items():
        limit = storage_limits_by_owner.get(user_id, inf)
        if minimum * limit <= usage < maximum * limit:
            user_ids.append(user_id)
    return User.objects.filter(id__in=user_ids)


def get_users_over_90_percent_of_storage_limit():
    results = get_users_within_range_of_usage_limit(minimum=0.9, maximum=1)
    return [user.extra_details.uid for user in results]


def get_users_over_100_percent_of_storage_limit():
    results = get_users_within_range_of_usage_limit(minimum=1)
    return [user.extra_details.uid for user in results]
>>>>>>> 75a47660
<|MERGE_RESOLUTION|>--- conflicted
+++ resolved
@@ -1,11 +1,14 @@
-<<<<<<< HEAD
 from datetime import timedelta
+from math import inf
 
 from django.db.models import Q, QuerySet
 from django.utils.timezone import now
 
 from kobo.apps.kobo_auth.shortcuts import User
+from kobo.apps.organizations.models import Organization
 from kobo.apps.openrosa.apps.logger.models import XForm
+from kobo.apps.stripe.utils import get_organization_plan_limits
+from kpi.utils.usage_calculator import get_storage_usage_by_user_id
 
 
 def get_inactive_users(days: int = 365) -> QuerySet:
@@ -39,15 +42,6 @@
 
     # Exclude active users from the inactive list
     return inactive_users.exclude(id__in=active_users)
-=======
-from math import inf
-
-from django.db.models import QuerySet
-
-from kobo.apps.kobo_auth.shortcuts import User
-from kobo.apps.organizations.models import Organization
-from kobo.apps.stripe.utils import get_organization_plan_limits
-from kpi.utils.usage_calculator import get_storage_usage_by_user_id
 
 
 def get_users_within_range_of_usage_limit(
@@ -86,5 +80,4 @@
 
 def get_users_over_100_percent_of_storage_limit():
     results = get_users_within_range_of_usage_limit(minimum=1)
-    return [user.extra_details.uid for user in results]
->>>>>>> 75a47660
+    return [user.extra_details.uid for user in results]