--- conflicted
+++ resolved
@@ -3,27 +3,19 @@
 from django.db import models
 
 from kobo.apps.kobo_auth.shortcuts import User
-<<<<<<< HEAD
-from kobo.apps.mass_emails.user_queries import get_inactive_users
-=======
 from kobo.apps.mass_emails.user_queries import (
+    get_inactive_users,
     get_users_over_90_percent_of_storage_limit,
     get_users_over_100_percent_of_storage_limit,
 )
->>>>>>> 75a47660
 from kpi.fields import KpiUidField
 from kpi.models.abstract_models import AbstractTimeStampedModel
 
 USER_QUERIES: dict[str, Callable] = {
-<<<<<<< HEAD
-    'users_inactive_for_a_year': get_inactive_users,
-}
-=======
     'users_above_90_percent_storage': get_users_over_90_percent_of_storage_limit,
     'users_above_100_percent_storage': get_users_over_100_percent_of_storage_limit,
+    'users_inactive_for_365_days': get_inactive_users,
 }
-
->>>>>>> 75a47660
 USER_QUERY_CHOICES = [(name, name.lower()) for name in USER_QUERIES.keys()]
 
 
