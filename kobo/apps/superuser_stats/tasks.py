--- conflicted
+++ resolved
@@ -1,12 +1,6 @@
 # coding: utf-8
 import datetime
 import csv
-<<<<<<< HEAD
-=======
-import unicodecsv
-from typing import Union
-
->>>>>>> b909507c
 from celery import shared_task
 from collections import Counter
 from typing import Union
@@ -406,7 +400,6 @@
 
 
 @shared_task
-<<<<<<< HEAD
 def generate_user_statistics_report(
         output_filename: str,
         start_date: str,
@@ -479,9 +472,6 @@
 
 @shared_task
 def generate_user_details_report(output_filename: str):
-=======
-def generate_user_details_report(output_filename: str) -> None:
->>>>>>> b909507c
     USER_COLS = [
         'id',
         'username',
@@ -512,7 +502,7 @@
         'metadata',
     ]
 
-    def flatten_metadata_inplace(metadata: dict) -> None:
+    def flatten_metadata_inplace(metadata: dict):
         for k, v in metadata.items():
             if isinstance(v, list) and v:
                 metadata[k] = ', '.join([item['value'] for item in v])
