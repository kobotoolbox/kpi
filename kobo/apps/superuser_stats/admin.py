--- conflicted
+++ resolved
@@ -6,12 +6,8 @@
 from django.contrib.admin import DateFieldListFilter
 from django.contrib.auth.admin import UserAdmin
 from django.contrib.auth.models import User
-<<<<<<< HEAD
-from django.db.models import Count, Sum
-=======
 from django.db.models import Count, Sum, Value, F, DateField
 from django.db.models.functions import Cast, Concat
->>>>>>> 463ebd44
 from django.utils import timezone
 
 from kobo.static_lists import COUNTRIES
@@ -88,16 +84,18 @@
     This extends the changelist view of the User Model on the
     Django admin page
     """
-    def __init__(self, *args, **kwargs):
-        super(UserAdmin, self).__init__(*args, **kwargs)
-        UserAdmin.list_display += ('date_joined',)
-        UserAdmin.list_filter += ('date_joined',)
-        UserAdmin.readonly_fields += ('deployed_forms_count', 'monthly_submissions_count')
-        UserAdmin.fieldsets += (
-            'Deployed forms and Submissions Counts', {
-                'fields': ('deployed_forms_count', 'monthly_submissions_count'),
-            }
+    list_display = UserAdmin.list_display + ('date_joined',)
+    list_filter = UserAdmin.list_filter + ('date_joined',)
+    readonly_fields = UserAdmin.readonly_fields + (
+        'deployed_forms_count',
+        'monthly_submissions_count',
+    )
+    fieldsets = UserAdmin.fieldsets + (
+        (
+            'Deployed forms and Submissions Counts',
+            {'fields': ('deployed_forms_count', 'monthly_submissions_count')},
         ),
+    )
 
     def deployed_forms_count(self, obj):
         """
@@ -160,7 +158,11 @@
 
         countries = COUNTRIES
         if country_filter.value():
-            countries = [country for country in COUNTRIES if country[0] == country_filter.value()]
+            countries = [
+                country
+                for country in COUNTRIES
+                if country[0] == country_filter.value()
+            ]
 
         # Filter for individual countries
         for code, name in countries:
@@ -176,8 +178,9 @@
                     asset_type=ASSET_TYPE_SURVEY,
                 ))
 
-                result = KobocatXForm.objects.filter(id_string__in=xform_id_strings).aggregate(
-                    instances_count=Sum('num_of_submissions'))
+                result = KobocatXForm.objects.filter(
+                    id_string__in=xform_id_strings
+                ).aggregate(instances_count=Sum('num_of_submissions'))
                 instances_count = result['instances_count']
 
             data.append({
@@ -237,7 +240,7 @@
             for record in records
         }
 
-        # Get records from SubmissionCounter
+        # Get records from ReadOnlyKobocatMonthlyXFormSubmissionCounter
         records = (
             qs.values('user_id', 'user__username', 'user__date_joined')
             .order_by('user__date_joined')
@@ -257,14 +260,9 @@
         return data
 
 
-<<<<<<< HEAD
-admin.site.register(KobocatSubmissionCounter, UserStatisticsAdmin)
-admin.site.register(ReadOnlyKobocatInstance, SubmissionsByCountry)
-admin.site.unregister(User)
-admin.site.register(User, ExtendUserAdmin)
-=======
 admin.site.register(
     ReadOnlyKobocatMonthlyXFormSubmissionCounter, UserStatisticsAdmin
 )
 admin.site.register(ReadOnlyKobocatInstance, SubmissionsByCountry)
->>>>>>> 463ebd44
+admin.site.unregister(User)
+admin.site.register(User, ExtendUserAdmin)