--- conflicted
+++ resolved
@@ -4,16 +4,11 @@
 # Config to set custom name for app in django admin UI
 # see https://docs.djangoproject.com/en/4.1/ref/applications/#for-application-authors
 class AccountExtrasConfig(AppConfig):
-<<<<<<< HEAD
     name = 'kobo.apps.accounts'
     verbose_name = 'Account Extras'
-=======
-    name = "kobo.apps.accounts"
-    verbose_name = "Account Extras"
 
     def ready(self):
         # Makes sure all signal handlers are connected
         from kobo.apps.accounts import signals
 
-        super().ready()
->>>>>>> 814c134f
+        super().ready()