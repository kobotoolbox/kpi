from allauth.account.adapter import DefaultAccountAdapter
from allauth.account.forms import SignupForm
from constance import config
from django.conf import settings
<<<<<<< HEAD
from django.contrib.auth import REDIRECT_FIELD_NAME
=======
>>>>>>> f36dd0ab
from django.db import transaction
from django.utils import timezone
<<<<<<< HEAD
from trench.utils import get_mfa_model, user_token_generator

from .mfa.forms import MfaTokenForm
from .mfa.permissions import mfa_allowed_for_user
from .mfa.views import MfaTokenView
from .utils import user_has_inactive_paid_subscription
=======
>>>>>>> f36dd0ab


class AccountAdapter(DefaultAccountAdapter):
    def is_open_for_signup(self, request):
        return config.REGISTRATION_OPEN

    def login(self, request, user):
        # Override django-allauth login method to use specified authentication backend
        user.backend = settings.AUTHENTICATION_BACKENDS[0]
        super().login(request, user)

    def save_user(self, request, user, form, commit=True):
        # Compare allauth SignupForm with our custom field
        standard_fields = set(SignupForm().fields.keys())
        extra_fields = set(form.fields.keys()).difference(standard_fields)
        with transaction.atomic():
            user = super().save_user(request, user, form, commit)
            extra_data = {k: form.cleaned_data[k] for k in extra_fields}

            # If the form contains a Terms of Service checkbox (checked)
            if extra_data.pop('terms_of_service', None):
                # We 'pop' because we don't want to save 'terms_of_service':true
                # in extra_details.data. Instead, save a now() date string as
                # the last ToS acceptance time in private_data.
                # See also: TOSView.post() in apps/accounts/tos.py, which
                # lets the frontend accept ToS on behalf of existing users.
                user.extra_details.private_data['last_tos_accept_time'] = (
                    timezone.now().strftime('%Y-%m-%dT%H:%M:%SZ')
                )

            user.extra_details.data.update(extra_data)
            if commit:
                user.extra_details.save()
        return user

    def set_password(self, user, password):
        with transaction.atomic():
            user.extra_details.password_date_changed = timezone.now()
            user.extra_details.validated_password = True
            user.extra_details.save(
                update_fields=['password_date_changed', 'validated_password']
            )
            user.set_password(password)
            user.save()

    def get_email_confirmation_url(self, request, emailconfirmation):
        url = super().get_email_confirmation_url(request, emailconfirmation)
        next = request.POST.get('next')
        if next is not None:
            return f'{url}?next={next}'
        return url<|MERGE_RESOLUTION|>--- conflicted
+++ resolved
@@ -2,21 +2,14 @@
 from allauth.account.forms import SignupForm
 from constance import config
 from django.conf import settings
-<<<<<<< HEAD
 from django.contrib.auth import REDIRECT_FIELD_NAME
-=======
->>>>>>> f36dd0ab
 from django.db import transaction
 from django.utils import timezone
-<<<<<<< HEAD
-from trench.utils import get_mfa_model, user_token_generator
 
 from .mfa.forms import MfaTokenForm
 from .mfa.permissions import mfa_allowed_for_user
 from .mfa.views import MfaTokenView
 from .utils import user_has_inactive_paid_subscription
-=======
->>>>>>> f36dd0ab
 
 
 class AccountAdapter(DefaultAccountAdapter):
