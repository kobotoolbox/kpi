from allauth.account.adapter import DefaultAccountAdapter
from allauth.account.forms import SignupForm
from constance import config
from django.conf import settings
from django.contrib.auth import REDIRECT_FIELD_NAME
from django.db import transaction
from django.shortcuts import resolve_url
from django.template.response import TemplateResponse
from django.utils import timezone
from trench.utils import get_mfa_model, user_token_generator

from .mfa.forms import MfaTokenForm
from .mfa.models import MfaAvailableToUser
from .mfa.views import MfaTokenView
from .utils import user_has_paid_subscription


class AccountAdapter(DefaultAccountAdapter):

    def pre_login(self, request, user, **kwargs):

        if parent_response := super().pre_login(request, user, **kwargs):
            # A response from the parent means the login process must be
            # interrupted, e.g. due to the user being inactive or not having
            # validated their email address
            return parent_response

        mfa_allowed = True
        if settings.STRIPE_ENABLED:
            mfa_allowed = (
                user_has_paid_subscription(user.username)
                or MfaAvailableToUser.objects.filter(user=user).exists()
            )

        # If MFA is activated and allowed for the user, display the token form before letting them in
        if (
            mfa_allowed
            and get_mfa_model()
            .objects.filter(is_active=True, user=user)
            .exists()
        ):
            ephemeral_token_cache = user_token_generator.make_token(user)
            mfa_token_form = MfaTokenForm(
                initial={'ephemeral_token': ephemeral_token_cache}
            )

            next_url = (
                kwargs.get('redirect_url')
                or resolve_url(settings.LOGIN_REDIRECT_URL)
            )

            context = {
                REDIRECT_FIELD_NAME: next_url,
                'view': MfaTokenView,
                'form': mfa_token_form,
            }

            return TemplateResponse(
                request=request,
                template='mfa_token.html',
                context=context,
            )

    def is_open_for_signup(self, request):
        return config.REGISTRATION_OPEN

    def save_user(self, request, user, form, commit=True):
        # Compare allauth SignupForm with our custom field
        standard_fields = set(SignupForm().fields.keys())
        extra_fields = set(form.fields.keys()).difference(standard_fields)
        with transaction.atomic():
            user = super().save_user(request, user, form, commit)
            extra_data = {k: form.cleaned_data[k] for k in extra_fields}

<<<<<<< HEAD
            # If there's a Terms of Service checkbox (checked)
            if (extra_data.get('terms_of_service')):
                # Save 'now' as the last ToS acceptance time in private data.
=======
            # If the form contains a Terms of Service checkbox (checked)
            if (extra_data.pop('terms_of_service', None)):
                # We 'pop' because we don't want to save 'terms_of_service':true
                # in extra_details.data. Instead, save a now() date string as
                # the last ToS acceptance time in private_data.
>>>>>>> 69cbe70c
                # See also: TOSView.post() in apps/accounts/tos.py, which
                # lets the frontend accept ToS on behalf of existing users.
                user.extra_details.private_data[
                    'last_tos_accept_time'
                ] = timezone.now().strftime('%Y-%m-%dT%H:%M:%SZ')
<<<<<<< HEAD
                # We won't copy 'terms_of_service':True to extra_details
                del extra_data['terms_of_service']
=======
>>>>>>> 69cbe70c

            user.extra_details.data.update(extra_data)
            if commit:
                user.extra_details.save()
        return user

    def set_password(self, user, password):
        with transaction.atomic():
            user.extra_details.password_date_changed = timezone.now()
            user.extra_details.validated_password = True
            user.extra_details.save(
                update_fields=['password_date_changed', 'validated_password']
            )
            user.set_password(password)
            user.save()<|MERGE_RESOLUTION|>--- conflicted
+++ resolved
@@ -72,27 +72,16 @@
             user = super().save_user(request, user, form, commit)
             extra_data = {k: form.cleaned_data[k] for k in extra_fields}
 
-<<<<<<< HEAD
-            # If there's a Terms of Service checkbox (checked)
-            if (extra_data.get('terms_of_service')):
-                # Save 'now' as the last ToS acceptance time in private data.
-=======
             # If the form contains a Terms of Service checkbox (checked)
             if (extra_data.pop('terms_of_service', None)):
                 # We 'pop' because we don't want to save 'terms_of_service':true
                 # in extra_details.data. Instead, save a now() date string as
                 # the last ToS acceptance time in private_data.
->>>>>>> 69cbe70c
                 # See also: TOSView.post() in apps/accounts/tos.py, which
                 # lets the frontend accept ToS on behalf of existing users.
                 user.extra_details.private_data[
                     'last_tos_accept_time'
                 ] = timezone.now().strftime('%Y-%m-%dT%H:%M:%SZ')
-<<<<<<< HEAD
-                # We won't copy 'terms_of_service':True to extra_details
-                del extra_data['terms_of_service']
-=======
->>>>>>> 69cbe70c
 
             user.extra_details.data.update(extra_data)
             if commit:
