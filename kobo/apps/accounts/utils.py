--- conflicted
+++ resolved
@@ -1,10 +1,6 @@
-<<<<<<< HEAD
 from django.conf import settings
-from django.contrib.auth.models import User
 
-=======
 from kobo.apps.kobo_auth.shortcuts import User
->>>>>>> 522ac51c
 from kobo.apps.stripe.constants import ACTIVE_STRIPE_STATUSES
 
 
