--- conflicted
+++ resolved
@@ -21,10 +21,7 @@
     ACCESS_LOG_SUBMISSION_AUTH_TYPE,
     ACCESS_LOG_SUBMISSION_GROUP_AUTH_TYPE,
     ACCESS_LOG_UNKNOWN_AUTH_TYPE,
-<<<<<<< HEAD
     CLONE_ARG_NAME,
-=======
->>>>>>> 4c3da9bf
     PERM_ADD_SUBMISSIONS,
     PERM_VIEW_ASSET,
     PERM_VIEW_SUBMISSIONS,
@@ -41,12 +38,9 @@
 REMOVED = 'removed'
 
 ANONYMOUS_USER_PERMISSION_ACTIONS = {
-<<<<<<< HEAD
-=======
     # key: (permission, granting?), value: ph log action
     # True means the permission is being granted,
     # False means it's being revoked
->>>>>>> 4c3da9bf
     (PERM_VIEW_ASSET, True): AuditAction.SHARE_FORM_PUBLICLY,
     (PERM_VIEW_SUBMISSIONS, True): AuditAction.SHARE_DATA_PUBLICLY,
     (PERM_ADD_SUBMISSIONS, True): AuditAction.ALLOW_ANONYMOUS_SUBMISSIONS,
@@ -361,10 +355,7 @@
             'asset-permission-assignment-bulk-assignments': cls.create_from_permissions_request,  # noqa
             'asset-permission-assignment-detail': cls.create_from_permissions_request,
             'asset-permission-assignment-list': cls.create_from_permissions_request,
-<<<<<<< HEAD
             'asset-permission-assignment-clone': cls.handle_cloned_permissions,
-=======
->>>>>>> 4c3da9bf
         }
         url_name = request.resolver_match.url_name
         method = url_name_to_action.get(url_name, None)
@@ -811,7 +802,6 @@
                     metadata=metadata,
                     action=AuditAction.MODIFY_USER_PERMISSIONS,
                 )
-<<<<<<< HEAD
             )
 
     @classmethod
@@ -832,7 +822,4 @@
                 'source': get_human_readable_client_user_agent(request),
                 'cloned_from': request._data[CLONE_ARG_NAME],
             },
-        )
-=======
-            )
->>>>>>> 4c3da9bf
+        )