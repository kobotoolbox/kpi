import copy

import jsonschema
from django.conf import settings
from django.db import models
from django.db.models import Case, Count, F, Min, Value, When
from django.db.models.functions import Cast, Concat, Trunc
from django.utils import timezone

from kobo.apps.audit_log.audit_actions import AuditAction
from kobo.apps.audit_log.audit_log_metadata_schemas import (
    PROJECT_HISTORY_LOG_METADATA_SCHEMA,
)
from kobo.apps.kobo_auth.shortcuts import User
from kobo.apps.openrosa.libs.utils.viewer_tools import (
    get_client_ip,
    get_human_readable_client_user_agent,
)
from kpi.constants import (
    ACCESS_LOG_LOGINAS_AUTH_TYPE,
    ACCESS_LOG_SUBMISSION_AUTH_TYPE,
    ACCESS_LOG_SUBMISSION_GROUP_AUTH_TYPE,
    ACCESS_LOG_UNKNOWN_AUTH_TYPE,
<<<<<<< HEAD
=======
    ASSET_TYPE_SURVEY,
>>>>>>> 7a07a1e8
    CLONE_ARG_NAME,
    PERM_ADD_SUBMISSIONS,
    PERM_VIEW_ASSET,
    PERM_VIEW_SUBMISSIONS,
    PROJECT_HISTORY_LOG_PERMISSION_SUBTYPE,
    PROJECT_HISTORY_LOG_PROJECT_SUBTYPE,
)
from kpi.fields.kpi_uid import UUID_LENGTH
from kpi.models import Asset, ImportTask
from kpi.utils.log import logging

NEW = 'new'
OLD = 'old'
ADDED = 'added'
REMOVED = 'removed'

ANONYMOUS_USER_PERMISSION_ACTIONS = {
    # key: (permission, granting?), value: ph log action
    # True means the permission is being granted,
    # False means it's being revoked
    (PERM_VIEW_ASSET, True): AuditAction.SHARE_FORM_PUBLICLY,
    (PERM_VIEW_SUBMISSIONS, True): AuditAction.SHARE_DATA_PUBLICLY,
    (PERM_ADD_SUBMISSIONS, True): AuditAction.ALLOW_ANONYMOUS_SUBMISSIONS,
    (PERM_VIEW_ASSET, False): AuditAction.UNSHARE_FORM_PUBLICLY,
    (PERM_VIEW_SUBMISSIONS, False): AuditAction.UNSHARE_DATA_PUBLICLY,
    (PERM_ADD_SUBMISSIONS, False): AuditAction.DISALLOW_ANONYMOUS_SUBMISSIONS,
}


class AuditType(models.TextChoices):
    ACCESS = 'access'
    PROJECT_HISTORY = 'project-history'
    DATA_EDITING = 'data-editing'
    USER_MANAGEMENT = 'user-management'
    ASSET_MANAGEMENT = 'asset-management'
    SUBMISSION_MANAGEMENT = 'submission-management'


class AuditLog(models.Model):

    id = models.BigAutoField(primary_key=True)
    user = models.ForeignKey(
        settings.AUTH_USER_MODEL, null=True, on_delete=models.SET_NULL
    )
    # We cannot use ContentType FK because we handle models and shadow models.
    # Shadow models do not have content types related to this db.
    app_label = models.CharField(max_length=100)
    model_name = models.CharField(max_length=100)
    object_id = models.BigIntegerField()
    date_created = models.DateTimeField(default=timezone.now, db_index=True)
    metadata = models.JSONField(default=dict)
    action = models.CharField(
        max_length=30,
        choices=AuditAction.choices,
        default=AuditAction.DELETE,
        db_index=True,
    )
    user_uid = models.CharField(
        db_index=True, max_length=UUID_LENGTH + 1
    )  # 1 is prefix length
    log_type = models.CharField(choices=AuditType.choices, db_index=True)

    class Meta:
        indexes = [
            models.Index(fields=['app_label', 'model_name', 'action']),
            models.Index(fields=['app_label', 'model_name']),
            models.Index(
                models.F('metadata__asset_uid'),
                'action',
                name='audit_log_asset_action_idx',
            ),
            models.Index(
                models.F('metadata__asset_uid'), name='audit_log_asset_uid_idx'
            ),
        ]

    def save(
        self,
        force_insert=False,
        force_update=False,
        using=None,
        update_fields=None,
    ):
        if not self.user_uid:
            self.user_uid = self.user.extra_details.uid

        super().save(
            force_insert=force_insert,
            force_update=force_update,
            using=using,
            update_fields=update_fields,
        )


class IgnoreCommonFieldsMixin:
    def remove_common_fields_and_warn(self, log_type, create_kwargs):
        # remove any attempt to set fields that should
        # always be the same on an particular log type
        app_label = create_kwargs.pop('app_label', None)
        if app_label is not None:
            logging.warning(f'Ignoring attempt to set {app_label=} on {log_type} log')
        model_name = create_kwargs.pop('model_name', None)
        if model_name is not None:
            logging.warning(f'Ignoring attempt to set {model_name=} on {log_type} log')
        log_type = create_kwargs.pop('log_type', None)
        if log_type is not None:
            logging.warning(f'Ignoring attempt to set {log_type=} on {log_type} log')


class AccessLogManager(models.Manager, IgnoreCommonFieldsMixin):
    def get_queryset(self):
        return super().get_queryset().filter(log_type=AuditType.ACCESS)

    def create(self, **kwargs):
        # remove any attempt to set fields that should
        # always be the same on an access log
        self.remove_common_fields_and_warn('access', kwargs)
        action = kwargs.pop('action', None)
        if action is not None:
            logging.warning(f'Ignoring attempt to set {action=} on access log')
        user = kwargs.pop('user')
        return super().create(
            # set the fields that are always the same for access logs,
            # pass along the rest to the original constructor
            app_label=User._meta.app_label,
            model_name=User._meta.model_name,
            action=AuditAction.AUTH,
            log_type=AuditType.ACCESS,
            user=user,
            object_id=user.id,
            user_uid=user.extra_details.uid,
            **kwargs,
        )

    def with_group_key(self):
        """
        Adds a group key to every access log. Used for grouping submissions.
        """
        # add a group key to every access log
        return self.annotate(
            group_key=Case(
                # for submissions, the group key is hour created + user_uid
                # this enables us to group submissions by user by hour
                When(
                    metadata__auth_type=ACCESS_LOG_SUBMISSION_AUTH_TYPE,
                    then=Concat(
                        # get the time, rounded down to the hour, as a string
                        Cast(
                            Trunc('date_created', 'hour'),
                            output_field=models.CharField(),
                        ),
                        'user_uid',
                    ),
                ),
                # for everything else, the group key is just the id
                # since they won't be grouped
                default=Cast('id', output_field=models.CharField()),
            )
        )

    def with_submissions_grouped(self):
        """
        Returns minimal representation with submissions grouped by user by hour
        """
        return (
            self.with_group_key()
            .select_related('user')
            # adding 'group_key' in the values lets us group submissions
            # for performance and clarity, ignore things like action and log_type,
            # which are the same for all audit logs
            .values('user__username', 'object_id', 'user_uid', 'group_key')
            .annotate(
                # include the number of submissions per group
                # will be '1' for everything else
                count=Count('pk'),
                metadata=Case(
                    When(
                        # override the metadata for submission groups
                        metadata__auth_type=ACCESS_LOG_SUBMISSION_AUTH_TYPE,
                        then=Value(
                            {'auth_type': ACCESS_LOG_SUBMISSION_GROUP_AUTH_TYPE},
                            models.JSONField(),
                        ),
                    ),
                    # keep the metadata the same for everything else
                    default=F('metadata'),
                ),
                # for submission groups, use the earliest submission as the date_created
                date_created=Min('date_created'),
            )
        )


class AccessLog(AuditLog):
    objects = AccessLogManager()

    class Meta:
        proxy = True

    @staticmethod
    def create_from_request(
        request,
        user=None,
        authentication_type: str = None,
        extra_metadata: dict = None,
    ):
        """
        Create an access log for a request, assigned to either the given user or
        request.user if not supplied

        Note: Data passed in extra_metadata will override default values for the
        same key
        """
        logged_in_user = user or request.user

        # django-loginas will keep the superuser as the _cached_user while request.user
        # is set to the new one sometimes there won't be a cached user at all,
        # mostly in tests
        initial_user = getattr(request, '_cached_user', None)
        is_loginas_url = (
            request.resolver_match is not None
            and request.resolver_match.url_name == 'loginas-user-login'
        )
        is_submission = (
            request.resolver_match is not None
            and request.resolver_match.url_name in ['submissions', 'submissions-list']
            and request.method == 'POST'
        )
        # a regular login may have an anonymous user as _cached_user, ignore that
        user_changed = (
            initial_user
            and initial_user.is_authenticated
            and initial_user.id != logged_in_user.id
        )
        is_loginas = is_loginas_url and user_changed
        if is_submission:
            # Submissions are special snowflakes and need to be grouped together,
            # no matter the auth type
            auth_type = ACCESS_LOG_SUBMISSION_AUTH_TYPE
        elif authentication_type and authentication_type != '':
            # second option: auth type param
            auth_type = authentication_type
        elif is_loginas:
            # third option: loginas
            auth_type = ACCESS_LOG_LOGINAS_AUTH_TYPE
        elif hasattr(logged_in_user, 'backend') and logged_in_user.backend is not None:
            # fourth option: the backend that authenticated the user
            auth_type = logged_in_user.backend
        else:
            # default: unknown
            auth_type = ACCESS_LOG_UNKNOWN_AUTH_TYPE

        # gather information about the source of the request
        ip = get_client_ip(request)
        source = get_human_readable_client_user_agent(request)
        metadata = {
            'ip_address': ip,
            'source': source,
            'auth_type': auth_type,
        }
        # add extra information if needed for django-loginas
        if is_loginas:
            metadata['initial_user_uid'] = initial_user.extra_details.uid
            metadata['initial_user_username'] = initial_user.username
        # add any other metadata the caller may want
        if extra_metadata is not None:
            metadata.update(extra_metadata)
        return AccessLog.objects.create(user=logged_in_user, metadata=metadata)


class ProjectHistoryLogManager(models.Manager, IgnoreCommonFieldsMixin):
    def get_queryset(self):
        return super().get_queryset().filter(log_type=AuditType.PROJECT_HISTORY)

    def create(self, **kwargs):
        # remove any attempt to set fields that should
        # always be the same on a project history log
        self.remove_common_fields_and_warn('project history', kwargs)
        user = kwargs.pop('user')
        new_kwargs = {
            'app_label': Asset._meta.app_label,
            'model_name': Asset._meta.model_name,
            'log_type': AuditType.PROJECT_HISTORY,
            'user': user,
            'user_uid': user.extra_details.uid,
        }
        new_kwargs.update(**kwargs)

        return super().create(
            # set the fields that are always the same for all project history logs,
            # along with the ones derived from the user
            **new_kwargs,
        )


class ProjectHistoryLog(AuditLog):
    objects = ProjectHistoryLogManager()

    class Meta:
        proxy = True

    def save(
        self,
        force_insert=False,
        force_update=False,
        using=None,
        update_fields=None,
    ):
        # validate the metadata has the required fields
        jsonschema.validate(self.metadata, PROJECT_HISTORY_LOG_METADATA_SCHEMA)
        super().save(
            force_insert=force_insert,
            force_update=force_update,
            using=using,
            update_fields=update_fields,
        )

    @classmethod
    def create_from_request(cls, request):
        url_name_to_action = {
            'asset-deployment': cls.create_from_deployment_request,
            'asset-detail': cls.create_from_detail_request,
            'hook-detail': cls.create_from_hook_request,
            'hook-list': cls.create_from_hook_request,
            'paired-data-detail': cls.create_from_paired_data_request,
            'paired-data-list': cls.create_from_paired_data_request,
            'asset-file-detail': cls.create_from_file_request,
            'asset-file-list': cls.create_from_file_request,
            'asset-export-list': cls.create_from_export_request,
            'submissionexporttask-list': cls.create_from_v1_export,
            'asset-bulk': cls.create_from_bulk_request,
            'asset-permission-assignment-bulk-assignments': cls.create_from_permissions_request,  # noqa
            'asset-permission-assignment-detail': cls.create_from_permissions_request,
            'asset-permission-assignment-list': cls.create_from_permissions_request,
            'asset-permission-assignment-clone': cls.handle_cloned_permissions,
<<<<<<< HEAD
=======
            'project-ownership-invite-list': cls.handle_ownership_transfer,
>>>>>>> 7a07a1e8
        }
        url_name = request.resolver_match.url_name
        method = url_name_to_action.get(url_name, None)
        if not method:
            return
        method(request)

    @staticmethod
    def create_from_bulk_request(request):
        try:
            payload = request._data['payload']
            action = payload['action']
            asset_uids = payload['asset_uids']
        except KeyError:
            return  # Incorrect payload

        if type(asset_uids) is not list or len(asset_uids) == 0:  # Nothing to do
            return

        bulk_action_to_audit_action = {
            'archive': AuditAction.ARCHIVE,
            'unarchive': AuditAction.UNARCHIVE,
        }
        audit_action = bulk_action_to_audit_action.get(action)
        if audit_action is None:
            return  # Unsupported action

        source = get_human_readable_client_user_agent(request)
        client_ip = get_client_ip(request)

        assets = Asset.optimize_queryset_for_list(
            Asset.all_objects.filter(uid__in=asset_uids)
        )
        for asset in assets:
            object_id = asset.id
            metadata = {
                'asset_uid': asset.uid,
                'log_subtype': PROJECT_HISTORY_LOG_PROJECT_SUBTYPE,
                'ip_address': client_ip,
                'source': source,
                'latest_version_uid': asset.prefetched_latest_versions[0].uid,
            }
            ProjectHistoryLog.objects.create(
                user=request.user,
                object_id=object_id,
                action=audit_action,
                metadata=metadata,
            )

    @staticmethod
    def create_from_deployment_request(request):
        audit_log_info = getattr(request, 'additional_audit_log_info', None)
        if audit_log_info is None:
            # if we didn't set this information, the request failed
            # so don't try to create a log
            return

        initial_data = request.initial_data
        asset_uid = request.resolver_match.kwargs['uid']
        object_id = request.initial_data['id']
        metadata = {
            'asset_uid': asset_uid,
            'log_subtype': PROJECT_HISTORY_LOG_PROJECT_SUBTYPE,
            'ip_address': get_client_ip(request),
            'source': get_human_readable_client_user_agent(request),
            'latest_version_uid': audit_log_info['latest_version_uid'],
        }

        # requests to archive/unarchive will only have the `active` param in the request
        # we record this on the request at the view level
        only_active_changed = request.additional_audit_log_info.get(
            'only_active_changed', False
        )

        if only_active_changed:
            # if active is set to False, the request was to archive the project
            # otherwise, request was to unarchive
            action = (
                AuditAction.ARCHIVE
                if request.additional_audit_log_info['active'] is False
                else AuditAction.UNARCHIVE
            )
        else:
            # if the asset was already deployed, label this as a redeploy
            action = (
                AuditAction.REDEPLOY
                if initial_data['has_deployment'] is True
                else AuditAction.DEPLOY
            )
            latest_deployed_version_uid = audit_log_info['latest_deployed_version_uid']
            metadata.update(
                {
                    'latest_deployed_version_uid': latest_deployed_version_uid,
                }
            )

        ProjectHistoryLog.objects.create(
            user=request.user,
            object_id=object_id,
            action=action,
            metadata=metadata,
        )

    @classmethod
    def create_from_detail_request(cls, request):
        initial_data = getattr(request, 'initial_data', None)
        updated_data = getattr(request, 'updated_data', None)

        if initial_data is None or updated_data is None:
            # Something went wrong with the request, don't try to create a log
            return

        asset_uid = request.resolver_match.kwargs['uid']
        object_id = initial_data['id']

        common_metadata = {
            'asset_uid': asset_uid,
            'log_subtype': PROJECT_HISTORY_LOG_PROJECT_SUBTYPE,
            'ip_address': get_client_ip(request),
            'source': get_human_readable_client_user_agent(request),
            'latest_version_uid': updated_data['latest_version.uid'],
        }

        changed_field_to_action_map = {
            'name': cls.name_change,
            'settings': cls.settings_change,
            'data_sharing': cls.sharing_change,
            'content': cls.content_change,
            'advanced_features.qual.qual_survey': cls.qa_change,
        }

        for field, method in changed_field_to_action_map.items():
            old_field = initial_data[field]
            new_field = updated_data[field]
            if old_field != new_field:
                action, additional_metadata = method(old_field, new_field)
                full_metadata = {**common_metadata, **additional_metadata}
                ProjectHistoryLog.objects.create(
                    user=request.user,
                    object_id=object_id,
                    action=action,
                    metadata=full_metadata,
                )

    # additional metadata should generally follow the pattern
    # 'field': {'old': old_value, 'new': new_value } or
    # 'field': {'added': [], 'removed'}

    @staticmethod
    def name_change(old_field, new_field):
        metadata = {'name': {OLD: old_field, NEW: new_field}}
        return AuditAction.UPDATE_NAME, metadata

    @staticmethod
    def settings_change(old_field, new_field):
        settings = {}
        all_settings = {**old_field, **new_field}.keys()
        for setting_name in all_settings:
            old = old_field.get(setting_name, None)
            new = new_field.get(setting_name, None)
            if old != new:
                metadata_field_subdict = {}
                if isinstance(old, list) and isinstance(new, list):
                    removed_values = [val for val in old if val not in new]
                    added_values = [val for val in new if val not in old]
                    metadata_field_subdict[ADDED] = added_values
                    metadata_field_subdict[REMOVED] = removed_values
                else:
                    metadata_field_subdict[OLD] = old
                    metadata_field_subdict[NEW] = new
                settings[setting_name] = metadata_field_subdict
        return AuditAction.UPDATE_SETTINGS, {'settings': settings}

    @classmethod
    def create_from_hook_request(cls, request):
        cls.create_from_related_request(
            request,
            'hook',
            AuditAction.REGISTER_SERVICE,
            AuditAction.DELETE_SERVICE,
            AuditAction.MODIFY_SERVICE,
        )

    @classmethod
    def create_from_file_request(cls, request):
        # we don't have a concept of 'modifying' a media file
        cls.create_from_related_request(
            request, 'asset-file', AuditAction.ADD_MEDIA, AuditAction.DELETE_MEDIA, None
        )

    @classmethod
    def create_from_paired_data_request(cls, request):
        cls.create_from_related_request(
            request,
            'paired-data',
            AuditAction.CONNECT_PROJECT,
            AuditAction.DISCONNECT_PROJECT,
            AuditAction.MODIFY_IMPORTED_FIELDS,
        )

    @classmethod
    def create_from_export_request(cls, request):
        cls.create_from_related_request(request, None, AuditAction.EXPORT, None, None)

    @staticmethod
    def sharing_change(old_fields, new_fields):
        old_enabled = old_fields.get('enabled', False)
        old_shared_fields = old_fields.get('fields', [])
        new_enabled = new_fields.get('enabled', False)
        new_shared_fields = new_fields.get('fields', [])
        shared_fields_dict = {}
        # anything falsy means it was disabled, anything truthy means enabled
        if old_enabled and not new_enabled:
            # sharing went from enabled to disabled
            action = AuditAction.DISABLE_SHARING
            return action, {}
        elif not old_enabled and new_enabled:
            # sharing went from disabled to enabled
            action = AuditAction.ENABLE_SHARING
            shared_fields_dict[ADDED] = new_shared_fields
        else:
            # the specific fields shared changed
            removed_fields = [
                field for field in old_shared_fields if field not in new_shared_fields
            ]
            added_fields = [
                field for field in new_shared_fields if field not in old_shared_fields
            ]
            action = AuditAction.MODIFY_SHARING
            shared_fields_dict[ADDED] = added_fields
            shared_fields_dict[REMOVED] = removed_fields
        return action, {'shared_fields': shared_fields_dict}

    @staticmethod
    def content_change(*_):
        # content is too long/complicated for meaningful comparison,
        # so don't store values
        return AuditAction.UPDATE_CONTENT, {}

    @staticmethod
    def qa_change(_, new_field):
        # qa dictionary is complicated to parse and determine
        # what actually changed, so just return the new dict
        return AuditAction.UPDATE_QA, {'qa': {NEW: new_field}}

    @staticmethod
    def create_from_related_request(
        request, label, add_action, delete_action, modify_action
    ):
        initial_data = getattr(request, 'initial_data', None)
        updated_data = getattr(request, 'updated_data', None)
        asset_uid = request.resolver_match.kwargs['parent_lookup_asset']
        source_data = updated_data if updated_data else initial_data
        if not source_data:
            # request failed, don't try to log
            return
        object_id = source_data.pop('object_id')

        metadata = {
            'asset_uid': asset_uid,
            'log_subtype': PROJECT_HISTORY_LOG_PROJECT_SUBTYPE,
            'ip_address': get_client_ip(request),
            'source': get_human_readable_client_user_agent(request),
        }
        if label:
            metadata.update({label: source_data})
        if updated_data is None:
            action = delete_action
        elif initial_data is None:
            action = add_action
        else:
            action = modify_action
        if action:
            # some actions on related objects do not need to be logged,
            # eg deleting a SubmissionExportTask
            ProjectHistoryLog.objects.create(
                user=request.user, object_id=object_id, action=action, metadata=metadata
            )

    @classmethod
    def create_from_import_task(cls, task: ImportTask):
        # this will probably only ever be a list of size 1 or 0,
        # sent as a list because of how ImportTask is implemented
        # if somehow a task updates multiple assets, this should handle it
        audit_log_blocks = task.messages.get('audit_logs', [])
        for audit_log_info in audit_log_blocks:
            metadata = {
                'asset_uid': audit_log_info['asset_uid'],
                'latest_version_uid': audit_log_info['latest_version_uid'],
                'ip_address': audit_log_info['ip_address'],
                'source': audit_log_info['source'],
                'log_subtype': PROJECT_HISTORY_LOG_PROJECT_SUBTYPE,
            }
            ProjectHistoryLog.objects.create(
                user=task.user,
                object_id=audit_log_info['asset_id'],
                action=AuditAction.REPLACE_FORM,
                metadata=metadata,
            )
            # imports may change the name of an asset, log that too
            if audit_log_info['old_name'] != audit_log_info['new_name']:
                metadata.update(
                    {
                        'name': {
                            OLD: audit_log_info['old_name'],
                            NEW: audit_log_info['new_name'],
                        }
                    }
                )
                ProjectHistoryLog.objects.create(
                    user=task.user,
                    object_id=audit_log_info['asset_id'],
                    action=AuditAction.UPDATE_NAME,
                    metadata=metadata,
                )

    @classmethod
    def create_from_v1_export(cls, request):
        updated_data = getattr(request, 'updated_data', None)
        if not updated_data:
            return
        ProjectHistoryLog.objects.create(
            user=request.user,
            object_id=updated_data['asset_id'],
            action=AuditAction.EXPORT,
            metadata={
                'asset_uid': updated_data['asset_uid'],
                'log_subtype': PROJECT_HISTORY_LOG_PROJECT_SUBTYPE,
                'ip_address': get_client_ip(request),
                'source': get_human_readable_client_user_agent(request),
            },
        )

    @classmethod
    def create_from_permissions_request(cls, request):
        logs = []
        initial_data = getattr(request, 'initial_data', None)
        updated_data = getattr(request, 'updated_data', None)
        asset_uid = request.resolver_match.kwargs['parent_lookup_asset']
        source_data = updated_data if updated_data else initial_data
        if source_data is None:
            # there was an error on the request, ignore
            return
        asset_id = source_data['asset.id']
        # these will be dicts of username: [permissions] (as set or list)
        permissions_added = getattr(request, 'permissions_added', {})
        permissions_removed = getattr(request, 'permissions_removed', {})
        partial_permissions_added = getattr(request, 'partial_permissions_added', {})
        # basic metadata for all PH logs
        base_metadata = {
            'ip_address': get_client_ip(request),
            'source': get_human_readable_client_user_agent(request),
            'asset_uid': asset_uid,
            'log_subtype': PROJECT_HISTORY_LOG_PERMISSION_SUBTYPE,
        }
        # we'll be bulk creating logs instead of using .create, so we have to set
        # all fields manually
        log_base = {
            'user': request.user,
            'object_id': asset_id,
            'app_label': Asset._meta.app_label,
            'model_name': Asset._meta.model_name,
            'log_type': AuditType.PROJECT_HISTORY,
            'user_uid': request.user.extra_details.uid,
        }
        # get all users whose permissions changed
        for username in {
            *permissions_added,
            *permissions_removed,
            *partial_permissions_added,
        }:
            user_permissions_added = permissions_added.get(username, {})
            user_permissions_removed = permissions_removed.get(username, {})
            user_partial_permissions_added = partial_permissions_added.get(username, [])
            if username == 'AnonymousUser':
                cls.handle_anonymous_user_permissions(
                    user_permissions_added,
                    user_permissions_removed,
                    user_partial_permissions_added,
                    base_metadata,
                    log_base,
                    logs,
                )
                continue
            metadata = copy.deepcopy(base_metadata)
            metadata['permissions'] = {
                'username': username,
                REMOVED: list(user_permissions_removed),
                ADDED: list(user_permissions_added) + user_partial_permissions_added,
            }
            logs.append(
                ProjectHistoryLog(
                    **log_base,
                    action=AuditAction.MODIFY_USER_PERMISSIONS,
                    metadata=metadata,
                )
            )
        ProjectHistoryLog.objects.bulk_create(logs)

    @classmethod
    def handle_anonymous_user_permissions(
        cls,
        perms_added,
        perms_removed,
        partial_perms_added,
        base_metadata,
        log_base,
        logs,
    ):
        # go through all the usual anonymous user permissions and create
        # logs if they were changed
        # remove each permission as it is logged so we can see if there
        # are any unusual ones left over
        for combination, action in ANONYMOUS_USER_PERMISSION_ACTIONS.items():
            # ANONYMOUS_USER_PERMISSION_ACTIONS has tuples as keys
            permission, was_added = combination
            list_to_update = perms_added if was_added else perms_removed
            if permission in list_to_update:
                list_to_update.discard(permission)
                logs.append(
                    ProjectHistoryLog(
                        **log_base,
                        action=action,
                        metadata=base_metadata,
                    )
                )

        # this shouldn't happen, but if anonymous users are granted other permissions,
        # we want to know
        if (
            len(perms_removed) > 0
            or len(perms_added) > 0
            or len(partial_perms_added) > 0
        ):
            metadata = copy.deepcopy(base_metadata)
            metadata['permissions'] = {
                'username': 'AnonymousUser',
                ADDED: list(perms_added) + partial_perms_added,
                REMOVED: list(perms_removed),
            }
            logs.append(
                ProjectHistoryLog(
                    **log_base,
                    metadata=metadata,
                    action=AuditAction.MODIFY_USER_PERMISSIONS,
                )
            )

    @classmethod
    def handle_cloned_permissions(cls, request):
        initial_data = getattr(request, 'initial_data', None)
        if initial_data is None:
            return
        asset_uid = request.resolver_match.kwargs['parent_lookup_asset']
        asset_id = initial_data['asset.id']
        ProjectHistoryLog.objects.create(
            object_id=asset_id,
            action=AuditAction.CLONE_PERMISSIONS,
            user=request.user,
            metadata={
                'asset_uid': asset_uid,
                'log_subtype': PROJECT_HISTORY_LOG_PERMISSION_SUBTYPE,
                'ip_address': get_client_ip(request),
                'source': get_human_readable_client_user_agent(request),
                'cloned_from': request._data[CLONE_ARG_NAME],
            },
<<<<<<< HEAD
        )
=======
        )

    @classmethod
    def handle_ownership_transfer(cls, request):
        updated_data = getattr(request, 'updated_data')
        transfers = updated_data['transfers'].values(
            'asset__uid', 'asset__asset_type', 'asset__id'
        )
        logs = []
        for transfer in transfers:
            if transfer['asset__asset_type'] != ASSET_TYPE_SURVEY:
                continue
            logs.append(
                ProjectHistoryLog(
                    object_id=transfer['asset__id'],
                    action=AuditAction.TRANSFER,
                    user=request.user,
                    app_label=Asset._meta.app_label,
                    model_name=Asset._meta.model_name,
                    log_type=AuditType.PROJECT_HISTORY,
                    user_uid=request.user.extra_details.uid,
                    metadata={
                        'asset_uid': transfer['asset__uid'],
                        'log_subtype': PROJECT_HISTORY_LOG_PERMISSION_SUBTYPE,
                        'ip_address': get_client_ip(request),
                        'source': get_human_readable_client_user_agent(request),
                        'username': updated_data['recipient.username'],
                    },
                )
            )
        ProjectHistoryLog.objects.bulk_create(logs)
>>>>>>> 7a07a1e8
<|MERGE_RESOLUTION|>--- conflicted
+++ resolved
@@ -21,10 +21,7 @@
     ACCESS_LOG_SUBMISSION_AUTH_TYPE,
     ACCESS_LOG_SUBMISSION_GROUP_AUTH_TYPE,
     ACCESS_LOG_UNKNOWN_AUTH_TYPE,
-<<<<<<< HEAD
-=======
     ASSET_TYPE_SURVEY,
->>>>>>> 7a07a1e8
     CLONE_ARG_NAME,
     PERM_ADD_SUBMISSIONS,
     PERM_VIEW_ASSET,
@@ -360,10 +357,7 @@
             'asset-permission-assignment-detail': cls.create_from_permissions_request,
             'asset-permission-assignment-list': cls.create_from_permissions_request,
             'asset-permission-assignment-clone': cls.handle_cloned_permissions,
-<<<<<<< HEAD
-=======
             'project-ownership-invite-list': cls.handle_ownership_transfer,
->>>>>>> 7a07a1e8
         }
         url_name = request.resolver_match.url_name
         method = url_name_to_action.get(url_name, None)
@@ -830,9 +824,6 @@
                 'source': get_human_readable_client_user_agent(request),
                 'cloned_from': request._data[CLONE_ARG_NAME],
             },
-<<<<<<< HEAD
-        )
-=======
         )
 
     @classmethod
@@ -863,5 +854,4 @@
                     },
                 )
             )
-        ProjectHistoryLog.objects.bulk_create(logs)
->>>>>>> 7a07a1e8
+        ProjectHistoryLog.objects.bulk_create(logs)