--- conflicted
+++ resolved
@@ -29,18 +29,17 @@
     ExportCreateResponse,
     ExportListResponse,
 )
-<<<<<<< HEAD
 from .schema_extensions.v2.history.serializers import (
     HistoryActionResponse,
     HistoryExportPayload,
     HistoryExportResponse,
     HistoryListResponse,
-=======
+)
 from .schema_extensions.v2.audit_logs.serializers import (
     AuditLogResponse,
     ExportHistoryResponse,
     ProjectHistoryLogResponse,
->>>>>>> b4e9e403
+    feature/api-documentation
 )
 from .serializers import (
     AccessLogSerializer,
