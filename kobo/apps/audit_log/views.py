from django.db import transaction
<<<<<<< HEAD
from drf_spectacular.utils import OpenApiResponse, extend_schema, extend_schema_view
=======
from drf_spectacular.utils import extend_schema, extend_schema_view
>>>>>>> 4ac9e13d
from rest_framework import mixins, status, viewsets
from rest_framework.decorators import action
from rest_framework.renderers import BrowsableAPIRenderer, JSONRenderer
from rest_framework.response import Response
from rest_framework_extensions.mixins import NestedViewSetMixin

from kpi.filters import SearchFilter
from kpi.models.import_export_task import (
    AccessLogExportTask,
    ImportExportTask,
    ProjectHistoryLogExportTask,
)
from kpi.permissions import IsAuthenticated
from kpi.tasks import export_task_in_background
from kpi.utils.schema_extensions.markdown import read_md
from kpi.utils.schema_extensions.response import (
    open_api_200_ok_response,
    open_api_202_accepted_response,
)
from kpi.utils.viewset_mixins import AssetNestedObjectViewsetMixin
from kpi.utils.docs.markdown import read_md
from .filters import AccessLogPermissionsFilter
from .models import AccessLog, AuditLog, ProjectHistoryLog
from .permissions import SuperUserPermission, ViewProjectHistoryLogsPermission
from .schema_extensions.v2.access_logs.serializers import (
    AccessLogExportCreateInlineSerializer,
    AccessLogExportListInlineSerializer,
    AccessLogListInlineSerializer,
)
from .serializers import (
    AccessLogExportSerializerCreate,
    AccessLogExportSerializerList,
    AccessLogSerializer,
    AuditLogSerializer,
    ProjectHistoryLogSerializer,
)


@extend_schema(
    tags=['audit-logs'],
)
class AuditLogViewSet(mixins.ListModelMixin, viewsets.GenericViewSet):
    """
    Audit logs

    Lists actions performed by users.
    Only available for superusers.

    <pre class="prettyprint">
    <b>GET</b> /api/v2/audit-logs/
    </pre>

    > Example
    >
    >       curl -X GET https://[kpi-url]/api/v2/audit-logs/

    > Response 200

    >       {
    >           "count": 2,
    >           "next": null,
    >           "previous": null,
    >           "results": [
    >               {
    >                    "app_label": "foo",
    >                    "model_name": "bar",
    >                    "user": "http://kf.kobo.local/api/v2/users/kobo_user/",
    >                    "user_uid": "u12345",
    >                    "action": "delete",
    >                    "date_created": "2024-10-01T00:01:00Z",
    >                    "log_type": "asset-management",
    >               },
    >               {
    >                    "app_label": "kobo_auth",
    >                    "model_name": "user",
    >                    "user": "http://kf.kobo.local/api/v2/users/another_user/",
    >                    "user_uid": "u12345",
    >                    "username": "another_user",
    >                    "action": "auth",
    >                    "metadata": {
    >                        "source": "Firefox (Ubuntu)",
    >                        "auth_type": "Digest",
    >                        "ip_address": "1.2.3.4"
    >                   },
    >                    "date_created": "2024-10-01T00:00:00Z",
    >                    "log_type": "access"
    >                },
    >           ]
    >       }

<<<<<<< HEAD
=======
    Results from this endpoint can be filtered by a Boolean query specified in the

    `q` parameter.

    **Filterable fields:**

    1. app_label

    2. model_name

    3. action
        a. Available actions:
        * create
        * delete
        * in-trash
        * put-back
        * remove
        * update
        * auth

    4. log_type
        a. Available log types:
        * access
        * project-history
        * data-editing
        * submission-management
        * user-management
        * asset-management

    5. date_created

    6. user_uid

    7. user__*
        a. user__username
        b. user__email
        c. user__is_superuser

    8. metadata__*
        a. metadata__asset_uid
        b. metadata__auth_type
        c. some logs may have additional filterable fields in the metadata

    **Some examples:**

    1. All deleted submissions<br>
        `api/v2/audit-logs/?q=action:delete`

    2. All deleted submissions of a specific project `aTJ3vi2KRGYj2NytSzBPp7`<br>
        `api/v2/audit-logs/?q=action:delete AND metadata__asset_uid:aTJ3vi2KRGYj2NytSzBPp7`

    3. All submissions deleted by a specific user `my_username`<br>
        `api/v2/audit-logs/?q=action:delete AND user__username:my_username`

    4. All deleted submissions submitted after a specific date<br>
        `/api/v2/audit-logs/?q=action:delete AND date_created__gte:2022-11-15`

    5. All deleted submissions submitted after a specific date **and time**<br>
        `/api/v2/audit-logs/?q=action:delete AND date_created__gte:"2022-11-15 20:34"`

    6. All authentications from superusers<br>
        `api/v2/audit-logs/?q=action:auth AND user__is_superuser:True`

>>>>>>> 4ac9e13d
    *Notes: Do not forget to wrap search terms in double-quotes if they contain spaces
    (e.g. date and time "2022-11-15 20:34")*

    ### CURRENT ENDPOINT
    """

    model = AuditLog
    serializer_class = AuditLogSerializer
    permission_classes = (SuperUserPermission,)
    renderer_classes = (
        BrowsableAPIRenderer,
        JSONRenderer,
    )
    queryset = (
        AuditLog.objects.select_related('user').all().order_by('-date_created')
    )
    filter_backends = (SearchFilter,)

    search_default_field_lookups = [
        'app_label__icontains',
        'model_name__icontains',
        'metadata__icontains',
    ]


@extend_schema(
    tags=['Access-Logs'],
    description=read_md('audit_log', 'access_logs/list'),
<<<<<<< HEAD
=======
    responses=open_api_200_ok_response(AccessLogListInlineSerializer),
>>>>>>> 4ac9e13d
)
class AllAccessLogViewSet(AuditLogViewSet):
    """
    ViewSet for managing superusers' access logs.

    Available actions:
    - list       → GET /api/v2/access-logs/exports/

    Documentation:
    - docs/api/v2/access_logs/list.md
    """
    queryset = AccessLog.objects.with_submissions_grouped().order_by('-date_created')
    serializer_class = AccessLogSerializer


@extend_schema(
    tags=['Access-Logs'],
    description=read_md('audit_log', 'access_logs/me/list'),
<<<<<<< HEAD
=======
    responses=open_api_200_ok_response(AccessLogListInlineSerializer),
>>>>>>> 4ac9e13d
)
class AccessLogViewSet(AuditLogViewSet):
    """
    ViewSet for listing a user's access logs

    Available actions:
    - list       → GET /api/v2/access-logs/me/

    Documentation:
    - docs/api/v2/access_logs/me/list.md
    """

    queryset = AccessLog.objects.with_submissions_grouped().order_by('-date_created')
    permission_classes = (IsAuthenticated,)
    filter_backends = (AccessLogPermissionsFilter,)
    serializer_class = AccessLogSerializer


def generate_ph_view_set_logstring(description, path, example_path, all):
    return f"""
    Project history logs

    {description}

    <pre class="prettyprint">
    <b>GET</b> {path}
    </pre>

    > Example
    >
    >       curl -X GET https://[kpi-url]{example_path}

    > Response 200

    >       {{
    >           "count": 10,
    >           "next": null,
    >           "previous": null,
    >           "results": [
    >                {{
    >                    "user": "http://localhost/api/v2/users/admin/",
    >                    "user_uid": "u12345",
    >                    "username": "admin",
    >                    "action": "modify-user-permissions"
    >                    "metadata": {{
    >                        "source": "Firefox (Ubuntu)",
    >                        "ip_address": "172.18.0.6",
    >                        "asset_uid": "a678910",
    >                        "log_subtype": "permissions",
    >                        "permissions":
    >                            {{
    >                                "username": "user1",
    >                                "added": ["add_submissions", "view_submissions"],
    >                                "removed": ["change_asset"],
    >                            }}
    >                    }},
    >                    "date_created": "2024-08-19T16:48:58Z",
    >                }},
    >                {{
    >                    "user": "http://localhost/api/v2/users/admin/",
    >                    "user_uid": "u56789",
    >                    "username": "someuser",
    >                    "action": "update-settings",
    >                    "metadata": {{
    >                        "source": "Firefox (Ubuntu)",
    >                        "ip_address": "172.18.0.6",
    >                        "asset_uid": {"a111213" if all else "a678910"},
    >                        "log_subtype": "project",
    >                        "settings":
    >                            {{
    >                                "description":
    >                                    {{
    >                                        "old": "old_description",
    >                                        "new": "new_description",
    >                                    }}
    >                                "countries":
    >                                    {{
    >                                        "added": ["USA"],
    >                                        "removed": ["ALB"],
    >                                    }}
    >                            }}
    >                     }},
    >                    "date_created": "2024-08-19T16:48:58Z",
    >                }},
    >                ...
    >           ]
    >       }}

    Results from this endpoint can be filtered by a Boolean query
    specified in the `q` parameter.

    **Filterable fields for all project history logs:**

    1. date_created

    2. user_uid

    3. user__*

        a. user__username

        b. user__email

        c. user__is_superuser

    4. metadata__*

        b. metadata__source

        c. metadata__ip_address

        d. metadata__asset_uid

        e. metadata__log_subtype

        * available subtypes: "project", "permission"

    5. action

        available actions:

    >        add-media
    >        add-submission
    >        allow-anonymous-submissions
    >        archive
    >        clone-permissions
    >        connect-project
    >        delete-media
    >        delete-service
    >        delete-submission
    >        deploy
    >        disable-sharing
    >        disallow-anonymous-submissions
    >        disconnect-project
    >        enable-sharing
    >        export
    >        modify-imported-fields
    >        modify-qa-data
    >        modify-service
    >        modify-sharing
    >        modify-submission
    >        modify-user-permissions
    >        redeploy
    >        register-service
    >        replace-form
    >        share-data-publicly
    >        share-form-publicly
    >        transfer
    >        unarchive
    >        unshare-data-publicly
    >        unshare-form-publicly
    >        update-content
    >        update-name
    >        update-settings
    >        update-qa

    **Filterable fields by action:**

    * add-media

        a. metadata__asset-file__uid

        b. metadata__asset-file__filename

    * add-submission

        a. metadata__submission__submitted_by

        b. metadata__submission__root_uuid

    * archive

        a. metadata__latest_version_uid

    * clone-permissions

        a. metadata__cloned_from

    * connect-project

        a. metadata__paired-data__source_uid

        b. metadata__paired-data__source_name

    * delete-media

        a. metadata__asset-file__uid

        b. metadata__asset-file__filename

    * delete-service

        a. metadata__hook__uid

        b. metadata__hook__endpoint

        c. metadata__hook__active

    * delete-submission

        a. metadata__submission__submitted_by

        b. metadata__submission__root_uuid

    * deploy

        a. metadata__latest_version_uid

        b. metadata__latest_deployed_version_uid

    * disconnect-project

        a. metadata__paired-data__source_uid

        b. metadata__paired-data__source_name

    * modify-imported-fields

        a. metadata__paired-data__source_uid

        b. metadata__paired-data__source_name

    * modify-qa-data

        a. metadata__submission__submitted_by

        b. metadata__submission__root_uuid

    * modify-service

        a. metadata__hook__uid

        b. metadata__hook__endpoint

        c. metadata__hook__active

    * modify-submission

        a. metadata__submission__submitted_by

        b. metadata__submission__root_uuid

        b. metadata__submission__status (only present if changed)

    * modify-user-permissions

        a. metadata__permissions__username

    * redeploy

        a. metadata__latest_version_uid

        b. metadata__latest_deployed_version_uid

    * register-service

        a. metadata__hook__uid

        b. metadata__hook__endpoint

        c. metadata__hook__active

    * transfer

        a. metadata__username

    * unarchive

        a. metadata__latest_version_uid

    * update-name

        a. metadata__name__old

        b. metadata__name__new

    * update-settings

        a. metadata__settings__description__old

        b. metadata__settings__description__new

    This endpoint can be paginated with 'offset' and 'limit' parameters, eg
    >      curl -X GET https://[kpi-url]{example_path}?offset=100&limit=50

    """


class AllProjectHistoryLogViewSet(AuditLogViewSet):
    __doc__ = generate_ph_view_set_logstring(
        'List all project history logs for all projects. Only available to superusers.',
        '/api/v2/project-history-logs',
        '/api/v2/project-history-logs',
        True,
    )

    queryset = ProjectHistoryLog.objects.all().order_by('-date_created')
    serializer_class = ProjectHistoryLogSerializer
    filter_backends = (SearchFilter,)

    @action(detail=False, methods=['GET', 'POST'])
    def export(self, request, *args, **kwargs):
        in_progress = ProjectHistoryLogExportTask.objects.filter(
            user=request.user, asset_uid=None, status=ImportExportTask.PROCESSING
        ).count()
        if in_progress > 0:
            return Response(
                {
                    'error': (
                        'Export task for all project history logs already in progress.'
                    )
                },
                status=status.HTTP_400_BAD_REQUEST,
            )
        export_task = ProjectHistoryLogExportTask.objects.create(
            user=request.user,
            asset_uid=None,
            data={
                'type': 'project_history_logs_export',
            },
        )
        transaction.on_commit(
            lambda: export_task_in_background.delay(
                export_task_uid=export_task.uid,
                username=export_task.user.username,
                export_task_name='kpi.ProjectHistoryLogExportTask',
            )
        )

        return Response(
            {'status': export_task.status},
            status=status.HTTP_202_ACCEPTED,
        )


@extend_schema(
    tags=['history'],
)
class ProjectHistoryLogViewSet(
    AuditLogViewSet, AssetNestedObjectViewsetMixin, NestedViewSetMixin
):
    __doc__ = (
        generate_ph_view_set_logstring(
            'Lists all project history logs for a single project. Only available to'
            " those with 'manage_asset' permissions.",
            '/api/v2/assets/<code>{asset_uid}</code>/history/',
            '/api/v2/assets/aSAvYreNzVEkrWg5Gdcvg/history/',
            False,
        )
        + """
    ### Actions

    Retrieves distinct actions performed on the asset.
    <pre class="prettyprint">
    <b>GET</b> /api/v2/assets/<code>{asset_uid}</code>/history/actions
    </pre>

    > Example
    >
    >       curl -X GET https://[kpi]/api/v2/assets/axpCMM5zWS6kWpHv9Vg/history/actions

    > Response 200

    >       {
    >           "actions": [
    >               "update-name",
    >               "update-content",
    >               "deploy",
    >               ...
    >           ]
    >       }
    """
    )

    serializer_class = ProjectHistoryLogSerializer
    model = ProjectHistoryLog
    permission_classes = (ViewProjectHistoryLogsPermission,)
    lookup_field = 'uid'
    filter_backends = (SearchFilter,)

    def get_queryset(self):
        return self.model.objects.filter(metadata__asset_uid=self.asset_uid).order_by(
            '-date_created'
        )

    @action(detail=False, methods=['GET'])
    def actions(self, request, *args, **kwargs):
        actions = (
            self.model.objects.filter(metadata__asset_uid=self.asset_uid)
            .values_list('action')
            .distinct()
        )
        flattened = [action[0] for action in actions]
        return Response({'actions': flattened})

    @action(detail=False, methods=['POST'])
    def export(self, request, *args, **kwargs):
        in_progress = ProjectHistoryLogExportTask.objects.filter(
            user=request.user,
            asset_uid=self.asset_uid,
            status=ImportExportTask.PROCESSING,
        ).count()
        if in_progress > 0:
            return Response(
                {
                    'error': (
                        'Export task for project history logs for this asset already in'
                        ' progress.'
                    )
                },
                status=status.HTTP_400_BAD_REQUEST,
            )
        export_task = ProjectHistoryLogExportTask.objects.create(
            user=request.user,
            asset_uid=self.asset_uid,
            data={
                'type': 'project_history_logs_export',
            },
        )

        transaction.on_commit(
            lambda: export_task_in_background.delay(
                export_task_uid=export_task.uid,
                username=export_task.user.username,
                export_task_name='kpi.ProjectHistoryLogExportTask',
            )
        )
        return Response(
            {'status': export_task.status},
            status=status.HTTP_202_ACCEPTED,
        )


class BaseAccessLogsExportViewSet(viewsets.GenericViewSet):
    permission_classes = (IsAuthenticated,)
    lookup_field = 'uid'
    pagination_class = []

    # By default, we explicitly set the pagination class because drf-spectacular uses
    # the `pagination_class` to generate the schema — even if the actual response
    # from the viewset actions does not use pagination.
    # If `pagination_class` is not specified, drf-spectacular falls back to the global
    # DRF setting, which can result in incorrect schema generation.
    pagination_class = None

    # We explicitly set `renderer_classes` because drf-spectacular uses it to generate
    # the schema, even if the viewset doesn’t override the renderers or return content
    # that would need them. Without this, it falls back to the default DRF settings,
    # which may not reflect the actual behavior of the viewset.
    renderer_classes = (JSONRenderer,)

    def create_task(self, request, get_all_logs):

        export_task = AccessLogExportTask.objects.create(
            user=request.user,
            get_all_logs=get_all_logs,
            data={
                'type': 'access_logs_export',
            },
        )
        transaction.on_commit(
            lambda: export_task_in_background.delay(
                export_task_uid=export_task.uid,
                username=export_task.user.username,
                export_task_name='kpi.AccessLogExportTask',
            )
        )

        return Response(
            {'status': export_task.status},
            status=status.HTTP_202_ACCEPTED,
        )

    def list_tasks(self, user=None):
        tasks = AccessLogExportTask.objects.all()
        if user is not None:
            tasks = tasks.filter(user=user)
        tasks = tasks.order_by('-date_created')

        tasks_data = [
            {'uid': task.uid, 'status': task.status, 'date_created': task.date_created}
            for task in tasks
        ]

        return Response(tasks_data, status=status.HTTP_200_OK)


@extend_schema(
    tags=['Access-Logs'],
)
@extend_schema_view(
    list=extend_schema(
<<<<<<< HEAD
        description=read_md(
            'audit_log',
            'access_logs/me/exports/list'
        ),
    ),
    create=extend_schema(
        description=read_md(
            'audit_log',
            'access_logs/me/exports/create'
        ),
        request=None,
        responses={202: OpenApiResponse(response=AccessLogExportSerializerCreate)},
=======
        description=read_md('audit_log', 'access_logs/me/exports/list'),
        request=None,
        responses=open_api_200_ok_response(AccessLogExportListInlineSerializer),
    ),
    create=extend_schema(
        description=read_md('audit_log', 'access_logs/me/exports/create'),
        request=None,
        responses=open_api_202_accepted_response(AccessLogExportCreateInlineSerializer),
>>>>>>> 4ac9e13d
    ),
)
class AccessLogsExportViewSet(BaseAccessLogsExportViewSet):
    """
    ViewSet for managing the current user's access logs export

    Available actions:
    - list       → GET /api/v2/access-logs/me/export/
<<<<<<< HEAD

    Documentation:
    - docs/api/v2/access_logs/me/exports/list.md


    - create       → POST /api/v2/access-logs/me/export/

    Documentation:
    - docs/api/v2/access_logs/me/exports/create.md
    """

    serializer_class = AccessLogExportSerializerList
=======
    - create     → POST /api/v2/access-logs/me/export/

    Documentation:
    - docs/api/v2/access_logs/me/exports/list.md
    - docs/api/v2/access_logs/me/exports/create.md
    """
>>>>>>> 4ac9e13d

    def create(self, request, *args, **kwargs):
        if AccessLogExportTask.objects.filter(
            user=request.user,
            status=AccessLogExportTask.PROCESSING,
            get_all_logs=False,
        ).exists():
            return Response(
                {
                    'error': (
                        'Export task for user access logs already in progress.'
                    )
                },
                status=status.HTTP_400_BAD_REQUEST,
            )
        return self.create_task(request, get_all_logs=False)

    def list(self, request, *args, **kwargs):
        return self.list_tasks(request.user)


@extend_schema(
    tags=['Access-Logs'],
)
@extend_schema_view(
    list=extend_schema(
        description=read_md('audit_log', 'access_logs/exports/list'),
<<<<<<< HEAD
=======
        request=None,
        responses=open_api_200_ok_response(AccessLogExportListInlineSerializer),
>>>>>>> 4ac9e13d
    ),
    create=extend_schema(
        description=read_md('audit_log', 'access_logs/exports/create'),
        request=None,
<<<<<<< HEAD
        responses={202: OpenApiResponse(response=AccessLogExportSerializerCreate)},
=======
        responses=open_api_202_accepted_response(AccessLogExportCreateInlineSerializer),
>>>>>>> 4ac9e13d
    ),
)
class AllAccessLogsExportViewSet(BaseAccessLogsExportViewSet):
    """
<<<<<<< HEAD
   ViewSet for managing every user's access logs export
=======
    ViewSet for managing every user's access logs export
>>>>>>> 4ac9e13d


    Available actions:
    - list       → GET /api/v2/access-logs/export/
<<<<<<< HEAD

    Documentation:
    - docs/api/v2/access_logs/me/exports/list.md


    - create       → POST /api/v2/access-logs/export/

    Documentation:
    - docs/api/v2/access_logs/me/exports/create.md
=======
    - create     → POST /api/v2/access-logs/export/

    Documentation:
    - docs/api/v2/access_logs/exports/list.md
    - docs/api/v2/access_logs/exports/create.md
>>>>>>> 4ac9e13d
    """

    permission_classes = (SuperUserPermission,)
    serializer_class = AccessLogExportSerializerList

    def create(self, request, *args, **kwargs):
        # Check if the superuser has a task running for all
        if AccessLogExportTask.objects.filter(
            user=request.user,
            status=AccessLogExportTask.PROCESSING,
            get_all_logs=True,
        ).exists():
            return Response(
                {
                    'error': (
                        'Export task for all access logs already in progress.'
                    )
                },
                status=status.HTTP_400_BAD_REQUEST,
            )
        return self.create_task(request, get_all_logs=True)

    def list(self, request, *args, **kwargs):
        return self.list_tasks()<|MERGE_RESOLUTION|>--- conflicted
+++ resolved
@@ -1,9 +1,5 @@
 from django.db import transaction
-<<<<<<< HEAD
-from drf_spectacular.utils import OpenApiResponse, extend_schema, extend_schema_view
-=======
 from drf_spectacular.utils import extend_schema, extend_schema_view
->>>>>>> 4ac9e13d
 from rest_framework import mixins, status, viewsets
 from rest_framework.decorators import action
 from rest_framework.renderers import BrowsableAPIRenderer, JSONRenderer
@@ -24,7 +20,6 @@
     open_api_202_accepted_response,
 )
 from kpi.utils.viewset_mixins import AssetNestedObjectViewsetMixin
-from kpi.utils.docs.markdown import read_md
 from .filters import AccessLogPermissionsFilter
 from .models import AccessLog, AuditLog, ProjectHistoryLog
 from .permissions import SuperUserPermission, ViewProjectHistoryLogsPermission
@@ -34,8 +29,6 @@
     AccessLogListInlineSerializer,
 )
 from .serializers import (
-    AccessLogExportSerializerCreate,
-    AccessLogExportSerializerList,
     AccessLogSerializer,
     AuditLogSerializer,
     ProjectHistoryLogSerializer,
@@ -94,8 +87,6 @@
     >           ]
     >       }
 
-<<<<<<< HEAD
-=======
     Results from this endpoint can be filtered by a Boolean query specified in the
 
     `q` parameter.
@@ -159,7 +150,6 @@
     6. All authentications from superusers<br>
         `api/v2/audit-logs/?q=action:auth AND user__is_superuser:True`
 
->>>>>>> 4ac9e13d
     *Notes: Do not forget to wrap search terms in double-quotes if they contain spaces
     (e.g. date and time "2022-11-15 20:34")*
 
@@ -188,10 +178,7 @@
 @extend_schema(
     tags=['Access-Logs'],
     description=read_md('audit_log', 'access_logs/list'),
-<<<<<<< HEAD
-=======
     responses=open_api_200_ok_response(AccessLogListInlineSerializer),
->>>>>>> 4ac9e13d
 )
 class AllAccessLogViewSet(AuditLogViewSet):
     """
@@ -210,10 +197,7 @@
 @extend_schema(
     tags=['Access-Logs'],
     description=read_md('audit_log', 'access_logs/me/list'),
-<<<<<<< HEAD
-=======
     responses=open_api_200_ok_response(AccessLogListInlineSerializer),
->>>>>>> 4ac9e13d
 )
 class AccessLogViewSet(AuditLogViewSet):
     """
@@ -647,10 +631,9 @@
         )
 
 
-class BaseAccessLogsExportViewSet(viewsets.GenericViewSet):
+class BaseAccessLogsExportViewSet(viewsets.ViewSet):
     permission_classes = (IsAuthenticated,)
     lookup_field = 'uid'
-    pagination_class = []
 
     # By default, we explicitly set the pagination class because drf-spectacular uses
     # the `pagination_class` to generate the schema — even if the actual response
@@ -706,20 +689,6 @@
 )
 @extend_schema_view(
     list=extend_schema(
-<<<<<<< HEAD
-        description=read_md(
-            'audit_log',
-            'access_logs/me/exports/list'
-        ),
-    ),
-    create=extend_schema(
-        description=read_md(
-            'audit_log',
-            'access_logs/me/exports/create'
-        ),
-        request=None,
-        responses={202: OpenApiResponse(response=AccessLogExportSerializerCreate)},
-=======
         description=read_md('audit_log', 'access_logs/me/exports/list'),
         request=None,
         responses=open_api_200_ok_response(AccessLogExportListInlineSerializer),
@@ -728,7 +697,6 @@
         description=read_md('audit_log', 'access_logs/me/exports/create'),
         request=None,
         responses=open_api_202_accepted_response(AccessLogExportCreateInlineSerializer),
->>>>>>> 4ac9e13d
     ),
 )
 class AccessLogsExportViewSet(BaseAccessLogsExportViewSet):
@@ -737,27 +705,12 @@
 
     Available actions:
     - list       → GET /api/v2/access-logs/me/export/
-<<<<<<< HEAD
-
-    Documentation:
-    - docs/api/v2/access_logs/me/exports/list.md
-
-
-    - create       → POST /api/v2/access-logs/me/export/
-
-    Documentation:
-    - docs/api/v2/access_logs/me/exports/create.md
-    """
-
-    serializer_class = AccessLogExportSerializerList
-=======
     - create     → POST /api/v2/access-logs/me/export/
 
     Documentation:
     - docs/api/v2/access_logs/me/exports/list.md
     - docs/api/v2/access_logs/me/exports/create.md
     """
->>>>>>> 4ac9e13d
 
     def create(self, request, *args, **kwargs):
         if AccessLogExportTask.objects.filter(
@@ -785,54 +738,30 @@
 @extend_schema_view(
     list=extend_schema(
         description=read_md('audit_log', 'access_logs/exports/list'),
-<<<<<<< HEAD
-=======
         request=None,
         responses=open_api_200_ok_response(AccessLogExportListInlineSerializer),
->>>>>>> 4ac9e13d
     ),
     create=extend_schema(
         description=read_md('audit_log', 'access_logs/exports/create'),
         request=None,
-<<<<<<< HEAD
-        responses={202: OpenApiResponse(response=AccessLogExportSerializerCreate)},
-=======
         responses=open_api_202_accepted_response(AccessLogExportCreateInlineSerializer),
->>>>>>> 4ac9e13d
     ),
 )
 class AllAccessLogsExportViewSet(BaseAccessLogsExportViewSet):
     """
-<<<<<<< HEAD
-   ViewSet for managing every user's access logs export
-=======
     ViewSet for managing every user's access logs export
->>>>>>> 4ac9e13d
 
 
     Available actions:
     - list       → GET /api/v2/access-logs/export/
-<<<<<<< HEAD
-
-    Documentation:
-    - docs/api/v2/access_logs/me/exports/list.md
-
-
-    - create       → POST /api/v2/access-logs/export/
-
-    Documentation:
-    - docs/api/v2/access_logs/me/exports/create.md
-=======
     - create     → POST /api/v2/access-logs/export/
 
     Documentation:
     - docs/api/v2/access_logs/exports/list.md
     - docs/api/v2/access_logs/exports/create.md
->>>>>>> 4ac9e13d
     """
 
     permission_classes = (SuperUserPermission,)
-    serializer_class = AccessLogExportSerializerList
 
     def create(self, request, *args, **kwargs):
         # Check if the superuser has a task running for all
