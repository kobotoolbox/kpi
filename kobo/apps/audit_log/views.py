from rest_framework import mixins, viewsets
from rest_framework.renderers import BrowsableAPIRenderer, JSONRenderer

from kpi.filters import SearchFilter
from kpi.permissions import IsAuthenticated
from .filters import AccessLogPermissionsFilter
from .models import AccessLog, AuditLog
from .permissions import SuperUserPermission
from .serializers import AccessLogSerializer, AuditLogSerializer


class AuditLogViewSet(mixins.ListModelMixin, viewsets.GenericViewSet):
    """
    Audit logs

    Lists actions performed by users.
    Only available for superusers.

    <span class='label label-warning'>For now, only `DELETE`s are logged</span>

    <pre class="prettyprint">
    <b>GET</b> /api/v2/audit-logs/
    </pre>

    > Example
    >
    >       curl -X GET https://[kpi-url]/audit-logs/

    > Response 200

    >       {
    >           "count": 2,
    >           "next": null,
    >           "previous": null,
    >           "results": [
    >               {
    >                    "app_label": "foo",
    >                    "model_name": "bar",
    >                    "user": "http://kf.kobo.local/api/v2/users/kobo_user/",
    >                    "user_uid": "u12345",
    >                    "action": "delete",
    >                    "date_created": "2024-10-01T00:01:00Z",
    >                    "log_type": "asset-management",
    >               },
    >               {
    >                    "app_label": "kobo_auth",
    >                    "model_name": "user",
    >                    "user": "http://kf.kobo.local/api/v2/users/another_user/",
    >                    "user_uid": "u12345",
    >                    "username": "another_user",
    >                    "action": "auth",
    >                    "metadata": {
    >                        "source": "Firefox (Ubuntu)",
    >                        "auth_type": "Digest",
    >                        "ip_address": "1.2.3.4"
    >                   },
    >                    "date_created": "2024-10-01T00:00:00Z",
    >                    "log_type": "access"
    >                },
    >           ]
    >       }

    Results from this endpoint can be filtered by a Boolean query specified in the
    `q` parameter.

    **Filterable fields:**

    1. app_label

    2. model_name

    3. action

        a. Available actions:

            i. create
            ii. delete
            iii. in-trash
            iv. put-back
            v. remove
            vi. update
            vii. auth

    4. log_type

        a. Available log types:

            i. access
            ii. project-history
            iii. data-editing
            iv. submission-management
            v. user-management
            vi. asset-management

    5. date_created

    6. user_uid

    7. user__*

        a. user__username

        b. user__email

        c. user__is_superuser

    8. metadata__*

        a. metadata__asset_uid

        b. metadata__auth_type

        c. some logs may have additional filterable fields in the metadata

    **Some examples:**

    1. All deleted submissions<br>
        `api/v2/audit-logs/?q=action:delete`

    2. All deleted submissions of a specific project `aTJ3vi2KRGYj2NytSzBPp7`<br>
        `api/v2/audit-logs/?q=action:delete AND metadata__asset_uid:aTJ3vi2KRGYj2NytSzBPp7`

    3. All submissions deleted by a specific user `my_username`<br>
        `api/v2/audit-logs/?q=action:delete AND user__username:my_username`

    4. All deleted submissions submitted after a specific date<br>
        `/api/v2/audit-logs/?q=action:delete AND date_created__gte:2022-11-15`

    5. All deleted submissions submitted after a specific date **and time**<br>
        `/api/v2/audit-logs/?q=action:delete AND date_created__gte:"2022-11-15 20:34"`

    6. All authentications from superusers<br>
        `api/v2/audit-logs/?q=action:auth AND user__is_superuser:True

    *Notes: Do not forget to wrap search terms in double-quotes if they contain spaces
    (e.g. date and time "2022-11-15 20:34")*

    ### CURRENT ENDPOINT
    """

    model = AuditLog
    serializer_class = AuditLogSerializer
    permission_classes = (SuperUserPermission,)
    renderer_classes = (
        BrowsableAPIRenderer,
        JSONRenderer,
    )
    queryset = (
        AuditLog.objects.select_related('user').all().order_by('-date_created')
    )
    filter_backends = (SearchFilter,)

    search_default_field_lookups = [
        'app_label__icontains',
        'model_name__icontains',
        'metadata__icontains',
    ]


class AllAccessLogViewSet(AuditLogViewSet):
    """
    Access logs

    Lists all access logs for all users. Only available to superusers.

<<<<<<< HEAD
    Submissions will be grouped together by hour
=======
    Submissions will be grouped together by user by hour
>>>>>>> 16c9dd3b

    <pre class="prettyprint">
    <b>GET</b> /api/v2/access-logs/
    </pre>

    > Example
    >
    >       curl -X GET https://[kpi-url]/access-logs/

    > Response 200

    >       {
    >           "count": 10,
    >           "next": null,
    >           "previous": null,
    >           "results": [
    >                {
    >                    "user": "http://localhost/api/v2/users/admin/",
    >                    "user_uid": "u12345",
    >                    "username": "admin",
    >                    "metadata": {
    >                        "source": "Firefox (Ubuntu)",
    >                        "auth_type": "digest",
    >                        "ip_address": "172.18.0.6"
    >                   },
    >                    "date_created": "2024-08-19T16:48:58Z",
    >                },
    >                {
<<<<<<< HEAD
    >                    "user": "http://localhost/api/v2/users/admin/",
    >                    "user_uid": "u12345",
    >                    "username": "admin",
=======
    >                    "user": "http://localhost/api/v2/users/someuser/",
    >                    "user_uid": "u5678",
    >                    "username": "someuser",
>>>>>>> 16c9dd3b
    >                    "metadata": {
    >                        "auth_type": "submission-group",
    >                    },
    >                    "date_created": "2024-08-19T16:00:00Z"
    >                },
    >                ...
    >           ]
    >       }

    Results from this endpoint can be filtered by a Boolean query
    specified in the `q` parameter.

    **Filterable fields:**

    1. date_created

    2. user_uid

    3. user__*

        a. user__username

        b. user__email

        c. user__is_superuser

    4. metadata__*

        a. metadata__auth_type

            available auth types:

            i. django-loginas

            ii. token

            iii. digest

            iv. basic

            v. submission-group

            vi. kpi.backends.ModelBackend

            vii. authorized-application

            viii. oauth2

            ix. unknown

        b. metadata__source

        c. metadata__ip_address

        d. metadata__initial_user_uid

        e. metadata__initial_user_username

        f. metadata__authorized_app_name

    This endpoint can be paginated with 'offset' and 'limit' parameters, eg
    >      curl -X GET https://[kpi-url]/access-logs/?offset=100&limit=50
    """

    queryset = AccessLog.objects.with_submissions_grouped().order_by('-date_created')
    serializer_class = AccessLogSerializer


class AccessLogViewSet(AuditLogViewSet):
    """
    Access logs

    Lists all access logs for the authenticated user

    Submissions will be grouped together by hour

    <pre class="prettyprint">
    <b>GET</b> /api/v2/access-logs/me/
    </pre>

    > Example
    >
    >       curl -X GET https://[kpi-url]/access-logs/me/

    > Response 200

    >       {
    >           "count": 10,
    >           "next": null,
    >           "previous": null,
    >           "results": [
    >                {
    >                    "user": "http://localhost/api/v2/users/admin/",
    >                    "user_uid": "u12345",
    >                    "username": "admin",
    >                    "metadata": {
    >                        "source": "Firefox (Ubuntu)",
    >                        "auth_type": "Digest",
    >                        "ip_address": "172.18.0.6"
    >                    },
    >                    "date_created": "2024-08-19T16:48:58Z"
    >                },
    >                {
    >                    "user": "http://localhost/api/v2/users/admin/",
    >                    "user_uid": "u12345",
    >                    "username": "admin",
    >                    "metadata": {
    >                        "auth_type": "submission-group",
    >                    },
    >                    "date_created": "2024-08-19T16:00:00Z"
    >                },
    >                ...
    >           ]
    >       }

    This endpoint can be paginated with 'offset' and 'limit' parameters, eg
    >      curl -X GET https://[kpi-url]/access-logs/me/?offset=100&limit=50

    will return entries 100-149

    """

    queryset = AccessLog.objects.with_submissions_grouped().order_by('-date_created')
    permission_classes = (IsAuthenticated,)
    filter_backends = (AccessLogPermissionsFilter,)
    serializer_class = AccessLogSerializer<|MERGE_RESOLUTION|>--- conflicted
+++ resolved
@@ -163,11 +163,7 @@
 
     Lists all access logs for all users. Only available to superusers.
 
-<<<<<<< HEAD
-    Submissions will be grouped together by hour
-=======
     Submissions will be grouped together by user by hour
->>>>>>> 16c9dd3b
 
     <pre class="prettyprint">
     <b>GET</b> /api/v2/access-logs/
@@ -196,15 +192,9 @@
     >                    "date_created": "2024-08-19T16:48:58Z",
     >                },
     >                {
-<<<<<<< HEAD
-    >                    "user": "http://localhost/api/v2/users/admin/",
-    >                    "user_uid": "u12345",
-    >                    "username": "admin",
-=======
     >                    "user": "http://localhost/api/v2/users/someuser/",
     >                    "user_uid": "u5678",
     >                    "username": "someuser",
->>>>>>> 16c9dd3b
     >                    "metadata": {
     >                        "auth_type": "submission-group",
     >                    },
