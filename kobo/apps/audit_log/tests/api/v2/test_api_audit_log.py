--- conflicted
+++ resolved
@@ -1,26 +1,11 @@
-<<<<<<< HEAD
-from datetime import timedelta
-from unittest.mock import patch, Mock
-=======
 from datetime import datetime, timedelta
->>>>>>> 37b17aa4
 
 from django.contrib.auth import get_user_model
 from django.utils import timezone
 from rest_framework import status
 from rest_framework.reverse import reverse
 
-<<<<<<< HEAD
-from kobo.apps.audit_log.models import (
-    AccessLog,
-    AuditAction,
-    AuditLog,
-    AuditType, AccessLogManager,
-)
-from kobo.apps.audit_log.serializers import AuditLogSerializer
-=======
 from kobo.apps.audit_log.models import AccessLog, AuditAction, AuditLog, AuditType
->>>>>>> 37b17aa4
 from kobo.apps.audit_log.tests.test_signals import skip_login_access_log
 from kobo.apps.kobo_auth.shortcuts import User
 from kpi.constants import (
@@ -53,23 +38,6 @@
         with skip_login_access_log():
             self.client.force_login(user)
 
-<<<<<<< HEAD
-    def assert_audit_log_results_equal(self, response, expected_kwargs):
-        # utility method for tests that are just comparing the results of an api call to the results of
-        # manually applying the expected query (simple filters only)
-        expected = AccessLog.objects.filter(**expected_kwargs).order_by(
-            '-date_created'
-        )
-        expected_count = expected.count()
-        serializer = AuditLogSerializer(
-            expected, many=True, context=response.renderer_context
-        )
-        self.assertEqual(response.status_code, status.HTTP_200_OK)
-        self.assertEqual(response.data['count'], expected_count)
-        self.assertEqual(response.data['results'], serializer.data)
-
-=======
->>>>>>> 37b17aa4
 
 class ApiAuditLogTestCase(BaseAuditLogTestCase):
 
@@ -177,30 +145,6 @@
     def get_endpoint_basename(self):
         return 'access-log-list'
 
-<<<<<<< HEAD
-    def setUp(self):
-        super().setUp()
-        user1 = User.objects.get(username='someuser')
-        user2 = User.objects.get(username='anotheruser')
-
-        # generate 3 access logs, 2 for user1, 1 for user2
-        AccessLog.objects.create(user=user1)
-        AccessLog.objects.create(user=user1)
-        AccessLog.objects.create(user=user2)
-
-        # create a random non-auth audit log
-        log = AuditLog.objects.create(
-            user=user1,
-            app_label='foo',
-            model_name='bar',
-            object_id=1,
-            action=AuditAction.DELETE,
-        )
-        log.save()
-        self.assertEqual(AuditLog.objects.count(), 4)
-
-=======
->>>>>>> 37b17aa4
     def test_list_as_anonymous_returns_unauthorized(self):
         self.client.logout()
         response = self.client.get(self.url)
@@ -214,14 +158,8 @@
         self.force_login_user(user1)
 
         response = self.client.get(self.url)
-<<<<<<< HEAD
-        self.assertEqual(response.data['count'], 2)
-        for audit_log_dict in response.data['results']:
-            self.assertEqual(audit_log_dict['username'], 'someuser')
-=======
         self.assertEqual(response.data['count'], 1)
         self.assertEqual(response.data['results'][0]['username'], 'someuser')
->>>>>>> 37b17aa4
 
     def test_endpoint_ignores_querystring(self):
         # make sure a user can't get someone else's access logs
@@ -232,11 +170,6 @@
         self.force_login_user(user1)
         response = self.client.get(f'{self.url}?q=user__username:anotheruser')
         # check we still only got logs for the logged-in user
-<<<<<<< HEAD
-        self.assertEqual(response.data['count'], 2)
-        for audit_log_dict in response.data['results']:
-            self.assertEquals(audit_log_dict['username'], 'someuser')
-=======
         self.assertEqual(response.data['count'], 1)
         self.assertEqual(response.data['results'][0]['username'], 'someuser')
 
@@ -284,7 +217,6 @@
             ACCESS_LOG_SUBMISSION_GROUP_AUTH_TYPE,
         )
         self.assertEqual(result['count'], 2)
->>>>>>> 37b17aa4
 
     def test_endpoint_orders_results_by_date_desc(self):
         today = timezone.now()
@@ -323,29 +255,6 @@
     def get_endpoint_basename(self):
         return 'all-access-logs-list'
 
-<<<<<<< HEAD
-    def setUp(self):
-        super().setUp()
-        super_user = User.objects.get(username='admin')
-        user2 = User.objects.get(username='anotheruser')
-        # generate 3 access logs, 2 for superuser, 1 for user2
-        # generate 3 access logs, 2 for user1, 1 for user2
-        user_1_log_1 = AccessLog.objects.create(user=super_user)
-        user_1_log_2 = AccessLog.objects.create(user=super_user)
-        user_2_log_1 = AccessLog.objects.create(user=super_user)
-
-        # create a random non-auth audit log
-        log = AuditLog.objects.create(
-            user=User.objects.get(username='someuser'),
-            app_label='foo',
-            model_name='bar',
-            object_id=1,
-            action=AuditAction.DELETE,
-        )
-        self.assertEqual(AuditLog.objects.count(), 4)
-
-=======
->>>>>>> 37b17aa4
     def test_list_as_anonymous_returns_unauthorized(self):
         self.client.logout()
         response = self.client.get(self.url)
@@ -486,16 +395,12 @@
             self.client.force_login(User.objects.get(username='admin'))
         tomorrow = timezone.now() + timedelta(days=1)
         tomorrow_str = tomorrow.strftime('%Y-%m-%d')
-<<<<<<< HEAD
-        log = AccessLog.objects.create(user=another_user, date_created=tomorrow)
-=======
         # create one log from today and one from tomorrow
         AccessLog.objects.create(user=user)
         AccessLog.objects.create(
             user=user,
             date_created=tomorrow,
         )
->>>>>>> 37b17aa4
         response = self.client.get(
             f'{self.url}?q=date_created__gte:"{tomorrow_str}"'
         )
