from datetime import datetime, timedelta

from django.contrib.auth import get_user_model
from django.utils import timezone
from rest_framework import status
from rest_framework.reverse import reverse

from kobo.apps.audit_log.audit_actions import AuditAction
<<<<<<< HEAD
from kobo.apps.audit_log.models import AccessLog, AuditLog, AuditType, ProjectHistoryLog
=======
from kobo.apps.audit_log.models import AccessLog, AuditLog, AuditType
>>>>>>> fd4eb005
from kobo.apps.audit_log.tests.test_signals import skip_login_access_log
from kobo.apps.kobo_auth.shortcuts import User
from kpi.constants import (
    ACCESS_LOG_SUBMISSION_AUTH_TYPE,
    ACCESS_LOG_SUBMISSION_GROUP_AUTH_TYPE,
    PERM_MANAGE_ASSET,
    PROJECT_HISTORY_LOG_PERMISSION_SUBTYPE,
    PROJECT_HISTORY_LOG_PROJECT_SUBTYPE,
)
<<<<<<< HEAD
from kpi.models import Asset
=======
from kpi.models.import_export_task import AccessLogExportTask
>>>>>>> fd4eb005
from kpi.tests.base_test_case import BaseTestCase
from kpi.urls.router_api_v2 import URL_NAMESPACE as ROUTER_URL_NAMESPACE


class BaseAuditLogTestCase(BaseTestCase):

    fixtures = ['test_data']
    URL_NAMESPACE = ROUTER_URL_NAMESPACE

    def get_endpoint_basename(self):
        raise NotImplementedError

    def setUp(self):
        super(BaseAuditLogTestCase, self).setUp()
        self.url = reverse(self._get_endpoint(self.get_endpoint_basename()))

    def login_user(self, username, password):
        # always skip creating the access logs for logins so we have full control over the logs in the test db
        with skip_login_access_log():
            self.client.login(username=username, password=password)

    def force_login_user(self, user):
        # always skip creating the access logs for logins so we have full control over the logs in the test db
        with skip_login_access_log():
            self.client.force_login(user)


class ProjectHistoryLogTestCaseMixin:
    """
    Common tests for /project-history-logs and asset/<uid>/history
    """

    def test_results_have_expected_fields(self):
        now = timezone.now()
        metadata_dict = {
            'asset_uid': self.asset.uid,
            'ip_address': '1.2.3.4',
            'source': 'source',
            'log_subtype': 'project',
            'some': 'thing',
        }
        ProjectHistoryLog.objects.create(
            user=self.user,
            object_id=self.asset.id,
            action=AuditAction.DELETE,
            metadata=metadata_dict,
            date_created=now,
        )
        response = self.client.get(self.url)
        self.assertEqual(response.data['count'], 1)
        ph_log = response.data['results'][0]
        self.assertListEqual(
            sorted(list(ph_log.keys())),
            ['action', 'date_created', 'metadata', 'user', 'user_uid', 'username'],
        )
        self.assertEqual(ph_log['action'], AuditAction.DELETE),
        self.assertEqual(ph_log['date_created'], now.strftime('%Y-%m-%dT%H:%M:%SZ'))
        self.assertEqual(
            ph_log['user'],
            reverse(
                'api_v2:user-kpi-detail',
                kwargs={'username': self.user.username},
                request=response.wsgi_request,
            ),
        )
        self.assertEqual(ph_log['user_uid'], self.user.extra_details.uid)
        self.assertEqual(ph_log['username'], self.user.username)
        self.assertDictEqual(ph_log['metadata'], metadata_dict)

    def test_results_are_sorted_by_date_descending(self):
        now = timezone.now()
        yesterday = now - timedelta(days=1)
        ProjectHistoryLog.objects.create(
            user=self.user,
            object_id=self.asset.id,
            action=AuditAction.DELETE,
            metadata={
                'asset_uid': self.asset.uid,
                'ip_address': '1.2.3.4',
                'source': 'source',
                'log_subtype': 'project',
            },
            date_created=yesterday,
        )
        ProjectHistoryLog.objects.create(
            user=self.user,
            object_id=self.asset.id,
            action=AuditAction.DELETE,
            metadata={
                'asset_uid': self.asset.uid,
                'ip_address': '1.2.3.4',
                'source': 'source',
                'log_subtype': 'project',
            },
            date_created=now,
        )
        response = self.client.get(self.url)
        self.assertEqual(response.data['count'], 2)
        self.assertEqual(
            response.data['results'][0]['date_created'],
            now.strftime('%Y-%m-%dT%H:%M:%SZ'),
        )
        self.assertEqual(
            response.data['results'][1]['date_created'],
            yesterday.strftime('%Y-%m-%dT%H:%M:%SZ'),
        )

    def test_results_can_be_searched_by_subtype(self):
        now = timezone.now()
        yesterday = now - timedelta(days=1)
        ProjectHistoryLog.objects.create(
            user=self.user,
            object_id=self.asset.id,
            action=AuditAction.DELETE,
            metadata={
                'asset_uid': self.asset.uid,
                'ip_address': '1.2.3.4',
                'source': 'source',
                'log_subtype': PROJECT_HISTORY_LOG_PROJECT_SUBTYPE,
            },
            date_created=now,
        )
        ProjectHistoryLog.objects.create(
            user=self.user,
            object_id=self.asset.id,
            action=AuditAction.DELETE,
            metadata={
                'asset_uid': self.asset.uid,
                'ip_address': '1.2.3.4',
                'source': 'source',
                'log_subtype': PROJECT_HISTORY_LOG_PERMISSION_SUBTYPE,
            },
            date_created=yesterday,
        )
        response = self.client.get(
            f'{self.url}?q=metadata__log_subtype:'
            f'{PROJECT_HISTORY_LOG_PERMISSION_SUBTYPE}'
        )
        self.assertEqual(response.data['count'], 1)
        self.assertEqual(
            response.data['results'][0]['metadata']['log_subtype'],
            PROJECT_HISTORY_LOG_PERMISSION_SUBTYPE,
        )


class ApiAuditLogTestCase(BaseAuditLogTestCase):

    def get_endpoint_basename(self):
        return 'audit-log-list'

    def test_list_as_anonymous(self):
        self.client.logout()
        response = self.client.get(self.url)
        assert response.status_code == status.HTTP_401_UNAUTHORIZED

    def test_list_as_regular_user(self):
        self.login_user(username='someuser', password='someuser')
        response = self.client.get(self.url)
        assert response.status_code == status.HTTP_403_FORBIDDEN

    def test_list_as_staff_user(self):
        someuser = get_user_model().objects.get(username='someuser')
        # Promote someuser as a staff user.
        someuser.is_staff = True
        someuser.save()

        self.login_user(username='someuser', password='someuser')
        response = self.client.get(self.url)
        assert response.status_code == status.HTTP_403_FORBIDDEN

    def test_list_as_superuser(self):
        someuser = get_user_model().objects.get(username='someuser')
        date_created = timezone.now().strftime('%Y-%m-%dT%H:%M:%SZ')
        AuditLog.objects.create(
            user=someuser,
            app_label='foo',
            model_name='bar',
            object_id=1,
            date_created=date_created,
            action=AuditAction.DELETE,
            log_type=AuditType.DATA_EDITING,
        )
        self.login_user(username='admin', password='pass')
        expected = [
            {
                'app_label': 'foo',
                'model_name': 'bar',
                'user': 'http://testserver/api/v2/users/someuser/',
                'user_uid': someuser.extra_details.uid,
                'action': 'delete',
                'username': 'someuser',
                'metadata': {},
                'date_created': date_created,
                'log_type': 'data-editing',
            },
        ]
        response = self.client.get(self.url)
        audit_logs_count = AuditLog.objects.count()
        assert response.status_code == status.HTTP_200_OK
        assert response.data['count'] == audit_logs_count
        assert response.data['results'] == expected

    def test_filter_list(self):
        someuser = get_user_model().objects.get(username='someuser')
        anotheruser = get_user_model().objects.get(username='anotheruser')
        date_created = timezone.now().strftime('%Y-%m-%dT%H:%M:%SZ')
        AuditLog.objects.create(
            user=someuser,
            app_label='foo',
            model_name='bar',
            object_id=1,
            date_created=date_created,
            action=AuditAction.UPDATE,
            log_type=AuditType.DATA_EDITING,
        )
        AuditLog.objects.create(
            user=anotheruser,
            app_label='foo',
            model_name='bar',
            object_id=1,
            date_created=date_created,
            action=AuditAction.DELETE,
            log_type=AuditType.DATA_EDITING,
        )
        self.login_user(username='admin', password='pass')
        expected = [
            {
                'app_label': 'foo',
                'model_name': 'bar',
                'user': 'http://testserver/api/v2/users/anotheruser/',
                'user_uid': anotheruser.extra_details.uid,
                'action': 'delete',
                'metadata': {},
                'date_created': date_created,
                'log_type': 'data-editing',
                'username': 'anotheruser',
            }
        ]
        response = self.client.get(f'{self.url}?q=action:delete')
        audit_logs_count = AuditLog.objects.count()
        assert response.status_code == status.HTTP_200_OK
        assert audit_logs_count == 2
        assert response.data['count'] == 1
        assert response.data['results'] == expected


class ApiAccessLogTestCase(BaseAuditLogTestCase):

    def get_endpoint_basename(self):
        return 'access-log-list'

    def test_list_as_anonymous_returns_unauthorized(self):
        self.client.logout()
        response = self.client.get(self.url)
        assert response.status_code == status.HTTP_401_UNAUTHORIZED

    def test_show_user_access_logs_correctly_filters_to_user(self):
        user1 = User.objects.get(username='someuser')
        user2 = User.objects.get(username='anotheruser')
        AccessLog.objects.create(user=user1)
        AccessLog.objects.create(user=user2)
        self.force_login_user(user1)

        response = self.client.get(self.url)
        self.assertEqual(response.data['count'], 1)
        self.assertEqual(response.data['results'][0]['username'], 'someuser')

    def test_endpoint_ignores_querystring(self):
        # make sure a user can't get someone else's access logs
        user1 = User.objects.get(username='someuser')
        user2 = User.objects.get(username='anotheruser')
        AccessLog.objects.create(user=user1)
        AccessLog.objects.create(user=user2)
        self.force_login_user(user1)
        response = self.client.get(f'{self.url}?q=user__username:anotheruser')
        # check we still only got logs for the logged-in user
        self.assertEqual(response.data['count'], 1)
        self.assertEqual(response.data['results'][0]['username'], 'someuser')

    def test_endpoint_orders_results_by_date_desc(self):
        user1 = User.objects.get(username='someuser')
        today = timezone.now()
        yesterday = today - timedelta(days=1)
        self.force_login_user(user1)
        AccessLog.objects.create(user=user1, date_created=today)
        AccessLog.objects.create(user=user1, date_created=yesterday)
        response = self.client.get(self.url)
        first_result = response.data['results'][0]
        second_result = response.data['results'][1]
        self.assertEqual(
            first_result['date_created'], today.strftime('%Y-%m-%dT%H:%M:%SZ')
        )
        self.assertEqual(
            second_result['date_created'],
            yesterday.strftime('%Y-%m-%dT%H:%M:%SZ'),
        )

    def test_endpoint_groups_submissions(self):
        # the logic of grouping submissions is tested more thoroughly in test_models,
        # this is just to ensure that we're using the grouping query
        user = User.objects.get(username='someuser')
        self.force_login_user(user)
        jan_1_1_30_am = datetime.fromisoformat(
            '2024-01-01T01:30:25.123456+00:00'
        )
        jan_1_1_45_am = datetime.fromisoformat(
            '2024-01-01T01:45:25.123456+00:00'
        )
        AccessLog.objects.create(
            user=user,
            metadata={'auth_type': ACCESS_LOG_SUBMISSION_AUTH_TYPE},
            date_created=jan_1_1_30_am,
        )
        AccessLog.objects.create(
            user=user,
            metadata={'auth_type': ACCESS_LOG_SUBMISSION_AUTH_TYPE},
            date_created=jan_1_1_45_am,
        )
        response = self.client.get(self.url)
        # should return 1 submission group with 2 submissions
        self.assertEqual(response.data['count'], 1)
        result = response.data['results'][0]
        self.assertEqual(
            result['metadata']['auth_type'],
            ACCESS_LOG_SUBMISSION_GROUP_AUTH_TYPE,
        )
        self.assertEqual(result['count'], 2)


class AllApiAccessLogsTestCase(BaseAuditLogTestCase):

    def get_endpoint_basename(self):
        return 'all-access-logs-list'

    def test_list_as_anonymous_returns_unauthorized(self):
        self.client.logout()
        response = self.client.get(self.url)
        assert response.status_code == status.HTTP_401_UNAUTHORIZED

    def test_regular_user_access_returns_forbidden(self):
        self.force_login_user(User.objects.get(username='anotheruser'))
        response = self.client.get(self.url)
        self.assertEqual(response.status_code, status.HTTP_403_FORBIDDEN)

    def test_show_all_access_logs_succeeds_for_superuser(self):
        self.force_login_user(User.objects.get(username='admin'))
        response = self.client.get(self.url)
        self.assertEqual(response.status_code, status.HTTP_200_OK)

    def test_show_all_access_logs_includes_all_users(self):
        user1 = User.objects.get(username='someuser')
        user2 = User.objects.get(username='anotheruser')
        admin = User.objects.get(username='admin')
        AccessLog.objects.create(user=user1)
        AccessLog.objects.create(user=user2)
        self.force_login_user(admin)
        response = self.client.get(self.url)
        self.assertEqual(response.data['count'], 2)
        self.assertEqual(response.data['results'][0]['username'], 'anotheruser')
        self.assertEqual(response.data['results'][1]['username'], 'someuser')

    def test_endpoint_groups_submissions(self):
        # the logic of grouping submissions is tested more thoroughly in test_models,
        # this is just to ensure that we're using the grouping query
        user1 = User.objects.get(username='someuser')
        user2 = User.objects.get(username='anotheruser')
        admin = User.objects.get(username='admin')

        self.force_login_user(admin)
        jan_1_1_30_am = datetime.fromisoformat('2024-01-01T01:30:25.123456+00:00')
        jan_1_1_45_am = datetime.fromisoformat('2024-01-01T01:45:25.123456+00:00')
        jan_1_1_50_am = datetime.fromisoformat('2024-01-01T01:50:25.123456+00:00')

        # create 2 submissions for user1
        AccessLog.objects.create(
            user=user1,
            metadata={'auth_type': ACCESS_LOG_SUBMISSION_AUTH_TYPE},
            date_created=jan_1_1_30_am,
        )
        AccessLog.objects.create(
            user=user1,
            metadata={'auth_type': ACCESS_LOG_SUBMISSION_AUTH_TYPE},
            date_created=jan_1_1_45_am,
        )

        # 2 submissions for user2, after the ones for user1 so we know the expected
        # order of the results
        AccessLog.objects.create(
            user=user2,
            metadata={'auth_type': ACCESS_LOG_SUBMISSION_AUTH_TYPE},
            date_created=jan_1_1_45_am,
        )
        AccessLog.objects.create(
            user=user2,
            metadata={'auth_type': ACCESS_LOG_SUBMISSION_AUTH_TYPE},
            date_created=jan_1_1_50_am,
        )
        response = self.client.get(self.url)
        # should return 2 submission group with 2 submissions each
        self.assertEqual(response.data['count'], 2)

        # user2's submission group should be first
        group1 = response.data['results'][0]
        self.assertEqual(
            group1['metadata']['auth_type'],
            ACCESS_LOG_SUBMISSION_GROUP_AUTH_TYPE,
        )
        self.assertEqual(group1['username'], 'anotheruser')
        self.assertEqual(group1['count'], 2)

        # user1's group
        group2 = response.data['results'][1]
        self.assertEqual(
            group2['metadata']['auth_type'],
            ACCESS_LOG_SUBMISSION_GROUP_AUTH_TYPE,
        )
        self.assertEqual(group2['username'], 'someuser')
        self.assertEqual(group2['count'], 2)

    def test_can_search_access_logs_by_username(self):
        user1 = User.objects.get(username='someuser')
        user2 = User.objects.get(username='anotheruser')
        admin = User.objects.get(username='admin')
        AccessLog.objects.create(user=user1)
        AccessLog.objects.create(user=user2)
        self.force_login_user(User.objects.get(username='admin'))
        response = self.client.get(f'{self.url}?q=user__username:anotheruser')

        # only return logs from user1
        for audit_log_dict in response.data['results']:
            self.assertEqual(audit_log_dict['username'], 'anotheruser')
        self.assertEqual(response.data['count'], 1)

    def test_can_search_access_logs_by_username_including_submission_groups(
        self,
    ):
        user1 = User.objects.get(username='someuser')
        user2 = User.objects.get(username='anotheruser')
        admin = User.objects.get(username='admin')
        self.force_login_user(admin)

        # create two submissions that will be grouped together
        # these are the only two logs for user admin
        jan_1_1_30_am = datetime.fromisoformat('2024-01-01T01:30:25.123456+00:00')
        jan_1_1_45_am = datetime.fromisoformat('2024-01-01T01:45:25.123456+00:00')
        AccessLog.objects.create(
            user=user1,
            metadata={'auth_type': ACCESS_LOG_SUBMISSION_AUTH_TYPE},
            date_created=jan_1_1_30_am,
        )
        AccessLog.objects.create(
            user=user1,
            metadata={'auth_type': ACCESS_LOG_SUBMISSION_AUTH_TYPE},
            date_created=jan_1_1_45_am,
        )

        # create an extra log for user2 so we know it gets filtered out
        AccessLog.objects.create(user=user2)

        response = self.client.get(f'{self.url}?q=user__username:someuser')
        self.assertEqual(response.data['count'], 1)
        result = response.data['results'][0]
        self.assertEqual(result['username'], 'someuser')
        self.assertEqual(
            result['metadata']['auth_type'],
            ACCESS_LOG_SUBMISSION_GROUP_AUTH_TYPE,
        )

    def test_can_search_access_logs_by_date(self):
        user = User.objects.get(username='someuser')
        with skip_login_access_log():
            self.client.force_login(User.objects.get(username='admin'))
        tomorrow = timezone.now() + timedelta(days=1)
        tomorrow_str = tomorrow.strftime('%Y-%m-%d')
        # create one log from today and one from tomorrow
        AccessLog.objects.create(user=user)
        AccessLog.objects.create(
            user=user,
            date_created=tomorrow,
        )
        response = self.client.get(
            f'{self.url}?q=date_created__gte:"{tomorrow_str}"'
        )

        self.assertEqual(response.status_code, status.HTTP_200_OK)

        # should only return the log from tomorrow
        self.assertEqual(response.data['count'], 1)
        result = response.data['results'][0]
        self.assertEqual(
            result['date_created'], tomorrow.strftime('%Y-%m-%dT%H:%M:%SZ')
        )

    def test_can_search_access_logs_by_date_including_submission_groups(self):
        user = User.objects.get(username='someuser')
        with skip_login_access_log():
            self.client.force_login(User.objects.get(username='admin'))
        tomorrow = timezone.now() + timedelta(days=1)
        two_days_from_now = tomorrow + timedelta(days=1)
        tomorrow_str = tomorrow.strftime('%Y-%m-%d')

        # create one log from today
        AccessLog.objects.create(user=user)

        # create 2 new submissions with a forced date_created of tomorrow
        AccessLog.objects.create(
            user=user,
            date_created=two_days_from_now,
            metadata={'auth_type': ACCESS_LOG_SUBMISSION_AUTH_TYPE},
        )
        AccessLog.objects.create(
            user=user,
            date_created=two_days_from_now,
            metadata={'auth_type': ACCESS_LOG_SUBMISSION_AUTH_TYPE},
        )

        # search for logs created after tomorrow
        response = self.client.get(f'{self.url}?q=date_created__gte:"{tomorrow_str}"')
        self.assertEqual(response.status_code, status.HTTP_200_OK)

        # should only return the submission group
        self.assertEqual(response.data['count'], 1)
        group = response.data['results'][0]
        self.assertEqual(
            group['date_created'],
            two_days_from_now.strftime('%Y-%m-%dT%H:%M:%SZ'),
        )
        self.assertEqual(
            group['metadata']['auth_type'],
            ACCESS_LOG_SUBMISSION_GROUP_AUTH_TYPE,
        )


<<<<<<< HEAD
class ApiProjectHistoryLogsTestCase(BaseTestCase, ProjectHistoryLogTestCaseMixin):

    fixtures = ['test_data']

    def setUp(self):
        super().setUp()
        self.asset = Asset.objects.get(pk=1)
        self.url = reverse(
            'api_v2:history-list', kwargs={'parent_lookup_asset': self.asset.uid}
        )
        self.user = User.objects.get(username='someuser')
        self.asset.assign_perm(user_obj=self.user, perm=PERM_MANAGE_ASSET)
        self.client.force_login(self.user)

    def test_list_without_permissions_returns_forbidden(self):
        user2 = User.objects.get(username='anotheruser')
        self.client.force_login(user2)
        response = self.client.get(self.url)
        self.assertEqual(response.status_code, status.HTTP_403_FORBIDDEN)
        self.asset.assign_perm(user_obj=user2, perm=PERM_MANAGE_ASSET)
        response = self.client.get(self.url)
        self.assertEqual(response.status_code, status.HTTP_200_OK)

    def test_show_project_history_logs_filters_to_project(self):
        asset2 = Asset.objects.get(pk=2)
        ProjectHistoryLog.objects.create(
            user=self.user,
            object_id=self.asset.id,
            action=AuditAction.DELETE,
            metadata={
                'asset_uid': self.asset.uid,
                'ip_address': '1.2.3.4',
                'source': 'source',
                'log_subtype': 'project',
            },
        )
        ProjectHistoryLog.objects.create(
            user=self.user,
            object_id=asset2.id,
            action=AuditAction.DELETE,
            metadata={
                'asset_uid': asset2.uid,
                'ip_address': '1.2.3.4',
                'source': 'source',
                'log_subtype': 'project',
            },
        )
        response = self.client.get(self.url)
        self.assertEqual(response.data['count'], 1)
        self.assertEqual(
            response.data['results'][0]['metadata']['asset_uid'], self.asset.uid
        )


class ApiAllProjectHistoryLogsTestCase(
    BaseAuditLogTestCase, ProjectHistoryLogTestCaseMixin
):

    def get_endpoint_basename(self):
        return 'all-project-history-logs-list'

    def setUp(self):
        super().setUp()
        self.user = User.objects.get(username='admin')
        self.asset = Asset.objects.get(pk=1)
        self.force_login_user(self.user)

    def test_show_all_project_history_logs(self):
        asset1 = Asset.objects.get(pk=1)
        asset2 = Asset.objects.get(pk=2)
        ProjectHistoryLog.objects.create(
            user=self.user,
            object_id=asset1.id,
            action=AuditAction.DELETE,
            metadata={
                'asset_uid': asset1.uid,
                'ip_address': '1.2.3.4',
                'source': 'source',
                'log_subtype': 'project',
            },
        )
        ProjectHistoryLog.objects.create(
            user=self.user,
            object_id=asset2.id,
            action=AuditAction.DELETE,
            metadata={
                'asset_uid': asset2.uid,
                'ip_address': '1.2.3.4',
                'source': 'source',
                'log_subtype': 'project',
            },
        )
        response = self.client.get(self.url)
        self.assertEqual(response.data['count'], 2)
        self.assertEqual(
            response.data['results'][0]['metadata']['asset_uid'], asset2.uid
        )
        self.assertEqual(
            response.data['results'][1]['metadata']['asset_uid'], asset1.uid
=======
class ApiAccessLogsExportTestCase(BaseAuditLogTestCase):

    def get_endpoint_basename(self):
        return 'access-logs-export-list'

    def test_export_as_anonymous_returns_unauthorized(self):
        self.client.logout()
        response = self.client.post(self.url)
        assert response.status_code == status.HTTP_401_UNAUTHORIZED

    def test_export_for_user_returns_success(self):
        self.force_login_user(User.objects.get(username='anotheruser'))
        response = self.client.post(self.url)
        self.assertEqual(response.status_code, status.HTTP_202_ACCEPTED)

    def test_export_for_superuser_commences(self):
        self.force_login_user(User.objects.get(username='admin'))
        response = self.client.post(self.url)
        self.assertEqual(response.status_code, status.HTTP_202_ACCEPTED)

    def test_create_export_task_on_post(self):
        test_user = User.objects.get(username='anotheruser')
        self.force_login_user(test_user)

        response = self.client.post(self.url)
        self.assertEqual(response.status_code, status.HTTP_202_ACCEPTED)

        task = (
            AccessLogExportTask.objects.filter(user=test_user)
            .order_by('-date_created')
            .first()
        )
        self.assertIsNotNone(task)
        self.assertIn(task.status, ['created', 'processing', 'complete'])
        self.assertFalse(task.get_all_logs)

    def test_get_status_of_tasks(self):
        test_user = User.objects.get(username='anotheruser')
        self.force_login_user(test_user)

        AccessLogExportTask.objects.create(
            user=test_user,
            get_all_logs=False,
            data={
                'type': 'access_logs_export',
            },
        )

        response_status = self.client.get(self.url)
        self.assertEqual(response_status.status_code, status.HTTP_200_OK)

        # Assert the response contains a list of tasks
        tasks = response_status.json()
        self.assertIsInstance(tasks, list)
        self.assertGreater(len(tasks), 0)  # Ensure at least one task is present

        # Assert the structure of the first task in the list
        first_task = tasks[0]
        self.assertIn('uid', first_task)
        self.assertIn('status', first_task)
        self.assertIn('date_created', first_task)

    def test_multiple_export_tasks_not_allowed(self):
        test_user = User.objects.get(username='anotheruser')
        self.force_login_user(test_user)

        response_first = self.client.post(self.url)
        self.assertEqual(response_first.status_code, status.HTTP_202_ACCEPTED)

        task = (
            AccessLogExportTask.objects.filter(user=test_user)
            .order_by('-date_created')
            .first()
        )
        task.status = 'processing'
        task.save()

        response_second = self.client.post(self.url)
        self.assertEqual(response_second.status_code, status.HTTP_400_BAD_REQUEST)
        self.assertIn(
            'Export task for user access logs already in progress.',
            response_second.json()['error'],
        )


class AllApiAccessLogsExportTestCase(BaseAuditLogTestCase):

    def get_endpoint_basename(self):
        return 'all-access-logs-export-list'

    def test_export_as_anonymous_returns_unauthorized(self):
        self.client.logout()
        response = self.client.post(self.url)
        assert response.status_code == status.HTTP_401_UNAUTHORIZED

    def test_regular_user_cannot_export_access_logs(self):
        self.force_login_user(User.objects.get(username='anotheruser'))
        response = self.client.post(self.url)
        self.assertEqual(response.status_code, status.HTTP_403_FORBIDDEN)

    def test_export_access_logs_for_superuser_returns_success(self):
        self.force_login_user(User.objects.get(username='admin'))
        response = self.client.post(self.url)
        self.assertEqual(response.status_code, status.HTTP_202_ACCEPTED)

    def test_superuser_create_export_task_on_post(self):
        test_superuser = User.objects.get(username='admin')
        self.force_login_user(test_superuser)

        response = self.client.post(self.url)
        self.assertEqual(response.status_code, status.HTTP_202_ACCEPTED)

        task = (
            AccessLogExportTask.objects.filter(user=test_superuser)
            .order_by('-date_created')
            .first()
        )
        self.assertIsNotNone(task)
        self.assertIn(task.status, ['created', 'processing', 'complete'])
        self.assertTrue(task.get_all_logs)

    def test_superuser_get_status_tasks(self):
        test_superuser = User.objects.get(username='admin')
        self.force_login_user(test_superuser)

        AccessLogExportTask.objects.create(
            user=test_superuser,
            get_all_logs=False,
            data={
                'type': 'access_logs_export',
            },
        )

        response_status = self.client.get(self.url)
        self.assertEqual(response_status.status_code, status.HTTP_200_OK)

        # Assert the response contains a list of tasks
        tasks = response_status.json()
        self.assertIsInstance(tasks, list)
        self.assertGreater(len(tasks), 0)  # Ensure at least one task is present

        # Assert the structure of the first task in the list
        first_task = tasks[0]
        self.assertIn('uid', first_task)
        self.assertIn('status', first_task)
        self.assertIn('date_created', first_task)

    def test_permission_denied_for_non_superusers_on_get_status(self):
        non_superuser = User.objects.get(username='anotheruser')
        self.force_login_user(non_superuser)

        response = self.client.get(self.url)
        self.assertEqual(response.status_code, status.HTTP_403_FORBIDDEN)

    def test_multiple_export_tasks_not_allowed(self):
        test_superuser = User.objects.get(username='admin')
        self.force_login_user(test_superuser)

        response_first = self.client.post(self.url)
        self.assertEqual(response_first.status_code, status.HTTP_202_ACCEPTED)

        task = (
            AccessLogExportTask.objects.filter(user=test_superuser)
            .order_by('-date_created')
            .first()
        )
        task.status = 'processing'
        task.save()

        response_second = self.client.post(self.url)
        self.assertEqual(response_second.status_code, status.HTTP_400_BAD_REQUEST)
        self.assertIn(
            'Export task for all access logs already in progress.',
            response_second.json()['error'],
>>>>>>> fd4eb005
        )<|MERGE_RESOLUTION|>--- conflicted
+++ resolved
@@ -6,11 +6,7 @@
 from rest_framework.reverse import reverse
 
 from kobo.apps.audit_log.audit_actions import AuditAction
-<<<<<<< HEAD
 from kobo.apps.audit_log.models import AccessLog, AuditLog, AuditType, ProjectHistoryLog
-=======
-from kobo.apps.audit_log.models import AccessLog, AuditLog, AuditType
->>>>>>> fd4eb005
 from kobo.apps.audit_log.tests.test_signals import skip_login_access_log
 from kobo.apps.kobo_auth.shortcuts import User
 from kpi.constants import (
@@ -20,11 +16,8 @@
     PROJECT_HISTORY_LOG_PERMISSION_SUBTYPE,
     PROJECT_HISTORY_LOG_PROJECT_SUBTYPE,
 )
-<<<<<<< HEAD
 from kpi.models import Asset
-=======
 from kpi.models.import_export_task import AccessLogExportTask
->>>>>>> fd4eb005
 from kpi.tests.base_test_case import BaseTestCase
 from kpi.urls.router_api_v2 import URL_NAMESPACE as ROUTER_URL_NAMESPACE
 
@@ -558,7 +551,6 @@
         )
 
 
-<<<<<<< HEAD
 class ApiProjectHistoryLogsTestCase(BaseTestCase, ProjectHistoryLogTestCaseMixin):
 
     fixtures = ['test_data']
@@ -658,7 +650,8 @@
         )
         self.assertEqual(
             response.data['results'][1]['metadata']['asset_uid'], asset1.uid
-=======
+
+
 class ApiAccessLogsExportTestCase(BaseAuditLogTestCase):
 
     def get_endpoint_basename(self):
@@ -833,5 +826,4 @@
         self.assertIn(
             'Export task for all access logs already in progress.',
             response_second.json()['error'],
->>>>>>> fd4eb005
         )