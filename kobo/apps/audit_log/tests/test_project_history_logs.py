--- conflicted
+++ resolved
@@ -17,10 +17,7 @@
 from kobo.apps.hook.models import Hook
 from kobo.apps.kobo_auth.shortcuts import User
 from kpi.constants import (
-<<<<<<< HEAD
     CLONE_ARG_NAME,
-=======
->>>>>>> 4c3da9bf
     PERM_ADD_SUBMISSIONS,
     PERM_CHANGE_SUBMISSIONS,
     PERM_PARTIAL_SUBMISSIONS,
@@ -1290,7 +1287,6 @@
             data=data,
             format='json',
         )
-<<<<<<< HEAD
         self.assertEqual(ProjectHistoryLog.objects.count(), 0)
 
     def test_clone_permissions_creates_logs(self):
@@ -1305,7 +1301,4 @@
             expected_action=AuditAction.CLONE_PERMISSIONS,
             expected_subtype=PROJECT_HISTORY_LOG_PERMISSION_SUBTYPE,
         )
-        self.assertEqual(log_metadata['cloned_from'], second_asset.uid)
-=======
-        self.assertEqual(ProjectHistoryLog.objects.count(), 0)
->>>>>>> 4c3da9bf
+        self.assertEqual(log_metadata['cloned_from'], second_asset.uid)