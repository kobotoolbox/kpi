import base64
import copy
import json
import uuid
from unittest.mock import patch
from xml.etree import ElementTree as ET

import jsonschema.exceptions
import responses
from ddt import data, ddt, unpack
from django.conf import settings
from django.contrib.auth.models import AnonymousUser
from django.core.files.uploadedfile import SimpleUploadedFile
from django.test import override_settings
from django.urls import reverse
from pymongo.errors import PyMongoError
from rest_framework.response import Response
from rest_framework.reverse import reverse as drf_reverse

from kobo.apps.audit_log.audit_actions import AuditAction
from kobo.apps.audit_log.models import ProjectHistoryLog
from kobo.apps.audit_log.tests.test_models import BaseAuditLogTestCase
from kobo.apps.hook.models import Hook
from kobo.apps.kobo_auth.shortcuts import User
from kobo.apps.openrosa.libs.utils.logger_tools import dict2xform
from kpi.constants import (
    ASSET_TYPE_TEMPLATE,
    CLONE_ARG_NAME,
    PERM_ADD_SUBMISSIONS,
    PERM_CHANGE_SUBMISSIONS,
    PERM_MANAGE_ASSET,
    PERM_PARTIAL_SUBMISSIONS,
    PERM_VIEW_ASSET,
    PERM_VIEW_SUBMISSIONS,
    PROJECT_HISTORY_LOG_METADATA_FIELD_ADDED,
    PROJECT_HISTORY_LOG_METADATA_FIELD_NEW,
    PROJECT_HISTORY_LOG_METADATA_FIELD_OLD,
    PROJECT_HISTORY_LOG_METADATA_FIELD_REMOVED,
    PROJECT_HISTORY_LOG_PERMISSION_SUBTYPE,
    PROJECT_HISTORY_LOG_PROJECT_SUBTYPE,
)
from kpi.models import Asset, AssetFile, ObjectPermission, PairedData
from kpi.models.asset import AssetSetting
from kpi.utils.strings import to_str
from kpi.utils.xml import (
    edit_submission_xml,
    fromstring_preserve_root_xmlns,
    xml_tostring,
)


@ddt
@override_settings(DEFAULT_DEPLOYMENT_BACKEND='mock')
class TestProjectHistoryLogs(BaseAuditLogTestCase):
    """
    Integration tests for flows that create ProjectHistoryLogs
    """

    fixtures = ['test_data', 'asset_with_settings_and_qa']

    def setUp(self):
        super().setUp()
        # log in as admin
        user = User.objects.get(username='adminuser')
        self.user = user
        self.client.force_login(user=user)
        # use the same asset
        asset = Asset.objects.get(pk=3)
        # save to create a version
        asset.save()
        self.asset = asset
        self.detail_url = 'asset-detail'
        self.deployment_url = 'asset-deployment'

    def tearDown(self):
        # clean up mongo
        settings.MONGO_DB.instances.delete_many({})

    def _add_submission(self, username):
        uuid_ = uuid.uuid4()
        # add a submission by <username>
        submission_data = {
            'q1': 'answer',
            'q2': 'answer',
            'meta/instanceID': f'uuid:{uuid_}',
            '_uuid': str(uuid_),
            '_submitted_by': username,
        }
        self.asset.deploy(backend='mock')

        self.asset.deployment.mock_submissions([submission_data])

    def _check_common_metadata(self, metadata_dict, expected_subtype):
        self.assertEqual(metadata_dict['asset_uid'], self.asset.uid)
        self.assertEqual(metadata_dict['ip_address'], '127.0.0.1')
        self.assertEqual(metadata_dict['source'], 'source')
        self.assertEqual(metadata_dict['log_subtype'], expected_subtype)

    def _base_asset_detail_endpoint_test(
        self, patch, url_name, request_data, expected_action, use_v2=True
    ):
        url_name_prefix = 'api_v2:' if use_v2 else ''
        url = reverse(f'{url_name_prefix}{url_name}', kwargs={'uid': self.asset.uid})
        method = self.client.patch if patch else self.client.post
        log_metadata = self._base_project_history_log_test(
            method,
            url,
            request_data,
            expected_action,
            PROJECT_HISTORY_LOG_PROJECT_SUBTYPE,
        )
        self.assertEqual(
            log_metadata['latest_version_uid'], self.asset.latest_version.uid
        )
        return log_metadata

    def _base_project_history_log_test(
        self, method, url, request_data, expected_action, expected_subtype
    ):
        # requests are either patches or posts
        # hit the endpoint with the correct data
        method(
            url,
            data=request_data,
            format='json',
        )
        self.asset.refresh_from_db()

        # make sure a log was created
        logs = ProjectHistoryLog.objects.filter(metadata__asset_uid=self.asset.uid)
        self.assertEqual(logs.count(), 1)
        log = logs.first()
        # check the log has the expected fields and metadata
        self.assertEqual(log.object_id, self.asset.id)
        self.assertEqual(log.action, expected_action)
        self._check_common_metadata(log.metadata, expected_subtype)
        return log.metadata

    def _make_bulk_request(self, asset_uids, action) -> Response:
        """
        Make a bulk action request for a list of asset uid's and an action name

        asset_uids: [list_of_uids]
        action: [archive, unarchive, delete, undelete]
        """
        payload = {
            'payload': {
                'asset_uids': asset_uids,
                'action': action,
            }
        }
        url = reverse(self._get_endpoint('asset-bulk'))
        response = self.client.post(url, data=payload, format='json')
        return response

    def test_first_time_deployment_creates_log(self):
        post_data = {
            'active': True,
            'backend': 'mock',
        }
        log_metadata = self._base_asset_detail_endpoint_test(
            patch=False,
            url_name=self.deployment_url,
            request_data=post_data,
            expected_action=AuditAction.DEPLOY,
        )

        self.assertEqual(
            log_metadata['latest_deployed_version_uid'],
            self.asset.latest_version.uid,
        )

    def test_redeployment_creates_log(self):
        # first time deploy
        self.asset.deploy(backend='mock', active=True)
        request_data = {
            'active': True,
            'backend': 'mock',
        }
        log_metadata = self._base_asset_detail_endpoint_test(
            patch=True,
            url_name=self.deployment_url,
            request_data=request_data,
            expected_action=AuditAction.REDEPLOY,
        )

        self.assertEqual(
            log_metadata['latest_deployed_version_uid'],
            self.asset.latest_version.uid,
        )

    def test_archive_creates_log(self):
        # can only archive deployed asset
        self.asset.deploy(backend='mock', active=True)
        request_data = {
            'active': False,
        }
        self._base_asset_detail_endpoint_test(
            patch=True,
            url_name=self.deployment_url,
            request_data=request_data,
            expected_action=AuditAction.ARCHIVE,
        )
        # do it again (archive an already-archived asset)
        self.client.patch(
            reverse('api_v2:asset-deployment', kwargs={'uid': self.asset.uid}),
            data=request_data,
            format='json',
        )
        archived_logs = ProjectHistoryLog.objects.filter(
            object_id=self.asset.id, action=AuditAction.ARCHIVE
        )
        # we should log the attempt even if it didn't technically do anything
        self.assertEqual(archived_logs.count(), 2)

    def test_unarchive_creates_log(self):
        # can only unarchive deployed asset
        self.asset.deploy(backend='mock', active=False)
        request_data = {
            'active': True,
        }
        self._base_asset_detail_endpoint_test(
            patch=True,
            url_name=self.deployment_url,
            request_data=request_data,
            expected_action=AuditAction.UNARCHIVE,
        )
        # do it again (unarchive an already-unarchived asset)
        self.client.patch(
            reverse('api_v2:asset-deployment', kwargs={'uid': self.asset.uid}),
            data=request_data,
            format='json',
        )
        unarchived_logs = ProjectHistoryLog.objects.filter(
            object_id=self.asset.id, action=AuditAction.UNARCHIVE
        )
        # we should log the attempt even if it didn't technically do anything
        self.assertEqual(unarchived_logs.count(), 2)

    def test_failed_requests_does_not_create_log(self):
        # attempt to PATCH on an un-deployed asset
        request_data = {
            'active': True,
        }
        self.client.patch(
            reverse('api_v2:asset-deployment', kwargs={'uid': self.asset.uid}),
            data=request_data,
            format='json',
        )
        # deploy asset
        self.asset.deploy(backend='mock', active=True)
        # attempt to POST to a deployed asset
        self.client.post(
            reverse('api_v2:asset-deployment', kwargs={'uid': self.asset.uid}),
            data=request_data,
            format='json',
        )
        # no logs should be created
        self.assertEqual(ProjectHistoryLog.objects.count(), 0)

    @data(True, False)
    def test_change_project_name_creates_log(self, use_v2):
        old_name = self.asset.name

        log_metadata = self._base_asset_detail_endpoint_test(
            patch=True,
            url_name=self.detail_url,
            request_data={'name': 'new_name'},
            expected_action=AuditAction.UPDATE_NAME,
            use_v2=use_v2,
        )

        self.assertEqual(
            log_metadata['name'][PROJECT_HISTORY_LOG_METADATA_FIELD_NEW], 'new_name'
        )
        self.assertEqual(
            log_metadata['name'][PROJECT_HISTORY_LOG_METADATA_FIELD_OLD], old_name
        )

    @data(True, False)
    def test_change_standard_project_settings_creates_log(self, use_v2):
        old_settings = copy.deepcopy(self.asset.settings)
        # both country and description are in Asset.STANDARDIZED_SETTINGS
        patch_data = {
            'settings': {
                'country': [{'label': 'Albania', 'value': 'ALB'}],
                'description': 'New description',
            }
        }

        log_metadata = self._base_asset_detail_endpoint_test(
            patch=True,
            url_name=self.detail_url,
            request_data=patch_data,
            expected_action=AuditAction.UPDATE_SETTINGS,
            use_v2=use_v2,
        )

        # check non-list settings just store old and new information
        settings_dict = log_metadata['settings']
        self.assertEqual(
            settings_dict['description'][PROJECT_HISTORY_LOG_METADATA_FIELD_OLD],
            old_settings['description'],
        )
        self.assertEqual(
            settings_dict['description'][PROJECT_HISTORY_LOG_METADATA_FIELD_NEW],
            'New description',
        )
        # check list settings store added and removed fields
        self.assertListEqual(
            settings_dict['country'][PROJECT_HISTORY_LOG_METADATA_FIELD_ADDED],
            [{'label': 'Albania', 'value': 'ALB'}],
        )
        self.assertListEqual(
            settings_dict['country'][PROJECT_HISTORY_LOG_METADATA_FIELD_REMOVED],
            [{'label': 'United States', 'value': 'USA'}],
        )
        # check default settings not recorded if not included in request
        for setting in Asset.STANDARDIZED_SETTINGS:
            # country codes are updated automatically when country is updated
            if setting not in ['country', 'settings', 'country_codes']:
                self.assertNotIn(setting, log_metadata)

    @data(True, False)
    def test_unchanged_settings_not_recorded_on_log(self, use_v2):
        """
        Check settings not included on log if in the request but did not change
        """
        patch_data = {
            'settings': {
                'sector': self.asset.settings['sector'],
                'country': self.asset.settings['country'],
                # only change description
                'description': 'New description',
            }
        }
        log_metadata = self._base_asset_detail_endpoint_test(
            patch=True,
            url_name=self.detail_url,
            request_data=patch_data,
            expected_action=AuditAction.UPDATE_SETTINGS,
            use_v2=use_v2,
        )

        self.assertNotIn('sector', log_metadata)
        self.assertNotIn('country', log_metadata)
        self.assertNotIn('operational_purpose', log_metadata)
        self.assertNotIn('collects_pii', log_metadata)

    @data(True, False)
    def test_no_log_if_settings_unchanged(self, use_v2):
        # fill request with only existing values
        patch_data = {
            'settings': {
                'sector': self.asset.settings['sector'],
                'country': self.asset.settings['country'],
                'description': self.asset.settings['description'],
            }
        }
        url_name_prefix = 'api_v2:' if use_v2 else ''

        self.client.patch(
            reverse(f'{url_name_prefix}asset-detail', kwargs={'uid': self.asset.uid}),
            data=patch_data,
            format='json',
        )

        self.assertEqual(ProjectHistoryLog.objects.count(), 0)

    @data(True, False)
    def test_nullify_settings_creates_log(self, use_v2):
        old_settings = copy.deepcopy(self.asset.settings)

        log_metadata = self._base_asset_detail_endpoint_test(
            patch=True,
            url_name=self.detail_url,
            request_data={'settings': {}},
            expected_action=AuditAction.UPDATE_SETTINGS,
            use_v2=use_v2,
        )
        for setting, old_value in old_settings.items():
            if setting in Asset.STANDARDIZED_SETTINGS:
                # if the setting is one of the standard ones, the new value after
                # nulling it out will be whatever is configured as the default
                setting_configs: AssetSetting = Asset.STANDARDIZED_SETTINGS[setting]
                new_value = (
                    setting_configs.default_val(self.asset)
                    if callable(setting_configs.default_val)
                    else setting_configs.default_val
                )
            else:
                new_value = None

            if isinstance(new_value, list) and isinstance(old_value, list):
                removed_values = [val for val in old_value if val not in new_value]
                added_values = [val for val in new_value if val not in old_value]
                self.assertListEqual(
                    log_metadata['settings'][setting][
                        PROJECT_HISTORY_LOG_METADATA_FIELD_ADDED
                    ],
                    added_values,
                )
                self.assertListEqual(
                    log_metadata['settings'][setting][
                        PROJECT_HISTORY_LOG_METADATA_FIELD_REMOVED
                    ],
                    removed_values,
                )
            else:
                self.assertEqual(
                    log_metadata['settings'][setting][
                        PROJECT_HISTORY_LOG_METADATA_FIELD_NEW
                    ],
                    new_value,
                )
                self.assertEqual(
                    log_metadata['settings'][setting][
                        PROJECT_HISTORY_LOG_METADATA_FIELD_OLD
                    ],
                    old_value,
                )

    @data(True, False)
    def test_add_new_settings_creates_log(self, use_v2):
        log_metadata = self._base_asset_detail_endpoint_test(
            patch=True,
            url_name=self.detail_url,
            # set a setting not in Asset.STANDARDIZED_SETTINGS
            request_data={'settings': {'new_setting': 'new_value'}},
            expected_action=AuditAction.UPDATE_SETTINGS,
            use_v2=use_v2,
        )

        self.assertEqual(
            log_metadata['settings']['new_setting'][
                PROJECT_HISTORY_LOG_METADATA_FIELD_NEW
            ],
            'new_value',
        )
        self.assertEqual(
            log_metadata['settings']['new_setting'][
                PROJECT_HISTORY_LOG_METADATA_FIELD_OLD
            ],
            None,
        )

    def test_enable_sharing_creates_log(self):
        log_metadata = self._base_asset_detail_endpoint_test(
            patch=True,
            url_name=self.detail_url,
            request_data={'data_sharing': {'enabled': True, 'fields': []}},
            expected_action=AuditAction.ENABLE_SHARING,
        )
        self.assertEqual(
            log_metadata['shared_fields'][PROJECT_HISTORY_LOG_METADATA_FIELD_ADDED], []
        )

    def test_truthy_field_creates_sharing_enabled_log(self):
        log_metadata = self._base_asset_detail_endpoint_test(
            patch=True,
            url_name=self.detail_url,
            request_data={'data_sharing': {'enabled': 'truthy'}},
            expected_action=AuditAction.ENABLE_SHARING,
        )
        self.assertEqual(
            log_metadata['shared_fields'][PROJECT_HISTORY_LOG_METADATA_FIELD_ADDED], []
        )

    def test_disable_sharing_creates_log(self):
        self.asset.data_sharing = {
            'enabled': True,
            'fields': [],
        }
        self.asset.save()

        self._base_asset_detail_endpoint_test(
            patch=True,
            url_name=self.detail_url,
            request_data={'data_sharing': {'enabled': False}},
            expected_action=AuditAction.DISABLE_SHARING,
        )

    def test_nullify_sharing_creates_sharing_disabled_log(self):
        self.asset.data_sharing = {
            'enabled': True,
            'fields': [],
        }
        self.asset.save()

        self._base_asset_detail_endpoint_test(
            patch=True,
            url_name=self.detail_url,
            request_data={'data_sharing': {}},
            expected_action=AuditAction.DISABLE_SHARING,
        )

    def test_falsy_field_creates_sharing_disabled_log(self):
        self.asset.data_sharing = {
            'enabled': True,
            'fields': [],
        }
        self.asset.save()

        self._base_asset_detail_endpoint_test(
            patch=True,
            url_name=self.detail_url,
            request_data={'data_sharing': {'enabled': 0}},
            expected_action=AuditAction.DISABLE_SHARING,
        )

    def test_modify_sharing_creates_log(self):
        self.asset.data_sharing = {
            'enabled': True,
            'fields': ['settings_fixture_q1'],
        }
        self.asset.save()
        log_metadata = self._base_asset_detail_endpoint_test(
            patch=True,
            url_name=self.detail_url,
            request_data={
                'data_sharing': {'enabled': True, 'fields': ['settings_fixture_q2']}
            },
            expected_action=AuditAction.MODIFY_SHARING,
        )
        self.assertEqual(
            log_metadata['shared_fields'][PROJECT_HISTORY_LOG_METADATA_FIELD_ADDED],
            ['settings_fixture_q2'],
        )
        self.assertEqual(
            log_metadata['shared_fields'][PROJECT_HISTORY_LOG_METADATA_FIELD_REMOVED],
            ['settings_fixture_q1'],
        )

    @data(True, False)
    def test_update_content_creates_log(self, use_v2):
        self._base_asset_detail_endpoint_test(
            patch=True,
            url_name=self.detail_url,
            request_data={'content': {'some': 'thing'}},
            expected_action=AuditAction.UPDATE_CONTENT,
            use_v2=use_v2,
        )

    def test_update_qa_creates_log(self):
        request_data = {
            'advanced_features': {
                'qual': {
                    'qual_survey': [
                        {
                            'type': 'qual_note',
                            'uuid': '12345',
                            'scope': 'by_question#survey',
                            'xpath': 'q1',
                            'labels': {'_default': 'QA Question'},
                            # requests to remove a question just add this
                            # option rather than actually deleting anything
                            'options': {'deleted': True},
                        }
                    ]
                }
            }
        }

        log_metadata = self._base_asset_detail_endpoint_test(
            patch=True,
            url_name=self.detail_url,
            request_data=request_data,
            expected_action=AuditAction.UPDATE_QA,
        )

        self.assertEqual(
            log_metadata['qa'][PROJECT_HISTORY_LOG_METADATA_FIELD_NEW],
            request_data['advanced_features']['qual']['qual_survey'],
        )

    def test_failed_qa_update_does_not_create_log(self):
        # badly formatted QA dict should result in an error before update
        request_data = {'advanced_features': {'qual': {'qual_survey': ['bad']}}}
        with self.assertRaises(jsonschema.exceptions.ValidationError):
            self.client.patch(
                reverse('api_v2:asset-detail', kwargs={'uid': self.asset.uid}),
                data=request_data,
                format='json',
            )

        self.assertEqual(ProjectHistoryLog.objects.count(), 0)

    @data(True, False)
    def test_register_service_creates_log(self, use_v2):
        request_data = {
            'name': 'test',
            'endpoint': 'http://www.google.com',
            'active': True,
            'subset_fields': [],
            'email_notification': True,
            'export_type': 'json',
            'auth_level': 'no_auth',
            'settings': {'custom_headers': {}},
            'payload_template': '',
        }
        url_prefix = 'api_v2:' if use_v2 else ''
        url = reverse(f'{url_prefix}hook-list', args=(self.asset.uid,))
        log_metadata = self._base_project_history_log_test(
            method=self.client.post,
            url=url,
            request_data=request_data,
            expected_action=AuditAction.REGISTER_SERVICE,
            expected_subtype=PROJECT_HISTORY_LOG_PROJECT_SUBTYPE,
        )
        new_hook = Hook.objects.get(name='test')
        self.assertEqual(log_metadata['hook']['uid'], new_hook.uid)
        self.assertEqual(log_metadata['hook']['active'], True)
        self.assertEqual(log_metadata['hook']['endpoint'], 'http://www.google.com')

    @data(True, False)
    def test_modify_service_creates_log(self, use_v2):
        new_hook = Hook.objects.create(
            name='test',
            endpoint='http://www.example.com',
            asset=self.asset,
        )
        new_hook.save()
        request_data = {
            'active': False,
        }
        url_prefix = 'api_v2:' if use_v2 else ''
        log_metadata = self._base_project_history_log_test(
            method=self.client.patch,
            url=reverse(
                f'{url_prefix}hook-detail',
                kwargs={
                    'parent_lookup_asset': self.asset.uid,
                    'uid': new_hook.uid,
                },
            ),
            request_data=request_data,
            expected_action=AuditAction.MODIFY_SERVICE,
            expected_subtype=PROJECT_HISTORY_LOG_PROJECT_SUBTYPE,
        )
        self.assertEqual(log_metadata['hook']['uid'], new_hook.uid)
        self.assertEqual(log_metadata['hook']['active'], False)
        self.assertEqual(log_metadata['hook']['endpoint'], 'http://www.example.com')

    @data(True, False)
    def test_delete_service_creates_log(self, use_v2):
        new_hook = Hook.objects.create(
            name='test',
            endpoint='http://www.example.com',
            asset=self.asset,
        )
        new_hook.save()
        request_data = {}
        url_prefix = 'api_v2:' if use_v2 else ''

        log_metadata = self._base_project_history_log_test(
            method=self.client.delete,
            url=reverse(
                f'{url_prefix}hook-detail',
                kwargs={
                    'parent_lookup_asset': self.asset.uid,
                    'uid': new_hook.uid,
                },
            ),
            request_data=request_data,
            expected_action=AuditAction.DELETE_SERVICE,
            expected_subtype=PROJECT_HISTORY_LOG_PROJECT_SUBTYPE,
        )
        self.assertEqual(log_metadata['hook']['uid'], new_hook.uid)
        self.assertEqual(log_metadata['hook']['active'], True)
        self.assertEqual(log_metadata['hook']['endpoint'], 'http://www.example.com')

    def test_connect_project_creates_log(self):
        source = Asset.objects.get(pk=1)
        source.data_sharing = {
            'enabled': True,
            'fields': [],
        }
        # set the owner to be the same on the source
        # so we don't have a permissions issue
        source.owner = self.asset.owner
        source.save()
        asset_url = drf_reverse('api_v2:asset-detail', kwargs={'uid': source.uid})
        request_data = {
            'fields': ['q1'],
            'filename': 'test_file',
            'source': asset_url,
        }

        url = reverse('api_v2:paired-data-list', args=(self.asset.uid,))
        log_metadata = self._base_project_history_log_test(
            method=self.client.post,
            url=url,
            request_data=request_data,
            expected_action=AuditAction.CONNECT_PROJECT,
            expected_subtype=PROJECT_HISTORY_LOG_PROJECT_SUBTYPE,
        )
        self.assertEqual(log_metadata['paired-data']['source_name'], source.name)
        self.assertEqual(log_metadata['paired-data']['source_uid'], source.uid)
        self.assertEqual(log_metadata['paired-data']['fields'], ['q1'])

    def test_disconnect_project_creates_log(self):
        source = Asset.objects.get(pk=1)
        source.data_sharing = {
            'enabled': True,
            'fields': [],
        }
        # set the owner to be the same on the source
        # so we don't have a permissions issue
        source.owner = self.asset.owner
        source.save()
        paired_data = PairedData(
            source_asset_or_uid=source,
            fields=['q1'],
            filename='data.txt',
            asset=self.asset,
        )
        paired_data.save()
        log_metadata = self._base_project_history_log_test(
            method=self.client.delete,
            url=reverse(
                'api_v2:paired-data-detail',
                kwargs={
                    'parent_lookup_asset': self.asset.uid,
                    'paired_data_uid': paired_data.paired_data_uid,
                },
            ),
            expected_action=AuditAction.DISCONNECT_PROJECT,
            request_data=None,
            expected_subtype=PROJECT_HISTORY_LOG_PROJECT_SUBTYPE,
        )
        self.assertEqual(log_metadata['paired-data']['source_name'], source.name)
        self.assertEqual(log_metadata['paired-data']['source_uid'], source.uid)

    def test_modify_imported_fields_creates_log(self):
        source = Asset.objects.get(pk=1)
        source.data_sharing = {
            'enabled': True,
            'fields': [],
        }
        # set the owner to be the same on the source
        # so we don't have a permissions issue
        source.owner = self.asset.owner
        source.save()
        paired_data = PairedData(
            source_asset_or_uid=source,
            fields=['q1'],
            filename='data.txt',
            asset=self.asset,
        )
        paired_data.save()
        log_metadata = self._base_project_history_log_test(
            method=self.client.patch,
            url=reverse(
                'api_v2:paired-data-detail',
                kwargs={
                    'parent_lookup_asset': self.asset.uid,
                    'paired_data_uid': paired_data.paired_data_uid,
                },
            ),
            expected_action=AuditAction.MODIFY_IMPORTED_FIELDS,
            request_data={'fields': ['q2']},
            expected_subtype=PROJECT_HISTORY_LOG_PROJECT_SUBTYPE,
        )
        self.assertEqual(log_metadata['paired-data']['source_name'], source.name)
        self.assertEqual(log_metadata['paired-data']['source_uid'], source.uid)
        self.assertEqual(log_metadata['paired-data']['fields'], ['q2'])

    @data(True, False)
    def test_add_media_creates_log(self, use_v2):
        crab_png_b64 = (
            'iVBORw0KGgoAAAANSUhEUgAAABIAAAAPAgMAAACU6HeBAAAADFBMVEU7PTqv'
            'OD/m6OX////GxYKhAAAAR0lEQVQI1y2MMQrAMAwD9Ul5yJQ1+Y8zm0Ig9iur'
            'kmo4xAmEUgJpaYE9y0VLBrwVO9ZzUnSODidlthgossXf73pNDltav88X3Ncm'
            'NcRl6K8AAAAASUVORK5CYII='
        )

        request_data = {
            'file_type': AssetFile.FORM_MEDIA,
            'description': 'I have pincers',
            'base64Encoded': 'data:image/png;base64,' + crab_png_b64,
            'metadata': json.dumps({'filename': 'crab.png'}),
        }
        url_prefix = 'api_v2:' if use_v2 else ''
        url = reverse(f'{url_prefix}asset-file-list', args=(self.asset.uid,))
        log_metadata = self._base_project_history_log_test(
            method=self.client.post,
            url=url,
            request_data=request_data,
            expected_action=AuditAction.ADD_MEDIA,
            expected_subtype=PROJECT_HISTORY_LOG_PROJECT_SUBTYPE,
        )
        file = AssetFile.objects.filter(asset=self.asset).first()
        self.assertEqual(log_metadata['asset-file']['uid'], file.uid)
        self.assertEqual(log_metadata['asset-file']['filename'], file.filename)
        self.assertEqual(log_metadata['asset-file']['download_url'], file.download_url)
        self.assertEqual(log_metadata['asset-file']['md5_hash'], file.md5_hash)

    @data(True, False)
    def test_delete_media_creates_log(self, use_v2):
        media = AssetFile.objects.create(
            asset=self.asset,
            user=self.user,
            file_type=AssetFile.FORM_MEDIA,
            description='A file',
            metadata={'filename': 'fish.txt'},
        )
        url_prefix = 'api_v2:' if use_v2 else ''
        log_metadata = self._base_project_history_log_test(
            method=self.client.delete,
            url=reverse(
                f'{url_prefix}asset-file-detail',
                kwargs={
                    'parent_lookup_asset': self.asset.uid,
                    'uid': media.uid,
                },
            ),
            expected_action=AuditAction.DELETE_MEDIA,
            request_data=None,
            expected_subtype=PROJECT_HISTORY_LOG_PROJECT_SUBTYPE,
        )
        self.assertEqual(log_metadata['asset-file']['uid'], media.uid)
        self.assertEqual(log_metadata['asset-file']['filename'], media.filename)
        self.assertEqual(log_metadata['asset-file']['download_url'], media.download_url)
        self.assertEqual(log_metadata['asset-file']['md5_hash'], media.md5_hash)

    @responses.activate
    @data(
        # File or url, change asset name?, use v2?
        ('file', True, True),
        ('file', False, True),
        ('url', True, True),
        ('url', False, True),
        ('file', True, False),
        ('file', False, False),
        ('url', True, False),
        ('url', False, False),
    )
    @unpack
    def test_create_from_import_task(self, file_or_url, change_name, use_v2):
        task_data = {
            'destination': reverse(
                'api_v2:asset-detail', kwargs={'uid': self.asset.uid}
            ),
            'name': 'name',
        }
        old_name = self.asset.name

        # create an xlsx file to import
        # if changing the name of the asset, create a file from an asset with
        # a different name and versioned=True, which will add the name to the
        # 'settings' sheet (only works for deployed assets)
        if change_name:
            new_asset = Asset.objects.get(pk=1)
            new_asset.save()
            new_asset.deploy(backend='mock')
            xlsx_io = new_asset.to_xlsx_io(versioned=True).read()
        else:
            xlsx_io = self.asset.to_xlsx_io().read()

        if file_or_url == 'url':
            # pretend to host the file somewhere
            mock_xls_url = 'http://mock.kbtdev.org/form.xls'
            responses.add(
                responses.GET,
                mock_xls_url,
                content_type='application/xls',
                body=xlsx_io,
            )
            task_data['url'] = mock_xls_url
        else:
            encoded_xls = base64.b64encode(xlsx_io)
            task_data['base64Encoded'] = ('base64:{}'.format(to_str(encoded_xls)),)

        # hit the endpoint that creates and runs the ImportTask
        # Task should complete right away due to `CELERY_TASK_ALWAYS_EAGER`
        version = 'v2' if use_v2 else 'v1'
        url_prefix = 'api_v2:' if use_v2 else ''
        with patch(
            f'kpi.views.{version}.import_task.get_client_ip', return_value='127.0.0.1'
        ):
            with patch(
                f'kpi.views.{version}.import_task.get_human_readable_client_user_agent',
                return_value='source',
            ):
                self.client.post(reverse(f'{url_prefix}importtask-list'), task_data)
        expected_logs_count = 2 if change_name else 1
        log_query = ProjectHistoryLog.objects.filter(metadata__asset_uid=self.asset.uid)
        self.assertEqual(log_query.count(), expected_logs_count)
        form_replace_log = log_query.filter(action=AuditAction.REPLACE_FORM).first()
        self.assertEqual(form_replace_log.object_id, self.asset.id)
        self._check_common_metadata(
            form_replace_log.metadata, PROJECT_HISTORY_LOG_PROJECT_SUBTYPE
        )
        self.assertEqual(
            form_replace_log.metadata['latest_version_uid'],
            self.asset.latest_version.uid,
        )

        if change_name:
            # if the import also changed the name of the asset,
            # check that was logged as well
            change_name_log = log_query.filter(action=AuditAction.UPDATE_NAME).first()
            self._check_common_metadata(
                change_name_log.metadata, PROJECT_HISTORY_LOG_PROJECT_SUBTYPE
            )
            self.assertEqual(
                change_name_log.metadata['latest_version_uid'],
                self.asset.latest_version.uid,
            )
            self.assertDictEqual(
                change_name_log.metadata['name'],
                {
                    PROJECT_HISTORY_LOG_METADATA_FIELD_OLD: old_name,
                    PROJECT_HISTORY_LOG_METADATA_FIELD_NEW: new_asset.name,
                },
            )

    def test_export_creates_log(self):
        self.asset.deploy(backend='mock', active=True)
        request_data = {
            'fields_from_all_versions': True,
            'fields': [],
            'group_sep': '/',
            'hierarchy_in_labels': False,
            'lang': '_default',
            'multiple_select': 'both',
            'type': 'xls',
            'xls_types_as_text': False,
            'include_media_url': True,
        }
        self._base_project_history_log_test(
            method=self.client.post,
            url=reverse(
                'api_v2:asset-export-list',
                kwargs={
                    'parent_lookup_asset': self.asset.uid,
                },
            ),
            expected_action=AuditAction.EXPORT,
            request_data=request_data,
            expected_subtype=PROJECT_HISTORY_LOG_PROJECT_SUBTYPE,
        )

    def test_export_v1_creates_log(self):
        self.asset.deploy(backend='mock', active=True)
        request_data = {
            'fields_from_all_versions': True,
            'fields': [],
            'group_sep': '/',
            'hierarchy_in_labels': False,
            'lang': '_default',
            'multiple_select': 'both',
            'type': 'xls',
            'xls_types_as_text': False,
            'include_media_url': True,
            'source': reverse('api_v2:asset-detail', kwargs={'uid': self.asset.uid}),
        }
        # can't use _base_project_history_log_test because
        # the old endpoint doesn't like format=json
        self.client.post(
            path=reverse('submissionexporttask-list'),
            data=request_data,
        )

        log_query = ProjectHistoryLog.objects.filter(
            metadata__asset_uid=self.asset.uid, action=AuditAction.EXPORT
        )
        self.assertEqual(log_query.count(), 1)
        log = log_query.first()
        self._check_common_metadata(log.metadata, PROJECT_HISTORY_LOG_PROJECT_SUBTYPE)
        self.assertEqual(log.object_id, self.asset.id)

    @data(
        ('archive', AuditAction.ARCHIVE),
        ('unarchive', AuditAction.UNARCHIVE),
        ('undelete', None),
        ('delete', None),
    )
    @unpack
    def test_bulk_actions(self, bulk_action, audit_action):
        assets = [Asset.objects.create(
            content={
                'survey': [
                    {
                        'type': 'text',
                        'label': 'Question 1',
                        'name': 'q1',
                        '$kuid': 'abc',
                    },
                ]
            },
            owner=self.user,
            asset_type='survey',
        ) for i in range(0, 2)]

        for asset in assets:
            asset.deploy(backend='mock', active=True)

        uids = [asset.uid for asset in assets]

        if bulk_action == 'undelete':
            self._make_bulk_request(uids, 'delete')

        self._make_bulk_request(uids, bulk_action)

        if audit_action is None:
            self.assertEqual(ProjectHistoryLog.objects.count(), 0)
        else:
            project_hist_logs = ProjectHistoryLog.objects.filter(
                object_id__in=[asset.id for asset in assets], action=audit_action
            )
            self.assertEqual(project_hist_logs.count(), 2)

    def test_bulk_permission_assignment_creates_logs_for_each_user(self):
        def get_user_url(username):
            return reverse('api_v2:user-kpi-detail', kwargs={'username': username})

        def get_permission_url(codename):
            return reverse('api_v2:permission-detail', kwargs={'codename': codename})

        request_data = [
            # assign simple perms to someuser and anotheruser
            {
                'permission': get_permission_url(PERM_VIEW_ASSET),
                'user': get_user_url('someuser'),
            },
            {
                'permission': get_permission_url(PERM_VIEW_ASSET),
                'user': get_user_url('anotheruser'),
            },
        ]
        self.client.post(
            path=reverse(
                'api_v2:asset-permission-assignment-bulk-assignments',
                kwargs={
                    'parent_lookup_asset': self.asset.uid,
                },
            ),
            data=request_data,
            format='json',
        )
        self.assertEqual(ProjectHistoryLog.objects.count(), 2)
        someuser_log = ProjectHistoryLog.objects.filter(
            metadata__permissions__username='someuser'
        ).first()
        anotheruser_log = ProjectHistoryLog.objects.filter(
            metadata__permissions__username='anotheruser'
        ).first()
        self._check_common_metadata(
            someuser_log.metadata, PROJECT_HISTORY_LOG_PERMISSION_SUBTYPE
        )
        self._check_common_metadata(
            anotheruser_log.metadata, PROJECT_HISTORY_LOG_PERMISSION_SUBTYPE
        )
        self.assertListEqual(
            someuser_log.metadata['permissions'][
                PROJECT_HISTORY_LOG_METADATA_FIELD_ADDED
            ],
            [PERM_VIEW_ASSET],
        )
        self.assertListEqual(
            anotheruser_log.metadata['permissions'][
                PROJECT_HISTORY_LOG_METADATA_FIELD_ADDED
            ],
            [PERM_VIEW_ASSET],
        )
        self.assertListEqual(
            someuser_log.metadata['permissions'][
                PROJECT_HISTORY_LOG_METADATA_FIELD_REMOVED
            ],
            [],
        )
        self.assertListEqual(
            anotheruser_log.metadata['permissions'][
                PROJECT_HISTORY_LOG_METADATA_FIELD_REMOVED
            ],
            [],
        )
        self.assertEqual(someuser_log.action, AuditAction.MODIFY_USER_PERMISSIONS)
        self.assertEqual(anotheruser_log.action, AuditAction.MODIFY_USER_PERMISSIONS)

    @data(
        # permission, use bulk endpoint, expected action, expected inverse action
        (
            PERM_VIEW_ASSET,
            True,
            AuditAction.SHARE_FORM_PUBLICLY,
            AuditAction.UNSHARE_FORM_PUBLICLY,
        ),
        (
            PERM_VIEW_SUBMISSIONS,
            True,
            AuditAction.SHARE_DATA_PUBLICLY,
            AuditAction.UNSHARE_DATA_PUBLICLY,
        ),
        (
            PERM_ADD_SUBMISSIONS,
            True,
            AuditAction.ALLOW_ANONYMOUS_SUBMISSIONS,
            AuditAction.DISALLOW_ANONYMOUS_SUBMISSIONS,
        ),
        (
            PERM_VIEW_ASSET,
            False,
            AuditAction.SHARE_FORM_PUBLICLY,
            AuditAction.UNSHARE_FORM_PUBLICLY,
        ),
        (
            PERM_VIEW_SUBMISSIONS,
            False,
            AuditAction.SHARE_DATA_PUBLICLY,
            AuditAction.UNSHARE_DATA_PUBLICLY,
        ),
        (
            PERM_ADD_SUBMISSIONS,
            False,
            AuditAction.ALLOW_ANONYMOUS_SUBMISSIONS,
            AuditAction.DISALLOW_ANONYMOUS_SUBMISSIONS,
        ),
    )
    @unpack
    def test_create_permission_creates_logs_for_anonymous_user(
        self, permission, use_bulk, expected_action, expected_inverse_action
    ):
        request_data = {
            'permission': reverse(
                'api_v2:permission-detail', kwargs={'codename': permission}
            ),
            'user': reverse(
                'api_v2:user-kpi-detail', kwargs={'username': 'AnonymousUser'}
            ),
        }
        # /bulk expects assignments to come in a list
        if use_bulk:
            request_data = [request_data]
        endpoint = 'bulk-assignments' if use_bulk else 'list'
        self.client.post(
            path=reverse(
                f'api_v2:asset-permission-assignment-{endpoint}',
                kwargs={
                    'parent_lookup_asset': self.asset.uid,
                },
            ),
            data=request_data,
            format='json',
        )
        log = ProjectHistoryLog.objects.filter(action=expected_action).first()
        self.assertEqual(log.action, expected_action)
        self._check_common_metadata(
            log.metadata, PROJECT_HISTORY_LOG_PERMISSION_SUBTYPE
        )

        # get the permission that was created
        perm = ObjectPermission.objects.filter(
            user__username='AnonymousUser', permission__codename=permission
        ).first()
        # request to delete the permission we just created
        self.client.delete(
            path=reverse(
                'api_v2:asset-permission-assignment-detail',
                kwargs={'parent_lookup_asset': self.asset.uid, 'uid': perm.uid},
            ),
        )
        removal_log = ProjectHistoryLog.objects.filter(
            action=expected_inverse_action
        ).first()
        self._check_common_metadata(
            removal_log.metadata, PROJECT_HISTORY_LOG_PERMISSION_SUBTYPE
        )

    # use bulk endpoint? (as opposed to -detail)
    @data(True, False)
    def test_modify_permissions_log_includes_implied(self, use_bulk):
        request_data = {
            # change_submissions implies view_submissions, add_submissions,
            # and view_asset
            'permission': reverse(
                'api_v2:permission-detail', kwargs={'codename': PERM_CHANGE_SUBMISSIONS}
            ),
            'user': reverse('api_v2:user-kpi-detail', kwargs={'username': 'someuser'}),
        }
        if use_bulk:
            request_data = [request_data]
        endpoint = 'bulk-assignments' if use_bulk else 'list'
        self.client.post(
            path=reverse(
                f'api_v2:asset-permission-assignment-{endpoint}',
                kwargs={
                    'parent_lookup_asset': self.asset.uid,
                },
            ),
            data=request_data,
            format='json',
        )
        self.assertEqual(ProjectHistoryLog.objects.count(), 1)
        log = ProjectHistoryLog.objects.filter(
            action=AuditAction.MODIFY_USER_PERMISSIONS
        ).first()
        self._check_common_metadata(
            log.metadata, PROJECT_HISTORY_LOG_PERMISSION_SUBTYPE
        )
        self.assertListEqual(
            sorted(
                log.metadata['permissions'][PROJECT_HISTORY_LOG_METADATA_FIELD_ADDED]
            ),
            ['add_submissions', 'change_submissions', 'view_asset', 'view_submissions'],
        )
        self.assertListEqual(
            log.metadata['permissions'][PROJECT_HISTORY_LOG_METADATA_FIELD_REMOVED], []
        )
        self.assertEqual(log.metadata['permissions']['username'], 'someuser')

        # removing view_asset should remove view_submissions and change_submissions
        view_asset_perm = ObjectPermission.objects.filter(
            user__username='someuser', permission__codename=PERM_VIEW_ASSET
        ).first()
        self.client.delete(
            path=reverse(
                'api_v2:asset-permission-assignment-detail',
                kwargs={
                    'parent_lookup_asset': self.asset.uid,
                    'uid': view_asset_perm.uid,
                },
            ),
        )
        self.assertEqual(ProjectHistoryLog.objects.count(), 2)
        removal_log = (
            ProjectHistoryLog.objects.filter(action=AuditAction.MODIFY_USER_PERMISSIONS)
            .order_by('-date_created')
            .first()
        )
        self.assertListEqual(
            removal_log.metadata['permissions'][
                PROJECT_HISTORY_LOG_METADATA_FIELD_ADDED
            ],
            [],
        )
        self.assertListEqual(
            sorted(
                removal_log.metadata['permissions'][
                    PROJECT_HISTORY_LOG_METADATA_FIELD_REMOVED
                ]
            ),
            ['change_submissions', 'view_asset', 'view_submissions'],
        )
        self.assertEqual(removal_log.metadata['permissions']['username'], 'someuser')

    @data(True, False)
    def test_create_partial_permission_creates_log(self, use_bulk):
        request_data = {
            # partial change_submissions implies partial view_submissions,
            # add_submissions, and view_asset
            'permission': reverse(
                'api_v2:permission-detail',
                kwargs={'codename': PERM_PARTIAL_SUBMISSIONS},
            ),
            'user': reverse('api_v2:user-kpi-detail', kwargs={'username': 'someuser'}),
            'partial_permissions': [
                {
                    'url': reverse(
                        'api_v2:permission-detail',
                        kwargs={'codename': PERM_CHANGE_SUBMISSIONS},
                    ),
                    'filters': [{'_submitted_by': 'someuser'}],
                }
            ],
        }
        if use_bulk:
            request_data = [request_data]
        endpoint = 'bulk-assignments' if use_bulk else 'list'
        self.client.post(
            path=reverse(
                f'api_v2:asset-permission-assignment-{endpoint}',
                kwargs={
                    'parent_lookup_asset': self.asset.uid,
                },
            ),
            data=request_data,
            format='json',
        )
        self.assertEqual(ProjectHistoryLog.objects.count(), 1)
        log = ProjectHistoryLog.objects.filter(
            action=AuditAction.MODIFY_USER_PERMISSIONS
        ).first()
        self._check_common_metadata(
            log.metadata, PROJECT_HISTORY_LOG_PERMISSION_SUBTYPE
        )
        # can't sort a list of strings and dicts,
        # so check length and expected entries individually
        added = log.metadata['permissions'][PROJECT_HISTORY_LOG_METADATA_FIELD_ADDED]
        self.assertEqual(len(added), 6)
        # adding partial permissions always adds 'add_submissions',
        # both partial and full
        self.assertIn(PERM_ADD_SUBMISSIONS, added)
        self.assertIn(PERM_VIEW_ASSET, added)
        self.assertIn(PERM_PARTIAL_SUBMISSIONS, added)

        # inherited partial permissions
        self.assertIn(
            {
                'code': PERM_CHANGE_SUBMISSIONS,
                'filters': [{'_submitted_by': 'someuser'}],
            },
            added,
        )
        self.assertIn(
            {'code': PERM_VIEW_SUBMISSIONS, 'filters': [{'_submitted_by': 'someuser'}]},
            added,
        )
        self.assertIn(
            {'code': PERM_ADD_SUBMISSIONS, 'filters': [{'_submitted_by': 'someuser'}]},
            added,
        )

        self.assertListEqual(
            log.metadata['permissions'][PROJECT_HISTORY_LOG_METADATA_FIELD_REMOVED], []
        )
        self.assertEqual(log.metadata['permissions']['username'], 'someuser')

        # removing view_asset should remove view_submissions and change_submissions
        partial_submissions_perm = ObjectPermission.objects.filter(
            user__username='someuser', permission__codename=PERM_PARTIAL_SUBMISSIONS
        ).first()
        self.client.delete(
            path=reverse(
                'api_v2:asset-permission-assignment-detail',
                kwargs={
                    'parent_lookup_asset': self.asset.uid,
                    'uid': partial_submissions_perm.uid,
                },
            ),
        )
        self.assertEqual(ProjectHistoryLog.objects.count(), 2)
        removal_log = (
            ProjectHistoryLog.objects.filter(action=AuditAction.MODIFY_USER_PERMISSIONS)
            .order_by('-date_created')
            .first()
        )
        self.assertListEqual(
            removal_log.metadata['permissions'][
                PROJECT_HISTORY_LOG_METADATA_FIELD_ADDED
            ],
            [],
        )
        # we don't record what exact partial permissions were lost since all of them
        # are removed at once
        self.assertListEqual(
            sorted(
                removal_log.metadata['permissions'][
                    PROJECT_HISTORY_LOG_METADATA_FIELD_REMOVED
                ]
            ),
            ['partial_submissions'],
        )
        self.assertEqual(removal_log.metadata['permissions']['username'], 'someuser')

    def test_no_logs_if_no_permissions_change(self):
        someuser = User.objects.get(username='someuser')
        # assign a permission someone already has
        self.asset.assign_perm(user_obj=someuser, perm=PERM_VIEW_ASSET)
        self.client.post(
            path=reverse(
                'api_v2:asset-permission-assignment-list',
                kwargs={
                    'parent_lookup_asset': self.asset.uid,
                },
            ),
            data={
                'permission': reverse(
                    'api_v2:permission-detail', kwargs={'codename': PERM_VIEW_ASSET}
                ),
                'user': reverse(
                    'api_v2:user-kpi-detail', kwargs={'username': 'someuser'}
                ),
            },
            format='json',
        )
        self.assertEqual(ProjectHistoryLog.objects.count(), 0)

    def test_no_logs_if_bulk_request_fails(self):
        someuser = User.objects.get(username='someuser')
        self.asset.assign_perm(user_obj=someuser, perm=PERM_VIEW_ASSET)
        data = [
            {
                'permission': reverse(
                    'api_v2:permission-detail', kwargs={'codename': PERM_VIEW_ASSET}
                ),
                'user': reverse(
                    'api_v2:user-kpi-detail', kwargs={'username': 'someuser'}
                ),
            },
            # trying to assign a permission to an admin will fail the request
            {
                'permission': reverse(
                    'api_v2:permission-detail', kwargs={'codename': PERM_VIEW_ASSET}
                ),
                'user': reverse(
                    'api_v2:user-kpi-detail', kwargs={'username': 'adminuser'}
                ),
            },
        ]
        self.client.post(
            path=reverse(
                'api_v2:asset-permission-assignment-bulk-assignments',
                kwargs={
                    'parent_lookup_asset': self.asset.uid,
                },
            ),
            data=data,
            format='json',
        )
        self.assertEqual(ProjectHistoryLog.objects.count(), 0)

    def test_clone_permissions_creates_logs(self):
        second_asset = Asset.objects.get(pk=2)
        log_metadata = self._base_project_history_log_test(
            method=self.client.patch,
            url=reverse(
                'api_v2:asset-permission-assignment-clone',
                kwargs={'parent_lookup_asset': self.asset.uid},
            ),
            request_data={CLONE_ARG_NAME: second_asset.uid},
            expected_action=AuditAction.CLONE_PERMISSIONS,
            expected_subtype=PROJECT_HISTORY_LOG_PERMISSION_SUBTYPE,
        )
        self.assertEqual(log_metadata['cloned_from'], second_asset.uid)

    def test_transfer_creates_log(self):
        log_metadata = self._base_project_history_log_test(
            method=self.client.post,
            url=reverse(
                'api_v2:project-ownership-invite-list',
            ),
            request_data={
                'recipient': reverse(
                    'api_v2:user-kpi-detail', kwargs={'username': 'someuser'}
                ),
                'assets': [self.asset.uid],
            },
            expected_action=AuditAction.TRANSFER,
            expected_subtype=PROJECT_HISTORY_LOG_PERMISSION_SUBTYPE,
        )
        self.assertEqual(log_metadata['username'], 'someuser')

    def test_transfer_multiple_creates_logs(self):
        second_asset = Asset.objects.get(pk=2)
        # make admin the owner of the other asset so we can transfer it
        second_asset.owner = self.user
        second_asset.save()
        self.client.post(
            path=reverse('api_v2:project-ownership-invite-list'),
            data={
                'recipient': reverse(
                    'api_v2:user-kpi-detail', kwargs={'username': 'someuser'}
                ),
                'assets': [self.asset.uid, second_asset.uid],
            },
        )
        self.assertEqual(ProjectHistoryLog.objects.count(), 2)
        first_log = ProjectHistoryLog.objects.filter(
            metadata__asset_uid=self.asset.uid, action=AuditAction.TRANSFER
        )
        self.assertTrue(first_log.exists())
        second_log = ProjectHistoryLog.objects.filter(
            metadata__asset_uid=second_asset.uid, action=AuditAction.TRANSFER
        )
        self.assertTrue(second_log.exists())

    def test_no_log_created_for_non_project_transfer(self):
        new_asset = Asset.objects.create(
            owner=self.user,
            asset_type=ASSET_TYPE_TEMPLATE,
        )
        self.client.post(
            path=reverse('api_v2:project-ownership-invite-list'),
            data={
                'recipient': reverse(
                    'api_v2:user-kpi-detail', kwargs={'username': 'someuser'}
                ),
                'assets': [new_asset.uid],
            },
        )
        self.assertEqual(ProjectHistoryLog.objects.count(), 0)

    @data('adminuser', 'someuser')
    def test_log_created_for_duplicate_submission(self, duplicating_user):
        self._add_submission('adminuser')
        submissions = self.asset.deployment.get_submissions(
            self.asset.owner, fields=['_id']
        )
        submission = submissions[0]
        submission_url = reverse(
            self._get_endpoint('submission-duplicate'),
            kwargs={
                'parent_lookup_asset': self.asset.uid,
                'pk': submission['_id'],
            },
        )
        # whoever performs the duplication request will be considered the submitter
        # of the new submission, even if the original was submitted by someone else
        user = User.objects.get(username=duplicating_user)
        self.asset.assign_perm(user_obj=user, perm=PERM_MANAGE_ASSET)
        self.client.force_login(user)

        metadata = self._base_project_history_log_test(
            method=self.client.post,
            url=submission_url,
            request_data={},
            expected_action=AuditAction.ADD_SUBMISSION,
            expected_subtype=PROJECT_HISTORY_LOG_PROJECT_SUBTYPE,
        )
        self.assertEqual(metadata['submission']['submitted_by'], duplicating_user)

    @data('adminuser', None)
    def test_update_one_submission_content(self, username):
        self._add_submission(username)
        submissions_xml = self.asset.deployment.get_submissions(
            self.asset.owner, format_type='xml'
        )
        submission_xml = submissions_xml[0]
        submissions_json = self.asset.deployment.get_submissions(self.asset.owner)
        submission_json = submissions_json[0]

        xml_parsed = fromstring_preserve_root_xmlns(submission_xml)
        edit_submission_xml(
            xml_parsed, 'meta/deprecatedID', submission_json['meta/instanceID']
        )
        edit_submission_xml(xml_parsed, 'meta/instanceID', 'foo')
        edit_submission_xml(xml_parsed, 'Q1', 'new answer')
        edited_submission = xml_tostring(xml_parsed)
        url = reverse(
            self._get_endpoint('api_v2:assetsnapshot-submission-alias'),
            args=(self.asset.snapshot().uid,),
        )
        data = {
            'xml_submission_file': SimpleUploadedFile(
                'name.txt', edited_submission.encode()
            )
        }
        self.client.post(
            path=url,
            data=data,
            format='multipart',
        )
        self.asset.refresh_from_db()

        # make sure a log was created
        logs = ProjectHistoryLog.objects.filter(metadata__asset_uid=self.asset.uid)
        self.assertEqual(logs.count(), 1)
        log = logs.first()
        # check the log has the expected fields and metadata
        self.assertEqual(log.object_id, self.asset.id)
        self.assertEqual(log.action, AuditAction.MODIFY_SUBMISSION)
        self._check_common_metadata(log.metadata, PROJECT_HISTORY_LOG_PROJECT_SUBTYPE)
        submitted_by = username if username is not None else 'AnonymousUser'
        self.assertEqual(log.metadata['submission']['submitted_by'], submitted_by)

    def test_update_multiple_submissions_content(self):
        self._add_submission('adminuser')
        self._add_submission('someuser')
        self._add_submission(None)

        submissions_json = self.asset.deployment.get_submissions(
            self.asset.owner, fields=['_id']
        )
        payload = json.dumps(
            {
                'submission_ids': [sub['_id'] for sub in submissions_json],
                'data': {'Q1': 'new_answer'},
            }
        )

        self.client.patch(
            path=reverse(
                'api_v2:submission-bulk', kwargs={'parent_lookup_asset': self.asset.uid}
            ),
            data={'payload': payload},
            format='json',
        )

        self.assertEqual(ProjectHistoryLog.objects.count(), 3)
        log1 = ProjectHistoryLog.objects.filter(
            metadata__submission__submitted_by='adminuser'
        ).first()
        self._check_common_metadata(log1.metadata, PROJECT_HISTORY_LOG_PROJECT_SUBTYPE)
        self.assertEqual(log1.action, AuditAction.MODIFY_SUBMISSION)

        log2 = ProjectHistoryLog.objects.filter(
            metadata__submission__submitted_by='someuser'
        ).first()
        self._check_common_metadata(log2.metadata, PROJECT_HISTORY_LOG_PROJECT_SUBTYPE)
        self.assertEqual(log2.action, AuditAction.MODIFY_SUBMISSION)

        log2 = ProjectHistoryLog.objects.filter(
            metadata__submission__submitted_by='AnonymousUser'
        ).first()
        self._check_common_metadata(log2.metadata, PROJECT_HISTORY_LOG_PROJECT_SUBTYPE)
        self.assertEqual(log2.action, AuditAction.MODIFY_SUBMISSION)

    @data('adminuser', None)
    def test_update_single_submission_validation_status(self, username):
        self._add_submission(username)
        submissions_json = self.asset.deployment.get_submissions(
            self.asset.owner, fields=['_id']
        )
        log_metadata = self._base_project_history_log_test(
            method=self.client.patch,
            url=reverse(
                'api_v2:submission-validation-status',
                kwargs={
                    'parent_lookup_asset': self.asset.uid,
                    'pk': submissions_json[0]['_id'],
                },
            ),
            request_data={'validation_status.uid': 'validation_status_on_hold'},
            expected_action=AuditAction.MODIFY_SUBMISSION,
            expected_subtype=PROJECT_HISTORY_LOG_PROJECT_SUBTYPE,
        )
        expected_username = username if username is not None else 'AnonymousUser'
        self.assertEqual(log_metadata['submission']['submitted_by'], expected_username)
        self.assertEqual(log_metadata['submission']['status'], 'On Hold')

    def test_multiple_submision_validation_statuses(self):
        self._add_submission('adminuser')
        self._add_submission('someuser')
        self._add_submission(None)
        submissions_json = self.asset.deployment.get_submissions(
            self.asset.owner, fields=['_id']
        )
        payload = json.dumps(
            {
                'submission_ids': [sub['_id'] for sub in submissions_json],
                'validation_status.uid': 'validation_status_on_hold',
            }
        )

        self.client.patch(
            path=reverse(
                'api_v2:submission-validation-statuses',
                kwargs={'parent_lookup_asset': self.asset.uid},
            ),
            data={'payload': payload},
            format='json',
        )

        self.assertEqual(ProjectHistoryLog.objects.count(), 3)
        log1 = ProjectHistoryLog.objects.filter(
            metadata__submission__submitted_by='adminuser'
        ).first()
        self._check_common_metadata(log1.metadata, PROJECT_HISTORY_LOG_PROJECT_SUBTYPE)
        self.assertEqual(log1.action, AuditAction.MODIFY_SUBMISSION)
        self.assertEqual(log1.metadata['submission']['status'], 'On Hold')

        log2 = ProjectHistoryLog.objects.filter(
            metadata__submission__submitted_by='someuser'
        ).first()
        self._check_common_metadata(log2.metadata, PROJECT_HISTORY_LOG_PROJECT_SUBTYPE)
        self.assertEqual(log2.action, AuditAction.MODIFY_SUBMISSION)
        self.assertEqual(log2.metadata['submission']['status'], 'On Hold')

        log3 = ProjectHistoryLog.objects.filter(
            metadata__submission__submitted_by='AnonymousUser'
        ).first()
        self._check_common_metadata(log3.metadata, PROJECT_HISTORY_LOG_PROJECT_SUBTYPE)
        self.assertEqual(log3.action, AuditAction.MODIFY_SUBMISSION)
        self.assertEqual(log3.metadata['submission']['status'], 'On Hold')

    @data(
        # submit as anonymous?, use v1 endpoint?
        (True, False),
        (False, True),
        (False, False),
    )
    @unpack
    def test_add_submission(self, anonymous, v1):
        # prepare submission data
        uuid_ = uuid.uuid4()
        self.asset.deploy(backend='mock')
        submission_data = {
            'q1': 'answer',
            'q2': 'answer',
<<<<<<< HEAD
            'meta': {'instanceID': f'uuid:{uuid_}'},
            'formhub': {'uuid': self.asset.deployment.xform.uuid},
=======
            'meta/instanceID': f'uuid:{uuid_}',
            'formhub/uuid': self.asset.deployment.xform.uuid,
>>>>>>> 2a0dfdd0
            '_uuid': str(uuid_),
        }
        xml = ET.fromstring(
            dict2xform(submission_data, self.asset.deployment.xform.id_string)
        )
        xml.tag = self.asset.uid
        xml.attrib = {
            'id': self.asset.uid,
            'version': self.asset.latest_version.uid,
        }
        endpoint = 'submissions-list' if v1 else 'submissions'
        kwargs = {'username': self.user.username} if not v1 else {}
        url = reverse(
            self._get_endpoint(endpoint),
            kwargs=kwargs,
        )
        data = {'xml_submission_file': SimpleUploadedFile('name.txt', ET.tostring(xml))}
        # ensure anonymous users are allowed to submit
        self.asset.assign_perm(perm=PERM_ADD_SUBMISSIONS, user_obj=AnonymousUser())

        if not anonymous:
            # the submission endpoints don't allow session authentication, so
            # just force the request to attach the correct user
            self.client.force_authenticate(user=self.user)

        # can't use _base_project_history_log_test here because our format is xml,
        # not json
        self.client.post(
            url,
            data=data,
        )
        logs = ProjectHistoryLog.objects.filter(metadata__asset_uid=self.asset.uid)
        self.assertEqual(logs.count(), 1)
        log = logs.first()

        self.assertEqual(log.object_id, self.asset.id)
        self.assertEqual(log.action, AuditAction.ADD_SUBMISSION)
        self._check_common_metadata(log.metadata, PROJECT_HISTORY_LOG_PROJECT_SUBTYPE)
        username = 'AnonymousUser' if anonymous else self.user.username
        self.assertEqual(log.metadata['submission']['submitted_by'], username)

    def test_delete_single_submission(self):
        self._add_submission('adminuser')
        submissions_json = self.asset.deployment.get_submissions(
            self.asset.owner, fields=['_id']
        )
        log_metadata = self._base_project_history_log_test(
            method=self.client.delete,
            url=reverse(
                'api_v2:submission-detail',
                kwargs={
                    'parent_lookup_asset': self.asset.uid,
                    'pk': submissions_json[0]['_id'],
                },
            ),
            request_data={},
            expected_action=AuditAction.DELETE_SUBMISSION,
            expected_subtype=PROJECT_HISTORY_LOG_PROJECT_SUBTYPE,
        )
        self.assertEqual(log_metadata['submission']['submitted_by'], 'adminuser')

<<<<<<< HEAD
    @data(True, False)
    def test_delete_multiple_submissions(self, simulate_error):
=======
    def test_delete_multiple_submissions(self):
>>>>>>> 2a0dfdd0
        self._add_submission('adminuser')
        self._add_submission('someuser')
        self._add_submission(None)
        submissions_json = self.asset.deployment.get_submissions(
            self.asset.owner, fields=['_id']
        )
        payload = json.dumps(
            {
                'submission_ids': [sub['_id'] for sub in submissions_json],
            }
        )
<<<<<<< HEAD
        if simulate_error:
            # tell the client to return a 500 like a normal request would
            # instead of raising errors directly
            self.client.raise_request_exception = False

            # simulate a DB error
            mongo_patcher = patch(
                'kobo.apps.openrosa.apps.viewer.models.parsed_instance.xform_instances.delete_many',  # noqa
                side_effect=PyMongoError(),
            )
            mongo_patcher.start()
=======

>>>>>>> 2a0dfdd0
        self.client.delete(
            path=reverse(
                'api_v2:submission-bulk',
                kwargs={'parent_lookup_asset': self.asset.uid},
            ),
            data={'payload': payload},
            format='json',
        )
<<<<<<< HEAD
        if simulate_error:
            mongo_patcher.stop()
=======
>>>>>>> 2a0dfdd0

        self.assertEqual(ProjectHistoryLog.objects.count(), 3)
        log1 = ProjectHistoryLog.objects.filter(
            metadata__submission__submitted_by='adminuser'
        ).first()
        self._check_common_metadata(log1.metadata, PROJECT_HISTORY_LOG_PROJECT_SUBTYPE)
        self.assertEqual(log1.action, AuditAction.DELETE_SUBMISSION)

        log2 = ProjectHistoryLog.objects.filter(
            metadata__submission__submitted_by='someuser'
        ).first()
        self._check_common_metadata(log2.metadata, PROJECT_HISTORY_LOG_PROJECT_SUBTYPE)
        self.assertEqual(log2.action, AuditAction.DELETE_SUBMISSION)

        log3 = ProjectHistoryLog.objects.filter(
            metadata__submission__submitted_by='AnonymousUser'
        ).first()
        self._check_common_metadata(log2.metadata, PROJECT_HISTORY_LOG_PROJECT_SUBTYPE)
<<<<<<< HEAD
        self.assertEqual(log3.action, AuditAction.DELETE_SUBMISSION)
=======
        self.assertEqual(log3.action, AuditAction.DELETE_SUBMISSION)

    def test_delete_multiple_submissions_timeout(self):
        pass
>>>>>>> 2a0dfdd0
<|MERGE_RESOLUTION|>--- conflicted
+++ resolved
@@ -1679,13 +1679,8 @@
         submission_data = {
             'q1': 'answer',
             'q2': 'answer',
-<<<<<<< HEAD
             'meta': {'instanceID': f'uuid:{uuid_}'},
             'formhub': {'uuid': self.asset.deployment.xform.uuid},
-=======
-            'meta/instanceID': f'uuid:{uuid_}',
-            'formhub/uuid': self.asset.deployment.xform.uuid,
->>>>>>> 2a0dfdd0
             '_uuid': str(uuid_),
         }
         xml = ET.fromstring(
@@ -1747,12 +1742,9 @@
         )
         self.assertEqual(log_metadata['submission']['submitted_by'], 'adminuser')
 
-<<<<<<< HEAD
+
     @data(True, False)
     def test_delete_multiple_submissions(self, simulate_error):
-=======
-    def test_delete_multiple_submissions(self):
->>>>>>> 2a0dfdd0
         self._add_submission('adminuser')
         self._add_submission('someuser')
         self._add_submission(None)
@@ -1764,7 +1756,6 @@
                 'submission_ids': [sub['_id'] for sub in submissions_json],
             }
         )
-<<<<<<< HEAD
         if simulate_error:
             # tell the client to return a 500 like a normal request would
             # instead of raising errors directly
@@ -1776,9 +1767,7 @@
                 side_effect=PyMongoError(),
             )
             mongo_patcher.start()
-=======
-
->>>>>>> 2a0dfdd0
+
         self.client.delete(
             path=reverse(
                 'api_v2:submission-bulk',
@@ -1787,11 +1776,9 @@
             data={'payload': payload},
             format='json',
         )
-<<<<<<< HEAD
         if simulate_error:
             mongo_patcher.stop()
-=======
->>>>>>> 2a0dfdd0
+
 
         self.assertEqual(ProjectHistoryLog.objects.count(), 3)
         log1 = ProjectHistoryLog.objects.filter(
@@ -1810,11 +1797,4 @@
             metadata__submission__submitted_by='AnonymousUser'
         ).first()
         self._check_common_metadata(log2.metadata, PROJECT_HISTORY_LOG_PROJECT_SUBTYPE)
-<<<<<<< HEAD
-        self.assertEqual(log3.action, AuditAction.DELETE_SUBMISSION)
-=======
-        self.assertEqual(log3.action, AuditAction.DELETE_SUBMISSION)
-
-    def test_delete_multiple_submissions_timeout(self):
-        pass
->>>>>>> 2a0dfdd0
+        self.assertEqual(log3.action, AuditAction.DELETE_SUBMISSION)