import base64
import copy
import json
from unittest.mock import patch

import jsonschema.exceptions
import responses
from ddt import data, ddt, unpack
from django.test import override_settings
from django.urls import reverse
from rest_framework.response import Response
from rest_framework.reverse import reverse as drf_reverse

from kobo.apps.audit_log.audit_actions import AuditAction
from kobo.apps.audit_log.models import ADDED, NEW, OLD, REMOVED, ProjectHistoryLog
from kobo.apps.audit_log.tests.test_models import BaseAuditLogTestCase
from kobo.apps.hook.models import Hook
from kobo.apps.kobo_auth.shortcuts import User
from kpi.constants import (
<<<<<<< HEAD
=======
    ASSET_TYPE_TEMPLATE,
>>>>>>> 7a07a1e8
    CLONE_ARG_NAME,
    PERM_ADD_SUBMISSIONS,
    PERM_CHANGE_SUBMISSIONS,
    PERM_PARTIAL_SUBMISSIONS,
    PERM_VIEW_ASSET,
    PERM_VIEW_SUBMISSIONS,
    PROJECT_HISTORY_LOG_PERMISSION_SUBTYPE,
    PROJECT_HISTORY_LOG_PROJECT_SUBTYPE,
)
from kpi.models import Asset, AssetFile, ObjectPermission, PairedData
from kpi.models.asset import AssetSetting
from kpi.utils.strings import to_str


@ddt
@override_settings(DEFAULT_DEPLOYMENT_BACKEND='mock')
class TestProjectHistoryLogs(BaseAuditLogTestCase):
    """
    Integration tests for flows that create ProjectHistoryLogs
    """

    fixtures = ['test_data', 'asset_with_settings_and_qa']

    def setUp(self):
        super().setUp()
        # log in as admin
        user = User.objects.get(username='admin')
        self.user = user
        self.client.force_login(user=user)
        # use the same asset
        asset = Asset.objects.get(pk=3)
        # save to create a version
        asset.save()
        self.asset = asset
        self.detail_url = 'asset-detail'
        self.deployment_url = 'asset-deployment'

    def _check_common_metadata(self, metadata_dict, expected_subtype):
        self.assertEqual(metadata_dict['asset_uid'], self.asset.uid)
        self.assertEqual(metadata_dict['ip_address'], '127.0.0.1')
        self.assertEqual(metadata_dict['source'], 'source')
        self.assertEqual(metadata_dict['log_subtype'], expected_subtype)

    def _base_asset_detail_endpoint_test(
        self, patch, url_name, request_data, expected_action, use_v2=True
    ):
        url_name_prefix = 'api_v2:' if use_v2 else ''
        url = reverse(f'{url_name_prefix}{url_name}', kwargs={'uid': self.asset.uid})
        method = self.client.patch if patch else self.client.post
        log_metadata = self._base_project_history_log_test(
            method,
            url,
            request_data,
            expected_action,
            PROJECT_HISTORY_LOG_PROJECT_SUBTYPE,
        )
        self.assertEqual(
            log_metadata['latest_version_uid'], self.asset.latest_version.uid
        )
        return log_metadata

    def _base_project_history_log_test(
        self, method, url, request_data, expected_action, expected_subtype
    ):
        # requests are either patches or posts
        # hit the endpoint with the correct data
        method(
            url,
            data=request_data,
            format='json',
        )
        self.asset.refresh_from_db()

        # make sure a log was created
        logs = ProjectHistoryLog.objects.filter(metadata__asset_uid=self.asset.uid)
        self.assertEqual(logs.count(), 1)
        log = logs.first()
        # check the log has the expected fields and metadata
        self.assertEqual(log.object_id, self.asset.id)
        self.assertEqual(log.action, expected_action)
        self._check_common_metadata(log.metadata, expected_subtype)
        return log.metadata

    def _make_bulk_request(self, asset_uids, action) -> Response:
        """
        Make a bulk action request for a list of asset uid's and an action name

        asset_uids: [list_of_uids]
        action: [archive, unarchive, delete, undelete]
        """
        payload = {
            'payload': {
                'asset_uids': asset_uids,
                'action': action,
            }
        }
        url = reverse(self._get_endpoint('asset-bulk'))
        response = self.client.post(url, data=payload, format='json')
        return response

    def test_first_time_deployment_creates_log(self):
        post_data = {
            'active': True,
            'backend': 'mock',
        }
        log_metadata = self._base_asset_detail_endpoint_test(
            patch=False,
            url_name=self.deployment_url,
            request_data=post_data,
            expected_action=AuditAction.DEPLOY,
        )

        self.assertEqual(
            log_metadata['latest_deployed_version_uid'],
            self.asset.latest_version.uid,
        )

    def test_redeployment_creates_log(self):
        # first time deploy
        self.asset.deploy(backend='mock', active=True)
        request_data = {
            'active': True,
            'backend': 'mock',
        }
        log_metadata = self._base_asset_detail_endpoint_test(
            patch=True,
            url_name=self.deployment_url,
            request_data=request_data,
            expected_action=AuditAction.REDEPLOY,
        )

        self.assertEqual(
            log_metadata['latest_deployed_version_uid'],
            self.asset.latest_version.uid,
        )

    def test_archive_creates_log(self):
        # can only archive deployed asset
        self.asset.deploy(backend='mock', active=True)
        request_data = {
            'active': False,
        }
        self._base_asset_detail_endpoint_test(
            patch=True,
            url_name=self.deployment_url,
            request_data=request_data,
            expected_action=AuditAction.ARCHIVE,
        )
        # do it again (archive an already-archived asset)
        self.client.patch(
            reverse('api_v2:asset-deployment', kwargs={'uid': self.asset.uid}),
            data=request_data,
            format='json',
        )
        archived_logs = ProjectHistoryLog.objects.filter(
            object_id=self.asset.id, action=AuditAction.ARCHIVE
        )
        # we should log the attempt even if it didn't technically do anything
        self.assertEqual(archived_logs.count(), 2)

    def test_unarchive_creates_log(self):
        # can only unarchive deployed asset
        self.asset.deploy(backend='mock', active=False)
        request_data = {
            'active': True,
        }
        self._base_asset_detail_endpoint_test(
            patch=True,
            url_name=self.deployment_url,
            request_data=request_data,
            expected_action=AuditAction.UNARCHIVE,
        )
        # do it again (unarchive an already-unarchived asset)
        self.client.patch(
            reverse('api_v2:asset-deployment', kwargs={'uid': self.asset.uid}),
            data=request_data,
            format='json',
        )
        unarchived_logs = ProjectHistoryLog.objects.filter(
            object_id=self.asset.id, action=AuditAction.UNARCHIVE
        )
        # we should log the attempt even if it didn't technically do anything
        self.assertEqual(unarchived_logs.count(), 2)

    def test_failed_requests_does_not_create_log(self):
        # attempt to PATCH on an un-deployed asset
        request_data = {
            'active': True,
        }
        self.client.patch(
            reverse('api_v2:asset-deployment', kwargs={'uid': self.asset.uid}),
            data=request_data,
            format='json',
        )
        # deploy asset
        self.asset.deploy(backend='mock', active=True)
        # attempt to POST to a deployed asset
        self.client.post(
            reverse('api_v2:asset-deployment', kwargs={'uid': self.asset.uid}),
            data=request_data,
            format='json',
        )
        # no logs should be created
        self.assertEqual(ProjectHistoryLog.objects.count(), 0)

    @data(True, False)
    def test_change_project_name_creates_log(self, use_v2):
        old_name = self.asset.name

        log_metadata = self._base_asset_detail_endpoint_test(
            patch=True,
            url_name=self.detail_url,
            request_data={'name': 'new_name'},
            expected_action=AuditAction.UPDATE_NAME,
            use_v2=use_v2,
        )

        self.assertEqual(log_metadata['name'][NEW], 'new_name')
        self.assertEqual(log_metadata['name'][OLD], old_name)

    @data(True, False)
    def test_change_standard_project_settings_creates_log(self, use_v2):
        old_settings = copy.deepcopy(self.asset.settings)
        # both country and description are in Asset.STANDARDIZED_SETTINGS
        patch_data = {
            'settings': {
                'country': [{'label': 'Albania', 'value': 'ALB'}],
                'description': 'New description',
            }
        }

        log_metadata = self._base_asset_detail_endpoint_test(
            patch=True,
            url_name=self.detail_url,
            request_data=patch_data,
            expected_action=AuditAction.UPDATE_SETTINGS,
            use_v2=use_v2,
        )

        # check non-list settings just store old and new information
        settings_dict = log_metadata['settings']
        self.assertEqual(settings_dict['description'][OLD], old_settings['description'])
        self.assertEqual(settings_dict['description'][NEW], 'New description')
        # check list settings store added and removed fields
        self.assertListEqual(
            settings_dict['country'][ADDED],
            [{'label': 'Albania', 'value': 'ALB'}],
        )
        self.assertListEqual(
            settings_dict['country'][REMOVED],
            [{'label': 'United States', 'value': 'USA'}],
        )
        # check default settings not recorded if not included in request
        for setting in Asset.STANDARDIZED_SETTINGS:
            # country codes are updated automatically when country is updated
            if setting not in ['country', 'settings', 'country_codes']:
                self.assertNotIn(setting, log_metadata)

    @data(True, False)
    def test_unchanged_settings_not_recorded_on_log(self, use_v2):
        """
        Check settings not included on log if in the request but did not change
        """
        patch_data = {
            'settings': {
                'sector': self.asset.settings['sector'],
                'country': self.asset.settings['country'],
                # only change description
                'description': 'New description',
            }
        }
        log_metadata = self._base_asset_detail_endpoint_test(
            patch=True,
            url_name=self.detail_url,
            request_data=patch_data,
            expected_action=AuditAction.UPDATE_SETTINGS,
            use_v2=use_v2,
        )

        self.assertNotIn('sector', log_metadata)
        self.assertNotIn('country', log_metadata)
        self.assertNotIn('operational_purpose', log_metadata)
        self.assertNotIn('collects_pii', log_metadata)

    @data(True, False)
    def test_no_log_if_settings_unchanged(self, use_v2):
        # fill request with only existing values
        patch_data = {
            'settings': {
                'sector': self.asset.settings['sector'],
                'country': self.asset.settings['country'],
                'description': self.asset.settings['description'],
            }
        }
        url_name_prefix = 'api_v2:' if use_v2 else ''

        self.client.patch(
            reverse(f'{url_name_prefix}asset-detail', kwargs={'uid': self.asset.uid}),
            data=patch_data,
            format='json',
        )

        self.assertEqual(ProjectHistoryLog.objects.count(), 0)

    @data(True, False)
    def test_nullify_settings_creates_log(self, use_v2):
        old_settings = copy.deepcopy(self.asset.settings)

        log_metadata = self._base_asset_detail_endpoint_test(
            patch=True,
            url_name=self.detail_url,
            request_data={'settings': {}},
            expected_action=AuditAction.UPDATE_SETTINGS,
            use_v2=use_v2,
        )
        for setting, old_value in old_settings.items():
            if setting in Asset.STANDARDIZED_SETTINGS:
                # if the setting is one of the standard ones, the new value after
                # nulling it out will be whatever is configured as the default
                setting_configs: AssetSetting = Asset.STANDARDIZED_SETTINGS[setting]
                new_value = (
                    setting_configs.default_val(self.asset)
                    if callable(setting_configs.default_val)
                    else setting_configs.default_val
                )
            else:
                new_value = None

            if isinstance(new_value, list) and isinstance(old_value, list):
                removed_values = [val for val in old_value if val not in new_value]
                added_values = [val for val in new_value if val not in old_value]
                self.assertListEqual(
                    log_metadata['settings'][setting][ADDED], added_values
                )
                self.assertListEqual(
                    log_metadata['settings'][setting][REMOVED], removed_values
                )
            else:
                self.assertEqual(log_metadata['settings'][setting][NEW], new_value)
                self.assertEqual(log_metadata['settings'][setting][OLD], old_value)

    @data(True, False)
    def test_add_new_settings_creates_log(self, use_v2):
        log_metadata = self._base_asset_detail_endpoint_test(
            patch=True,
            url_name=self.detail_url,
            # set a setting not in Asset.STANDARDIZED_SETTINGS
            request_data={'settings': {'new_setting': 'new_value'}},
            expected_action=AuditAction.UPDATE_SETTINGS,
            use_v2=use_v2,
        )

        self.assertEqual(log_metadata['settings']['new_setting'][NEW], 'new_value')
        self.assertEqual(log_metadata['settings']['new_setting'][OLD], None)

    def test_enable_sharing_creates_log(self):
        log_metadata = self._base_asset_detail_endpoint_test(
            patch=True,
            url_name=self.detail_url,
            request_data={'data_sharing': {'enabled': True, 'fields': []}},
            expected_action=AuditAction.ENABLE_SHARING,
        )
        self.assertEqual(log_metadata['shared_fields'][ADDED], [])

    def test_truthy_field_creates_sharing_enabled_log(self):
        log_metadata = self._base_asset_detail_endpoint_test(
            patch=True,
            url_name=self.detail_url,
            request_data={'data_sharing': {'enabled': 'truthy'}},
            expected_action=AuditAction.ENABLE_SHARING,
        )
        self.assertEqual(log_metadata['shared_fields'][ADDED], [])

    def test_disable_sharing_creates_log(self):
        self.asset.data_sharing = {
            'enabled': True,
            'fields': [],
        }
        self.asset.save()

        self._base_asset_detail_endpoint_test(
            patch=True,
            url_name=self.detail_url,
            request_data={'data_sharing': {'enabled': False}},
            expected_action=AuditAction.DISABLE_SHARING,
        )

    def test_nullify_sharing_creates_sharing_disabled_log(self):
        self.asset.data_sharing = {
            'enabled': True,
            'fields': [],
        }
        self.asset.save()

        self._base_asset_detail_endpoint_test(
            patch=True,
            url_name=self.detail_url,
            request_data={'data_sharing': {}},
            expected_action=AuditAction.DISABLE_SHARING,
        )

    def test_falsy_field_creates_sharing_disabled_log(self):
        self.asset.data_sharing = {
            'enabled': True,
            'fields': [],
        }
        self.asset.save()

        self._base_asset_detail_endpoint_test(
            patch=True,
            url_name=self.detail_url,
            request_data={'data_sharing': {'enabled': 0}},
            expected_action=AuditAction.DISABLE_SHARING,
        )

    def test_modify_sharing_creates_log(self):
        self.asset.data_sharing = {
            'enabled': True,
            'fields': ['settings_fixture_q1'],
        }
        self.asset.save()
        log_metadata = self._base_asset_detail_endpoint_test(
            patch=True,
            url_name=self.detail_url,
            request_data={
                'data_sharing': {'enabled': True, 'fields': ['settings_fixture_q2']}
            },
            expected_action=AuditAction.MODIFY_SHARING,
        )
        self.assertEqual(log_metadata['shared_fields'][ADDED], ['settings_fixture_q2'])
        self.assertEqual(
            log_metadata['shared_fields'][REMOVED], ['settings_fixture_q1']
        )

    @data(True, False)
    def test_update_content_creates_log(self, use_v2):
        self._base_asset_detail_endpoint_test(
            patch=True,
            url_name=self.detail_url,
            request_data={'content': {'some': 'thing'}},
            expected_action=AuditAction.UPDATE_CONTENT,
            use_v2=use_v2,
        )

    def test_update_qa_creates_log(self):
        request_data = {
            'advanced_features': {
                'qual': {
                    'qual_survey': [
                        {
                            'type': 'qual_note',
                            'uuid': '12345',
                            'scope': 'by_question#survey',
                            'xpath': 'q1',
                            'labels': {'_default': 'QA Question'},
                            # requests to remove a question just add this
                            # option rather than actually deleting anything
                            'options': {'deleted': True},
                        }
                    ]
                }
            }
        }

        log_metadata = self._base_asset_detail_endpoint_test(
            patch=True,
            url_name=self.detail_url,
            request_data=request_data,
            expected_action=AuditAction.UPDATE_QA,
        )

        self.assertEqual(
            log_metadata['qa'][NEW],
            request_data['advanced_features']['qual']['qual_survey'],
        )

    def test_failed_qa_update_does_not_create_log(self):
        # badly formatted QA dict should result in an error before update
        request_data = {'advanced_features': {'qual': {'qual_survey': ['bad']}}}
        with self.assertRaises(jsonschema.exceptions.ValidationError):
            self.client.patch(
                reverse('api_v2:asset-detail', kwargs={'uid': self.asset.uid}),
                data=request_data,
                format='json',
            )

        self.assertEqual(ProjectHistoryLog.objects.count(), 0)

    @data(True, False)
    def test_register_service_creates_log(self, use_v2):
        request_data = {
            'name': 'test',
            'endpoint': 'http://www.google.com',
            'active': True,
            'subset_fields': [],
            'email_notification': True,
            'export_type': 'json',
            'auth_level': 'no_auth',
            'settings': {'custom_headers': {}},
            'payload_template': '',
        }
        url_prefix = 'api_v2:' if use_v2 else ''
        url = reverse(f'{url_prefix}hook-list', args=(self.asset.uid,))
        log_metadata = self._base_project_history_log_test(
            method=self.client.post,
            url=url,
            request_data=request_data,
            expected_action=AuditAction.REGISTER_SERVICE,
            expected_subtype=PROJECT_HISTORY_LOG_PROJECT_SUBTYPE,
        )
        new_hook = Hook.objects.get(name='test')
        self.assertEqual(log_metadata['hook']['uid'], new_hook.uid)
        self.assertEqual(log_metadata['hook']['active'], True)
        self.assertEqual(log_metadata['hook']['endpoint'], 'http://www.google.com')

    @data(True, False)
    def test_modify_service_creates_log(self, use_v2):
        new_hook = Hook.objects.create(
            name='test',
            endpoint='http://www.example.com',
            asset=self.asset,
        )
        new_hook.save()
        request_data = {
            'active': False,
        }
        url_prefix = 'api_v2:' if use_v2 else ''
        log_metadata = self._base_project_history_log_test(
            method=self.client.patch,
            url=reverse(
                f'{url_prefix}hook-detail',
                kwargs={
                    'parent_lookup_asset': self.asset.uid,
                    'uid': new_hook.uid,
                },
            ),
            request_data=request_data,
            expected_action=AuditAction.MODIFY_SERVICE,
            expected_subtype=PROJECT_HISTORY_LOG_PROJECT_SUBTYPE,
        )
        self.assertEqual(log_metadata['hook']['uid'], new_hook.uid)
        self.assertEqual(log_metadata['hook']['active'], False)
        self.assertEqual(log_metadata['hook']['endpoint'], 'http://www.example.com')

    @data(True, False)
    def test_delete_service_creates_log(self, use_v2):
        new_hook = Hook.objects.create(
            name='test',
            endpoint='http://www.example.com',
            asset=self.asset,
        )
        new_hook.save()
        request_data = {}
        url_prefix = 'api_v2:' if use_v2 else ''

        log_metadata = self._base_project_history_log_test(
            method=self.client.delete,
            url=reverse(
                f'{url_prefix}hook-detail',
                kwargs={
                    'parent_lookup_asset': self.asset.uid,
                    'uid': new_hook.uid,
                },
            ),
            request_data=request_data,
            expected_action=AuditAction.DELETE_SERVICE,
            expected_subtype=PROJECT_HISTORY_LOG_PROJECT_SUBTYPE,
        )
        self.assertEqual(log_metadata['hook']['uid'], new_hook.uid)
        self.assertEqual(log_metadata['hook']['active'], True)
        self.assertEqual(log_metadata['hook']['endpoint'], 'http://www.example.com')

    def test_connect_project_creates_log(self):
        source = Asset.objects.get(pk=1)
        source.data_sharing = {
            'enabled': True,
            'fields': [],
        }
        # set the owner to be the same on the source
        # so we don't have a permissions issue
        source.owner = self.asset.owner
        source.save()
        asset_url = drf_reverse('api_v2:asset-detail', kwargs={'uid': source.uid})
        request_data = {
            'fields': ['q1'],
            'filename': 'test_file',
            'source': asset_url,
        }

        url = reverse('api_v2:paired-data-list', args=(self.asset.uid,))
        log_metadata = self._base_project_history_log_test(
            method=self.client.post,
            url=url,
            request_data=request_data,
            expected_action=AuditAction.CONNECT_PROJECT,
            expected_subtype=PROJECT_HISTORY_LOG_PROJECT_SUBTYPE,
        )
        self.assertEqual(log_metadata['paired-data']['source_name'], source.name)
        self.assertEqual(log_metadata['paired-data']['source_uid'], source.uid)
        self.assertEqual(log_metadata['paired-data']['fields'], ['q1'])

    def test_disconnect_project_creates_log(self):
        source = Asset.objects.get(pk=1)
        source.data_sharing = {
            'enabled': True,
            'fields': [],
        }
        # set the owner to be the same on the source
        # so we don't have a permissions issue
        source.owner = self.asset.owner
        source.save()
        paired_data = PairedData(
            source_asset_or_uid=source,
            fields=['q1'],
            filename='data.txt',
            asset=self.asset,
        )
        paired_data.save()
        log_metadata = self._base_project_history_log_test(
            method=self.client.delete,
            url=reverse(
                'api_v2:paired-data-detail',
                kwargs={
                    'parent_lookup_asset': self.asset.uid,
                    'paired_data_uid': paired_data.paired_data_uid,
                },
            ),
            expected_action=AuditAction.DISCONNECT_PROJECT,
            request_data=None,
            expected_subtype=PROJECT_HISTORY_LOG_PROJECT_SUBTYPE,
        )
        self.assertEqual(log_metadata['paired-data']['source_name'], source.name)
        self.assertEqual(log_metadata['paired-data']['source_uid'], source.uid)

    def test_modify_imported_fields_creates_log(self):
        source = Asset.objects.get(pk=1)
        source.data_sharing = {
            'enabled': True,
            'fields': [],
        }
        # set the owner to be the same on the source
        # so we don't have a permissions issue
        source.owner = self.asset.owner
        source.save()
        paired_data = PairedData(
            source_asset_or_uid=source,
            fields=['q1'],
            filename='data.txt',
            asset=self.asset,
        )
        paired_data.save()
        log_metadata = self._base_project_history_log_test(
            method=self.client.patch,
            url=reverse(
                'api_v2:paired-data-detail',
                kwargs={
                    'parent_lookup_asset': self.asset.uid,
                    'paired_data_uid': paired_data.paired_data_uid,
                },
            ),
            expected_action=AuditAction.MODIFY_IMPORTED_FIELDS,
            request_data={'fields': ['q2']},
            expected_subtype=PROJECT_HISTORY_LOG_PROJECT_SUBTYPE,
        )
        self.assertEqual(log_metadata['paired-data']['source_name'], source.name)
        self.assertEqual(log_metadata['paired-data']['source_uid'], source.uid)
        self.assertEqual(log_metadata['paired-data']['fields'], ['q2'])

    @data(True, False)
    def test_add_media_creates_log(self, use_v2):
        crab_png_b64 = (
            'iVBORw0KGgoAAAANSUhEUgAAABIAAAAPAgMAAACU6HeBAAAADFBMVEU7PTqv'
            'OD/m6OX////GxYKhAAAAR0lEQVQI1y2MMQrAMAwD9Ul5yJQ1+Y8zm0Ig9iur'
            'kmo4xAmEUgJpaYE9y0VLBrwVO9ZzUnSODidlthgossXf73pNDltav88X3Ncm'
            'NcRl6K8AAAAASUVORK5CYII='
        )

        request_data = {
            'file_type': AssetFile.FORM_MEDIA,
            'description': 'I have pincers',
            'base64Encoded': 'data:image/png;base64,' + crab_png_b64,
            'metadata': json.dumps({'filename': 'crab.png'}),
        }
        url_prefix = 'api_v2:' if use_v2 else ''
        url = reverse(f'{url_prefix}asset-file-list', args=(self.asset.uid,))
        log_metadata = self._base_project_history_log_test(
            method=self.client.post,
            url=url,
            request_data=request_data,
            expected_action=AuditAction.ADD_MEDIA,
            expected_subtype=PROJECT_HISTORY_LOG_PROJECT_SUBTYPE,
        )
        file = AssetFile.objects.filter(asset=self.asset).first()
        self.assertEqual(log_metadata['asset-file']['uid'], file.uid)
        self.assertEqual(log_metadata['asset-file']['filename'], file.filename)
        self.assertEqual(log_metadata['asset-file']['download_url'], file.download_url)
        self.assertEqual(log_metadata['asset-file']['md5_hash'], file.md5_hash)

    @data(True, False)
    def test_delete_media_creates_log(self, use_v2):
        media = AssetFile.objects.create(
            asset=self.asset,
            user=self.user,
            file_type=AssetFile.FORM_MEDIA,
            description='A file',
            metadata={'filename': 'fish.txt'},
        )
        url_prefix = 'api_v2:' if use_v2 else ''
        log_metadata = self._base_project_history_log_test(
            method=self.client.delete,
            url=reverse(
                f'{url_prefix}asset-file-detail',
                kwargs={
                    'parent_lookup_asset': self.asset.uid,
                    'uid': media.uid,
                },
            ),
            expected_action=AuditAction.DELETE_MEDIA,
            request_data=None,
            expected_subtype=PROJECT_HISTORY_LOG_PROJECT_SUBTYPE,
        )
        self.assertEqual(log_metadata['asset-file']['uid'], media.uid)
        self.assertEqual(log_metadata['asset-file']['filename'], media.filename)
        self.assertEqual(log_metadata['asset-file']['download_url'], media.download_url)
        self.assertEqual(log_metadata['asset-file']['md5_hash'], media.md5_hash)

    @responses.activate
    @data(
        # File or url, change asset name?, use v2?
        ('file', True, True),
        ('file', False, True),
        ('url', True, True),
        ('url', False, True),
        ('file', True, False),
        ('file', False, False),
        ('url', True, False),
        ('url', False, False),
    )
    @unpack
    def test_create_from_import_task(self, file_or_url, change_name, use_v2):
        task_data = {
            'destination': reverse(
                'api_v2:asset-detail', kwargs={'uid': self.asset.uid}
            ),
            'name': 'name',
        }
        old_name = self.asset.name

        # create an xlsx file to import
        # if changing the name of the asset, create a file from an asset with
        # a different name and versioned=True, which will add the name to the
        # 'settings' sheet (only works for deployed assets)
        if change_name:
            new_asset = Asset.objects.get(pk=1)
            new_asset.save()
            new_asset.deploy(backend='mock')
            xlsx_io = new_asset.to_xlsx_io(versioned=True).read()
        else:
            xlsx_io = self.asset.to_xlsx_io().read()

        if file_or_url == 'url':
            # pretend to host the file somewhere
            mock_xls_url = 'http://mock.kbtdev.org/form.xls'
            responses.add(
                responses.GET,
                mock_xls_url,
                content_type='application/xls',
                body=xlsx_io,
            )
            task_data['url'] = mock_xls_url
        else:
            encoded_xls = base64.b64encode(xlsx_io)
            task_data['base64Encoded'] = ('base64:{}'.format(to_str(encoded_xls)),)

        # hit the endpoint that creates and runs the ImportTask
        # Task should complete right away due to `CELERY_TASK_ALWAYS_EAGER`
        version = 'v2' if use_v2 else 'v1'
        url_prefix = 'api_v2:' if use_v2 else ''
        with patch(
            f'kpi.views.{version}.import_task.get_client_ip', return_value='127.0.0.1'
        ):
            with patch(
                f'kpi.views.{version}.import_task.get_human_readable_client_user_agent',
                return_value='source',
            ):
                self.client.post(reverse(f'{url_prefix}importtask-list'), task_data)
        expected_logs_count = 2 if change_name else 1
        log_query = ProjectHistoryLog.objects.filter(metadata__asset_uid=self.asset.uid)
        self.assertEqual(log_query.count(), expected_logs_count)
        form_replace_log = log_query.filter(action=AuditAction.REPLACE_FORM).first()
        self.assertEqual(form_replace_log.object_id, self.asset.id)
        self._check_common_metadata(
            form_replace_log.metadata, PROJECT_HISTORY_LOG_PROJECT_SUBTYPE
        )
        self.assertEqual(
            form_replace_log.metadata['latest_version_uid'],
            self.asset.latest_version.uid,
        )

        if change_name:
            # if the import also changed the name of the asset,
            # check that was logged as well
            change_name_log = log_query.filter(action=AuditAction.UPDATE_NAME).first()
            self._check_common_metadata(
                change_name_log.metadata, PROJECT_HISTORY_LOG_PROJECT_SUBTYPE
            )
            self.assertEqual(
                change_name_log.metadata['latest_version_uid'],
                self.asset.latest_version.uid,
            )
            self.assertDictEqual(
                change_name_log.metadata['name'],
                {
                    OLD: old_name,
                    NEW: new_asset.name,
                },
            )

    def test_export_creates_log(self):
        self.asset.deploy(backend='mock', active=True)
        request_data = {
            'fields_from_all_versions': True,
            'fields': [],
            'group_sep': '/',
            'hierarchy_in_labels': False,
            'lang': '_default',
            'multiple_select': 'both',
            'type': 'xls',
            'xls_types_as_text': False,
            'include_media_url': True,
        }
        self._base_project_history_log_test(
            method=self.client.post,
            url=reverse(
                'api_v2:asset-export-list',
                kwargs={
                    'parent_lookup_asset': self.asset.uid,
                },
            ),
            expected_action=AuditAction.EXPORT,
            request_data=request_data,
            expected_subtype=PROJECT_HISTORY_LOG_PROJECT_SUBTYPE,
        )

    def test_export_v1_creates_log(self):
        self.asset.deploy(backend='mock', active=True)
        request_data = {
            'fields_from_all_versions': True,
            'fields': [],
            'group_sep': '/',
            'hierarchy_in_labels': False,
            'lang': '_default',
            'multiple_select': 'both',
            'type': 'xls',
            'xls_types_as_text': False,
            'include_media_url': True,
            'source': reverse('api_v2:asset-detail', kwargs={'uid': self.asset.uid}),
        }
        # can't use _base_project_history_log_test because
        # the old endpoint doesn't like format=json
        self.client.post(
            path=reverse('submissionexporttask-list'),
            data=request_data,
        )

        log_query = ProjectHistoryLog.objects.filter(
            metadata__asset_uid=self.asset.uid, action=AuditAction.EXPORT
        )
        self.assertEqual(log_query.count(), 1)
        log = log_query.first()
        self._check_common_metadata(log.metadata, PROJECT_HISTORY_LOG_PROJECT_SUBTYPE)
        self.assertEqual(log.object_id, self.asset.id)

    @data(
        ('archive', AuditAction.ARCHIVE),
        ('unarchive', AuditAction.UNARCHIVE),
        ('undelete', None),
        ('delete', None),
    )
    @unpack
    def test_bulk_actions(self, bulk_action, audit_action):
        assets = [Asset.objects.create(
            content={
                'survey': [
                    {
                        'type': 'text',
                        'label': 'Question 1',
                        'name': 'q1',
                        '$kuid': 'abc',
                    },
                ]
            },
            owner=self.user,
            asset_type='survey',
        ) for i in range(0, 2)]

        for asset in assets:
            asset.deploy(backend='mock', active=True)

        uids = [asset.uid for asset in assets]

        if bulk_action == 'undelete':
            self._make_bulk_request(uids, 'delete')

        self._make_bulk_request(uids, bulk_action)

        if audit_action is None:
            self.assertEqual(ProjectHistoryLog.objects.count(), 0)
        else:
            project_hist_logs = ProjectHistoryLog.objects.filter(
                object_id__in=[asset.id for asset in assets], action=audit_action
            )
            self.assertEqual(project_hist_logs.count(), 2)

    def test_bulk_permission_assignment_creates_logs_for_each_user(self):
        def get_user_url(username):
            return reverse('api_v2:user-kpi-detail', kwargs={'username': username})

        def get_permission_url(codename):
            return reverse('api_v2:permission-detail', kwargs={'codename': codename})

        request_data = [
            # assign simple perms to someuser and anotheruser
            {
                'permission': get_permission_url(PERM_VIEW_ASSET),
                'user': get_user_url('someuser'),
            },
            {
                'permission': get_permission_url(PERM_VIEW_ASSET),
                'user': get_user_url('anotheruser'),
            },
        ]
        self.client.post(
            path=reverse(
                'api_v2:asset-permission-assignment-bulk-assignments',
                kwargs={
                    'parent_lookup_asset': self.asset.uid,
                },
            ),
            data=request_data,
            format='json',
        )
        self.assertEqual(ProjectHistoryLog.objects.count(), 2)
        someuser_log = ProjectHistoryLog.objects.filter(
            metadata__permissions__username='someuser'
        ).first()
        anotheruser_log = ProjectHistoryLog.objects.filter(
            metadata__permissions__username='anotheruser'
        ).first()
        self._check_common_metadata(
            someuser_log.metadata, PROJECT_HISTORY_LOG_PERMISSION_SUBTYPE
        )
        self._check_common_metadata(
            anotheruser_log.metadata, PROJECT_HISTORY_LOG_PERMISSION_SUBTYPE
        )
        self.assertListEqual(
            someuser_log.metadata['permissions'][ADDED], [PERM_VIEW_ASSET]
        )
        self.assertListEqual(
            anotheruser_log.metadata['permissions'][ADDED], [PERM_VIEW_ASSET]
        )
        self.assertListEqual(someuser_log.metadata['permissions'][REMOVED], [])
        self.assertListEqual(anotheruser_log.metadata['permissions'][REMOVED], [])
        self.assertEqual(someuser_log.action, AuditAction.MODIFY_USER_PERMISSIONS)
        self.assertEqual(anotheruser_log.action, AuditAction.MODIFY_USER_PERMISSIONS)

    @data(
        # permission, use bulk endpoint, expected action, expected inverse action
        (
            PERM_VIEW_ASSET,
            True,
            AuditAction.SHARE_FORM_PUBLICLY,
            AuditAction.UNSHARE_FORM_PUBLICLY,
        ),
        (
            PERM_VIEW_SUBMISSIONS,
            True,
            AuditAction.SHARE_DATA_PUBLICLY,
            AuditAction.UNSHARE_DATA_PUBLICLY,
        ),
        (
            PERM_ADD_SUBMISSIONS,
            True,
            AuditAction.ALLOW_ANONYMOUS_SUBMISSIONS,
            AuditAction.DISALLOW_ANONYMOUS_SUBMISSIONS,
        ),
        (
            PERM_VIEW_ASSET,
            False,
            AuditAction.SHARE_FORM_PUBLICLY,
            AuditAction.UNSHARE_FORM_PUBLICLY,
        ),
        (
            PERM_VIEW_SUBMISSIONS,
            False,
            AuditAction.SHARE_DATA_PUBLICLY,
            AuditAction.UNSHARE_DATA_PUBLICLY,
        ),
        (
            PERM_ADD_SUBMISSIONS,
            False,
            AuditAction.ALLOW_ANONYMOUS_SUBMISSIONS,
            AuditAction.DISALLOW_ANONYMOUS_SUBMISSIONS,
        ),
    )
    @unpack
    def test_create_permission_creates_logs_for_anonymous_user(
        self, permission, use_bulk, expected_action, expected_inverse_action
    ):
        request_data = {
            'permission': reverse(
                'api_v2:permission-detail', kwargs={'codename': permission}
            ),
            'user': reverse(
                'api_v2:user-kpi-detail', kwargs={'username': 'AnonymousUser'}
            ),
        }
        # /bulk expects assignments to come in a list
        if use_bulk:
            request_data = [request_data]
        endpoint = 'bulk-assignments' if use_bulk else 'list'
        self.client.post(
            path=reverse(
                f'api_v2:asset-permission-assignment-{endpoint}',
                kwargs={
                    'parent_lookup_asset': self.asset.uid,
                },
            ),
            data=request_data,
            format='json',
        )
        log = ProjectHistoryLog.objects.filter(action=expected_action).first()
        self.assertEqual(log.action, expected_action)
        self._check_common_metadata(
            log.metadata, PROJECT_HISTORY_LOG_PERMISSION_SUBTYPE
        )

        # get the permission that was created
        perm = ObjectPermission.objects.filter(
            user__username='AnonymousUser', permission__codename=permission
        ).first()
        # request to delete the permission we just created
        self.client.delete(
            path=reverse(
                'api_v2:asset-permission-assignment-detail',
                kwargs={'parent_lookup_asset': self.asset.uid, 'uid': perm.uid},
            ),
        )
        removal_log = ProjectHistoryLog.objects.filter(
            action=expected_inverse_action
        ).first()
        self._check_common_metadata(
            removal_log.metadata, PROJECT_HISTORY_LOG_PERMISSION_SUBTYPE
        )

    # use bulk endpoint? (as opposed to -detail)
    @data(True, False)
    def test_modify_permissions_log_includes_implied(self, use_bulk):
        request_data = {
            # change_submissions implies view_submissions, add_submissions,
            # and view_asset
            'permission': reverse(
                'api_v2:permission-detail', kwargs={'codename': PERM_CHANGE_SUBMISSIONS}
            ),
            'user': reverse('api_v2:user-kpi-detail', kwargs={'username': 'someuser'}),
        }
        if use_bulk:
            request_data = [request_data]
        endpoint = 'bulk-assignments' if use_bulk else 'list'
        self.client.post(
            path=reverse(
                f'api_v2:asset-permission-assignment-{endpoint}',
                kwargs={
                    'parent_lookup_asset': self.asset.uid,
                },
            ),
            data=request_data,
            format='json',
        )
        self.assertEqual(ProjectHistoryLog.objects.count(), 1)
        log = ProjectHistoryLog.objects.filter(
            action=AuditAction.MODIFY_USER_PERMISSIONS
        ).first()
        self._check_common_metadata(
            log.metadata, PROJECT_HISTORY_LOG_PERMISSION_SUBTYPE
        )
        self.assertListEqual(
            sorted(log.metadata['permissions'][ADDED]),
            ['add_submissions', 'change_submissions', 'view_asset', 'view_submissions'],
        )
        self.assertListEqual(log.metadata['permissions'][REMOVED], [])
        self.assertEqual(log.metadata['permissions']['username'], 'someuser')

        # removing view_asset should remove view_submissions and change_submissions
        view_asset_perm = ObjectPermission.objects.filter(
            user__username='someuser', permission__codename=PERM_VIEW_ASSET
        ).first()
        self.client.delete(
            path=reverse(
                'api_v2:asset-permission-assignment-detail',
                kwargs={
                    'parent_lookup_asset': self.asset.uid,
                    'uid': view_asset_perm.uid,
                },
            ),
        )
        self.assertEqual(ProjectHistoryLog.objects.count(), 2)
        removal_log = (
            ProjectHistoryLog.objects.filter(action=AuditAction.MODIFY_USER_PERMISSIONS)
            .order_by('-date_created')
            .first()
        )
        self.assertListEqual(removal_log.metadata['permissions'][ADDED], [])
        self.assertListEqual(
            sorted(removal_log.metadata['permissions'][REMOVED]),
            ['change_submissions', 'view_asset', 'view_submissions'],
        )
        self.assertEqual(removal_log.metadata['permissions']['username'], 'someuser')

    @data(True, False)
    def test_create_partial_permission_creates_log(self, use_bulk):
        request_data = {
            # partial change_submissions implies partial view_submissions,
            # add_submissions, and view_asset
            'permission': reverse(
                'api_v2:permission-detail',
                kwargs={'codename': PERM_PARTIAL_SUBMISSIONS},
            ),
            'user': reverse('api_v2:user-kpi-detail', kwargs={'username': 'someuser'}),
            'partial_permissions': [
                {
                    'url': reverse(
                        'api_v2:permission-detail',
                        kwargs={'codename': PERM_CHANGE_SUBMISSIONS},
                    ),
                    'filters': [{'_submitted_by': 'someuser'}],
                }
            ],
        }
        if use_bulk:
            request_data = [request_data]
        endpoint = 'bulk-assignments' if use_bulk else 'list'
        self.client.post(
            path=reverse(
                f'api_v2:asset-permission-assignment-{endpoint}',
                kwargs={
                    'parent_lookup_asset': self.asset.uid,
                },
            ),
            data=request_data,
            format='json',
        )
        self.assertEqual(ProjectHistoryLog.objects.count(), 1)
        log = ProjectHistoryLog.objects.filter(
            action=AuditAction.MODIFY_USER_PERMISSIONS
        ).first()
        self._check_common_metadata(
            log.metadata, PROJECT_HISTORY_LOG_PERMISSION_SUBTYPE
        )
        # can't sort a list of strings and dicts,
        # so check length and expected entries individually
        added = log.metadata['permissions'][ADDED]
        self.assertEqual(len(added), 6)
        # adding partial permissions always adds 'add_submissions',
        # both partial and full
        self.assertIn(PERM_ADD_SUBMISSIONS, added)
        self.assertIn(PERM_VIEW_ASSET, added)
        self.assertIn(PERM_PARTIAL_SUBMISSIONS, added)

        # inherited partial permissions
        self.assertIn(
            {
                'code': PERM_CHANGE_SUBMISSIONS,
                'filters': [{'_submitted_by': 'someuser'}],
            },
            added,
        )
        self.assertIn(
            {'code': PERM_VIEW_SUBMISSIONS, 'filters': [{'_submitted_by': 'someuser'}]},
            added,
        )
        self.assertIn(
            {'code': PERM_ADD_SUBMISSIONS, 'filters': [{'_submitted_by': 'someuser'}]},
            added,
        )

        self.assertListEqual(log.metadata['permissions'][REMOVED], [])
        self.assertEqual(log.metadata['permissions']['username'], 'someuser')

        # removing view_asset should remove view_submissions and change_submissions
        partial_submissions_perm = ObjectPermission.objects.filter(
            user__username='someuser', permission__codename=PERM_PARTIAL_SUBMISSIONS
        ).first()
        self.client.delete(
            path=reverse(
                'api_v2:asset-permission-assignment-detail',
                kwargs={
                    'parent_lookup_asset': self.asset.uid,
                    'uid': partial_submissions_perm.uid,
                },
            ),
        )
        self.assertEqual(ProjectHistoryLog.objects.count(), 2)
        removal_log = (
            ProjectHistoryLog.objects.filter(action=AuditAction.MODIFY_USER_PERMISSIONS)
            .order_by('-date_created')
            .first()
        )
        self.assertListEqual(removal_log.metadata['permissions'][ADDED], [])
        # we don't record what exact partial permissions were lost since all of them
        # are removed at once
        self.assertListEqual(
            sorted(removal_log.metadata['permissions'][REMOVED]),
            ['partial_submissions'],
        )
        self.assertEqual(removal_log.metadata['permissions']['username'], 'someuser')

    def test_no_logs_if_no_permissions_change(self):
        someuser = User.objects.get(username='someuser')
        # assign a permission someone already has
        self.asset.assign_perm(user_obj=someuser, perm=PERM_VIEW_ASSET)
        self.client.post(
            path=reverse(
                'api_v2:asset-permission-assignment-list',
                kwargs={
                    'parent_lookup_asset': self.asset.uid,
                },
            ),
            data={
                'permission': reverse(
                    'api_v2:permission-detail', kwargs={'codename': PERM_VIEW_ASSET}
                ),
                'user': reverse(
                    'api_v2:user-kpi-detail', kwargs={'username': 'someuser'}
                ),
            },
            format='json',
        )
        self.assertEqual(ProjectHistoryLog.objects.count(), 0)

    def test_no_logs_if_bulk_request_fails(self):
        someuser = User.objects.get(username='someuser')
        self.asset.assign_perm(user_obj=someuser, perm=PERM_VIEW_ASSET)
        data = [
            {
                'permission': reverse(
                    'api_v2:permission-detail', kwargs={'codename': PERM_VIEW_ASSET}
                ),
                'user': reverse(
                    'api_v2:user-kpi-detail', kwargs={'username': 'someuser'}
                ),
            },
            # trying to assign a permission to an admin will fail the request
            {
                'permission': reverse(
                    'api_v2:permission-detail', kwargs={'codename': PERM_VIEW_ASSET}
                ),
                'user': reverse('api_v2:user-kpi-detail', kwargs={'username': 'admin'}),
            },
        ]
        self.client.post(
            path=reverse(
                'api_v2:asset-permission-assignment-bulk-assignments',
                kwargs={
                    'parent_lookup_asset': self.asset.uid,
                },
            ),
            data=data,
            format='json',
        )
        self.assertEqual(ProjectHistoryLog.objects.count(), 0)

    def test_clone_permissions_creates_logs(self):
        second_asset = Asset.objects.get(pk=2)
        log_metadata = self._base_project_history_log_test(
            method=self.client.patch,
            url=reverse(
                'api_v2:asset-permission-assignment-clone',
                kwargs={'parent_lookup_asset': self.asset.uid},
            ),
            request_data={CLONE_ARG_NAME: second_asset.uid},
            expected_action=AuditAction.CLONE_PERMISSIONS,
            expected_subtype=PROJECT_HISTORY_LOG_PERMISSION_SUBTYPE,
        )
<<<<<<< HEAD
        self.assertEqual(log_metadata['cloned_from'], second_asset.uid)
=======
        self.assertEqual(log_metadata['cloned_from'], second_asset.uid)

    def test_transfer_creates_log(self):
        log_metadata = self._base_project_history_log_test(
            method=self.client.post,
            url=reverse(
                'api_v2:project-ownership-invite-list',
            ),
            request_data={
                'recipient': reverse(
                    'api_v2:user-kpi-detail', kwargs={'username': 'someuser'}
                ),
                'assets': [self.asset.uid],
            },
            expected_action=AuditAction.TRANSFER,
            expected_subtype=PROJECT_HISTORY_LOG_PERMISSION_SUBTYPE,
        )
        self.assertEqual(log_metadata['username'], 'someuser')

    def test_transfer_multiple_creates_logs(self):
        second_asset = Asset.objects.get(pk=2)
        # make admin the owner of the other asset so we can transfer it
        second_asset.owner = self.user
        second_asset.save()
        self.client.post(
            path=reverse('api_v2:project-ownership-invite-list'),
            data={
                'recipient': reverse(
                    'api_v2:user-kpi-detail', kwargs={'username': 'someuser'}
                ),
                'assets': [self.asset.uid, second_asset.uid],
            },
        )
        self.assertEqual(ProjectHistoryLog.objects.count(), 2)
        first_log = ProjectHistoryLog.objects.filter(
            metadata__asset_uid=self.asset.uid, action=AuditAction.TRANSFER
        )
        self.assertTrue(first_log.exists())
        second_log = ProjectHistoryLog.objects.filter(
            metadata__asset_uid=second_asset.uid, action=AuditAction.TRANSFER
        )
        self.assertTrue(second_log.exists())

    def test_no_log_created_for_non_project_transfer(self):
        new_asset = Asset.objects.create(
            owner=self.user,
            asset_type=ASSET_TYPE_TEMPLATE,
        )
        self.client.post(
            path=reverse('api_v2:project-ownership-invite-list'),
            data={
                'recipient': reverse(
                    'api_v2:user-kpi-detail', kwargs={'username': 'someuser'}
                ),
                'assets': [new_asset.uid],
            },
        )
        self.assertEqual(ProjectHistoryLog.objects.count(), 0)
>>>>>>> 7a07a1e8
<|MERGE_RESOLUTION|>--- conflicted
+++ resolved
@@ -17,10 +17,7 @@
 from kobo.apps.hook.models import Hook
 from kobo.apps.kobo_auth.shortcuts import User
 from kpi.constants import (
-<<<<<<< HEAD
-=======
     ASSET_TYPE_TEMPLATE,
->>>>>>> 7a07a1e8
     CLONE_ARG_NAME,
     PERM_ADD_SUBMISSIONS,
     PERM_CHANGE_SUBMISSIONS,
@@ -1305,9 +1302,6 @@
             expected_action=AuditAction.CLONE_PERMISSIONS,
             expected_subtype=PROJECT_HISTORY_LOG_PERMISSION_SUBTYPE,
         )
-<<<<<<< HEAD
-        self.assertEqual(log_metadata['cloned_from'], second_asset.uid)
-=======
         self.assertEqual(log_metadata['cloned_from'], second_asset.uid)
 
     def test_transfer_creates_log(self):
@@ -1365,5 +1359,4 @@
                 'assets': [new_asset.uid],
             },
         )
-        self.assertEqual(ProjectHistoryLog.objects.count(), 0)
->>>>>>> 7a07a1e8
+        self.assertEqual(ProjectHistoryLog.objects.count(), 0)