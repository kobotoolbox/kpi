import datetime
from datetime import timedelta
from unittest.mock import patch

from ddt import data, ddt, unpack
from django.contrib.auth.models import AnonymousUser
from django.test.client import RequestFactory
from django.urls import resolve, reverse
from django.utils import timezone
<<<<<<< HEAD
=======
from model_bakery import baker
>>>>>>> 37b17aa4

from kobo.apps.audit_log.models import (
    ACCESS_LOG_LOGINAS_AUTH_TYPE,
    ACCESS_LOG_UNKNOWN_AUTH_TYPE,
    AccessLog,
    AuditAction,
<<<<<<< HEAD
    AuditType, AuditLog,
)
from kobo.apps.kobo_auth.shortcuts import User
from kpi.constants import ACCESS_LOG_SUBMISSION_AUTH_TYPE, ACCESS_LOG_SUBMISSION_GROUP_AUTH_TYPE
from kpi.tests.base_test_case import BaseTestCase


@patch(
    'kobo.apps.audit_log.models.get_human_readable_client_user_agent',
    return_value='source',
)
@patch('kobo.apps.audit_log.models.get_client_ip', return_value='127.0.0.1')
class AccessLogModelTestCase(BaseTestCase):
=======
    AuditLog,
    AuditType,
    ProjectHistoryLog,
)
from kobo.apps.kobo_auth.shortcuts import User
from kpi.constants import (
    ASSET_TYPE_QUESTION,
    ACCESS_LOG_SUBMISSION_AUTH_TYPE,
    ACCESS_LOG_SUBMISSION_GROUP_AUTH_TYPE,
    PROJECT_HISTORY_LOG_PROJECT_SUBTYPE,
)
from kpi.exceptions import BadAssetTypeException
from kpi.models import Asset
from kpi.tests.base_test_case import BaseTestCase


class BaseAuditLogTestCase(BaseTestCase):
    def setUp(self):
        source_patcher = patch(
            'kobo.apps.audit_log.models.get_human_readable_client_user_agent',
            return_value='source',
        )
        ip_patcher = patch(
            'kobo.apps.audit_log.models.get_client_ip', return_value='127.0.0.1'
        )
        source_patcher.start()
        ip_patcher.start()
        self.addCleanup(source_patcher.stop)
        self.addCleanup(ip_patcher.stop)


class AccessLogModelTestCase(BaseAuditLogTestCase):
>>>>>>> 37b17aa4

    @classmethod
    def setUpClass(cls):
        super().setUpClass()
        cls.super_user = User.objects.create_user(
            'user', 'user@example.com', 'userpass'
        )
        cls.super_user.is_super = True
        cls.super_user.backend = 'django.contrib.auth.backends.ModelBackend'
        cls.super_user.save()

    def _create_request(self, url: str, cached_user, new_user):
        factory = RequestFactory()
        request = factory.post(url)
        request.user = new_user
        request._cached_user = cached_user
        request.resolver_match = resolve(url)
        return request

    def _check_common_fields(self, access_log: AccessLog, user):
        self.assertEqual(access_log.user.id, user.id)
        self.assertEqual(access_log.app_label, 'kobo_auth')
        self.assertEqual(access_log.model_name, 'user')
        self.assertEqual(access_log.object_id, user.id)
        self.assertEqual(access_log.user_uid, user.extra_details.uid)
        self.assertEqual(access_log.action, AuditAction.AUTH)
        self.assertEqual(access_log.log_type, AuditType.ACCESS)

<<<<<<< HEAD
    def create_access_log_sets_standard_fields(
        self, patched_ip, patched_source
    ):
=======
    def test_create_access_log_sets_standard_fields(self):
>>>>>>> 37b17aa4
        yesterday = timezone.now() - timedelta(days=1)
        log = AccessLog.objects.create(
            user=AccessLogModelTestCase.super_user,
            metadata={'foo': 'bar'},
            date_created=yesterday,
        )
        self._check_common_fields(log, AccessLogModelTestCase.super_user)
        self.assertEquals(log.date_created, yesterday)
        self.assertDictEqual(log.metadata, {'foo': 'bar'})

    @patch('kobo.apps.audit_log.models.logging.warning')
<<<<<<< HEAD
    def create_access_log_ignores_attempt_to_override_standard_fields(
        self, patched_warning, patched_ip, patched_source
    ):
        log = AccessLog.objects.create(
            log_type=AuditType.DATA_EDITING,
            action=AuditAction.CREATE,
            model_name='foo',
            app_label='bar',
            user=AccessLogModelTestCase.super_user,
        )
        # the standard fields should be set the same as any other access logs
        self._check_common_fields(log, AccessLogModelTestCase.super_user)
        # we logged a warning for each attempt to override a field
        self.assertEquals(patched_warning.call_count, 4)

    def test_basic_create_auth_log_from_request(
        self, patched_ip, patched_source
=======
    def test_create_access_log_ignores_attempt_to_override_standard_fields(
        self, patched_warning
>>>>>>> 37b17aa4
    ):
        log = AccessLog.objects.create(
            log_type=AuditType.DATA_EDITING,
            action=AuditAction.CREATE,
            model_name='foo',
            app_label='bar',
            user=AccessLogModelTestCase.super_user,
        )
        # the standard fields should be set the same as any other access logs
        self._check_common_fields(log, AccessLogModelTestCase.super_user)
        # we logged a warning for each attempt to override a field
        self.assertEquals(patched_warning.call_count, 4)

    def test_basic_create_auth_log_from_request(self):
        request = self._create_request(
            reverse('kobo_login'),
            AnonymousUser(),
            AccessLogModelTestCase.super_user,
        )
        log: AccessLog = AccessLog.create_from_request(request)
        self._check_common_fields(log, AccessLogModelTestCase.super_user)
        self.assertDictEqual(
            log.metadata,
            {
                'ip_address': '127.0.0.1',
                'source': 'source',
                'auth_type': AccessLogModelTestCase.super_user.backend,
            },
        )

    def test_create_auth_log_from_loginas_request(self):
        second_user = User.objects.create_user(
            'second_user', 'second@example.com', 'pass'
        )
        second_user.save()
        request = self._create_request(
            reverse('loginas-user-login', args=(second_user.id,)),
            AccessLogModelTestCase.super_user,
            second_user,
        )
        log: AccessLog = AccessLog.create_from_request(request)
        self._check_common_fields(log, second_user)
        self.assertDictEqual(
            log.metadata,
            {
                'ip_address': '127.0.0.1',
                'source': 'source',
                'auth_type': ACCESS_LOG_LOGINAS_AUTH_TYPE,
                'initial_user_uid': AccessLogModelTestCase.super_user.extra_details.uid,
                'initial_user_username': AccessLogModelTestCase.super_user.username,
            },
        )

    def test_create_auth_log_with_different_auth_type(self):
        request = self._create_request(
            reverse('api_v2:asset-list'),
            AnonymousUser(),
            AccessLogModelTestCase.super_user,
        )
        log: AccessLog = AccessLog.create_from_request(
            request, authentication_type='Token'
        )
        self._check_common_fields(log, AccessLogModelTestCase.super_user)
        self.assertDictEqual(
            log.metadata,
            {
                'ip_address': '127.0.0.1',
                'source': 'source',
                'auth_type': 'Token',
            },
        )

    def test_create_auth_log_unknown_authenticator(self):
        # no backend attached to the user object
        second_user = User.objects.create_user(
            'second_user', 'second@example.com', 'pass'
        )
        second_user.save()
        request = self._create_request(
            reverse('api_v2:asset-list'),
            AccessLogModelTestCase.super_user,
            second_user,
        )
        log: AccessLog = AccessLog.create_from_request(request)
        self._check_common_fields(log, second_user)
        self.assertDictEqual(
            log.metadata,
            {
                'ip_address': '127.0.0.1',
                'source': 'source',
                'auth_type': ACCESS_LOG_UNKNOWN_AUTH_TYPE,
            },
        )

    def test_create_auth_log_with_extra_metadata(self):
        request = self._create_request(
            reverse('api_v2:asset-list'),
            AnonymousUser(),
            AccessLogModelTestCase.super_user,
        )
        extra_metadata = {'foo': 'bar'}
        log: AccessLog = AccessLog.create_from_request(
            request, authentication_type='Token', extra_metadata=extra_metadata
        )
        self._check_common_fields(log, AccessLogModelTestCase.super_user)
        self.assertDictEqual(
            log.metadata,
            {
                'ip_address': '127.0.0.1',
                'source': 'source',
                'auth_type': 'Token',
                'foo': 'bar',
            },
        )

<<<<<<< HEAD
=======

>>>>>>> 37b17aa4
class AccessLogModelManagerTestCase(BaseTestCase):
    fixtures = ['test_data']

    def test_access_log_manager_only_gets_access_logs(self):
        user = User.objects.get(username='someuser')
<<<<<<< HEAD
        non_access_log = AuditLog.objects.create(
            user=user,
            log_type = AuditType.DATA_EDITING,
            action = AuditAction.CREATE,
            object_id = 12345,
=======
        # non-access log
        AuditLog.objects.create(
            user=user,
            log_type=AuditType.DATA_EDITING,
            action=AuditAction.CREATE,
            object_id=12345,
>>>>>>> 37b17aa4
        )
        access_log_1 = AccessLog.objects.create(
            user=user,
        )
<<<<<<< HEAD
        access_log_2 = AccessLog.objects.create(
            user=user
        )
=======
        access_log_2 = AccessLog.objects.create(user=user)
>>>>>>> 37b17aa4
        all_access_logs_query = AccessLog.objects.all()
        self.assertEqual(all_access_logs_query.count(), 2)
        self.assertEqual(all_access_logs_query.first().id, access_log_1.id)
        self.assertEqual(all_access_logs_query.last().id, access_log_2.id)

    def test_with_group_key_uses_id_for_non_submissions(self):
        user = User.objects.get(username='someuser')
<<<<<<< HEAD
        access_log = AccessLog.objects.create(
            user=user,
            metadata={'foo':'bar'}
        )
=======
        access_log = AccessLog.objects.create(user=user, metadata={'foo': 'bar'})
>>>>>>> 37b17aa4
        # the group key is calculated when fetching from the db
        refetched = AccessLog.objects.with_group_key().get(pk=access_log.id)
        self.assertEqual(refetched.group_key, str(refetched.id))

    def test_with_group_key_uses_hour_plus_user_for_submissions(self):
        user = User.objects.get(username='someuser')
<<<<<<< HEAD
        jan_1_1_30_am = datetime.datetime.fromisoformat('2024-01-01T01:30:25.123456+00:00')
        access_log = AccessLog.objects.create(
            user=user,
            metadata={'auth_type':ACCESS_LOG_SUBMISSION_AUTH_TYPE},
            date_created = jan_1_1_30_am
=======
        jan_1_1_30_am = datetime.datetime.fromisoformat(
            '2024-01-01T01:30:25.123456+00:00'
        )
        access_log = AccessLog.objects.create(
            user=user,
            metadata={'auth_type': ACCESS_LOG_SUBMISSION_AUTH_TYPE},
            date_created=jan_1_1_30_am,
>>>>>>> 37b17aa4
        )
        # group key should be date truncated to the hour followed by user uid
        expected_group_key = f'2024-01-01 01:00:00{user.extra_details.uid}'
        refetched = AccessLog.objects.with_group_key().get(pk=access_log.id)

        self.assertEqual(refetched.group_key, expected_group_key)

    def test_with_submissions_grouped_preserves_non_submissions(self):
<<<<<<< HEAD
        jan_1_1_30_am = datetime.datetime.fromisoformat('2024-01-01T01:30:25.123456+00:00')
        jan_1_1_45_am = datetime.datetime.fromisoformat('2024-01-01T01:45:25.123456+00:00')
        user = User.objects.get(username='someuser')
        log_1 = AccessLog.objects.create(
            user=user,
            metadata={'auth_type': 'Token', 'identify_me':'1'},
            date_created = jan_1_1_30_am
        )
        log_2 = AccessLog.objects.create(
            user=user,
            metadata={'auth_type': 'Token', 'identify_me': '2'},
            date_created=jan_1_1_45_am
=======
        jan_1_1_30_am = datetime.datetime.fromisoformat(
            '2024-01-01T01:30:25.123456+00:00'
        )
        jan_1_1_45_am = datetime.datetime.fromisoformat(
            '2024-01-01T01:45:25.123456+00:00'
        )
        user = User.objects.get(username='someuser')
        AccessLog.objects.create(
            user=user,
            metadata={'auth_type': 'Token', 'identify_me': '1'},
            date_created=jan_1_1_30_am,
        )
        AccessLog.objects.create(
            user=user,
            metadata={'auth_type': 'Token', 'identify_me': '2'},
            date_created=jan_1_1_45_am,
>>>>>>> 37b17aa4
        )
        # order by date created so we can use first() and last()
        results = AccessLog.objects.with_submissions_grouped().order_by('date_created')
        self.assertEqual(results.count(), 2)

        first_result = results.first()
<<<<<<< HEAD
        self.assertDictEqual(first_result['metadata'], {'auth_type': 'Token', 'identify_me':'1'})
        self.assertEqual(first_result['date_created'], jan_1_1_30_am)

        second_result = results.last()
        self.assertDictEqual(second_result['metadata'], {'auth_type': 'Token', 'identify_me':'2'})
        self.assertEqual(second_result['date_created'], jan_1_1_45_am)

    def test_with_submissions_grouped_groups_submissions(self):
        jan_1_1_30_am = datetime.datetime.fromisoformat('2024-01-01T01:30:25.123456+00:00')
        jan_1_1_45_am = datetime.datetime.fromisoformat('2024-01-01T01:45:25.123456+00:00')
        jan_1_2_15_am = datetime.datetime.fromisoformat('2024-01-01T02:15:25.123456+00:00')

        user1 = User.objects.get(username='someuser')
        user2 = User.objects.get(username='anotheruser')
        user_1_submission_1 = AccessLog.objects.create(
            user=user1,
            metadata={'auth_type': ACCESS_LOG_SUBMISSION_AUTH_TYPE},
            date_created = jan_1_1_30_am
        )
        user1_submission_2 = AccessLog.objects.create(
            user=user1,
            metadata={'auth_type': ACCESS_LOG_SUBMISSION_AUTH_TYPE},
            date_created = jan_1_1_45_am
        )
        user1_submission_3 = AccessLog.objects.create(
            user=user1,
            metadata={'auth_type': ACCESS_LOG_SUBMISSION_AUTH_TYPE},
            date_created = jan_1_2_15_am
        )
        user2_submission_1 = AccessLog.objects.create(
            user=user2,
            metadata={'auth_type': ACCESS_LOG_SUBMISSION_AUTH_TYPE},
            date_created = jan_1_1_30_am
=======
        self.assertDictEqual(
            first_result['metadata'], {'auth_type': 'Token', 'identify_me': '1'}
        )
        self.assertEqual(first_result['date_created'], jan_1_1_30_am)

        second_result = results.last()
        self.assertDictEqual(
            second_result['metadata'],
            {'auth_type': 'Token', 'identify_me': '2'},
        )
        self.assertEqual(second_result['date_created'], jan_1_1_45_am)

    def test_with_submissions_grouped_groups_submissions(self):
        jan_1_1_30_am = datetime.datetime.fromisoformat(
            '2024-01-01T01:30:25.123456+00:00'
        )
        jan_1_1_45_am = datetime.datetime.fromisoformat(
            '2024-01-01T01:45:25.123456+00:00'
        )
        jan_1_2_15_am = datetime.datetime.fromisoformat(
            '2024-01-01T02:15:25.123456+00:00'
        )

        user1 = User.objects.get(username='someuser')
        user2 = User.objects.get(username='anotheruser')
        # two submissions for user1 between 1-2am
        AccessLog.objects.create(
            user=user1,
            metadata={'auth_type': ACCESS_LOG_SUBMISSION_AUTH_TYPE},
            date_created=jan_1_1_30_am,
        )
        AccessLog.objects.create(
            user=user1,
            metadata={'auth_type': ACCESS_LOG_SUBMISSION_AUTH_TYPE},
            date_created=jan_1_1_45_am,
        )
        # one submission for user1 after 2am
        AccessLog.objects.create(
            user=user1,
            metadata={'auth_type': ACCESS_LOG_SUBMISSION_AUTH_TYPE},
            date_created=jan_1_2_15_am,
        )
        # one submission for user2 between 1-2am
        AccessLog.objects.create(
            user=user2,
            metadata={'auth_type': ACCESS_LOG_SUBMISSION_AUTH_TYPE},
            date_created=jan_1_1_30_am,
>>>>>>> 37b17aa4
        )

        # order by date created so we can use first() and last()
        results = AccessLog.objects.with_submissions_grouped().order_by('date_created')
        # should get 3 submission groups, 2 for user1, and 1 for user2
        self.assertEqual(results.count(), 3)

        user_1_groups = results.filter(user__username='someuser')
        self.assertEqual(user_1_groups.count(), 2)
        # first group should have 1/1/2024 1:30am as the date created
        user_1_group_1 = user_1_groups.first()
        self.assertEqual(user_1_group_1['date_created'], jan_1_1_30_am)
<<<<<<< HEAD
        self.assertEqual(user_1_group_1['metadata']['auth_type'], ACCESS_LOG_SUBMISSION_GROUP_AUTH_TYPE)
        # second group should have 1/1/2024 2:15am as the date created
        user_1_group_2 = user_1_groups.last()
        self.assertEqual(user_1_group_2['date_created'], jan_1_2_15_am)
        self.assertEqual(user_1_group_2['metadata']['auth_type'], ACCESS_LOG_SUBMISSION_GROUP_AUTH_TYPE)

        # should only
=======
        self.assertEqual(
            user_1_group_1['metadata']['auth_type'],
            ACCESS_LOG_SUBMISSION_GROUP_AUTH_TYPE,
        )
        # second group should have 1/1/2024 2:15am as the date created
        user_1_group_2 = user_1_groups.last()
        self.assertEqual(user_1_group_2['date_created'], jan_1_2_15_am)
        self.assertEqual(
            user_1_group_2['metadata']['auth_type'],
            ACCESS_LOG_SUBMISSION_GROUP_AUTH_TYPE,
        )

        # one group for user2
>>>>>>> 37b17aa4
        user_2_groups = results.filter(user__username='anotheruser')
        self.assertEqual(user_2_groups.count(), 1)
        user_2_group_1 = user_2_groups.first()
        self.assertEqual(user_2_group_1['count'], 1)
<<<<<<< HEAD
        self.assertEqual(user_2_group_1['metadata']['auth_type'], ACCESS_LOG_SUBMISSION_GROUP_AUTH_TYPE)
=======
        self.assertEqual(
            user_2_group_1['metadata']['auth_type'],
            ACCESS_LOG_SUBMISSION_GROUP_AUTH_TYPE,
        )


@ddt
class ProjectHistoryLogModelTestCase(BaseAuditLogTestCase):

    fixtures = ['test_data']

    def _check_common_fields(self, log: ProjectHistoryLog, user, asset):
        self.assertEqual(log.user.id, user.id)
        self.assertEqual(log.app_label, 'kpi')
        self.assertEqual(log.model_name, 'asset')
        self.assertEqual(log.object_id, asset.id)
        self.assertEqual(log.user_uid, user.extra_details.uid)
        self.assertEqual(log.log_type, AuditType.PROJECT_HISTORY)

    def test_create_project_history_log_sets_standard_fields(self):
        user = User.objects.get(username='someuser')
        asset = Asset.objects.get(pk=1)
        yesterday = timezone.now() - timedelta(days=1)
        log = ProjectHistoryLog.objects.create(
            user=user,
            metadata={'foo': 'bar'},
            date_created=yesterday,
            asset=asset,
        )
        self._check_common_fields(log, user, asset)
        self.assertEquals(log.date_created, yesterday)
        self.assertDictEqual(log.metadata, {'foo': 'bar'})

    @patch('kobo.apps.audit_log.models.logging.warning')
    def test_create_project_history_log_ignores_attempt_to_override_standard_fields(
        self, patched_warning
    ):
        user = User.objects.get(username='someuser')
        asset = Asset.objects.get(pk=1)
        log = ProjectHistoryLog.objects.create(
            log_type=AuditType.DATA_EDITING,
            model_name='foo',
            app_label='bar',
            asset=asset,
            user=user,
        )
        # the standard fields should be set the same as any other project history logs
        self._check_common_fields(log, user, asset)
        # we logged a warning for each attempt to override a field
        self.assertEquals(patched_warning.call_count, 3)

    def test_cannot_create_project_history_log_from_non_survey_asset(self):
        block_asset = baker.make(Asset)
        block_asset.asset_type = ASSET_TYPE_QUESTION
        with self.assertRaises(BadAssetTypeException):
            ProjectHistoryLog.objects.create(
                user=User.objects.get(username='someuser'), asset=block_asset
            )

    @data(
        # first_deployment, only_active_changed, is_active,
        # expected_action, expect_extra_metadata
        (True, False, True, AuditAction.DEPLOY, True),
        (False, False, True, AuditAction.REDEPLOY, True),
        (False, True, False, AuditAction.ARCHIVE, False),
        (False, True, True, AuditAction.UNARCHIVE, False),
    )
    @unpack
    def test_create_log_for_deployment_changes(
        self,
        first_deployment,
        only_active_changed,
        is_active,
        expected_action,
        expect_extra_metadata,
    ):
        user = User.objects.get(username='someuser')
        factory = RequestFactory()
        request = factory.post('')
        request.user = user
        asset = Asset.objects.get(pk=1)
        asset.save()
        asset.deploy(backend='mock', active=is_active)
        log = ProjectHistoryLog.create_from_deployment_request(
            request,
            asset,
            first_deployment=first_deployment,
            only_active_changed=only_active_changed,
        )
        self._check_common_fields(log, user, asset)
        expected_metadata = {
            'ip_address': '127.0.0.1',
            'source': 'source',
            'asset_uid': asset.uid,
            'log_subtype': PROJECT_HISTORY_LOG_PROJECT_SUBTYPE,
        }
        if expect_extra_metadata:
            expected_metadata.update(
                {
                    'version_uid': asset.latest_deployed_version_uid,
                }
            )
        self.assertDictEqual(log.metadata, expected_metadata)
        self.assertEqual(log.action, expected_action)
>>>>>>> 37b17aa4
<|MERGE_RESOLUTION|>--- conflicted
+++ resolved
@@ -7,31 +7,13 @@
 from django.test.client import RequestFactory
 from django.urls import resolve, reverse
 from django.utils import timezone
-<<<<<<< HEAD
-=======
 from model_bakery import baker
->>>>>>> 37b17aa4
 
 from kobo.apps.audit_log.models import (
     ACCESS_LOG_LOGINAS_AUTH_TYPE,
     ACCESS_LOG_UNKNOWN_AUTH_TYPE,
     AccessLog,
     AuditAction,
-<<<<<<< HEAD
-    AuditType, AuditLog,
-)
-from kobo.apps.kobo_auth.shortcuts import User
-from kpi.constants import ACCESS_LOG_SUBMISSION_AUTH_TYPE, ACCESS_LOG_SUBMISSION_GROUP_AUTH_TYPE
-from kpi.tests.base_test_case import BaseTestCase
-
-
-@patch(
-    'kobo.apps.audit_log.models.get_human_readable_client_user_agent',
-    return_value='source',
-)
-@patch('kobo.apps.audit_log.models.get_client_ip', return_value='127.0.0.1')
-class AccessLogModelTestCase(BaseTestCase):
-=======
     AuditLog,
     AuditType,
     ProjectHistoryLog,
@@ -64,7 +46,6 @@
 
 
 class AccessLogModelTestCase(BaseAuditLogTestCase):
->>>>>>> 37b17aa4
 
     @classmethod
     def setUpClass(cls):
@@ -93,13 +74,7 @@
         self.assertEqual(access_log.action, AuditAction.AUTH)
         self.assertEqual(access_log.log_type, AuditType.ACCESS)
 
-<<<<<<< HEAD
-    def create_access_log_sets_standard_fields(
-        self, patched_ip, patched_source
-    ):
-=======
     def test_create_access_log_sets_standard_fields(self):
->>>>>>> 37b17aa4
         yesterday = timezone.now() - timedelta(days=1)
         log = AccessLog.objects.create(
             user=AccessLogModelTestCase.super_user,
@@ -111,28 +86,8 @@
         self.assertDictEqual(log.metadata, {'foo': 'bar'})
 
     @patch('kobo.apps.audit_log.models.logging.warning')
-<<<<<<< HEAD
-    def create_access_log_ignores_attempt_to_override_standard_fields(
-        self, patched_warning, patched_ip, patched_source
-    ):
-        log = AccessLog.objects.create(
-            log_type=AuditType.DATA_EDITING,
-            action=AuditAction.CREATE,
-            model_name='foo',
-            app_label='bar',
-            user=AccessLogModelTestCase.super_user,
-        )
-        # the standard fields should be set the same as any other access logs
-        self._check_common_fields(log, AccessLogModelTestCase.super_user)
-        # we logged a warning for each attempt to override a field
-        self.assertEquals(patched_warning.call_count, 4)
-
-    def test_basic_create_auth_log_from_request(
-        self, patched_ip, patched_source
-=======
     def test_create_access_log_ignores_attempt_to_override_standard_fields(
         self, patched_warning
->>>>>>> 37b17aa4
     ):
         log = AccessLog.objects.create(
             log_type=AuditType.DATA_EDITING,
@@ -248,40 +203,23 @@
             },
         )
 
-<<<<<<< HEAD
-=======
-
->>>>>>> 37b17aa4
+
 class AccessLogModelManagerTestCase(BaseTestCase):
     fixtures = ['test_data']
 
     def test_access_log_manager_only_gets_access_logs(self):
         user = User.objects.get(username='someuser')
-<<<<<<< HEAD
-        non_access_log = AuditLog.objects.create(
-            user=user,
-            log_type = AuditType.DATA_EDITING,
-            action = AuditAction.CREATE,
-            object_id = 12345,
-=======
         # non-access log
         AuditLog.objects.create(
             user=user,
             log_type=AuditType.DATA_EDITING,
             action=AuditAction.CREATE,
             object_id=12345,
->>>>>>> 37b17aa4
         )
         access_log_1 = AccessLog.objects.create(
             user=user,
         )
-<<<<<<< HEAD
-        access_log_2 = AccessLog.objects.create(
-            user=user
-        )
-=======
         access_log_2 = AccessLog.objects.create(user=user)
->>>>>>> 37b17aa4
         all_access_logs_query = AccessLog.objects.all()
         self.assertEqual(all_access_logs_query.count(), 2)
         self.assertEqual(all_access_logs_query.first().id, access_log_1.id)
@@ -289,27 +227,13 @@
 
     def test_with_group_key_uses_id_for_non_submissions(self):
         user = User.objects.get(username='someuser')
-<<<<<<< HEAD
-        access_log = AccessLog.objects.create(
-            user=user,
-            metadata={'foo':'bar'}
-        )
-=======
         access_log = AccessLog.objects.create(user=user, metadata={'foo': 'bar'})
->>>>>>> 37b17aa4
         # the group key is calculated when fetching from the db
         refetched = AccessLog.objects.with_group_key().get(pk=access_log.id)
         self.assertEqual(refetched.group_key, str(refetched.id))
 
     def test_with_group_key_uses_hour_plus_user_for_submissions(self):
         user = User.objects.get(username='someuser')
-<<<<<<< HEAD
-        jan_1_1_30_am = datetime.datetime.fromisoformat('2024-01-01T01:30:25.123456+00:00')
-        access_log = AccessLog.objects.create(
-            user=user,
-            metadata={'auth_type':ACCESS_LOG_SUBMISSION_AUTH_TYPE},
-            date_created = jan_1_1_30_am
-=======
         jan_1_1_30_am = datetime.datetime.fromisoformat(
             '2024-01-01T01:30:25.123456+00:00'
         )
@@ -317,7 +241,6 @@
             user=user,
             metadata={'auth_type': ACCESS_LOG_SUBMISSION_AUTH_TYPE},
             date_created=jan_1_1_30_am,
->>>>>>> 37b17aa4
         )
         # group key should be date truncated to the hour followed by user uid
         expected_group_key = f'2024-01-01 01:00:00{user.extra_details.uid}'
@@ -326,20 +249,6 @@
         self.assertEqual(refetched.group_key, expected_group_key)
 
     def test_with_submissions_grouped_preserves_non_submissions(self):
-<<<<<<< HEAD
-        jan_1_1_30_am = datetime.datetime.fromisoformat('2024-01-01T01:30:25.123456+00:00')
-        jan_1_1_45_am = datetime.datetime.fromisoformat('2024-01-01T01:45:25.123456+00:00')
-        user = User.objects.get(username='someuser')
-        log_1 = AccessLog.objects.create(
-            user=user,
-            metadata={'auth_type': 'Token', 'identify_me':'1'},
-            date_created = jan_1_1_30_am
-        )
-        log_2 = AccessLog.objects.create(
-            user=user,
-            metadata={'auth_type': 'Token', 'identify_me': '2'},
-            date_created=jan_1_1_45_am
-=======
         jan_1_1_30_am = datetime.datetime.fromisoformat(
             '2024-01-01T01:30:25.123456+00:00'
         )
@@ -356,48 +265,12 @@
             user=user,
             metadata={'auth_type': 'Token', 'identify_me': '2'},
             date_created=jan_1_1_45_am,
->>>>>>> 37b17aa4
         )
         # order by date created so we can use first() and last()
         results = AccessLog.objects.with_submissions_grouped().order_by('date_created')
         self.assertEqual(results.count(), 2)
 
         first_result = results.first()
-<<<<<<< HEAD
-        self.assertDictEqual(first_result['metadata'], {'auth_type': 'Token', 'identify_me':'1'})
-        self.assertEqual(first_result['date_created'], jan_1_1_30_am)
-
-        second_result = results.last()
-        self.assertDictEqual(second_result['metadata'], {'auth_type': 'Token', 'identify_me':'2'})
-        self.assertEqual(second_result['date_created'], jan_1_1_45_am)
-
-    def test_with_submissions_grouped_groups_submissions(self):
-        jan_1_1_30_am = datetime.datetime.fromisoformat('2024-01-01T01:30:25.123456+00:00')
-        jan_1_1_45_am = datetime.datetime.fromisoformat('2024-01-01T01:45:25.123456+00:00')
-        jan_1_2_15_am = datetime.datetime.fromisoformat('2024-01-01T02:15:25.123456+00:00')
-
-        user1 = User.objects.get(username='someuser')
-        user2 = User.objects.get(username='anotheruser')
-        user_1_submission_1 = AccessLog.objects.create(
-            user=user1,
-            metadata={'auth_type': ACCESS_LOG_SUBMISSION_AUTH_TYPE},
-            date_created = jan_1_1_30_am
-        )
-        user1_submission_2 = AccessLog.objects.create(
-            user=user1,
-            metadata={'auth_type': ACCESS_LOG_SUBMISSION_AUTH_TYPE},
-            date_created = jan_1_1_45_am
-        )
-        user1_submission_3 = AccessLog.objects.create(
-            user=user1,
-            metadata={'auth_type': ACCESS_LOG_SUBMISSION_AUTH_TYPE},
-            date_created = jan_1_2_15_am
-        )
-        user2_submission_1 = AccessLog.objects.create(
-            user=user2,
-            metadata={'auth_type': ACCESS_LOG_SUBMISSION_AUTH_TYPE},
-            date_created = jan_1_1_30_am
-=======
         self.assertDictEqual(
             first_result['metadata'], {'auth_type': 'Token', 'identify_me': '1'}
         )
@@ -445,7 +318,6 @@
             user=user2,
             metadata={'auth_type': ACCESS_LOG_SUBMISSION_AUTH_TYPE},
             date_created=jan_1_1_30_am,
->>>>>>> 37b17aa4
         )
 
         # order by date created so we can use first() and last()
@@ -458,15 +330,6 @@
         # first group should have 1/1/2024 1:30am as the date created
         user_1_group_1 = user_1_groups.first()
         self.assertEqual(user_1_group_1['date_created'], jan_1_1_30_am)
-<<<<<<< HEAD
-        self.assertEqual(user_1_group_1['metadata']['auth_type'], ACCESS_LOG_SUBMISSION_GROUP_AUTH_TYPE)
-        # second group should have 1/1/2024 2:15am as the date created
-        user_1_group_2 = user_1_groups.last()
-        self.assertEqual(user_1_group_2['date_created'], jan_1_2_15_am)
-        self.assertEqual(user_1_group_2['metadata']['auth_type'], ACCESS_LOG_SUBMISSION_GROUP_AUTH_TYPE)
-
-        # should only
-=======
         self.assertEqual(
             user_1_group_1['metadata']['auth_type'],
             ACCESS_LOG_SUBMISSION_GROUP_AUTH_TYPE,
@@ -480,14 +343,10 @@
         )
 
         # one group for user2
->>>>>>> 37b17aa4
         user_2_groups = results.filter(user__username='anotheruser')
         self.assertEqual(user_2_groups.count(), 1)
         user_2_group_1 = user_2_groups.first()
         self.assertEqual(user_2_group_1['count'], 1)
-<<<<<<< HEAD
-        self.assertEqual(user_2_group_1['metadata']['auth_type'], ACCESS_LOG_SUBMISSION_GROUP_AUTH_TYPE)
-=======
         self.assertEqual(
             user_2_group_1['metadata']['auth_type'],
             ACCESS_LOG_SUBMISSION_GROUP_AUTH_TYPE,
@@ -591,5 +450,4 @@
                 }
             )
         self.assertDictEqual(log.metadata, expected_metadata)
-        self.assertEqual(log.action, expected_action)
->>>>>>> 37b17aa4
+        self.assertEqual(log.action, expected_action)