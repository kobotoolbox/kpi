from unittest import mock
from unittest.mock import patch

from ddt import data, ddt, unpack
from django.http import HttpResponse
from django.urls import reverse
from rest_framework.authtoken.models import Token
from trench.utils import get_mfa_model

from kobo.apps.audit_log.models import AuditAction, AuditLog
from kobo.apps.kobo_auth.shortcuts import User
from kobo.apps.openrosa.apps.main.models import UserProfile
from kpi.models import AuthorizedApplication
from kpi.tests.base_test_case import BaseTestCase


@ddt
class TestOneTimeAuthentication(BaseTestCase):
    """
    Tests for creating AuditLogs for one-time authentication methods
    """

    @classmethod
    def setUpClass(cls):
        super().setUpClass()
        cls.user = User.objects.create_user(
            username='test', password='test', email='test@example.com'
        )
        cls.user.is_superuser = True
        cls.user.save()
        profile = UserProfile.objects.create(
            user=cls.user, validated_password=True
        )
        profile.save()
        token, _ = Token.objects.get_or_create(user=cls.user)
        cls.token = token

    def setUp(self):
        super().setUp()
        # always start with no MFA model
        get_mfa_model().objects.filter(
            user=TestOneTimeAuthentication.user
        ).delete()
        # make sure there are no audit logs at the outset to ensure a clean test
        self.assertEqual(AuditLog.objects.count(), 0)

    @data(
        # expected authentication type, method that needs to be mocked, endpoint to hit
        # (kpi and openrosa endpoints use different auth methods, and we want to test endpoints in both v1 and v2)
        (
            'token',
            'kpi.authentication.DRFTokenAuthentication.authenticate',
            'data-list',
        ),
        (
            'basic',
            'kpi.authentication.DRFBasicAuthentication.authenticate',
            'api_v2:audit-log-list',
        ),
        (
            'oauth2',
            'kpi.authentication.OPOAuth2Authentication.authenticate',
            'data-list',
        ),
        (
            'https basic',
            'kobo.apps.openrosa.libs.authentication.BasicAuthentication.authenticate',
            'data-list',
        ),
        (
            'token',
            'kpi.authentication.DRFTokenAuthentication.authenticate',
            'api_v2:asset-list',
        ),
        (
            'oauth2',
            'kpi.authentication.OPOAuth2Authentication.authenticate',
            'api_v2:asset-list',
        ),
    )
    @unpack
    def test_one_time_auths_create_logs(
        self, expected_type, method_to_mock, url
    ):
        """
        Test all forms of successful one-time authentication (except Digest) result in an audit log being created

        For each type, force the underlying authentication method to return the user
        """
        with patch(
            method_to_mock,
            return_value=(TestOneTimeAuthentication.user, 'something'),
        ):
            self.client.get(reverse(url))
        log_exists = AuditLog.objects.filter(
            user_uid=TestOneTimeAuthentication.user.extra_details.uid,
            action=AuditAction.AUTH,
            metadata__auth_type=expected_type,
        ).exists()
        self.assertTrue(log_exists)
        self.assertEqual(AuditLog.objects.count(), 1)

    # Digest auth behaves a bit differently
    def test_digest_auth_creates_logs(self):
        """
        Test digest authentication result in an audit log being created
        """

        def side_effect(request):
            # Digest authentication sets request.user,
            # so include that as a side effect when necessary
            request.user = TestOneTimeAuthentication.user
            return mock.DEFAULT

        header = {'HTTP_AUTHORIZATION': 'Digest stuff'}
        with patch(
            'kpi.authentication.HttpDigestAuthenticator.authenticate',
            return_value=True,
            side_effect=side_effect,
        ):
            self.client.get(reverse('data-list'), **header)
        log_exists = AuditLog.objects.filter(
            user_uid=TestOneTimeAuthentication.user.extra_details.uid,
            action=AuditAction.AUTH,
            metadata__auth_type='digest',
        ).exists()
        self.assertTrue(log_exists)
        self.assertEqual(AuditLog.objects.count(), 1)

    @data(
        'kpi.authentication.DRFTokenAuthentication.authenticate',
        'kpi.authentication.DRFBasicAuthentication.authenticate',
        'kpi.authentication.OPOAuth2Authentication.authenticate',
        'kobo.apps.openrosa.libs.authentication.BasicAuthentication.authenticate',
    )
    def test_any_auth_for_submissions(self, authetication_method):
        """
<<<<<<< HEAD
        Test most one-time authenticated submissions result in a submission access log
        """

        with patch(
            authetication_method,
            return_value=(TestOneTimeAuthentication.user, 'something'),
        ):
            # assume the submission works, we don't actually care
            with patch(
                'kobo.apps.openrosa.apps.api.viewsets.xform_submission_api.XFormSubmissionApi.create', # noqa
                return_value=HttpResponse(status=200),
            ):
                # try both OpenRosa and v1 endpoints
                self.client.post(reverse('submissions'))
                self.client.post(reverse('submissions-list'))
        log_exists = AuditLog.objects.filter(
            user_uid=TestOneTimeAuthentication.user.extra_details.uid,
            action=AuditAction.AUTH,
            metadata__auth_type='submission',
        ).exists()
        self.assertTrue(log_exists)
        self.assertEqual(AuditLog.objects.count(), 2)

    def test_digest_auth_for_submissions(self):
        """
        Test digest-authenticated submissions result in a submission access log
=======
        Test digest authentications for submissions result in an audit log being created
        with the 'Submission' type
>>>>>>> 98a6cba8
        """

        def side_effect(request):
            request.user = TestOneTimeAuthentication.user
            return mock.DEFAULT

        header = {'HTTP_AUTHORIZATION': 'Digest stuff'}
        with patch(
            'kpi.authentication.HttpDigestAuthenticator.authenticate',
            return_value=True,
            side_effect=side_effect,
        ):
            # assume the submission works, we don't actually care
            with patch(
<<<<<<< HEAD
                'kobo.apps.openrosa.apps.api.viewsets.xform_submission_api.XFormSubmissionApi.create', # noqa
=======
                'kobo.apps.openrosa.apps.api.viewsets.xform_submission_api.XFormSubmissionApi.create',  # noqa: E501
>>>>>>> 98a6cba8
                return_value=HttpResponse(status=200),
            ):
                # try both OpenRosa and v1 endpoints
                self.client.post(reverse('submissions'), **header)
                self.client.post(reverse('submissions-list'), **header)

        log_exists = AuditLog.objects.filter(
            user_uid=TestOneTimeAuthentication.user.extra_details.uid,
            action=AuditAction.AUTH,
            metadata__auth_type='submission',
        ).exists()
        self.assertTrue(log_exists)
        self.assertEqual(AuditLog.objects.count(), 2)

    def test_authorized_application_auth_creates_log(self):
        app: AuthorizedApplication = AuthorizedApplication(name='Auth app')
        app.save()
        header = {'HTTP_AUTHORIZATION': f'Token {app.key}'}
        self.client.post(
            reverse('authenticate_user'),
            **header,
            data={'username': 'test', 'password': 'test'},
        )
        # this log should belong to the user, not the app, and have a bit of extra
        # metadata
        access_log_qs = AuditLog.objects.filter(
            user_uid=TestOneTimeAuthentication.user.extra_details.uid,
            action=AuditAction.AUTH,
            metadata__auth_type='authorized-application',
        )
        self.assertTrue(access_log_qs.exists())
        self.assertEqual(AuditLog.objects.count(), 1)
        access_log = access_log_qs.first()
        self.assertEqual(access_log.metadata['authorized_app_name'], 'Auth app')

    def test_failed_request_does_not_create_log(self):
        self.client.get(reverse('data-list'))
        self.assertEqual(AuditLog.objects.count(), 0)<|MERGE_RESOLUTION|>--- conflicted
+++ resolved
@@ -135,7 +135,6 @@
     )
     def test_any_auth_for_submissions(self, authetication_method):
         """
-<<<<<<< HEAD
         Test most one-time authenticated submissions result in a submission access log
         """
 
@@ -162,10 +161,6 @@
     def test_digest_auth_for_submissions(self):
         """
         Test digest-authenticated submissions result in a submission access log
-=======
-        Test digest authentications for submissions result in an audit log being created
-        with the 'Submission' type
->>>>>>> 98a6cba8
         """
 
         def side_effect(request):
@@ -180,11 +175,7 @@
         ):
             # assume the submission works, we don't actually care
             with patch(
-<<<<<<< HEAD
-                'kobo.apps.openrosa.apps.api.viewsets.xform_submission_api.XFormSubmissionApi.create', # noqa
-=======
                 'kobo.apps.openrosa.apps.api.viewsets.xform_submission_api.XFormSubmissionApi.create',  # noqa: E501
->>>>>>> 98a6cba8
                 return_value=HttpResponse(status=200),
             ):
                 # try both OpenRosa and v1 endpoints
