from unittest import mock
from unittest.mock import patch

from ddt import data, ddt, unpack
from django.http import HttpResponse
from django.urls import reverse
from rest_framework.authtoken.models import Token
from trench.utils import get_mfa_model

from kobo.apps.audit_log.models import AuditAction, AuditLog
from kobo.apps.kobo_auth.shortcuts import User
from kobo.apps.openrosa.apps.main.models import UserProfile
from kpi.models import AuthorizedApplication
from kpi.tests.base_test_case import BaseTestCase


@ddt
class TestOneTimeAuthentication(BaseTestCase):
    """
    Tests for creating AuditLogs for one-time authentication methods
    """

    @classmethod
    def setUpClass(cls):
        super().setUpClass()
        cls.user = User.objects.create_user(
            username='test', password='test', email='test@example.com'
        )
        cls.user.is_superuser = True
        cls.user.save()
        profile = UserProfile.objects.create(
            user=cls.user, validated_password=True
        )
        profile.save()
        token, _ = Token.objects.get_or_create(user=cls.user)
        cls.token = token

    def setUp(self):
        super().setUp()
        # always start with no MFA model
        get_mfa_model().objects.filter(
            user=TestOneTimeAuthentication.user
        ).delete()
        # make sure there are no audit logs at the outset to ensure a clean test
        self.assertEqual(AuditLog.objects.count(), 0)

    @data(
        # expected authentication type, method that needs to be mocked, endpoint to hit
        # (kpi and openrosa endpoints use different auth methods, and we want to test endpoints in both v1 and v2)
        (
            'token',
            'kpi.authentication.DRFTokenAuthentication.authenticate',
            'data-list',
        ),
        (
            'basic',
            'kpi.authentication.DRFBasicAuthentication.authenticate',
            'api_v2:audit-log-list',
        ),
        (
            'oauth2',
            'kpi.authentication.OPOAuth2Authentication.authenticate',
            'data-list',
        ),
        (
            'https basic',
            'kobo.apps.openrosa.libs.authentication.BasicAuthentication.authenticate',
            'data-list',
        ),
        (
            'token',
            'kpi.authentication.DRFTokenAuthentication.authenticate',
            'api_v2:asset-list',
        ),
        (
            'oauth2',
            'kpi.authentication.OPOAuth2Authentication.authenticate',
            'api_v2:asset-list',
        ),
    )
    @unpack
    def test_one_time_auths_create_logs(
        self, expected_type, method_to_mock, url
    ):
        """
        Test all forms of successful one-time authentication (except Digest) result in an audit log being created

        For each type, force the underlying authentication method to return the user
        """
        with patch(
            method_to_mock,
            return_value=(TestOneTimeAuthentication.user, 'something'),
        ):
            self.client.get(reverse(url))
        log_exists = AuditLog.objects.filter(
            user_uid=TestOneTimeAuthentication.user.extra_details.uid,
            action=AuditAction.AUTH,
            metadata__auth_type=expected_type,
        ).exists()
        self.assertTrue(log_exists)
        self.assertEqual(AuditLog.objects.count(), 1)

    # Digest auth behaves a bit differently
    def test_digest_auth_creates_logs(self):
        """
        Test digest authentication result in an audit log being created
        """

        def side_effect(request):
            # Digest authentication sets request.user,
            # so include that as a side effect when necessary
            request.user = TestOneTimeAuthentication.user
            return mock.DEFAULT

        header = {'HTTP_AUTHORIZATION': 'Digest stuff'}
        with patch(
            'kpi.authentication.HttpDigestAuthenticator.authenticate',
            return_value=True,
            side_effect=side_effect,
        ):
            self.client.get(reverse('data-list'), **header)
        log_exists = AuditLog.objects.filter(
            user_uid=TestOneTimeAuthentication.user.extra_details.uid,
            action=AuditAction.AUTH,
            metadata__auth_type='digest',
        ).exists()
        self.assertTrue(log_exists)
        self.assertEqual(AuditLog.objects.count(), 1)

    @data(
        'kpi.authentication.DRFTokenAuthentication.authenticate',
        'kpi.authentication.DRFBasicAuthentication.authenticate',
        'kpi.authentication.OPOAuth2Authentication.authenticate',
        'kobo.apps.openrosa.libs.authentication.BasicAuthentication.authenticate',
    )
<<<<<<< HEAD
    def test_any_auth_for_submissions(self, authetication_method):
=======
    def test_any_auth_for_submissions(self, authentication_method):
>>>>>>> 1c12337e
        """
        Test most one-time authenticated submissions result in a submission access log
        """

        with patch(
<<<<<<< HEAD
            authetication_method,
=======
            authentication_method,
>>>>>>> 1c12337e
            return_value=(TestOneTimeAuthentication.user, 'something'),
        ):
            # assume the submission works, we don't actually care
            with patch(
                'kobo.apps.openrosa.apps.api.viewsets.xform_submission_api.XFormSubmissionApi.create', # noqa
                return_value=HttpResponse(status=200),
            ):
                # try both OpenRosa and v1 endpoints
                self.client.post(reverse('submissions'))
                self.client.post(reverse('submissions-list'))
        log_exists = AuditLog.objects.filter(
            user_uid=TestOneTimeAuthentication.user.extra_details.uid,
            action=AuditAction.AUTH,
            metadata__auth_type='submission',
        ).exists()
        self.assertTrue(log_exists)
        self.assertEqual(AuditLog.objects.count(), 2)

    def test_digest_auth_for_submissions(self):
        """
        Test digest-authenticated submissions result in a submission access log
        """

        def side_effect(request):
            request.user = TestOneTimeAuthentication.user
            return mock.DEFAULT

        header = {'HTTP_AUTHORIZATION': 'Digest stuff'}
        with patch(
            'kpi.authentication.HttpDigestAuthenticator.authenticate',
            return_value=True,
            side_effect=side_effect,
        ):
            # assume the submission works, we don't actually care
            with patch(
<<<<<<< HEAD
                'kobo.apps.openrosa.apps.api.viewsets.xform_submission_api.XFormSubmissionApi.create', # noqa
=======
                'kobo.apps.openrosa.apps.api.viewsets.xform_submission_api.XFormSubmissionApi.create',  # noqa: E501
>>>>>>> 1c12337e
                return_value=HttpResponse(status=200),
            ):
                # try both OpenRosa and v1 endpoints
                self.client.post(reverse('submissions'), **header)
                self.client.post(reverse('submissions-list'), **header)

        log_exists = AuditLog.objects.filter(
            user_uid=TestOneTimeAuthentication.user.extra_details.uid,
            action=AuditAction.AUTH,
            metadata__auth_type='submission',
        ).exists()
        self.assertTrue(log_exists)
        self.assertEqual(AuditLog.objects.count(), 2)

    def test_authorized_application_auth_creates_log(self):
        app: AuthorizedApplication = AuthorizedApplication(name='Auth app')
        app.save()
        header = {'HTTP_AUTHORIZATION': f'Token {app.key}'}
        self.client.post(
            reverse('authenticate_user'),
            **header,
            data={'username': 'test', 'password': 'test'},
        )
        # this log should belong to the user, not the app, and have a bit of extra
        # metadata
        access_log_qs = AuditLog.objects.filter(
            user_uid=TestOneTimeAuthentication.user.extra_details.uid,
            action=AuditAction.AUTH,
            metadata__auth_type='authorized-application',
        )
        self.assertTrue(access_log_qs.exists())
        self.assertEqual(AuditLog.objects.count(), 1)
        access_log = access_log_qs.first()
        self.assertEqual(access_log.metadata['authorized_app_name'], 'Auth app')

    def test_failed_request_does_not_create_log(self):
        self.client.get(reverse('data-list'))
        self.assertEqual(AuditLog.objects.count(), 0)<|MERGE_RESOLUTION|>--- conflicted
+++ resolved
@@ -133,21 +133,13 @@
         'kpi.authentication.OPOAuth2Authentication.authenticate',
         'kobo.apps.openrosa.libs.authentication.BasicAuthentication.authenticate',
     )
-<<<<<<< HEAD
-    def test_any_auth_for_submissions(self, authetication_method):
-=======
     def test_any_auth_for_submissions(self, authentication_method):
->>>>>>> 1c12337e
         """
         Test most one-time authenticated submissions result in a submission access log
         """
 
         with patch(
-<<<<<<< HEAD
-            authetication_method,
-=======
             authentication_method,
->>>>>>> 1c12337e
             return_value=(TestOneTimeAuthentication.user, 'something'),
         ):
             # assume the submission works, we don't actually care
@@ -183,11 +175,7 @@
         ):
             # assume the submission works, we don't actually care
             with patch(
-<<<<<<< HEAD
-                'kobo.apps.openrosa.apps.api.viewsets.xform_submission_api.XFormSubmissionApi.create', # noqa
-=======
                 'kobo.apps.openrosa.apps.api.viewsets.xform_submission_api.XFormSubmissionApi.create',  # noqa: E501
->>>>>>> 1c12337e
                 return_value=HttpResponse(status=200),
             ):
                 # try both OpenRosa and v1 endpoints
