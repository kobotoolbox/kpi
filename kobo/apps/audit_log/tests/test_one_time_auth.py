from unittest import mock
from unittest.mock import patch

from ddt import data, ddt, unpack
from django.http import HttpResponse
from django.urls import reverse
from rest_framework.authtoken.models import Token
from trench.utils import get_mfa_model

from kobo.apps.audit_log.models import AuditAction, AuditLog
from kobo.apps.kobo_auth.shortcuts import User
from kobo.apps.openrosa.apps.main.models import UserProfile
from kpi.models import AuthorizedApplication
from kpi.tests.base_test_case import BaseTestCase


@ddt
class TestOneTimeAuthentication(BaseTestCase):
    """
    Tests for creating AuditLogs for one-time authentication methods
    """

    @classmethod
    def setUpClass(cls):
        super().setUpClass()
        cls.user = User.objects.create_user(
            username='test', password='test', email='test@example.com'
        )
        cls.user.is_superuser = True
        cls.user.save()
        profile = UserProfile.objects.create(
            user=cls.user, validated_password=True
        )
        profile.save()
        token, _ = Token.objects.get_or_create(user=cls.user)
        cls.token = token

    def setUp(self):
        super().setUp()
        # always start with no MFA model
        get_mfa_model().objects.filter(
            user=TestOneTimeAuthentication.user
        ).delete()
        # make sure there are no audit logs at the outset to ensure a clean test
        self.assertEqual(AuditLog.objects.count(), 0)

    @data(
        # expected authentication type, method that needs to be mocked, endpoint to hit
        # (kpi and openrosa endpoints use different auth methods, and we want to test endpoints in both v1 and v2)
        (
            'token',
            'kpi.authentication.DRFTokenAuthentication.authenticate',
            'data-list',
        ),
        (
            'basic',
            'kpi.authentication.DRFBasicAuthentication.authenticate',
            'api_v2:audit-log-list',
        ),
        (
            'oauth2',
            'kpi.authentication.OPOAuth2Authentication.authenticate',
            'data-list',
        ),
        (
            'https basic',
            'kobo.apps.openrosa.libs.authentication.BasicAuthentication.authenticate',
            'data-list',
        ),
        (
            'token',
            'kpi.authentication.DRFTokenAuthentication.authenticate',
            'api_v2:asset-list',
        ),
        (
            'oauth2',
            'kpi.authentication.OPOAuth2Authentication.authenticate',
            'api_v2:asset-list',
        ),
    )
    @unpack
    def test_one_time_auths_create_logs(
        self, expected_type, method_to_mock, url
    ):
        """
        Test all forms of successful one-time authentication (except Digest) result in an audit log being created

        For each type, force the underlying authentication method to return the user
        """
        with patch(
            method_to_mock,
            return_value=(TestOneTimeAuthentication.user, 'something'),
        ):
            self.client.get(reverse(url))
        log_exists = AuditLog.objects.filter(
            user_uid=TestOneTimeAuthentication.user.extra_details.uid,
            action=AuditAction.AUTH,
            metadata__auth_type=expected_type,
        ).exists()
        self.assertTrue(log_exists)
        self.assertEqual(AuditLog.objects.count(), 1)

    # Digest auth behaves a bit differently
    def test_digest_auth_creates_logs(self):
        """
        Test digest authentication result in an audit log being created
        """

        def side_effect(request):
            # Digest authentication sets request.user,
            # so include that as a side effect when necessary
            request.user = TestOneTimeAuthentication.user
            return mock.DEFAULT

        header = {'HTTP_AUTHORIZATION': 'Digest stuff'}
        with patch(
            'kpi.authentication.HttpDigestAuthenticator.authenticate',
            return_value=True,
            side_effect=side_effect,
        ):
            self.client.get(reverse('data-list'), **header)
        log_exists = AuditLog.objects.filter(
            user_uid=TestOneTimeAuthentication.user.extra_details.uid,
            action=AuditAction.AUTH,
            metadata__auth_type='digest',
        ).exists()
        self.assertTrue(log_exists)
        self.assertEqual(AuditLog.objects.count(), 1)

    @data(
        'kpi.authentication.DRFTokenAuthentication.authenticate',
        'kpi.authentication.DRFBasicAuthentication.authenticate',
        'kpi.authentication.OPOAuth2Authentication.authenticate',
        'kobo.apps.openrosa.libs.authentication.BasicAuthentication.authenticate',
    )
<<<<<<< HEAD
    def test_any_auth_for_submissions(self, authetication_method):
=======
    def test_any_auth_for_submissions(self, authentication_method):
>>>>>>> 16c9dd3b
        """
        Test most one-time authenticated submissions result in a submission access log
        """

        with patch(
<<<<<<< HEAD
            authetication_method,
=======
            authentication_method,
>>>>>>> 16c9dd3b
            return_value=(TestOneTimeAuthentication.user, 'something'),
        ):
            # assume the submission works, we don't actually care
            with patch(
                'kobo.apps.openrosa.apps.api.viewsets.xform_submission_api.XFormSubmissionApi.create', # noqa
                return_value=HttpResponse(status=200),
            ):
                # try both OpenRosa and v1 endpoints
                self.client.post(reverse('submissions'))
                self.client.post(reverse('submissions-list'))
        log_exists = AuditLog.objects.filter(
            user_uid=TestOneTimeAuthentication.user.extra_details.uid,
            action=AuditAction.AUTH,
            metadata__auth_type='submission',
        ).exists()
        self.assertTrue(log_exists)
        self.assertEqual(AuditLog.objects.count(), 2)

    def test_digest_auth_for_submissions(self):
        """
        Test digest-authenticated submissions result in a submission access log
        """

        def side_effect(request):
            request.user = TestOneTimeAuthentication.user
            return mock.DEFAULT

        header = {'HTTP_AUTHORIZATION': 'Digest stuff'}
        with patch(
            'kpi.authentication.HttpDigestAuthenticator.authenticate',
            return_value=True,
            side_effect=side_effect,
        ):
            # assume the submission works, we don't actually care
            with patch(
                'kobo.apps.openrosa.apps.api.viewsets.xform_submission_api.XFormSubmissionApi.create',  # noqa: E501
                return_value=HttpResponse(status=200),
            ):
                # try both OpenRosa and v1 endpoints
                self.client.post(reverse('submissions'), **header)
                self.client.post(reverse('submissions-list'), **header)

        log_exists = AuditLog.objects.filter(
            user_uid=TestOneTimeAuthentication.user.extra_details.uid,
            action=AuditAction.AUTH,
            metadata__auth_type='submission',
        ).exists()
        self.assertTrue(log_exists)
        self.assertEqual(AuditLog.objects.count(), 2)

    def test_authorized_application_auth_creates_log(self):
        app: AuthorizedApplication = AuthorizedApplication(name='Auth app')
        app.save()
        header = {'HTTP_AUTHORIZATION': f'Token {app.key}'}
        self.client.post(
            reverse('authenticate_user'),
            **header,
            data={'username': 'test', 'password': 'test'},
        )
        # this log should belong to the user, not the app, and have a bit of extra
        # metadata
        access_log_qs = AuditLog.objects.filter(
            user_uid=TestOneTimeAuthentication.user.extra_details.uid,
            action=AuditAction.AUTH,
            metadata__auth_type='authorized-application',
        )
        self.assertTrue(access_log_qs.exists())
        self.assertEqual(AuditLog.objects.count(), 1)
        access_log = access_log_qs.first()
        self.assertEqual(access_log.metadata['authorized_app_name'], 'Auth app')

    def test_failed_request_does_not_create_log(self):
        self.client.get(reverse('data-list'))
        self.assertEqual(AuditLog.objects.count(), 0)<|MERGE_RESOLUTION|>--- conflicted
+++ resolved
@@ -133,21 +133,13 @@
         'kpi.authentication.OPOAuth2Authentication.authenticate',
         'kobo.apps.openrosa.libs.authentication.BasicAuthentication.authenticate',
     )
-<<<<<<< HEAD
-    def test_any_auth_for_submissions(self, authetication_method):
-=======
     def test_any_auth_for_submissions(self, authentication_method):
->>>>>>> 16c9dd3b
         """
         Test most one-time authenticated submissions result in a submission access log
         """
 
         with patch(
-<<<<<<< HEAD
-            authetication_method,
-=======
             authentication_method,
->>>>>>> 16c9dd3b
             return_value=(TestOneTimeAuthentication.user, 'something'),
         ):
             # assume the submission works, we don't actually care
