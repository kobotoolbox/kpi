--- conflicted
+++ resolved
@@ -7,16 +7,13 @@
 from kpi.models import Asset, ImportTask
 from kpi.tasks import import_in_background
 from kpi.utils.log import logging
-<<<<<<< HEAD
 from kpi.utils.object_permission import (
     post_assign_partial_perm,
     post_assign_perm,
     post_remove_partial_perm,
     post_remove_perm,
 )
-=======
 
->>>>>>> 8880bcf3
 from .models import AccessLog, ProjectHistoryLog
 
 
