# coding: utf-8
from django.apps import AppConfig


class AuditLogAppConfig(AppConfig):
    name = 'kobo.apps.audit_log'
    verbose_name = 'Audit'

    def ready(self):
        # Makes sure all signal handlers are connected
        from . import signals  # noqa F401

        # The docs.schema is a tool used to create JSON object that will be seen
        # by the Swagger-UI. There is currently no other known possibility to display
        # a JSONField() as it only gets tagged as a '{}' (meaning in the schema that
        # the type was unknown and will return to default (string)) and seen as string
        # in the UI.
        from .schema_extensions.v2.access_logs import extensions  # noqa F401
<<<<<<< HEAD
        from .schema_extensions.v2.history import extensions  # noqa F401
=======
        from .schema_extensions.v2.audit_logs import extensions  # noqa F401
>>>>>>> b4e9e403
        super().ready()<|MERGE_RESOLUTION|>--- conflicted
+++ resolved
@@ -16,9 +16,6 @@
         # the type was unknown and will return to default (string)) and seen as string
         # in the UI.
         from .schema_extensions.v2.access_logs import extensions  # noqa F401
-<<<<<<< HEAD
         from .schema_extensions.v2.history import extensions  # noqa F401
-=======
         from .schema_extensions.v2.audit_logs import extensions  # noqa F401
->>>>>>> b4e9e403
         super().ready()