from .models import AccessLog


class RequiresAccessLogMixin:
    """
    Create an audit log for authentications that do not log a user in
    """

    def create_access_log(self, request, user, auth_type):
<<<<<<< HEAD
        AccessLog.create_from_request(
            request, user, authentication_type=auth_type
        )
=======
        AccessLog.create_from_request(request, user, authentication_type=auth_type)
>>>>>>> 37b17aa4
<|MERGE_RESOLUTION|>--- conflicted
+++ resolved
@@ -7,10 +7,4 @@
     """
 
     def create_access_log(self, request, user, auth_type):
-<<<<<<< HEAD
-        AccessLog.create_from_request(
-            request, user, authentication_type=auth_type
-        )
-=======
-        AccessLog.create_from_request(request, user, authentication_type=auth_type)
->>>>>>> 37b17aa4
+        AccessLog.create_from_request(request, user, authentication_type=auth_type)