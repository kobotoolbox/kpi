--- conflicted
+++ resolved
@@ -1,16 +1,13 @@
 from rest_framework.routers import DefaultRouter
 
 from .views import (
-<<<<<<< HEAD
     AccessLogViewSet,
     AllAccessLogViewSet,
-    AllProjectHistoryLogViewSet,
-=======
     AccessLogsExportViewSet,
     AccessLogViewSet,
     AllAccessLogsExportViewSet,
     AllAccessLogViewSet,
->>>>>>> fd4eb005
+    AllProjectHistoryLogViewSet,
     AuditLogViewSet,
 )
 
@@ -18,21 +15,17 @@
 router.register(r'audit-logs', AuditLogViewSet, basename='audit-log')
 router.register(r'access-logs', AllAccessLogViewSet, basename='all-access-logs')
 router.register(r'access-logs/me', AccessLogViewSet, basename='access-log')
-<<<<<<< HEAD
 # routes for PH logs for individual assets are registered in router_api_v2.py
 router.register(
     r'project-history-logs',
     AllProjectHistoryLogViewSet,
     basename='all-project-history-logs',
 )
-
-=======
 router.register(
     r'access-logs/export', AllAccessLogsExportViewSet, basename='all-access-logs-export'
 )
 router.register(
     r'access-logs/me/export', AccessLogsExportViewSet, basename='access-logs-export'
 )
->>>>>>> fd4eb005
 
 urlpatterns = []