import os
import time
from typing import Literal, Optional, Union

from django.apps import apps
from django.conf import settings
from django.db import transaction
from django.utils import timezone

from kobo.apps.openrosa.apps.logger.models.attachment import Attachment
from kobo.apps.openrosa.apps.main.models import MetaData
from kobo.apps.project_ownership.models import InviteStatusChoices
from kpi.deployment_backends.kc_access.storage import default_kobocat_storage
from kpi.models.asset import Asset, AssetFile
from kpi.utils.log import logging
from .constants import ASYNC_TASK_HEARTBEAT
from .exceptions import AsyncTaskException
from .models.choices import TransferStatusChoices, TransferStatusTypeChoices


def create_invite(
    sender: 'User',
    recipient: 'User',
    assets: list[Asset],
    invite_class_name: str = Literal['Invite', 'OrgMembershipAutoInvite'],
) -> Union['Invite', 'OrgMembershipAutoInvite']:

    InviteModel = apps.get_model('project_ownership', invite_class_name)
    Transfer = apps.get_model('project_ownership', 'Transfer')
    TransferStatus = apps.get_model('project_ownership', 'TransferStatus')

    with transaction.atomic():
        invite = InviteModel.objects.create(sender=sender, recipient=recipient)
        transfers = Transfer.objects.bulk_create(
            [Transfer(invite=invite, asset=asset) for asset in assets]
        )
        statuses = []
        for transfer in transfers:
            for status_type in TransferStatusTypeChoices.values:
                statuses.append(
                    TransferStatus(
                        transfer=transfer,
                        status_type=status_type,
                    )
                )
        TransferStatus.objects.bulk_create(statuses)

    if invite.auto_accept_invites:
        update_invite(invite, status=InviteStatusChoices.ACCEPTED)
    else:
        invite.send_invite_email()

    return invite


def get_target_folder(
    previous_owner_username: str, new_owner_username: str, filename: str
) -> Optional[str]:

    if not filename:
        return

    target_folder = os.path.dirname(
        filename.replace(previous_owner_username, new_owner_username)
    )

    return target_folder


def move_attachments(transfer: 'project_ownership.Transfer'):

    async_task_type = TransferStatusTypeChoices.ATTACHMENTS

    # Attachments cannot be moved until `_userform_id` is updated successfully
    if not (
        transfer.statuses.filter(
            status_type=TransferStatusTypeChoices.SUBMISSIONS,
            status=TransferStatusChoices.SUCCESS,
        ).exists()
    ):
        raise AsyncTaskException(
            '`_userform_id` has not been updated successfully'
        )

    submissions = transfer.asset.deployment.get_submissions(
        transfer.asset.owner, fields=['_id']
    )

    submission_ids = [
        s['_id']
        for s in submissions
    ]

    if not submission_ids:
        _mark_task_as_successful(transfer, async_task_type)
        return

    attachments = Attachment.all_objects.filter(instance_id__in=submission_ids).exclude(
        media_file__startswith=f'{transfer.asset.owner.username}/'
    )

    heartbeat = int(time.time())
    # Moving files is pretty slow, thus it should run in a celery task.
    errors = False
    for attachment in attachments.iterator():
<<<<<<< HEAD
        update_fields = ['user_id']
        if (
=======
        media_file_path = attachment.media_file.name
        if not (
>>>>>>> 70fe74cd
            target_folder := get_target_folder(
                transfer.invite.sender.username,
                transfer.invite.recipient.username,
                attachment.media_file.name,
            )
        ):
            # There is no way to ensure atomicity when moving the file and saving the
            # object to the database. Fingers crossed that the process doesn't get
            # interrupted between these two operations.
            if attachment.media_file.move(target_folder):
<<<<<<< HEAD
                update_fields.append('media_file')
=======
                _delete_thumbnails(media_file_path)
                attachment.save(update_fields=['media_file'])
>>>>>>> 70fe74cd
            else:
                errors = True
                logging.error(
                    f'File {attachment.media_file_basename} (#{attachment.pk}) '
                    f'could not be moved to {target_folder}'
                )

            heartbeat = _update_heartbeat(heartbeat, transfer, async_task_type)

        attachment.user_id = transfer.invite.recipient.pk
        attachment.save(update_fields=update_fields)
    if errors:
        raise AsyncTaskException('Some attachments could not be moved')

    _mark_task_as_successful(transfer, async_task_type)


def move_media_files(transfer: 'project_ownership.Transfer'):

    async_task_type = TransferStatusTypeChoices.MEDIA_FILES
    media_files = transfer.asset.asset_files.filter(
        file_type=AssetFile.FORM_MEDIA
    ).exclude(content__startswith=f'{transfer.asset.owner.username}/')

    kc_files = {}

    if transfer.asset.has_deployment:
        kc_files = {
            kc_file.file_hash: kc_file
            for kc_file in MetaData.objects.filter(
                xform_id=transfer.asset.deployment.xform.pk
            )
        }

    heartbeat = int(time.time())
    # Moving files is pretty slow, thus it should run in a celery task.
    for media_file in media_files:
        if not (
            target_folder := get_target_folder(
                transfer.invite.sender.username,
                transfer.invite.recipient.username,
                media_file.content.name,
            )
        ):
            continue
        else:
            # There is no way to ensure atomicity when moving the file and saving the
            # object to the database. Fingers crossed that the process doesn't get
            # interrupted between these two operations.
            media_file.content.move(target_folder)
            old_md5 = media_file.metadata.pop('hash', None)
            media_file.set_md5_hash()
            media_file.save(update_fields=['content', 'metadata'])

            if old_md5 in kc_files.keys():
                kc_obj = kc_files[old_md5]
                if kc_target_folder := get_target_folder(
                    transfer.invite.sender.username,
                    transfer.invite.recipient.username,
                    kc_obj.data_file.name,
                ):
                    kc_obj.data_file.move(kc_target_folder)
                    kc_obj.file_hash = media_file.md5_hash
                    kc_obj.save(update_fields=['file_hash', 'data_file'])

            heartbeat = _update_heartbeat(heartbeat, transfer, async_task_type)

    _mark_task_as_successful(transfer, async_task_type)


def rewrite_mongo_userform_id(transfer: 'project_ownership.Transfer'):
    old_owner = transfer.invite.sender

    if not transfer.asset.has_deployment:
        return

    transfer.asset.deployment.set_mongo_uuid()

    if not transfer.asset.deployment.transfer_submissions_ownership(
        old_owner.username
    ):
        raise AsyncTaskException(
            'Could not rewrite MongoDB `_userform_id` successfully'
        )

    _mark_task_as_successful(
        transfer, TransferStatusTypeChoices.SUBMISSIONS
    )


def update_invite(
    invite: Union['Invite', 'OrgMembershipAutoInvite'],
    status: str,
) -> Union['Invite', 'OrgMembershipAutoInvite']:

    # Keep `status` value to email condition below
    invite.status = (
        InviteStatusChoices.IN_PROGRESS
        if status == InviteStatusChoices.ACCEPTED
        else status
    )
    invite.save(update_fields=['status', 'date_modified'])

    for transfer in invite.transfers.all():
        if invite.status != InviteStatusChoices.IN_PROGRESS:
            transfer.statuses.update(status=TransferStatusChoices.CANCELLED)
        else:
            transfer.transfer_project()

    if not invite.auto_accept_invites:
        if status == InviteStatusChoices.DECLINED:
            invite.send_refusal_email()
        elif status == InviteStatusChoices.ACCEPTED:
            invite.send_acceptance_email()

    return invite


def _mark_task_as_successful(
    transfer: 'project_ownership.Transfer', async_task_type: str
):
    TransferStatus = apps.get_model('project_ownership', 'TransferStatus')  # noqa
    TransferStatus.update_status(
        transfer.pk, TransferStatusChoices.SUCCESS, async_task_type
    )


def _delete_thumbnails(media_file_path: str):
    """
    Delete generated thumbnail files (large, medium, small) that correspond to
    an original attachment.

    Thumbnails are not stored in the database and are generated on the fly
    when a user previews an image. Since they will be regenerated for the new
    owner after transfer, we safely delete them from the old owner's folder
    after moving the original attachment.
    """
    if not media_file_path:
        return

    dir_name = os.path.dirname(media_file_path)
    base, ext = os.path.splitext(os.path.basename(media_file_path))

    for size_key in settings.THUMB_CONF.keys():
        thumb_path = os.path.join(dir_name, f'{base}-{size_key}{ext}')
        if default_kobocat_storage.exists(thumb_path):
            try:
                default_kobocat_storage.delete(thumb_path)
            except Exception as e:
                logging.warning(f'Could not delete thumbnail: {thumb_path} ({e})')


def _update_heartbeat(
    heartbeat: int, transfer: 'project_ownership.Transfer', async_task_type: str
) -> int:

    if heartbeat + ASYNC_TASK_HEARTBEAT >= time.time():
        # We only need to update `date_modified` to update task heartbeat.
        # No need to use `TransferStatus.update_status()` and
        # its lock mechanism.
        transfer.statuses.filter(status_type=async_task_type).update(
            date_modified=timezone.now()
        )
        return int(time.time())

    return heartbeat<|MERGE_RESOLUTION|>--- conflicted
+++ resolved
@@ -103,29 +103,21 @@
     # Moving files is pretty slow, thus it should run in a celery task.
     errors = False
     for attachment in attachments.iterator():
-<<<<<<< HEAD
         update_fields = ['user_id']
+        media_file_path = attachment.media_file.name
         if (
-=======
-        media_file_path = attachment.media_file.name
-        if not (
->>>>>>> 70fe74cd
             target_folder := get_target_folder(
                 transfer.invite.sender.username,
                 transfer.invite.recipient.username,
-                attachment.media_file.name,
+                media_file_path,
             )
         ):
             # There is no way to ensure atomicity when moving the file and saving the
             # object to the database. Fingers crossed that the process doesn't get
             # interrupted between these two operations.
             if attachment.media_file.move(target_folder):
-<<<<<<< HEAD
                 update_fields.append('media_file')
-=======
                 _delete_thumbnails(media_file_path)
-                attachment.save(update_fields=['media_file'])
->>>>>>> 70fe74cd
             else:
                 errors = True
                 logging.error(
@@ -133,10 +125,11 @@
                     f'could not be moved to {target_folder}'
                 )
 
-            heartbeat = _update_heartbeat(heartbeat, transfer, async_task_type)
-
         attachment.user_id = transfer.invite.recipient.pk
         attachment.save(update_fields=update_fields)
+
+        heartbeat = _update_heartbeat(heartbeat, transfer, async_task_type)
+
     if errors:
         raise AsyncTaskException('Some attachments could not be moved')
 
