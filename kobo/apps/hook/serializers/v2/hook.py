--- conflicted
+++ resolved
@@ -21,28 +21,13 @@
 )
 
 
-@extend_schema_field(SettingsField)
-class SettingsFieldOverload(serializers.JSONField):
-    pass
-
-
-@extend_schema_field(SubsetFieldsField)
-class SubsetFieldOverload(serializers.ListField):
-    pass
-
-
 class HookSerializer(serializers.ModelSerializer):
 
     payload_template = serializers.CharField(required=False, allow_blank=True,
                                              allow_null=True)
 
-<<<<<<< HEAD
-    settings = SettingsField()
-    subset_fields = SubsetFieldOverload()
-=======
     settings = JSONFieldWithSchemaField(SettingsField)
     subset_fields = ListFieldWithSchemaField(SubsetFieldsField)
->>>>>>> 3b52626d
 
     class Meta:
         model = Hook
