# -*- coding: utf-8 -*-
from __future__ import absolute_import

from .models.hook_log import HookLog
from .tasks import service_definition_task


class HookUtils(object):

    @staticmethod
    def call_services(asset, instance_uuid):
        """
        Delegates to Celery data submission to remote servers

        :param asset: Asset.
        :param instance_uuid: str. `Instance.uuid`
        """
<<<<<<< HEAD
        # call service send with url and data parameters
        for hook in asset.hooks.filter(active=True).all():
            service_definition_task.delay(hook.id, data.get("uuid"))
=======
        # Retrieve `Hook` ids, to send data to their respective endpoint.
        hooks_ids = asset.hooks.filter(active=True).values_list("id", flat=True).distinct()
        # At least, one of the hooks must not have a log that corresponds to `instance_uuid`
        # to make success equal True
        success = False
        for hook_id in hooks_ids:
            if not HookLog.objects.filter(instance_uuid=instance_uuid, hook_id=hook_id).exists():
                success = True
                service_definition_task.delay(hook_id, instance_uuid)

        return success
>>>>>>> c5d89d7d
<|MERGE_RESOLUTION|>--- conflicted
+++ resolved
@@ -15,11 +15,6 @@
         :param asset: Asset.
         :param instance_uuid: str. `Instance.uuid`
         """
-<<<<<<< HEAD
-        # call service send with url and data parameters
-        for hook in asset.hooks.filter(active=True).all():
-            service_definition_task.delay(hook.id, data.get("uuid"))
-=======
         # Retrieve `Hook` ids, to send data to their respective endpoint.
         hooks_ids = asset.hooks.filter(active=True).values_list("id", flat=True).distinct()
         # At least, one of the hooks must not have a log that corresponds to `instance_uuid`
@@ -30,5 +25,4 @@
                 success = True
                 service_definition_task.delay(hook_id, instance_uuid)
 
-        return success
->>>>>>> c5d89d7d
+        return success