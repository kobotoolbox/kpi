--- conflicted
+++ resolved
@@ -143,17 +143,10 @@
             html_content = html_template.render(variables)
 
             msg = EmailMultiAlternatives(
-<<<<<<< HEAD
-                translation.gettext('REST Services Failure Report'),
-                text_content,
-                constance.config.SUPPORT_EMAIL,
-                [record.get('email')],
-=======
                 subject=translation.gettext('REST Services Failure Report'),
                 body=text_content,
                 from_email=settings.DEFAULT_FROM_EMAIL,
                 to=[record.get('email')],
->>>>>>> 6df6fa5f
             )
             msg.attach_alternative(html_content, 'text/html')
             email_messages.append(msg)
