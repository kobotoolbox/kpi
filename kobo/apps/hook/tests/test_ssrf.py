<<<<<<< HEAD
from ipaddress import ip_address
from unittest.mock import MagicMock, patch
=======
from unittest.mock import patch
>>>>>>> bcae0885

import pytest
import responses
from constance.test import override_config
from rest_framework import status
from ssrf_protect.exceptions import SSRFProtectException

from kobo.apps.hook.constants import HOOK_LOG_FAILED, KOBO_INTERNAL_ERROR_STATUS_CODE
from .hook_test_case import HookTestCase


class SSRFHookTestCase(HookTestCase):

    @patch(
        'ssrf_protect.ssrf_protect.SSRFProtect._get_ip_address',
        new=MagicMock(return_value=ip_address('1.2.3.4')),
    )
    @override_config(SSRF_DENIED_IP_ADDRESS='1.2.3.4')
    @responses.activate
    def test_send_with_ssrf_options(self):
        # Create first hook

        hook = self._create_hook()

        ServiceDefinition = hook.get_service_definition()
        submissions = self.asset.deployment.get_submissions(self.asset.owner)
        submission_id = submissions[0]['_id']
        service_definition = ServiceDefinition(hook, submission_id)
        responses.add(
            responses.POST,
            hook.endpoint,
            status=status.HTTP_200_OK,
            content_type='application/json',
        )

        # Try to send data to external endpoint
        # Note: it should failed because we explicitly deny 1.2.3.4 and
        # SSRFProtect._get_ip_address is mocked to return 1.2.3.4
        with pytest.raises(SSRFProtectException):
            service_definition.send()

        hook_log = hook.logs.all()[0]
        self.assertEqual(hook_log.status_code, KOBO_INTERNAL_ERROR_STATUS_CODE)
        self.assertEqual(hook_log.status, HOOK_LOG_FAILED)
        self.assertTrue('is not allowed' in hook_log.message)<|MERGE_RESOLUTION|>--- conflicted
+++ resolved
@@ -1,9 +1,5 @@
-<<<<<<< HEAD
 from ipaddress import ip_address
 from unittest.mock import MagicMock, patch
-=======
-from unittest.mock import patch
->>>>>>> bcae0885
 
 import pytest
 import responses
@@ -24,8 +20,8 @@
     @override_config(SSRF_DENIED_IP_ADDRESS='1.2.3.4')
     @responses.activate
     def test_send_with_ssrf_options(self):
+
         # Create first hook
-
         hook = self._create_hook()
 
         ServiceDefinition = hook.get_service_definition()
