from __future__ import annotations

import json
from contextlib import contextmanager
from copy import deepcopy
from datetime import timedelta

from django.conf import settings
from django.contrib.auth import get_user_model
from django.db import IntegrityError, models, transaction
from django.db.models import F, Q
<<<<<<< HEAD
from django.db.models.signals import pre_delete
from django.utils.timezone import now
from django_celery_beat.models import ClockedSchedule, PeriodicTask, PeriodicTasks
=======
from django.db.models.signals import post_delete, post_save, pre_delete, pre_save
from django.utils import timezone
from django_celery_beat.models import (
    ClockedSchedule,
    PeriodicTask,
    PeriodicTasks,
)
from rest_framework import status
>>>>>>> bcae0885

from kobo.apps.audit_log.models import AuditAction, AuditLog, AuditType
from kpi.exceptions import InvalidXFormException, MissingXFormException
from kpi.models import Asset, ExportTask, ImportTask
from kpi.utils.mongo_helper import MongoHelper
from kpi.utils.storage import rmdir
from .constants import DELETE_PROJECT_STR_PREFIX, DELETE_USER_STR_PREFIX
from .exceptions import (
    TrashIntegrityError,
    TrashMongoDeleteOrphansError,
    TrashNotImplementedError,
    TrashTaskInProgressError,
)
from .models import TrashStatus
from .models.account import AccountTrash
from .models.project import ProjectTrash


def delete_asset(request_author: settings.AUTH_USER_MODEL, asset: 'kpi.Asset'):

    asset_id = asset.pk
    asset_uid = asset.uid
    host = settings.KOBOFORM_URL
    owner_username = asset.owner.username
    project_exports = []
    if asset.has_deployment:
        _delete_submissions(request_author, asset)
        asset.deployment.delete()
        project_exports = ExportTask.objects.filter(
            Q(data__source=f'{host}/api/v2/assets/{asset.uid}/')
            | Q(data__source=f'{host}/assets/{asset.uid}/')
        )

    with transaction.atomic():
        # Delete imports
        ImportTask.objects.filter(
            Q(data__destination=f'{host}/api/v2/assets/{asset.uid}/')
            | Q(data__destination=f'{host}/assets/{asset.uid}/')
        ).delete()
        # Delete exports (and related files on storage)
        for export in project_exports:
            export.delete()

        asset.delete()
        AuditLog.objects.create(
            app_label=asset._meta.app_label,
            model_name=asset._meta.model_name,
            object_id=asset_id,
            user=request_author,
            action=AuditAction.DELETE,
            metadata={
                'asset_uid': asset_uid,
                'asset_name': asset.name,
            },
            log_type=AuditType.ASSET_MANAGEMENT,
        )

    # Delete media files left on storage
    if asset_uid:
        rmdir(f'{owner_username}/asset_files/{asset_uid}')


@transaction.atomic
def move_to_trash(
    request_author: settings.AUTH_USER_MODEL,
    objects_list: list[dict],
    grace_period: int,
    trash_type: str,
    retain_placeholder: bool = True,
):
    """
    Create trash objects and their related scheduled celery tasks.

    `objects_list` must be a list of dictionaries which contain at a 'pk' key
    and any other key that would be saved as attributes in AuditLog.metadata.
    If `trash_type` is 'asset', dictionaries of `objects_list` should contain
    'pk', 'asset_uid' and 'asset_name'. Otherwise, if `trash_type` is 'user',
    they should contain 'pk' and 'username'.

    Projects and accounts stay in trash for `grace_period` and then are
    hard-deleted when their related scheduled task runs.

    If `retain_placeholder` is True, in instance of `kobo_auth.User` with the same
    username and primary key is retained after deleting all other data.
    """

    (
        trash_model,
        fk_field_name,
        related_model,
        task,
        task_name_placeholder
    ) = _get_settings(trash_type, retain_placeholder)

    if not retain_placeholder:
        # Total deletion, without retaining any placeholder, supersedes
        # existing requests to retain placeholders. Delete those requests
        obj_ids = [obj_dict['pk'] for obj_dict in objects_list]
        allowed_statuses = [TrashStatus.PENDING, TrashStatus.FAILED]
        trash_model.objects.filter(
            status__in=allowed_statuses,
            retain_placeholder=True,
            **{f'{fk_field_name:}__in': obj_ids}
        ).delete()

    trash_objects = []
    audit_logs = []
    empty_manually = grace_period == -1

    for obj_dict in objects_list:
        trash_objects.append(
            trash_model(
                request_author=request_author,
                metadata=_remove_pk_from_dict(obj_dict),
                empty_manually=empty_manually,
                retain_placeholder=retain_placeholder,
                **{fk_field_name: obj_dict['pk']},
            )
        )
        log_type = (
            AuditType.USER_MANAGEMENT
            if related_model._meta.model_name == 'user'
            else AuditType.ASSET_MANAGEMENT
        )
        audit_logs.append(
            AuditLog(
                app_label=related_model._meta.app_label,
                model_name=related_model._meta.model_name,
                object_id=obj_dict['pk'],
                user=request_author,
                user_uid=request_author.extra_details.uid,
                action=AuditAction.IN_TRASH,
                metadata=_remove_pk_from_dict(obj_dict),
                log_type=log_type,
            )
        )

    with temporarily_disconnect_signals(save=True):
        clocked_time = timezone.now() + timedelta(days=grace_period)
        clocked = ClockedSchedule.objects.create(clocked_time=clocked_time)
        trash_model.objects.bulk_create(trash_objects)
        try:
            periodic_tasks = PeriodicTask.objects.bulk_create(
                [
                    PeriodicTask(
                        clocked=clocked,
                        name=task_name_placeholder.format(**ato.metadata),
                        task=f'kobo.apps.trash_bin.tasks.{task}',
                        args=json.dumps([ato.id]),
                        one_off=True,
                        enabled=not empty_manually,
                    )
                    for ato in trash_objects
                ],
            )

        except IntegrityError:
            raise TrashIntegrityError

    # Update relationships between periodic task and trash objects
    updated_trash_objects = []
    for idx, trash_object in enumerate(trash_objects):
        periodic_task = periodic_tasks[idx]
        assert periodic_task.args == json.dumps([trash_object.pk])
        trash_object.periodic_task = periodic_tasks[idx]
        updated_trash_objects.append(trash_object)

    trash_model.objects.bulk_update(
        updated_trash_objects, fields=['periodic_task_id']
    )

    AuditLog.objects.bulk_create(audit_logs)


@transaction.atomic()
def put_back(
    request_author: settings.AUTH_USER_MODEL, objects_list: list[dict], trash_type: str
):
    """
    Remove related objects from trash.

    `objects_list` must a list of dictionaries which contain at a 'pk' key and
    any other key that would be saved as attributes in AuditLog.metadata.
    If `trash_type` is 'asset', dictionaries of `objects_list should contain
    'pk', 'asset_uid' and 'asset_name'. Otherwise, if `trash_type` is 'user',
    they should contain 'pk' and 'username'
    """

    trash_model, fk_field_name, related_model, *others = _get_settings(
        trash_type
    )

    obj_ids = [obj_dict['pk'] for obj_dict in objects_list]
    queryset = trash_model.objects.filter(
        status=TrashStatus.PENDING,
        **{f'{fk_field_name}__in': obj_ids}
    )
    periodic_task_ids = list(
        queryset.values_list('periodic_task_id', flat=True)
    )
    del_pto_results = queryset.delete()
    delete_model_key = f'{trash_model._meta.app_label}.{trash_model.__name__}'
    del_pto_count = del_pto_results[1].get(delete_model_key) or 0

    if del_pto_count != len(obj_ids):
        raise TrashTaskInProgressError
    log_type = (
        AuditType.USER_MANAGEMENT
        if related_model._meta.model_name == 'user'
        else AuditType.ASSET_MANAGEMENT
    )

    AuditLog.objects.bulk_create(
        [
            AuditLog(
                app_label=related_model._meta.app_label,
                model_name=related_model._meta.model_name,
                object_id=obj_dict['pk'],
                user=request_author,
                user_uid=request_author.extra_details.uid,
                action=AuditAction.PUT_BACK,
                metadata=_remove_pk_from_dict(obj_dict),
                log_type=log_type,
            )
            for obj_dict in objects_list
        ]
    )

    with temporarily_disconnect_signals(delete=True):
        PeriodicTask.objects.only('pk').filter(pk__in=periodic_task_ids).delete()


def replace_user_with_placeholder(
    user: settings.AUTH_USER_MODEL, retain_audit_logs: bool = True
) -> settings.AUTH_USER_MODEL:
    """
    Replace a user with an inactive placeholder, which prevents others from
    registering a new account with the same username. The placeholder uses the
    same primary key as the original user, and certain other fields are
    retained.
    """
    FIELDS_TO_RETAIN = ('username', 'last_login', 'date_joined')

    placeholder_user = get_user_model()()
    placeholder_user.pk = user.pk
    placeholder_user.is_active = False
    placeholder_user.password = 'REMOVED USER'  # cannot match any hashed value
    for field in FIELDS_TO_RETAIN:
        setattr(placeholder_user, field, getattr(user, field))

    if not retain_audit_logs:
        user.delete()
        placeholder_user.save()
        return placeholder_user

    audit_log_user_field = AuditLog._meta.get_field('user').remote_field
    original_audit_log_delete_handler = audit_log_user_field.on_delete
    with transaction.atomic():
        try:
            # prevent the delete() call from touching the audit logs
            audit_log_user_field.on_delete = models.DO_NOTHING
            # …and cause a FK violation!
            user.delete()
            # then resolve the violation by creating the placeholder with the
            # same PK as the original user
            placeholder_user.save()
        finally:
            audit_log_user_field.on_delete = original_audit_log_delete_handler

    return placeholder_user


@contextmanager
def temporarily_disconnect_signals(save=False, delete=False):
    """
    Temporarily disconnects `PeriodicTasks` signals to prevent accumulating
    update queries for Celery Beat while bulk operations are in progress.

    See https://django-celery-beat.readthedocs.io/en/stable/reference/django-celery-beat.models.html#django_celery_beat.models.PeriodicTasks
    """

    try:
        if delete:
            pre_delete.disconnect(PeriodicTasks.changed, sender=PeriodicTask)
            post_delete.disconnect(PeriodicTasks.update_changed, sender=ClockedSchedule)
        if save:
            pre_save.disconnect(PeriodicTasks.changed, sender=PeriodicTask)
            post_save.disconnect(PeriodicTasks.update_changed, sender=ClockedSchedule)
        yield
    finally:
        if delete:
            post_delete.connect(PeriodicTasks.update_changed, sender=ClockedSchedule)
            pre_delete.connect(PeriodicTasks.changed, sender=PeriodicTask)
        if save:
            pre_save.connect(PeriodicTasks.changed, sender=PeriodicTask)
            post_save.connect(PeriodicTasks.update_changed, sender=ClockedSchedule)

    # Force celery beat scheduler to refresh
    PeriodicTasks.update_changed()


def _delete_submissions(request_author: settings.AUTH_USER_MODEL, asset: 'kpi.Asset'):

    while True:
        audit_logs = []
        submissions = list(asset.deployment.get_submissions(
            asset.owner, fields=['_id', '_uuid'], limit=200
        ))
        if not submissions:
            if not (
                queryset_or_false := asset.deployment.get_orphan_postgres_submissions()
            ):
                break

            # Make submissions an iterable similar to what
            # `deployment.get_submissions()` would return
            if not (
                submissions := queryset_or_false.annotate(
                    _id=F('pk'), _uuid=F('uuid')
                ).values('_id', '_uuid')
            ):
                break

        submission_ids = []
        for submission in submissions:
            audit_logs.append(
                AuditLog(
                    app_label='logger',
                    model_name='instance',
                    object_id=submission['_id'],
                    user=request_author,
                    user_uid=request_author.extra_details.uid,
                    metadata={
                        'asset_uid': asset.uid,
                        'uuid': submission['_uuid'],
                    },
                    action=AuditAction.DELETE,
                    log_type=AuditType.SUBMISSION_MANAGEMENT,
                )
            )

            submission_ids.append(submission['_id'])

        try:
            deleted = asset.deployment.delete_submissions(
                {'submission_ids': submission_ids, 'query': ''}, request_author
            )
        except (MissingXFormException, InvalidXFormException):
            # XForm is invalid or gone
            deleted = 0

        if audit_logs:
            if not deleted:
                # Submissions are lingering in MongoDB but XForm has been
                # already deleted
                if not MongoHelper.delete(
                    asset.deployment.mongo_userform_id, submission_ids
                ):
                    raise TrashMongoDeleteOrphansError

            AuditLog.objects.bulk_create(audit_logs)


def _get_settings(trash_type: str, retain_placeholder: bool = True) -> tuple:
    if trash_type == 'asset':
        return (
            ProjectTrash,
            'asset_id',
            Asset,
            'empty_project',
            f'{DELETE_PROJECT_STR_PREFIX} {{asset_name}} ({{asset_uid}})',
        )

    if trash_type == 'user':
        return (
            AccountTrash,
            'user_id',
            get_user_model(),
            'empty_account',
            f'{DELETE_USER_STR_PREFIX} data ({{username}})'
            if retain_placeholder
            else f'{DELETE_USER_STR_PREFIX} account ({{username}})'
        )

    raise TrashNotImplementedError


def _remove_pk_from_dict(trashed_object: dict) -> dict:
    """
    Remove `pk` key from `trash_object`
    """
    dict_copy = deepcopy(trashed_object)
    del dict_copy['pk']
    return dict_copy<|MERGE_RESOLUTION|>--- conflicted
+++ resolved
@@ -9,11 +9,6 @@
 from django.contrib.auth import get_user_model
 from django.db import IntegrityError, models, transaction
 from django.db.models import F, Q
-<<<<<<< HEAD
-from django.db.models.signals import pre_delete
-from django.utils.timezone import now
-from django_celery_beat.models import ClockedSchedule, PeriodicTask, PeriodicTasks
-=======
 from django.db.models.signals import post_delete, post_save, pre_delete, pre_save
 from django.utils import timezone
 from django_celery_beat.models import (
@@ -21,8 +16,6 @@
     PeriodicTask,
     PeriodicTasks,
 )
-from rest_framework import status
->>>>>>> bcae0885
 
 from kobo.apps.audit_log.models import AuditAction, AuditLog, AuditType
 from kpi.exceptions import InvalidXFormException, MissingXFormException
