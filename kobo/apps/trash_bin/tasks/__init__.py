from datetime import timedelta

from django.conf import settings
from django.db import transaction
from django.utils import timezone
from django_celery_beat.models import ClockedSchedule, PeriodicTask

from kobo.celery import celery_app
<<<<<<< HEAD
from ..constants import DELETE_PROJECT_STR_PREFIX, DELETE_USER_STR_PREFIX
=======
from .account import empty_account
from .attachment import empty_attachment
from .project import empty_project
from ..constants import (
    DELETE_ATTACHMENT_STR_PREFIX,
    DELETE_PROJECT_STR_PREFIX,
    DELETE_USER_STR_PREFIX,
)
>>>>>>> 0633894a
from ..models import TrashStatus
from ..models.account import AccountTrash
from ..models.attachment import AttachmentTrash
from ..models.project import ProjectTrash
from ..utils import temporarily_disconnect_signals
from .account import empty_account
from .project import empty_project


@celery_app.task
def garbage_collector():

    with temporarily_disconnect_signals(delete=True):
        with transaction.atomic():
            # Remove orphan periodic tasks
            PeriodicTask.objects.exclude(
                pk__in=AccountTrash.objects.values_list('periodic_task_id', flat=True),
            ).filter(
                name__startswith=DELETE_USER_STR_PREFIX, clocked__isnull=False
            ).delete()

            PeriodicTask.objects.exclude(
                pk__in=ProjectTrash.objects.values_list('periodic_task_id', flat=True),
            ).filter(
                name__startswith=DELETE_PROJECT_STR_PREFIX, clocked__isnull=False
            ).delete()

            PeriodicTask.objects.exclude(
                pk__in=AttachmentTrash.objects.values_list(
                    'periodic_task_id', flat=True
                ),
            ).filter(
                name__startswith=DELETE_ATTACHMENT_STR_PREFIX,
                clocked__isnull=False,
            ).delete()

            # Then, remove clocked schedules
            ClockedSchedule.objects.exclude(
                pk__in=PeriodicTask.objects.filter(clocked__isnull=False).values_list(
                    'clocked_id', flat=True
                ),
            ).delete()


@celery_app.task
def task_restarter():
    """
    This task restarts previous tasks which have been stopped accidentally,
    e.g.: docker container/k8s pod restart or OOM killed.
    """
    stuck_threshold = timezone.now() - timedelta(
        seconds=settings.CELERY_LONG_RUNNING_TASK_TIME_LIMIT + 60 * 5
    )

    stuck_account_ids = AccountTrash.objects.values_list('pk', flat=True).filter(
        status__in=[TrashStatus.PENDING, TrashStatus.IN_PROGRESS],
        date_modified__lte=stuck_threshold,
    )
    for stuck_account_id in stuck_account_ids:
        empty_account.delay(stuck_account_id, force=True)

    stuck_project_ids = ProjectTrash.objects.values_list('pk', flat=True).filter(
        status__in=[TrashStatus.PENDING, TrashStatus.IN_PROGRESS],
        date_modified__lte=stuck_threshold,
    )
    for stuck_project_id in stuck_project_ids:
        empty_project.delay(stuck_project_id, force=True)

    stuck_attachment_ids = AttachmentTrash.objects.values_list(
        'pk', flat=True
    ).filter(
        status__in=[TrashStatus.PENDING, TrashStatus.IN_PROGRESS],
        date_modified__lte=stuck_threshold,
    )
    for stuck_attachment_id in stuck_attachment_ids:
        empty_attachment.delay(stuck_attachment_id, force=True)<|MERGE_RESOLUTION|>--- conflicted
+++ resolved
@@ -6,9 +6,6 @@
 from django_celery_beat.models import ClockedSchedule, PeriodicTask
 
 from kobo.celery import celery_app
-<<<<<<< HEAD
-from ..constants import DELETE_PROJECT_STR_PREFIX, DELETE_USER_STR_PREFIX
-=======
 from .account import empty_account
 from .attachment import empty_attachment
 from .project import empty_project
@@ -17,7 +14,6 @@
     DELETE_PROJECT_STR_PREFIX,
     DELETE_USER_STR_PREFIX,
 )
->>>>>>> 0633894a
 from ..models import TrashStatus
 from ..models.account import AccountTrash
 from ..models.attachment import AttachmentTrash
