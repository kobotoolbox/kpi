--- conflicted
+++ resolved
@@ -100,9 +100,6 @@
     for stuck_project_id in stuck_project_ids:
         empty_project.delay(stuck_project_id, force=True)
 
-<<<<<<< HEAD
-    stuck_attachment_ids = AttachmentTrash.objects.values_list('pk', flat=True).filter(
-=======
     # 3) Restart attachment deletion tasks
     pending_grace_period = timezone.now() - timedelta(
         days=config.ATTACHMENT_TRASH_GRACE_PERIOD
@@ -110,7 +107,6 @@
     stuck_attachment_ids = AttachmentTrash.objects.values_list(
         'pk', flat=True
     ).filter(
->>>>>>> f593e74c
         status__in=[TrashStatus.PENDING, TrashStatus.IN_PROGRESS],
         date_modified__lte=stuck_threshold,
         periodic_task__clocked__clocked_time__lte=pending_grace_period,
