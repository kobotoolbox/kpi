--- conflicted
+++ resolved
@@ -1,11 +1,8 @@
 from django.contrib import admin, messages
 from django.db.models import F
 
-<<<<<<< HEAD
 from kpi.models import Asset
-=======
 from kobo.apps.openrosa.apps.logger.models.attachment import Attachment
->>>>>>> eaaefd69
 
 from .exceptions import TrashTaskInProgressError
 from .models import TrashStatus
