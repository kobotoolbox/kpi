--- conflicted
+++ resolved
@@ -9,14 +9,10 @@
 from kobo.apps.openrosa.apps.logger.models.attachment import AttachmentDeleteStatus
 from kobo.apps.openrosa.apps.main.models import UserProfile
 from kobo.apps.openrosa.apps.main.tests.test_base import TestBase
-<<<<<<< HEAD
 from kobo.apps.project_ownership.utils import create_invite
-from kobo.apps.trash_bin.models.attachment import AttachmentTrash
+from kobo.apps.trash_bin.utils import move_to_trash, put_back
 from kpi.models import Asset
 from kpi.tests.utils.transaction import immediate_on_commit
-=======
-from kobo.apps.trash_bin.utils import move_to_trash, put_back
->>>>>>> b0c8a717
 
 
 class AttachmentTrashStorageCountersTestCase(TestBase):
@@ -95,7 +91,46 @@
             self.user_profile.attachment_storage_bytes, decremented_user_bytes
         )
 
-<<<<<<< HEAD
+    def _move_to_trash(self):
+        """
+        Move the attachment to trash and refresh all objects
+        """
+        move_to_trash(
+            request_author=self.user,
+            objects_list=[{
+                'pk': self.attachment.pk,
+                'attachment_uid': self.attachment.uid,
+                'attachment_basename': self.attachment.media_file_basename,
+            }],
+            grace_period=1,
+            trash_type='attachment',
+            retain_placeholder=False,
+        )
+        self._refresh_all()
+
+    def _put_back_from_trash(self):
+        """
+        Restore the attachment from trash and refresh all objects
+        """
+        put_back(
+            request_author=self.user,
+            objects_list=[{
+                'pk': self.attachment.pk,
+                'attachment_uid': self.attachment.uid,
+                'attachment_basename': self.attachment.media_file_basename,
+            }],
+            trash_type='attachment',
+        )
+        self._refresh_all()
+
+    def _refresh_all(self):
+        """
+        Refresh all relevant objects from the database to get updated values.
+        """
+        self.attachment.refresh_from_db()
+        self.xform.refresh_from_db()
+        self.user_profile.refresh_from_db()
+
 
 class TransferredProjectAttachmentTrashCounterTestCase(TestCase):
     """
@@ -136,8 +171,17 @@
         self.assertEqual(new_owner_storage_after_transfer, owner_storage_init)
 
         # 2. Move the attachments to trash
-        # ToDo: Replace this with move_to_trash() after kpi#5747 is merged
-        AttachmentTrash.toggle_statuses([self.attachment.uid])
+        move_to_trash(
+            request_author=self.new_owner,
+            objects_list=[{
+                'pk': self.attachment.pk,
+                'attachment_uid': self.attachment.uid,
+                'attachment_basename': self.attachment.media_file_basename,
+            }],
+            grace_period=1,
+            trash_type='attachment',
+            retain_placeholder=False,
+        )
         self._refresh_all()
 
         xform_storage_after_trash = self.xform.attachment_storage_bytes
@@ -150,9 +194,14 @@
         self.assertEqual(new_owner_storage_after_trash, 0)
 
         # 3. Restore the attachments from trash
-        # ToDo: Replace this with put_back() after kpi#5747 is merged
-        AttachmentTrash.toggle_statuses(
-            [self.attachment.uid], active=True
+        put_back(
+            request_author=self.new_owner,
+            objects_list=[{
+                'pk': self.attachment.pk,
+                'attachment_uid': self.attachment.uid,
+                'attachment_basename': self.attachment.media_file_basename,
+            }],
+            trash_type='attachment',
         )
         self._refresh_all()
 
@@ -226,45 +275,4 @@
         self.asset.refresh_from_db()
         self.xform.refresh_from_db()
         self.owner_profile.refresh_from_db()
-        self.new_owner_profile.refresh_from_db()
-=======
-    def _move_to_trash(self):
-        """
-        Move the attachment to trash and refresh all objects
-        """
-        move_to_trash(
-            request_author=self.user,
-            objects_list=[{
-                'pk': self.attachment.pk,
-                'attachment_uid': self.attachment.uid,
-                'attachment_basename': self.attachment.media_file_basename,
-            }],
-            grace_period=1,
-            trash_type='attachment',
-            retain_placeholder=False,
-        )
-        self._refresh_all()
-
-    def _put_back_from_trash(self):
-        """
-        Restore the attachment from trash and refresh all objects
-        """
-        put_back(
-            request_author=self.user,
-            objects_list=[{
-                'pk': self.attachment.pk,
-                'attachment_uid': self.attachment.uid,
-                'attachment_basename': self.attachment.media_file_basename,
-            }],
-            trash_type='attachment',
-        )
-        self._refresh_all()
-
-    def _refresh_all(self):
-        """
-        Refresh all relevant objects from the database to get updated values.
-        """
-        self.attachment.refresh_from_db()
-        self.xform.refresh_from_db()
-        self.user_profile.refresh_from_db()
->>>>>>> b0c8a717
+        self.new_owner_profile.refresh_from_db()