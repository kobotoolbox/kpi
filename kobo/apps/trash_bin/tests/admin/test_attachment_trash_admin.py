from django.contrib.admin.sites import site
from django.urls import reverse
from rest_framework import status

from kobo.apps.audit_log.audit_actions import AuditAction
from kobo.apps.audit_log.models import AuditLog, AuditType
from kobo.apps.kobo_auth.shortcuts import User
from kobo.apps.openrosa.apps.logger.models.attachment import AttachmentDeleteStatus
from kobo.apps.openrosa.apps.viewer.models import ParsedInstance
from kobo.apps.trash_bin.admin import AttachmentTrashAdmin
from kobo.apps.trash_bin.models.attachment import AttachmentTrash
from kobo.apps.trash_bin.utils import move_to_trash
from kpi.tests.base_test_case import BaseTestCase
from kpi.tests.mixins.create_asset_and_submission_mixin import AssetSubmissionTestMixin
from kpi.urls.router_api_v2 import URL_NAMESPACE as ROUTER_URL_NAMESPACE


class AttachmentTrashAdminTestCase(BaseTestCase, AssetSubmissionTestMixin):
    """
    Test that AttachmentTrashAdmin actions correctly delete or restore attachments
    """
    URL_NAMESPACE = ROUTER_URL_NAMESPACE

    def setUp(self):
        super().setUp()
        self.user = User.objects.create(username='user', password='password')
        self.admin = User.objects.create_superuser(username='admin', password='admin')
        self.client.force_login(self.admin)

        # Create a new asset and submission with an attachment
        self.asset, self.xform, self.instance, self.user_profile, self.attachment = (
            self._create_test_asset_and_submission(user=self.user)
        )
        self.initial_xform_storage = self.xform.attachment_storage_bytes
        self.initial_user_storage = self.user_profile.attachment_storage_bytes

        # Move attachment to trash
        self.att_trash = self._move_attachment_to_trash(self.attachment, self.admin)

        # Admin model instance
        self.model_admin = AttachmentTrashAdmin(AttachmentTrash, site)

    def _move_attachment_to_trash(self, attachment, user):
        move_to_trash(
            request_author=user,
            objects_list=[{
                'pk': attachment.pk,
                'asset_id': self.asset.pk,
                'asset_uid': self.asset.uid,
                'attachment_uid': attachment.uid,
                'attachment_basename': attachment.media_file_basename,
            }],
            grace_period=1,
            trash_type='attachment',
            retain_placeholder=False,
        )
        ParsedInstance.bulk_update_attachments([attachment.instance.pk])
        self._refresh_all()
        self._assert_storage_counters(xform_bytes=0, user_bytes=0)
        return AttachmentTrash.objects.get(attachment_id=attachment.pk)

    def _assert_storage_counters(self, xform_bytes, user_bytes):
        self.assertEqual(self.xform.attachment_storage_bytes, xform_bytes)
        self.assertEqual(self.user_profile.attachment_storage_bytes, user_bytes)

    def test_empty_trash_action_deletes_attachment(self):
        request = self.client.request().wsgi_request
        queryset = AttachmentTrash.objects.filter(pk=self.att_trash.pk)
        self.model_admin.empty_trash(request, queryset)

        self._refresh_all()
        self.assertFalse(
            AttachmentTrash.objects.filter(pk=self.att_trash.pk).exists()
        )
        self.assertEqual(
            self.attachment.delete_status, AttachmentDeleteStatus.DELETED
        )

        # Ensure action is logged
        assert AuditLog.objects.filter(
            app_label='logger',
            model_name='attachment',
            object_id=self.attachment.pk,
            user=self.admin,
            action=AuditAction.DELETE,
            log_type=AuditType.ATTACHMENT_MANAGEMENT,
            metadata={
                'attachment_uid': self.attachment.uid,
                'attachment_name': self.attachment.media_file_basename,
                'instance__root_uuid': self.attachment.instance.root_uuid,
            },
        ).exists()

    def test_put_back_action_restores_attachment(self):
        request = self.client.request().wsgi_request
        queryset = AttachmentTrash.objects.filter(pk=self.att_trash.pk)
        self.model_admin.put_back(request, queryset)

        self._refresh_all()
        self.assertFalse(
            AttachmentTrash.objects.filter(pk=self.att_trash.pk).exists()
        )
        self.assertEqual(self.attachment.delete_status, None)
        self._assert_storage_counters(
            xform_bytes=self.initial_xform_storage,
            user_bytes=self.initial_user_storage,
        )

        # Ensure action is logged
        assert AuditLog.objects.filter(
            app_label='logger',
            model_name='attachment',
            object_id=self.attachment.pk,
            user=self.admin,
            action=AuditAction.PUT_BACK,
            log_type=AuditType.ATTACHMENT_MANAGEMENT,
        ).exists()

    def test_put_back_action_updates_is_deleted_flag(self):
        """
        Test that the `put_back` action updates the `is_deleted` flag of the
        attachment to `False` in mongoDB
        """
        submission_detail_url = reverse(
            self._get_endpoint('submission-detail'),
            kwargs={
<<<<<<< HEAD
                'parent_lookup_asset': self.asset.uid,
                'submission_id_or_root_uuid': self.instance.pk,
=======
                'uid_asset': self.asset.uid,
                'pk': self.instance.pk,
>>>>>>> 91cfeb8d
            },
        )
        response = self.client.get(submission_detail_url)
        assert response.status_code == status.HTTP_200_OK

        for attachment in response.data['_attachments']:
            assert attachment['is_deleted'] is True

        # Put back the attachment
        request = self.client.request().wsgi_request
        queryset = AttachmentTrash.objects.filter(pk=self.att_trash.pk)
        self.model_admin.put_back(request, queryset)

        # Hit the endpoint again to check if the `is_deleted` flag is updated
        updated_response = self.client.get(submission_detail_url)
        assert updated_response.status_code == status.HTTP_200_OK

        for attachment in updated_response.data['_attachments']:
            assert attachment['is_deleted'] is False

    def _refresh_all(self):
        """
        Refresh all test objects from the database to get updated values
        """
        self.asset.refresh_from_db()
        self.instance.refresh_from_db()
        self.xform.refresh_from_db()
        self.user_profile.refresh_from_db()
        self.attachment.refresh_from_db()<|MERGE_RESOLUTION|>--- conflicted
+++ resolved
@@ -124,13 +124,8 @@
         submission_detail_url = reverse(
             self._get_endpoint('submission-detail'),
             kwargs={
-<<<<<<< HEAD
-                'parent_lookup_asset': self.asset.uid,
-                'submission_id_or_root_uuid': self.instance.pk,
-=======
                 'uid_asset': self.asset.uid,
                 'pk': self.instance.pk,
->>>>>>> 91cfeb8d
             },
         )
         response = self.client.get(submission_detail_url)
