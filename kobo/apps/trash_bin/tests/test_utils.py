from datetime import timedelta
from unittest.mock import patch

from constance import config
from ddt import data, ddt, unpack
from django.conf import settings
from django.contrib.auth import get_user_model
from django.test import TestCase
from django.utils import timezone
from django_celery_beat.models import PeriodicTask
<<<<<<< HEAD
from rest_framework import status
=======
from freezegun import freeze_time
>>>>>>> e9ea26b8

from kobo.apps.audit_log.models import AuditAction, AuditLog, AuditType
from kobo.apps.openrosa.apps.api.viewsets.data_viewset import DataViewSet
from kobo.apps.openrosa.apps.logger.models import Instance, XForm
from kobo.apps.openrosa.apps.logger.models.attachment import AttachmentDeleteStatus
from kobo.apps.openrosa.apps.main.models import UserProfile
from kobo.apps.openrosa.apps.main.tests.test_base import TestBase

from kpi.models import Asset
from ..constants import DELETE_PROJECT_STR_PREFIX, DELETE_USER_STR_PREFIX
from ..models import TrashStatus
from ..models.account import AccountTrash
from ..models.attachment import AttachmentTrash
from ..models.project import ProjectTrash
from ..tasks import empty_account, empty_project, task_restarter
from ..utils import move_to_trash, put_back


@ddt
class AccountTrashTestCase(TestCase):

    fixtures = ['test_data']

    def test_delete_user(self):
        """
        Test everything related to user is deleted even their account
        """
        someuser = get_user_model().objects.get(username='someuser')
        someuser_uid = someuser.extra_details.uid
        someuser_id = someuser.pk
        admin = get_user_model().objects.get(username='adminuser')

        # Create dummy logs for someuser
        audit_log = AuditLog.objects.create(
            app_label='foo',
            model_name='bar',
            object_id=1,
            user=someuser,
            log_type=AuditType.ACCESS,
        )

        grace_period = 0
        assert someuser.assets.count() == 2
        assert not AccountTrash.objects.filter(user=someuser).exists()
        AccountTrash.toggle_statuses([someuser.pk], active=False)
        move_to_trash(
            request_author=admin,
            objects_list=[
                {
                    'pk': someuser.pk,
                    'username': someuser.username,
                }
            ],
            grace_period=grace_period,
            trash_type='user',
            retain_placeholder=False,
        )
        account_trash = AccountTrash.objects.get(user=someuser)
        empty_account.apply([account_trash.pk])

        assert not get_user_model().objects.filter(pk=someuser_id).exists()
        assert not Asset.objects.filter(owner_id=someuser_id).exists()
        assert not AccountTrash.objects.filter(user_id=someuser_id).exists()

        # Ensure logs have been anonymized
        audit_log.refresh_from_db()
        assert audit_log.user is None
        assert audit_log.user_uid == someuser_uid

    def test_move_to_trash(self):
        someuser = get_user_model().objects.get(username='someuser')
        someuser_id = someuser.pk
        grace_period = 1
        assert not AccountTrash.objects.filter(user=someuser).exists()

        before = timezone.now()
        AccountTrash.toggle_statuses([someuser.pk], active=False)
        someuser.refresh_from_db()
        assert not someuser.is_active
        after = timezone.now()
        assert before <= someuser.extra_details.date_removal_requested <= after

        before = timezone.now() + timedelta(days=grace_period)
        move_to_trash(
            request_author=someuser,
            objects_list=[
                {
                    'pk': someuser.pk,
                    'username': someuser.username,
                }
            ],
            grace_period=grace_period,
            trash_type='user',
        )
        after = timezone.now() + timedelta(days=grace_period)

        # Ensure someuser is in trash and a periodic task exists and is ready to run
        account_trash = AccountTrash.objects.get(user=someuser)
        assert before <= account_trash.periodic_task.clocked.clocked_time <= after
        assert account_trash.periodic_task.name.startswith(DELETE_USER_STR_PREFIX)

        # Ensure action is logged
        assert AuditLog.objects.filter(
            app_label='kobo_auth',
            model_name='user',
            object_id=someuser_id,
            user=someuser,
            action=AuditAction.IN_TRASH,
            log_type=AuditType.USER_MANAGEMENT,
        ).exists()

    def test_put_back(self):
        self.test_move_to_trash()
        someuser = get_user_model().objects.get(username='someuser')
        admin = get_user_model().objects.get(username='adminuser')
        assert not someuser.is_active
        account_trash = AccountTrash.objects.get(user=someuser)
        periodic_task_id = account_trash.periodic_task_id

        put_back(
            request_author=admin,
            objects_list=[
                {
                    'pk': someuser.pk,
                    'username': someuser.username,
                }
            ],
            trash_type='user',
        )

        AccountTrash.toggle_statuses([someuser.pk], active=True)
        someuser.refresh_from_db()
        assert someuser.is_active

        # Ensure someuser is not in trash anymore
        assert not AccountTrash.objects.filter(user=someuser).exists()
        assert not PeriodicTask.objects.filter(pk=periodic_task_id).exists()

        # Ensure action is logged
        assert AuditLog.objects.filter(
            app_label='kobo_auth',
            model_name='user',
            object_id=someuser.pk,
            user=admin,
            action=AuditAction.PUT_BACK,
            log_type=AuditType.USER_MANAGEMENT,
        ).exists()

    def test_remove_user(self):
        """
        Test related objects to user are deleted and user is anonymized, i.e.:
        everything from their account is deleted except their username
        """
        someuser = get_user_model().objects.get(username='someuser')
        admin = get_user_model().objects.get(username='adminuser')
        someuser.extra_details.data['name'] = 'someuser'
        someuser.extra_details.save(update_fields=['data'])

        grace_period = 0
        assert someuser.assets.count() == 2
        assert not AccountTrash.objects.filter(user=someuser).exists()

        before = timezone.now() + timedelta(days=grace_period)
        AccountTrash.toggle_statuses([someuser.pk], active=False)
        someuser.refresh_from_db()
        assert not someuser.is_active

        move_to_trash(
            request_author=admin,
            objects_list=[
                {
                    'pk': someuser.pk,
                    'username': someuser.username,
                }
            ],
            grace_period=grace_period,
            trash_type='user',
            retain_placeholder=True,
        )
        account_trash = AccountTrash.objects.get(user=someuser)
        empty_account.apply([account_trash.pk])
        after = timezone.now() + timedelta(days=grace_period)

        someuser.refresh_from_db()
        assert someuser.assets.count() == 0
        assert someuser.email == ''
        assert someuser.extra_details.data.get('name') == ''

        assert not AccountTrash.objects.filter(user=someuser).exists()
        assert before <= someuser.extra_details.date_removed <= after

        # Ensure action is logged
        assert AuditLog.objects.filter(
            app_label='kobo_auth',
            model_name='user',
            object_id=someuser.pk,
            user=admin,
            action=AuditAction.REMOVE,
            log_type=AuditType.USER_MANAGEMENT,
        ).exists()

    @data(
        # Format: (task status, within grace period, is stuck, expected restart count)

        # Trivial case: Task is pending and still within the grace period
        (TrashStatus.PENDING, False, False, 0),
        # Task is pending but the grace period has expired — it should be restarted
        (TrashStatus.PENDING, True, False, 1),
        # Task has started and is still running normally
        (TrashStatus.IN_PROGRESS, True, False, 0),
        # Task has started but is now stuck — it should be restarted
        (TrashStatus.IN_PROGRESS, True, True, 1),
        # Task failed but is not considered stuck — no restart needed
        (TrashStatus.FAILED, True, False, 0),
        # Task failed and is considered stuck — still no restart (handled differently)
        (TrashStatus.FAILED, True, True, 0),
    )
    @unpack
    def test_task_restarter(self, status, is_time_frozen, is_stuck, restart_count):
        """
        A freshly created task should not be restarted if it is in grace period.
        """
        someuser = get_user_model().objects.get(username='someuser')
        grace_period = config.ACCOUNT_TRASH_GRACE_PERIOD
        admin = get_user_model().objects.get(username='adminuser')

        if is_time_frozen:
            frozen_time = '2023-12-10'
        else:
            frozen_time = str(timezone.now())

        with freeze_time(frozen_time):
            move_to_trash(
                request_author=admin,
                objects_list=[
                    {
                        'pk': someuser.pk,
                        'username': someuser.username,
                    }
                ],
                grace_period=grace_period,
                trash_type='user',
                retain_placeholder=True,
            )

        if status != TrashStatus.PENDING:
            # Only tasks that are not pending can be considered as stuck
            if is_stuck:
                # Fake the task was started but is now stuck (its last run is older than
                # the expected threshold).
                last_run = timezone.now() - timedelta(
                    seconds=settings.CELERY_LONG_RUNNING_TASK_TIME_LIMIT + 60 * 5 + 10
                )
            else:
                last_run = timezone.now()

            AccountTrash.objects.filter(user=someuser).update(
                status=status,
                date_modified=last_run,
            )

        with patch('kobo.apps.trash_bin.tasks.empty_account', return_value=True):
            with patch(
                'kobo.apps.trash_bin.tasks.empty_account.delay'
            ) as patched_spawned_task:
                task_restarter()

                assert patched_spawned_task.call_count == restart_count


@ddt
class ProjectTrashTestCase(TestCase):

    fixtures = ['test_data']

    def test_move_to_trash(self):
        asset = Asset.objects.get(pk=1)
        asset.save()  # create a version
        asset.deploy(backend='mock', active=True)
        asset.deployment.mock_submissions(
            [
                {
                    'q1': 'foo',
                    'q2': 'bar',
                }
            ]
        )

        grace_period = 1
        assert not ProjectTrash.objects.filter(asset=asset).exists()
        assert not asset.pending_delete
        assert not asset.deployment.xform.pending_delete
        ProjectTrash.toggle_statuses(
            [asset.uid], active=False, toggle_delete=True
        )

        asset.refresh_from_db()
        asset.deployment.xform.refresh_from_db()
        assert asset.pending_delete
        assert asset.deployment.xform.pending_delete

        before = timezone.now() + timedelta(days=grace_period)
        move_to_trash(
            request_author=asset.owner,
            objects_list=[
                {
                    'pk': asset.pk,
                    'asset_uid': asset.uid,
                    'asset_name': asset.name,
                }
            ],
            grace_period=grace_period,
            trash_type='asset',
        )
        after = timezone.now() + timedelta(days=grace_period)

        # Ensure project is in trash and a periodic task exists and is ready to run
        project_trash = ProjectTrash.objects.get(asset=asset)
        assert before <= project_trash.periodic_task.clocked.clocked_time <= after
        assert project_trash.periodic_task.name.startswith(
            DELETE_PROJECT_STR_PREFIX
        )

        # Ensure action is logged
        assert AuditLog.objects.filter(
            app_label='kpi',
            model_name='asset',
            object_id=asset.pk,
            user=asset.owner,
            action=AuditAction.IN_TRASH,
            log_type=AuditType.ASSET_MANAGEMENT,
        ).exists()

        return project_trash

    def test_put_back(self):
        self.test_move_to_trash()
        asset = Asset.all_objects.get(pk=1)
        assert asset.pending_delete
        assert asset.deployment.xform.pending_delete
        project_trash = ProjectTrash.objects.get(asset=asset)
        periodic_task_id = project_trash.periodic_task_id

        put_back(
            request_author=asset.owner,
            objects_list=[
                {
                    'pk': asset.pk,
                    'asset_uid': asset.uid,
                    'asset_name': asset.name,
                }
            ],
            trash_type='asset',
        )
        ProjectTrash.toggle_statuses(
            [asset.uid], active=True, toggle_delete=True
        )
        asset.refresh_from_db()
        asset.deployment.xform.refresh_from_db()
        assert not asset.pending_delete
        assert not asset.deployment.xform.pending_delete

        # Ensure the project is not in trash anymore
        assert not ProjectTrash.objects.filter(asset=asset).exists()
        assert not PeriodicTask.objects.filter(pk=periodic_task_id).exists()

        # Ensure action is logged
        assert AuditLog.objects.filter(
            app_label='kpi',
            model_name='asset',
            object_id=asset.pk,
            user=asset.owner,
            action=AuditAction.PUT_BACK,
            log_type=AuditType.ASSET_MANAGEMENT,
        ).exists()

    def test_delete_project(self):

        project_trash = self.test_move_to_trash()
        asset_uid = project_trash.asset.uid
        xform_queryset = XForm.all_objects.filter(kpi_asset_uid=asset_uid)
        xform_ids = list(xform_queryset.values_list('pk', flat=True))
        mongo_userform_id = project_trash.asset.deployment.mongo_userform_id

        assert Asset.all_objects.filter(uid=asset_uid).exists()
        assert xform_queryset.exists()
        assert Instance.objects.filter(xform_id__in=xform_ids)
        assert (
            settings.MONGO_DB.instances.count_documents(
                {'_userform_id': mongo_userform_id}
            )
            >= 0
        )
        empty_project(project_trash.pk)
        assert not Asset.all_objects.filter(uid=asset_uid).exists()
        assert not xform_queryset.exists()
        assert not Instance.objects.filter(xform_id__in=xform_ids)
        assert (
            settings.MONGO_DB.instances.count_documents(
                {'_userform_id': mongo_userform_id}
            )
            == 0
        )

<<<<<<< HEAD

class TestAttachmentTrashStorageCounters(TestBase):
    """
    Test that AttachmentTrash.toggle_statuses() correctly updates storage
    counters and attachment statuses when moving to trash or restoring
    """
    def setUp(self):
        super().setUp()
        self._create_user_and_login()
        self._publish_transportation_form()
        self._submit_transport_instance_w_attachment()
        self.user_profile = UserProfile.objects.get(user=self.xform.user)
        self.extra = {
            'HTTP_AUTHORIZATION': 'Token %s' % self.user.auth_token
        }

    def _refresh_all(self):
        """
        Refresh all relevant objects from the database to get updated values.
        """
        self.attachment.refresh_from_db()
        self.xform.refresh_from_db()
        self.user_profile.refresh_from_db()

    def test_toggle_statuses_updates_storage_counters(self):
        """
        Toggling an attachment to trash should decrease storage counters.
        Toggling it back should restore them.
        """
        # Check initial values
        self._refresh_all()
        self.assertIsNotNone(self.attachment.media_file_size)
        self.assertGreater(self.xform.attachment_storage_bytes, 0)
        self.assertGreater(self.user_profile.attachment_storage_bytes, 0)
        original_xform_bytes = self.xform.attachment_storage_bytes
        original_user_bytes = self.user_profile.attachment_storage_bytes

        # Move to trash
        AttachmentTrash.toggle_statuses([self.attachment.uid])
        self._refresh_all()

        # Counters should be decremented
        self.assertEqual(self.xform.attachment_storage_bytes, 0)
        self.assertEqual(self.user_profile.attachment_storage_bytes, 0)
        self.assertEqual(
            self.attachment.delete_status, AttachmentDeleteStatus.PENDING_DELETE
        )

        # Restore from trash
        AttachmentTrash.toggle_statuses(
            [self.attachment.uid], active=True
        )
        self._refresh_all()

        # Counters should be restored to original values
        self.assertEqual(
            self.xform.attachment_storage_bytes, original_xform_bytes
        )
        self.assertEqual(
            self.user_profile.attachment_storage_bytes, original_user_bytes
        )
        self.assertIsNone(self.attachment.delete_status)

    def test_deleting_submission_does_not_decrease_counters_twice(self):
        """
        Test that storage counters are not decremented twice when an attachment
        is trashed and its parent submission is later deleted
        """
        # Move to trash
        AttachmentTrash.toggle_statuses([self.attachment.uid])
        self._refresh_all()
        decremented_xform_bytes = self.xform.attachment_storage_bytes
        decremented_user_bytes = self.user_profile.attachment_storage_bytes

        # Delete the submission
        view = DataViewSet.as_view({'delete': 'destroy'})
        request = self.factory.delete('/', **self.extra)
        formid = self.xform.pk
        dataid = self.xform.instances.all().order_by('id')[0].pk
        response = view(request, pk=formid, dataid=dataid)
        self.assertEqual(response.status_code, status.HTTP_204_NO_CONTENT)

        # Verify that the attachment storage counter is not decreased twice
        self.assertEqual(
            self.xform.attachment_storage_bytes, decremented_xform_bytes
        )
        self.assertEqual(
            self.user_profile.attachment_storage_bytes, decremented_user_bytes
        )
=======
    @data(
        # Format: (task status, within grace period, is stuck, expected restart count)
        # Trivial case: Task is pending and still within the grace period
        (TrashStatus.PENDING, False, False, 0),
        # Task is pending but the grace period has expired — it should be restarted
        (TrashStatus.PENDING, True, False, 1),
        # Task has started and is still running normally
        (TrashStatus.IN_PROGRESS, True, False, 0),
        # Task has started but is now stuck — it should be restarted
        (TrashStatus.IN_PROGRESS, True, True, 1),
        # Task failed but is not considered stuck — no restart needed
        (TrashStatus.FAILED, True, False, 0),
        # Task failed and is considered stuck — still no restart (handled differently)
        (TrashStatus.FAILED, True, True, 0),
    )
    @unpack
    def test_task_restarter(self, status, is_time_frozen, is_stuck, restart_count):
        """
        A freshly created task should not be restarted if it is in grace period.
        """
        someuser = get_user_model().objects.get(username='someuser')
        asset = someuser.assets.first()
        grace_period = config.PROJECT_TRASH_GRACE_PERIOD

        if is_time_frozen:
            frozen_time = '2024-12-10'
        else:
            frozen_time = str(timezone.now())

        with freeze_time(frozen_time):
            move_to_trash(
                request_author=asset.owner,
                objects_list=[
                    {
                        'pk': asset.pk,
                        'asset_uid': asset.uid,
                        'asset_name': asset.name,
                    }
                ],
                grace_period=grace_period,
                trash_type='asset',
            )

        if status != TrashStatus.PENDING:
            # Only tasks that are not pending can be considered as stuck
            if is_stuck:
                # Fake the task was started but is now stuck (its last run is older than
                # the expected threshold).
                last_run = timezone.now() - timedelta(
                    seconds=settings.CELERY_LONG_RUNNING_TASK_TIME_LIMIT + 60 * 5 + 10
                )
            else:
                last_run = timezone.now()

            ProjectTrash.objects.filter(asset=asset).update(
                status=status,
                date_modified=last_run,
            )

        with patch('kobo.apps.trash_bin.tasks.empty_project', return_value=True):
            with patch(
                'kobo.apps.trash_bin.tasks.empty_project.delay'
            ) as patched_spawned_task:
                task_restarter()

                assert patched_spawned_task.call_count == restart_count
>>>>>>> e9ea26b8
<|MERGE_RESOLUTION|>--- conflicted
+++ resolved
@@ -8,11 +8,8 @@
 from django.test import TestCase
 from django.utils import timezone
 from django_celery_beat.models import PeriodicTask
-<<<<<<< HEAD
+from freezegun import freeze_time
 from rest_framework import status
-=======
-from freezegun import freeze_time
->>>>>>> e9ea26b8
 
 from kobo.apps.audit_log.models import AuditAction, AuditLog, AuditType
 from kobo.apps.openrosa.apps.api.viewsets.data_viewset import DataViewSet
@@ -417,97 +414,6 @@
             == 0
         )
 
-<<<<<<< HEAD
-
-class TestAttachmentTrashStorageCounters(TestBase):
-    """
-    Test that AttachmentTrash.toggle_statuses() correctly updates storage
-    counters and attachment statuses when moving to trash or restoring
-    """
-    def setUp(self):
-        super().setUp()
-        self._create_user_and_login()
-        self._publish_transportation_form()
-        self._submit_transport_instance_w_attachment()
-        self.user_profile = UserProfile.objects.get(user=self.xform.user)
-        self.extra = {
-            'HTTP_AUTHORIZATION': 'Token %s' % self.user.auth_token
-        }
-
-    def _refresh_all(self):
-        """
-        Refresh all relevant objects from the database to get updated values.
-        """
-        self.attachment.refresh_from_db()
-        self.xform.refresh_from_db()
-        self.user_profile.refresh_from_db()
-
-    def test_toggle_statuses_updates_storage_counters(self):
-        """
-        Toggling an attachment to trash should decrease storage counters.
-        Toggling it back should restore them.
-        """
-        # Check initial values
-        self._refresh_all()
-        self.assertIsNotNone(self.attachment.media_file_size)
-        self.assertGreater(self.xform.attachment_storage_bytes, 0)
-        self.assertGreater(self.user_profile.attachment_storage_bytes, 0)
-        original_xform_bytes = self.xform.attachment_storage_bytes
-        original_user_bytes = self.user_profile.attachment_storage_bytes
-
-        # Move to trash
-        AttachmentTrash.toggle_statuses([self.attachment.uid])
-        self._refresh_all()
-
-        # Counters should be decremented
-        self.assertEqual(self.xform.attachment_storage_bytes, 0)
-        self.assertEqual(self.user_profile.attachment_storage_bytes, 0)
-        self.assertEqual(
-            self.attachment.delete_status, AttachmentDeleteStatus.PENDING_DELETE
-        )
-
-        # Restore from trash
-        AttachmentTrash.toggle_statuses(
-            [self.attachment.uid], active=True
-        )
-        self._refresh_all()
-
-        # Counters should be restored to original values
-        self.assertEqual(
-            self.xform.attachment_storage_bytes, original_xform_bytes
-        )
-        self.assertEqual(
-            self.user_profile.attachment_storage_bytes, original_user_bytes
-        )
-        self.assertIsNone(self.attachment.delete_status)
-
-    def test_deleting_submission_does_not_decrease_counters_twice(self):
-        """
-        Test that storage counters are not decremented twice when an attachment
-        is trashed and its parent submission is later deleted
-        """
-        # Move to trash
-        AttachmentTrash.toggle_statuses([self.attachment.uid])
-        self._refresh_all()
-        decremented_xform_bytes = self.xform.attachment_storage_bytes
-        decremented_user_bytes = self.user_profile.attachment_storage_bytes
-
-        # Delete the submission
-        view = DataViewSet.as_view({'delete': 'destroy'})
-        request = self.factory.delete('/', **self.extra)
-        formid = self.xform.pk
-        dataid = self.xform.instances.all().order_by('id')[0].pk
-        response = view(request, pk=formid, dataid=dataid)
-        self.assertEqual(response.status_code, status.HTTP_204_NO_CONTENT)
-
-        # Verify that the attachment storage counter is not decreased twice
-        self.assertEqual(
-            self.xform.attachment_storage_bytes, decremented_xform_bytes
-        )
-        self.assertEqual(
-            self.user_profile.attachment_storage_bytes, decremented_user_bytes
-        )
-=======
     @data(
         # Format: (task status, within grace period, is stuck, expected restart count)
         # Trivial case: Task is pending and still within the grace period
@@ -574,4 +480,93 @@
                 task_restarter()
 
                 assert patched_spawned_task.call_count == restart_count
->>>>>>> e9ea26b8
+
+
+class TestAttachmentTrashStorageCounters(TestBase):
+    """
+    Test that AttachmentTrash.toggle_statuses() correctly updates storage
+    counters and attachment statuses when moving to trash or restoring
+    """
+    def setUp(self):
+        super().setUp()
+        self._create_user_and_login()
+        self._publish_transportation_form()
+        self._submit_transport_instance_w_attachment()
+        self.user_profile = UserProfile.objects.get(user=self.xform.user)
+        self.extra = {
+            'HTTP_AUTHORIZATION': 'Token %s' % self.user.auth_token
+        }
+
+    def _refresh_all(self):
+        """
+        Refresh all relevant objects from the database to get updated values.
+        """
+        self.attachment.refresh_from_db()
+        self.xform.refresh_from_db()
+        self.user_profile.refresh_from_db()
+
+    def test_toggle_statuses_updates_storage_counters(self):
+        """
+        Toggling an attachment to trash should decrease storage counters.
+        Toggling it back should restore them.
+        """
+        # Check initial values
+        self._refresh_all()
+        self.assertIsNotNone(self.attachment.media_file_size)
+        self.assertGreater(self.xform.attachment_storage_bytes, 0)
+        self.assertGreater(self.user_profile.attachment_storage_bytes, 0)
+        original_xform_bytes = self.xform.attachment_storage_bytes
+        original_user_bytes = self.user_profile.attachment_storage_bytes
+
+        # Move to trash
+        AttachmentTrash.toggle_statuses([self.attachment.uid])
+        self._refresh_all()
+
+        # Counters should be decremented
+        self.assertEqual(self.xform.attachment_storage_bytes, 0)
+        self.assertEqual(self.user_profile.attachment_storage_bytes, 0)
+        self.assertEqual(
+            self.attachment.delete_status, AttachmentDeleteStatus.PENDING_DELETE
+        )
+
+        # Restore from trash
+        AttachmentTrash.toggle_statuses(
+            [self.attachment.uid], active=True
+        )
+        self._refresh_all()
+
+        # Counters should be restored to original values
+        self.assertEqual(
+            self.xform.attachment_storage_bytes, original_xform_bytes
+        )
+        self.assertEqual(
+            self.user_profile.attachment_storage_bytes, original_user_bytes
+        )
+        self.assertIsNone(self.attachment.delete_status)
+
+    def test_deleting_submission_does_not_decrease_counters_twice(self):
+        """
+        Test that storage counters are not decremented twice when an attachment
+        is trashed and its parent submission is later deleted
+        """
+        # Move to trash
+        AttachmentTrash.toggle_statuses([self.attachment.uid])
+        self._refresh_all()
+        decremented_xform_bytes = self.xform.attachment_storage_bytes
+        decremented_user_bytes = self.user_profile.attachment_storage_bytes
+
+        # Delete the submission
+        view = DataViewSet.as_view({'delete': 'destroy'})
+        request = self.factory.delete('/', **self.extra)
+        formid = self.xform.pk
+        dataid = self.xform.instances.all().order_by('id')[0].pk
+        response = view(request, pk=formid, dataid=dataid)
+        self.assertEqual(response.status_code, status.HTTP_204_NO_CONTENT)
+
+        # Verify that the attachment storage counter is not decreased twice
+        self.assertEqual(
+            self.xform.attachment_storage_bytes, decremented_xform_bytes
+        )
+        self.assertEqual(
+            self.user_profile.attachment_storage_bytes, decremented_user_bytes
+        )