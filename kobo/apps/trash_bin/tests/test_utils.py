from datetime import timedelta
from unittest.mock import patch

from constance import config
from ddt import data, ddt, unpack
from django.conf import settings
from django.contrib.auth import get_user_model
from django.test import TestCase
from django.utils import timezone
from django_celery_beat.models import PeriodicTask
from freezegun import freeze_time

from kobo.apps.audit_log.models import AuditAction, AuditLog, AuditType
from kobo.apps.openrosa.apps.logger.models import Instance, XForm

from kpi.models import Asset
from ..constants import DELETE_PROJECT_STR_PREFIX, DELETE_USER_STR_PREFIX
from ..models import TrashStatus
from ..models.account import AccountTrash
from ..models.project import ProjectTrash
from ..tasks import empty_account, empty_project, task_restarter
from ..utils import move_to_trash, put_back


@ddt
class AccountTrashTestCase(TestCase):

    fixtures = ['test_data']

    def test_delete_user(self):
        """
        Test everything related to user is deleted even their account
        """
        someuser = get_user_model().objects.get(username='someuser')
        someuser_uid = someuser.extra_details.uid
        someuser_id = someuser.pk
        admin = get_user_model().objects.get(username='adminuser')

        # Create dummy logs for someuser
        audit_log = AuditLog.objects.create(
            app_label='foo',
            model_name='bar',
            object_id=1,
            user=someuser,
            log_type=AuditType.ACCESS,
        )

        grace_period = 0
        assert someuser.assets.count() == 2
        assert not AccountTrash.objects.filter(user=someuser).exists()
        move_to_trash(
            request_author=admin,
            objects_list=[
                {
                    'pk': someuser.pk,
                    'username': someuser.username,
                }
            ],
            grace_period=grace_period,
            trash_type='user',
            retain_placeholder=False,
        )
        account_trash = AccountTrash.objects.get(user=someuser)
        empty_account.apply([account_trash.pk])

        assert not get_user_model().objects.filter(pk=someuser_id).exists()
        assert not Asset.objects.filter(owner_id=someuser_id).exists()
        assert not AccountTrash.objects.filter(user_id=someuser_id).exists()

        # Ensure logs have been anonymized
        audit_log.refresh_from_db()
        assert audit_log.user is None
        assert audit_log.user_uid == someuser_uid

    def test_move_to_trash(self):
        someuser = get_user_model().objects.get(username='someuser')
        someuser_id = someuser.pk
        grace_period = 1
        assert not AccountTrash.objects.filter(user=someuser).exists()

        before = timezone.now()
        move_to_trash(
            request_author=someuser,
            objects_list=[
                {
                    'pk': someuser.pk,
                    'username': someuser.username,
                }
            ],
            grace_period=grace_period,
            trash_type='user',
        )
        after = timezone.now()

        someuser.refresh_from_db()
        assert not someuser.is_active
        assert before <= someuser.extra_details.date_removal_requested <= after

        # Ensure someuser is in trash and a periodic task exists and is ready to run
        account_trash = AccountTrash.objects.get(user=someuser)
        assert (
            before + timedelta(days=grace_period)
            <= account_trash.periodic_task.clocked.clocked_time
            <= after + timedelta(days=grace_period)
        )
        assert account_trash.periodic_task.name.startswith(DELETE_USER_STR_PREFIX)

        # Ensure action is logged
        assert AuditLog.objects.filter(
            app_label='kobo_auth',
            model_name='user',
            object_id=someuser_id,
            user=someuser,
            action=AuditAction.IN_TRASH,
            log_type=AuditType.USER_MANAGEMENT,
        ).exists()

    def test_put_back(self):
        self.test_move_to_trash()
        someuser = get_user_model().objects.get(username='someuser')
        admin = get_user_model().objects.get(username='adminuser')
        assert not someuser.is_active
        account_trash = AccountTrash.objects.get(user=someuser)
        periodic_task_id = account_trash.periodic_task_id

        put_back(
            request_author=admin,
            objects_list=[
                {
                    'pk': someuser.pk,
                    'username': someuser.username,
                }
            ],
            trash_type='user',
        )

        someuser.refresh_from_db()
        assert someuser.is_active

        # Ensure someuser is not in trash anymore
        assert not AccountTrash.objects.filter(user=someuser).exists()
        assert not PeriodicTask.objects.filter(pk=periodic_task_id).exists()

        # Ensure action is logged
        assert AuditLog.objects.filter(
            app_label='kobo_auth',
            model_name='user',
            object_id=someuser.pk,
            user=admin,
            action=AuditAction.PUT_BACK,
            log_type=AuditType.USER_MANAGEMENT,
        ).exists()

    def test_remove_user(self):
        """
        Test related objects to user are deleted and user is anonymized, i.e.:
        everything from their account is deleted except their username
        """
        someuser = get_user_model().objects.get(username='someuser')
        admin = get_user_model().objects.get(username='adminuser')
        someuser.extra_details.data['name'] = 'someuser'
        someuser.extra_details.save(update_fields=['data'])

        grace_period = 0
        assert someuser.assets.count() == 2
        assert not AccountTrash.objects.filter(user=someuser).exists()

        before = timezone.now() + timedelta(days=grace_period)
        move_to_trash(
            request_author=admin,
            objects_list=[
                {
                    'pk': someuser.pk,
                    'username': someuser.username,
                }
            ],
            grace_period=grace_period,
            trash_type='user',
            retain_placeholder=True,
        )
        account_trash = AccountTrash.objects.get(user=someuser)
        empty_account.apply([account_trash.pk])
        after = timezone.now() + timedelta(days=grace_period)

        someuser.refresh_from_db()
        assert not someuser.is_active
        assert someuser.assets.count() == 0
        assert someuser.email == ''
        assert someuser.extra_details.data.get('name') == ''

        assert not AccountTrash.objects.filter(user=someuser).exists()
        assert before <= someuser.extra_details.date_removed <= after

        # Ensure action is logged
        assert AuditLog.objects.filter(
            app_label='kobo_auth',
            model_name='user',
            object_id=someuser.pk,
            user=admin,
            action=AuditAction.REMOVE,
            log_type=AuditType.USER_MANAGEMENT,
        ).exists()

    @data(
        # Format: (task status, within grace period, is stuck, expected restart count)

        # Trivial case: Task is pending and still within the grace period
        (TrashStatus.PENDING, False, False, 0),
        # Task is pending but the grace period has expired — it should be restarted
        (TrashStatus.PENDING, True, False, 1),
        # Task has started and is still running normally
        (TrashStatus.IN_PROGRESS, True, False, 0),
        # Task has started but is now stuck — it should be restarted
        (TrashStatus.IN_PROGRESS, True, True, 1),
        # Task failed but is not considered stuck — no restart needed
        (TrashStatus.FAILED, True, False, 0),
        # Task failed and is considered stuck — still no restart (handled differently)
        (TrashStatus.FAILED, True, True, 0),
    )
    @unpack
    def test_task_restarter(self, status, is_time_frozen, is_stuck, restart_count):
        """
        A freshly created task should not be restarted if it is in grace period.
        """
        someuser = get_user_model().objects.get(username='someuser')
        grace_period = config.ACCOUNT_TRASH_GRACE_PERIOD
        admin = get_user_model().objects.get(username='adminuser')

        if is_time_frozen:
            frozen_time = '2023-12-10'
        else:
            frozen_time = str(timezone.now())

        with freeze_time(frozen_time):
            move_to_trash(
                request_author=admin,
                objects_list=[
                    {
                        'pk': someuser.pk,
                        'username': someuser.username,
                    }
                ],
                grace_period=grace_period,
                trash_type='user',
                retain_placeholder=True,
            )

        if status != TrashStatus.PENDING:
            # Only tasks that are not pending can be considered as stuck
            if is_stuck:
                # Fake the task was started but is now stuck (its last run is older than
                # the expected threshold).
                last_run = timezone.now() - timedelta(
                    seconds=settings.CELERY_LONG_RUNNING_TASK_TIME_LIMIT + 60 * 5 + 10
                )
            else:
                last_run = timezone.now()

            AccountTrash.objects.filter(user=someuser).update(
                status=status,
                date_modified=last_run,
            )

        with patch('kobo.apps.trash_bin.tasks.empty_account', return_value=True):
            with patch(
                'kobo.apps.trash_bin.tasks.empty_account.delay'
            ) as patched_spawned_task:
                task_restarter()

                assert patched_spawned_task.call_count == restart_count


@ddt
class ProjectTrashTestCase(TestCase):

    fixtures = ['test_data']

    def test_move_to_trash(self):
        asset = Asset.objects.get(pk=1)
        asset.save()  # create a version
        asset.deploy(backend='mock', active=True)
        asset.deployment.mock_submissions(
            [
                {
                    'q1': 'foo',
                    'q2': 'bar',
                }
            ]
        )

        grace_period = 1
        assert not ProjectTrash.objects.filter(asset=asset).exists()
        assert not asset.pending_delete
        assert not asset.deployment.xform.pending_delete

        before = timezone.now() + timedelta(days=grace_period)
        move_to_trash(
            request_author=asset.owner,
            objects_list=[
                {
                    'pk': asset.pk,
                    'asset_uid': asset.uid,
                    'asset_name': asset.name,
                }
            ],
            grace_period=grace_period,
            trash_type='asset',
        )
        after = timezone.now() + timedelta(days=grace_period)

        asset.refresh_from_db()
        asset.deployment.xform.refresh_from_db()
        assert asset.pending_delete
        assert asset.deployment.xform.pending_delete

        # Ensure project is in trash and a periodic task exists and is ready to run
        project_trash = ProjectTrash.objects.get(asset=asset)
        assert before <= project_trash.periodic_task.clocked.clocked_time <= after
        assert project_trash.periodic_task.name.startswith(
            DELETE_PROJECT_STR_PREFIX
        )

        # Ensure action is logged
        assert AuditLog.objects.filter(
            app_label='kpi',
            model_name='asset',
            object_id=asset.pk,
            user=asset.owner,
            action=AuditAction.IN_TRASH,
            log_type=AuditType.ASSET_MANAGEMENT,
        ).exists()

        return project_trash

    def test_put_back(self):
        self.test_move_to_trash()
        asset = Asset.all_objects.get(pk=1)
        assert asset.pending_delete
        assert asset.deployment.xform.pending_delete
        project_trash = ProjectTrash.objects.get(asset=asset)
        periodic_task_id = project_trash.periodic_task_id

        put_back(
            request_author=asset.owner,
            objects_list=[
                {
                    'pk': asset.pk,
                    'asset_uid': asset.uid,
                    'asset_name': asset.name,
                }
            ],
            trash_type='asset',
        )

        asset.refresh_from_db()
        asset.deployment.xform.refresh_from_db()
        assert not asset.pending_delete
        assert not asset.deployment.xform.pending_delete

        # Ensure the project is not in trash anymore
        assert not ProjectTrash.objects.filter(asset=asset).exists()
        assert not PeriodicTask.objects.filter(pk=periodic_task_id).exists()

        # Ensure action is logged
        assert AuditLog.objects.filter(
            app_label='kpi',
            model_name='asset',
            object_id=asset.pk,
            user=asset.owner,
            action=AuditAction.PUT_BACK,
            log_type=AuditType.ASSET_MANAGEMENT,
        ).exists()

    def test_delete_project(self):

        project_trash = self.test_move_to_trash()
        asset_uid = project_trash.asset.uid
        xform_queryset = XForm.all_objects.filter(kpi_asset_uid=asset_uid)
        xform_ids = list(xform_queryset.values_list('pk', flat=True))
        mongo_userform_id = project_trash.asset.deployment.mongo_userform_id

        assert Asset.all_objects.filter(uid=asset_uid).exists()
        assert xform_queryset.exists()
        assert Instance.objects.filter(xform_id__in=xform_ids)
        assert (
            settings.MONGO_DB.instances.count_documents(
                {'_userform_id': mongo_userform_id}
            )
            >= 0
        )
        empty_project(project_trash.pk)
        assert not Asset.all_objects.filter(uid=asset_uid).exists()
        assert not xform_queryset.exists()
        assert not Instance.objects.filter(xform_id__in=xform_ids)
        assert (
            settings.MONGO_DB.instances.count_documents(
                {'_userform_id': mongo_userform_id}
            )
            == 0
        )

    @data(
        # Format: (task status, within grace period, is stuck, expected restart count)
        # Trivial case: Task is pending and still within the grace period
        (TrashStatus.PENDING, False, False, 0),
        # Task is pending but the grace period has expired — it should be restarted
        (TrashStatus.PENDING, True, False, 1),
        # Task has started and is still running normally
        (TrashStatus.IN_PROGRESS, True, False, 0),
        # Task has started but is now stuck — it should be restarted
        (TrashStatus.IN_PROGRESS, True, True, 1),
        # Task failed but is not considered stuck — no restart needed
        (TrashStatus.FAILED, True, False, 0),
        # Task failed and is considered stuck — still no restart (handled differently)
        (TrashStatus.FAILED, True, True, 0),
    )
    @unpack
    def test_task_restarter(self, status, is_time_frozen, is_stuck, restart_count):
        """
        A freshly created task should not be restarted if it is in grace period.
        """
        someuser = get_user_model().objects.get(username='someuser')
        asset = someuser.assets.first()
        grace_period = config.PROJECT_TRASH_GRACE_PERIOD

        if is_time_frozen:
            frozen_time = '2024-12-10'
        else:
            frozen_time = str(timezone.now())

        with freeze_time(frozen_time):
            move_to_trash(
                request_author=asset.owner,
                objects_list=[
                    {
                        'pk': asset.pk,
                        'asset_uid': asset.uid,
                        'asset_name': asset.name,
                    }
                ],
                grace_period=grace_period,
                trash_type='asset',
            )

        if status != TrashStatus.PENDING:
            # Only tasks that are not pending can be considered as stuck
            if is_stuck:
                # Fake the task was started but is now stuck (its last run is older than
                # the expected threshold).
                last_run = timezone.now() - timedelta(
                    seconds=settings.CELERY_LONG_RUNNING_TASK_TIME_LIMIT + 60 * 5 + 10
                )
            else:
                last_run = timezone.now()

            ProjectTrash.objects.filter(asset=asset).update(
                status=status,
                date_modified=last_run,
            )

        with patch('kobo.apps.trash_bin.tasks.empty_project', return_value=True):
            with patch(
                'kobo.apps.trash_bin.tasks.empty_project.delay'
            ) as patched_spawned_task:
                task_restarter()

<<<<<<< HEAD
                assert patched_spawned_task.call_count == restart_count


class TestAttachmentTrashStorageCounters(TestBase):
    """
    Test that AttachmentTrash.toggle_statuses() correctly updates storage
    counters and attachment statuses when moving to trash or restoring
    """
    def setUp(self):
        super().setUp()
        self._create_user_and_login()
        self._publish_transportation_form()
        self._submit_transport_instance_w_attachment()
        self.user_profile = UserProfile.objects.get(user=self.xform.user)
        self.extra = {
            'HTTP_AUTHORIZATION': 'Token %s' % self.user.auth_token
        }

    def _refresh_all(self):
        """
        Refresh all relevant objects from the database to get updated values.
        """
        self.attachment.refresh_from_db()
        self.xform.refresh_from_db()
        self.user_profile.refresh_from_db()

    def _move_to_trash(self):
        """
        Move the attachment to trash and refresh all objects
        """
        move_to_trash(
            request_author=self.user,
            objects_list=[{
                'pk': self.attachment.pk,
                'attachment_uid': self.attachment.uid,
                'attachment_basename': self.attachment.media_file_basename,
            }],
            grace_period=1,
            trash_type='attachment',
            retain_placeholder=False,
        )
        self._refresh_all()

    def _put_back_from_trash(self):
        """
        Restore the attachment from trash and refresh all objects
        """
        put_back(
            request_author=self.user,
            objects_list=[{
                'pk': self.attachment.pk,
                'attachment_uid': self.attachment.uid,
                'attachment_basename': self.attachment.media_file_basename,
            }],
            trash_type='attachment',
        )
        self._refresh_all()

    def test_toggle_statuses_updates_storage_counters(self):
        """
        Toggling an attachment to trash should decrease storage counters.
        Toggling it back should restore them.
        """
        # Check initial values
        self._refresh_all()
        self.assertIsNotNone(self.attachment.media_file_size)
        self.assertGreater(self.xform.attachment_storage_bytes, 0)
        self.assertGreater(self.user_profile.attachment_storage_bytes, 0)
        original_xform_bytes = self.xform.attachment_storage_bytes
        original_user_bytes = self.user_profile.attachment_storage_bytes

        # Move the attachment to trash
        self._move_to_trash()

        # Counters should be decremented
        self.assertEqual(self.xform.attachment_storage_bytes, 0)
        self.assertEqual(self.user_profile.attachment_storage_bytes, 0)
        self.assertEqual(
            self.attachment.delete_status, AttachmentDeleteStatus.PENDING_DELETE
        )

        # Restore the attachment
        self._put_back_from_trash()

        # Counters should be restored to original values
        self.assertEqual(
            self.xform.attachment_storage_bytes, original_xform_bytes
        )
        self.assertEqual(
            self.user_profile.attachment_storage_bytes, original_user_bytes
        )
        self.assertIsNone(self.attachment.delete_status)

    def test_deleting_submission_does_not_decrease_counters_twice(self):
        """
        Test that storage counters are not decremented twice when an attachment
        is trashed and its parent submission is later deleted
        """
        # Move the attachment to trash
        self._move_to_trash()
        decremented_xform_bytes = self.xform.attachment_storage_bytes
        decremented_user_bytes = self.user_profile.attachment_storage_bytes

        # Delete the submission
        view = DataViewSet.as_view({'delete': 'destroy'})
        request = self.factory.delete('/', **self.extra)
        formid = self.xform.pk
        dataid = self.xform.instances.all().order_by('id')[0].pk
        response = view(request, pk=formid, dataid=dataid)
        self.assertEqual(response.status_code, status.HTTP_204_NO_CONTENT)

        # Verify that the attachment storage counter is not decreased twice
        self.assertEqual(
            self.xform.attachment_storage_bytes, decremented_xform_bytes
        )
        self.assertEqual(
            self.user_profile.attachment_storage_bytes, decremented_user_bytes
        )
=======
                assert patched_spawned_task.call_count == restart_count
>>>>>>> eaaefd69
<|MERGE_RESOLUTION|>--- conflicted
+++ resolved
@@ -464,125 +464,4 @@
             ) as patched_spawned_task:
                 task_restarter()
 
-<<<<<<< HEAD
-                assert patched_spawned_task.call_count == restart_count
-
-
-class TestAttachmentTrashStorageCounters(TestBase):
-    """
-    Test that AttachmentTrash.toggle_statuses() correctly updates storage
-    counters and attachment statuses when moving to trash or restoring
-    """
-    def setUp(self):
-        super().setUp()
-        self._create_user_and_login()
-        self._publish_transportation_form()
-        self._submit_transport_instance_w_attachment()
-        self.user_profile = UserProfile.objects.get(user=self.xform.user)
-        self.extra = {
-            'HTTP_AUTHORIZATION': 'Token %s' % self.user.auth_token
-        }
-
-    def _refresh_all(self):
-        """
-        Refresh all relevant objects from the database to get updated values.
-        """
-        self.attachment.refresh_from_db()
-        self.xform.refresh_from_db()
-        self.user_profile.refresh_from_db()
-
-    def _move_to_trash(self):
-        """
-        Move the attachment to trash and refresh all objects
-        """
-        move_to_trash(
-            request_author=self.user,
-            objects_list=[{
-                'pk': self.attachment.pk,
-                'attachment_uid': self.attachment.uid,
-                'attachment_basename': self.attachment.media_file_basename,
-            }],
-            grace_period=1,
-            trash_type='attachment',
-            retain_placeholder=False,
-        )
-        self._refresh_all()
-
-    def _put_back_from_trash(self):
-        """
-        Restore the attachment from trash and refresh all objects
-        """
-        put_back(
-            request_author=self.user,
-            objects_list=[{
-                'pk': self.attachment.pk,
-                'attachment_uid': self.attachment.uid,
-                'attachment_basename': self.attachment.media_file_basename,
-            }],
-            trash_type='attachment',
-        )
-        self._refresh_all()
-
-    def test_toggle_statuses_updates_storage_counters(self):
-        """
-        Toggling an attachment to trash should decrease storage counters.
-        Toggling it back should restore them.
-        """
-        # Check initial values
-        self._refresh_all()
-        self.assertIsNotNone(self.attachment.media_file_size)
-        self.assertGreater(self.xform.attachment_storage_bytes, 0)
-        self.assertGreater(self.user_profile.attachment_storage_bytes, 0)
-        original_xform_bytes = self.xform.attachment_storage_bytes
-        original_user_bytes = self.user_profile.attachment_storage_bytes
-
-        # Move the attachment to trash
-        self._move_to_trash()
-
-        # Counters should be decremented
-        self.assertEqual(self.xform.attachment_storage_bytes, 0)
-        self.assertEqual(self.user_profile.attachment_storage_bytes, 0)
-        self.assertEqual(
-            self.attachment.delete_status, AttachmentDeleteStatus.PENDING_DELETE
-        )
-
-        # Restore the attachment
-        self._put_back_from_trash()
-
-        # Counters should be restored to original values
-        self.assertEqual(
-            self.xform.attachment_storage_bytes, original_xform_bytes
-        )
-        self.assertEqual(
-            self.user_profile.attachment_storage_bytes, original_user_bytes
-        )
-        self.assertIsNone(self.attachment.delete_status)
-
-    def test_deleting_submission_does_not_decrease_counters_twice(self):
-        """
-        Test that storage counters are not decremented twice when an attachment
-        is trashed and its parent submission is later deleted
-        """
-        # Move the attachment to trash
-        self._move_to_trash()
-        decremented_xform_bytes = self.xform.attachment_storage_bytes
-        decremented_user_bytes = self.user_profile.attachment_storage_bytes
-
-        # Delete the submission
-        view = DataViewSet.as_view({'delete': 'destroy'})
-        request = self.factory.delete('/', **self.extra)
-        formid = self.xform.pk
-        dataid = self.xform.instances.all().order_by('id')[0].pk
-        response = view(request, pk=formid, dataid=dataid)
-        self.assertEqual(response.status_code, status.HTTP_204_NO_CONTENT)
-
-        # Verify that the attachment storage counter is not decreased twice
-        self.assertEqual(
-            self.xform.attachment_storage_bytes, decremented_xform_bytes
-        )
-        self.assertEqual(
-            self.user_profile.attachment_storage_bytes, decremented_user_bytes
-        )
-=======
-                assert patched_spawned_task.call_count == restart_count
->>>>>>> eaaefd69
+                assert patched_spawned_task.call_count == restart_count