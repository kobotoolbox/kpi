--- conflicted
+++ resolved
@@ -3,10 +3,10 @@
 
 from constance import config
 from ddt import data, ddt, unpack
-from django.db.models.signals import pre_delete
-from django.core.management import call_command
 from django.conf import settings
 from django.contrib.auth import get_user_model
+from django.core.management import call_command
+from django.db.models.signals import pre_delete
 from django.test import TestCase
 from django.utils import timezone
 from django_celery_beat.models import PeriodicTask
@@ -21,11 +21,7 @@
 from kobo.apps.kobo_auth.shortcuts import User
 from kobo.apps.openrosa.apps.logger.models import Attachment, Instance, XForm
 from kobo.apps.openrosa.apps.logger.models.attachment import AttachmentDeleteStatus
-<<<<<<< HEAD
-=======
 from kobo.apps.openrosa.apps.logger.signals import pre_delete_attachment
-
->>>>>>> bab31bc3
 from kpi.models import Asset
 from kpi.tests.mixins.create_asset_and_submission_mixin import AssetSubmissionTestMixin
 from ..constants import DELETE_PROJECT_STR_PREFIX, DELETE_USER_STR_PREFIX
@@ -823,7 +819,9 @@
 
             # Verify that the Attachment object is deleted but the AttachmentTrash
             # entry and periodic task still exist
-            self.assertFalse(Attachment.all_objects.filter(pk=self.attachment.pk).exists())
+            self.assertFalse(
+                Attachment.all_objects.filter(pk=self.attachment.pk).exists()
+            )
             self.assertTrue(AttachmentTrash.objects.filter(pk=trash_obj.pk).exists())
             self.assertTrue(PeriodicTask.objects.filter(pk=periodic_task_id).exists())
 
