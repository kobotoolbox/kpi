from datetime import timedelta

from constance import config
from ddt import data, ddt, unpack
from django.conf import settings
from django.contrib.auth import get_user_model
from django.test import TestCase
from django.utils import timezone
from django_celery_beat.models import PeriodicTask
from freezegun import freeze_time

from kobo.apps.audit_log.models import AuditAction, AuditLog, AuditType
from kobo.apps.openrosa.apps.logger.models import Instance, XForm
from kpi.models import Asset
from ..constants import DELETE_PROJECT_STR_PREFIX, DELETE_USER_STR_PREFIX
from ..models import TrashStatus
from ..models.account import AccountTrash
from ..models.project import ProjectTrash
from ..tasks import empty_account, empty_project, task_restarter
from ..utils import move_to_trash, put_back


@ddt
class AccountTrashTestCase(TestCase):

    fixtures = ['test_data']

    def test_delete_user(self):
        """
        Test everything related to user is deleted even their account
        """
        someuser = get_user_model().objects.get(username='someuser')
        someuser_uid = someuser.extra_details.uid
        someuser_id = someuser.pk
        admin = get_user_model().objects.get(username='adminuser')

        # Create dummy logs for someuser
        audit_log = AuditLog.objects.create(
            app_label='foo',
            model_name='bar',
            object_id=1,
            user=someuser,
            log_type=AuditType.ACCESS,
        )

        grace_period = 0
        assert someuser.assets.count() == 2
        assert not AccountTrash.objects.filter(user=someuser).exists()
        AccountTrash.toggle_statuses([someuser.pk], active=False)
        move_to_trash(
            request_author=admin,
            objects_list=[
                {
                    'pk': someuser.pk,
                    'username': someuser.username,
                }
            ],
            grace_period=grace_period,
            trash_type='user',
            retain_placeholder=False,
        )
        account_trash = AccountTrash.objects.get(user=someuser)
        empty_account.apply([account_trash.pk])

        assert not get_user_model().objects.filter(pk=someuser_id).exists()
        assert not Asset.objects.filter(owner_id=someuser_id).exists()
        assert not AccountTrash.objects.filter(user_id=someuser_id).exists()

        # Ensure logs have been anonymized
        audit_log.refresh_from_db()
        assert audit_log.user is None
        assert audit_log.user_uid == someuser_uid

    def test_move_to_trash(self):
        someuser = get_user_model().objects.get(username='someuser')
        someuser_id = someuser.pk
        grace_period = 1
        assert not AccountTrash.objects.filter(user=someuser).exists()

<<<<<<< HEAD
        before = now()
        AccountTrash.toggle_statuses([someuser.pk], active=False)
=======
        before = timezone.now()
        AccountTrash.toggle_user_statuses([someuser.pk], active=False)
>>>>>>> f35a742d
        someuser.refresh_from_db()
        assert not someuser.is_active
        after = timezone.now()
        assert before <= someuser.extra_details.date_removal_requested <= after

        before = timezone.now() + timedelta(days=grace_period)
        move_to_trash(
            request_author=someuser,
            objects_list=[
                {
                    'pk': someuser.pk,
                    'username': someuser.username,
                }
            ],
            grace_period=grace_period,
            trash_type='user',
        )
        after = timezone.now() + timedelta(days=grace_period)

        # Ensure someuser is in trash and a periodic task exists and is ready to run
        account_trash = AccountTrash.objects.get(user=someuser)
        assert before <= account_trash.periodic_task.clocked.clocked_time <= after
        assert account_trash.periodic_task.name.startswith(DELETE_USER_STR_PREFIX)

        # Ensure action is logged
        assert AuditLog.objects.filter(
            app_label='kobo_auth',
            model_name='user',
            object_id=someuser_id,
            user=someuser,
            action=AuditAction.IN_TRASH,
            log_type=AuditType.USER_MANAGEMENT,
        ).exists()

    def test_put_back(self):
        self.test_move_to_trash()
        someuser = get_user_model().objects.get(username='someuser')
        admin = get_user_model().objects.get(username='adminuser')
        assert not someuser.is_active
        account_trash = AccountTrash.objects.get(user=someuser)
        periodic_task_id = account_trash.periodic_task_id

        put_back(
            request_author=admin,
            objects_list=[
                {
                    'pk': someuser.pk,
                    'username': someuser.username,
                }
            ],
            trash_type='user',
        )

        AccountTrash.toggle_statuses([someuser.pk], active=True)
        someuser.refresh_from_db()
        assert someuser.is_active

        # Ensure someuser is not in trash anymore
        assert not AccountTrash.objects.filter(user=someuser).exists()
        assert not PeriodicTask.objects.filter(pk=periodic_task_id).exists()

        # Ensure action is logged
        assert AuditLog.objects.filter(
            app_label='kobo_auth',
            model_name='user',
            object_id=someuser.pk,
            user=admin,
            action=AuditAction.PUT_BACK,
            log_type=AuditType.USER_MANAGEMENT,
        ).exists()

    def test_remove_user(self):
        """
        Test related objects to user are deleted and user is anonymized, i.e.:
        everything from their account is deleted except their username
        """
        someuser = get_user_model().objects.get(username='someuser')
        admin = get_user_model().objects.get(username='adminuser')
        someuser.extra_details.data['name'] = 'someuser'
        someuser.extra_details.save(update_fields=['data'])

        grace_period = 0
        assert someuser.assets.count() == 2
        assert not AccountTrash.objects.filter(user=someuser).exists()

<<<<<<< HEAD
        before = now() + timedelta(days=grace_period)
        AccountTrash.toggle_statuses([someuser.pk], active=False)
=======
        before = timezone.now() + timedelta(days=grace_period)
        AccountTrash.toggle_user_statuses([someuser.pk], active=False)
>>>>>>> f35a742d
        someuser.refresh_from_db()
        assert not someuser.is_active

        move_to_trash(
            request_author=admin,
            objects_list=[
                {
                    'pk': someuser.pk,
                    'username': someuser.username,
                }
            ],
            grace_period=grace_period,
            trash_type='user',
            retain_placeholder=True,
        )
        account_trash = AccountTrash.objects.get(user=someuser)
<<<<<<< HEAD
        empty_account.apply([account_trash.pk])
        after = now() + timedelta(days=grace_period)
=======
        with patch('kobo.apps.trash_bin.tasks.delete_kc_user') as mock_delete_kc_user:
            mock_delete_kc_user.return_value = True
            empty_account.apply([account_trash.pk])
        after = timezone.now() + timedelta(days=grace_period)
>>>>>>> f35a742d

        someuser.refresh_from_db()
        assert someuser.assets.count() == 0
        assert someuser.email == ''
        assert someuser.extra_details.data.get('name') == ''

        assert not AccountTrash.objects.filter(user=someuser).exists()
        assert before <= someuser.extra_details.date_removed <= after

        # Ensure action is logged
        assert AuditLog.objects.filter(
            app_label='kobo_auth',
            model_name='user',
            object_id=someuser.pk,
            user=admin,
            action=AuditAction.REMOVE,
            log_type=AuditType.USER_MANAGEMENT,
        ).exists()

    @data(
        # Format: (task status, within grace period, is stuck, expected restart count)

        # Trivial case: Task is pending and still within the grace period
        (TrashStatus.PENDING, False, False, 0),
        # Task is pending but the grace period has expired — it should be restarted
        (TrashStatus.PENDING, True, False, 1),
        # Task has started and is still running normally
        (TrashStatus.IN_PROGRESS, True, False, 0),
        # Task has started but is now stuck — it should be restarted
        (TrashStatus.IN_PROGRESS, True, True, 1),
        # Task failed but is not considered stuck — no restart needed
        (TrashStatus.FAILED, True, False, 0),
        # Task failed and is considered stuck — still no restart (handled differently)
        (TrashStatus.FAILED, True, True, 0),
    )
    @unpack
    def test_task_restarter(self, status, is_time_frozen, is_stuck, restart_count):
        """
        A freshly created task should not be restarted if it is in grace period.
        """
        someuser = get_user_model().objects.get(username='someuser')
        grace_period = config.ACCOUNT_TRASH_GRACE_PERIOD
        admin = get_user_model().objects.get(username='adminuser')

        if is_time_frozen:
            frozen_time = '2023-12-10'
        else:
            frozen_time = str(timezone.now())

        with freeze_time(frozen_time):
            move_to_trash(
                request_author=admin,
                objects_list=[
                    {
                        'pk': someuser.pk,
                        'username': someuser.username,
                    }
                ],
                grace_period=grace_period,
                trash_type='user',
                retain_placeholder=True,
            )

        if status != TrashStatus.PENDING:
            # Only tasks that are not pending can be considered as stuck
            if is_stuck:
                # Fake the task was started but is now stuck (its last run is older than
                # the expected threshold).
                last_run = timezone.now() - timedelta(
                    seconds=settings.CELERY_LONG_RUNNING_TASK_TIME_LIMIT + 60 * 5 + 10
                )
            else:
                last_run = timezone.now()

            AccountTrash.objects.filter(user=someuser).update(
                status=status,
                date_modified=last_run,
            )

        with patch('kobo.apps.trash_bin.tasks.empty_account', return_value=True):
            with patch(
                'kobo.apps.trash_bin.tasks.empty_account.delay'
            ) as patched_spawned_task:
                task_restarter()

                assert patched_spawned_task.call_count == restart_count


@ddt
class ProjectTrashTestCase(TestCase):

    fixtures = ['test_data']

    def test_move_to_trash(self):
        asset = Asset.objects.get(pk=1)
        asset.save()  # create a version
        asset.deploy(backend='mock', active=True)
        asset.deployment.mock_submissions(
            [
                {
                    'q1': 'foo',
                    'q2': 'bar',
                }
            ]
        )

        grace_period = 1
        assert not ProjectTrash.objects.filter(asset=asset).exists()
        assert not asset.pending_delete
        assert not asset.deployment.xform.pending_delete
        ProjectTrash.toggle_statuses(
            [asset.uid], active=False, toggle_delete=True
        )

        asset.refresh_from_db()
        asset.deployment.xform.refresh_from_db()
        assert asset.pending_delete
        assert asset.deployment.xform.pending_delete

        before = timezone.now() + timedelta(days=grace_period)
        move_to_trash(
            request_author=asset.owner,
            objects_list=[
                {
                    'pk': asset.pk,
                    'asset_uid': asset.uid,
                    'asset_name': asset.name,
                }
            ],
            grace_period=grace_period,
            trash_type='asset',
        )
        after = timezone.now() + timedelta(days=grace_period)

        # Ensure project is in trash and a periodic task exists and is ready to run
        project_trash = ProjectTrash.objects.get(asset=asset)
        assert before <= project_trash.periodic_task.clocked.clocked_time <= after
        assert project_trash.periodic_task.name.startswith(
            DELETE_PROJECT_STR_PREFIX
        )

        # Ensure action is logged
        assert AuditLog.objects.filter(
            app_label='kpi',
            model_name='asset',
            object_id=asset.pk,
            user=asset.owner,
            action=AuditAction.IN_TRASH,
            log_type=AuditType.ASSET_MANAGEMENT,
        ).exists()

        return project_trash

    def test_put_back(self):
        self.test_move_to_trash()
        asset = Asset.all_objects.get(pk=1)
        assert asset.pending_delete
        assert asset.deployment.xform.pending_delete
        project_trash = ProjectTrash.objects.get(asset=asset)
        periodic_task_id = project_trash.periodic_task_id

        put_back(
            request_author=asset.owner,
            objects_list=[
                {
                    'pk': asset.pk,
                    'asset_uid': asset.uid,
                    'asset_name': asset.name,
                }
            ],
            trash_type='asset',
        )
        ProjectTrash.toggle_statuses(
            [asset.uid], active=True, toggle_delete=True
        )
        asset.refresh_from_db()
        asset.deployment.xform.refresh_from_db()
        assert not asset.pending_delete
        assert not asset.deployment.xform.pending_delete

        # Ensure the project is not in trash anymore
        assert not ProjectTrash.objects.filter(asset=asset).exists()
        assert not PeriodicTask.objects.filter(pk=periodic_task_id).exists()

        # Ensure action is logged
        assert AuditLog.objects.filter(
            app_label='kpi',
            model_name='asset',
            object_id=asset.pk,
            user=asset.owner,
            action=AuditAction.PUT_BACK,
            log_type=AuditType.ASSET_MANAGEMENT,
        ).exists()

    def test_delete_project(self):

        project_trash = self.test_move_to_trash()
        asset_uid = project_trash.asset.uid
        xform_queryset = XForm.all_objects.filter(kpi_asset_uid=asset_uid)
        xform_ids = list(xform_queryset.values_list('pk', flat=True))
        mongo_userform_id = project_trash.asset.deployment.mongo_userform_id

        assert Asset.all_objects.filter(uid=asset_uid).exists()
        assert xform_queryset.exists()
        assert Instance.objects.filter(xform_id__in=xform_ids)
        assert (
            settings.MONGO_DB.instances.count_documents(
                {'_userform_id': mongo_userform_id}
            )
            >= 0
        )
        empty_project(project_trash.pk)
        assert not Asset.all_objects.filter(uid=asset_uid).exists()
        assert not xform_queryset.exists()
        assert not Instance.objects.filter(xform_id__in=xform_ids)
        assert (
            settings.MONGO_DB.instances.count_documents(
                {'_userform_id': mongo_userform_id}
            )
            == 0
        )

    @data(
        # Format: (task status, within grace period, is stuck, expected restart count)
        # Trivial case: Task is pending and still within the grace period
        (TrashStatus.PENDING, False, False, 0),
        # Task is pending but the grace period has expired — it should be restarted
        (TrashStatus.PENDING, True, False, 1),
        # Task has started and is still running normally
        (TrashStatus.IN_PROGRESS, True, False, 0),
        # Task has started but is now stuck — it should be restarted
        (TrashStatus.IN_PROGRESS, True, True, 1),
        # Task failed but is not considered stuck — no restart needed
        (TrashStatus.FAILED, True, False, 0),
        # Task failed and is considered stuck — still no restart (handled differently)
        (TrashStatus.FAILED, True, True, 0),
    )
    @unpack
    def test_task_restarter(self, status, is_time_frozen, is_stuck, restart_count):
        """
        A freshly created task should not be restarted if it is in grace period.
        """
        someuser = get_user_model().objects.get(username='someuser')
        asset = someuser.assets.first()
        grace_period = config.PROJECT_TRASH_GRACE_PERIOD

        if is_time_frozen:
            frozen_time = '2024-12-10'
        else:
            frozen_time = str(timezone.now())

        with freeze_time(frozen_time):
            move_to_trash(
                request_author=asset.owner,
                objects_list=[
                    {
                        'pk': asset.pk,
                        'asset_uid': asset.uid,
                        'asset_name': asset.name,
                    }
                ],
                grace_period=grace_period,
                trash_type='asset',
            )

        if status != TrashStatus.PENDING:
            # Only tasks that are not pending can be considered as stuck
            if is_stuck:
                # Fake the task was started but is now stuck (its last run is older than
                # the expected threshold).
                last_run = timezone.now() - timedelta(
                    seconds=settings.CELERY_LONG_RUNNING_TASK_TIME_LIMIT + 60 * 5 + 10
                )
            else:
                last_run = timezone.now()

            ProjectTrash.objects.filter(asset=asset).update(
                status=status,
                date_modified=last_run,
            )

        with patch('kobo.apps.trash_bin.tasks.empty_project', return_value=True):
            with patch(
                'kobo.apps.trash_bin.tasks.empty_project.delay'
            ) as patched_spawned_task:
                task_restarter()

                assert patched_spawned_task.call_count == restart_count<|MERGE_RESOLUTION|>--- conflicted
+++ resolved
@@ -77,13 +77,8 @@
         grace_period = 1
         assert not AccountTrash.objects.filter(user=someuser).exists()
 
-<<<<<<< HEAD
-        before = now()
-        AccountTrash.toggle_statuses([someuser.pk], active=False)
-=======
         before = timezone.now()
         AccountTrash.toggle_user_statuses([someuser.pk], active=False)
->>>>>>> f35a742d
         someuser.refresh_from_db()
         assert not someuser.is_active
         after = timezone.now()
@@ -169,13 +164,8 @@
         assert someuser.assets.count() == 2
         assert not AccountTrash.objects.filter(user=someuser).exists()
 
-<<<<<<< HEAD
-        before = now() + timedelta(days=grace_period)
-        AccountTrash.toggle_statuses([someuser.pk], active=False)
-=======
         before = timezone.now() + timedelta(days=grace_period)
         AccountTrash.toggle_user_statuses([someuser.pk], active=False)
->>>>>>> f35a742d
         someuser.refresh_from_db()
         assert not someuser.is_active
 
@@ -192,15 +182,8 @@
             retain_placeholder=True,
         )
         account_trash = AccountTrash.objects.get(user=someuser)
-<<<<<<< HEAD
         empty_account.apply([account_trash.pk])
-        after = now() + timedelta(days=grace_period)
-=======
-        with patch('kobo.apps.trash_bin.tasks.delete_kc_user') as mock_delete_kc_user:
-            mock_delete_kc_user.return_value = True
-            empty_account.apply([account_trash.pk])
         after = timezone.now() + timedelta(days=grace_period)
->>>>>>> f35a742d
 
         someuser.refresh_from_db()
         assert someuser.assets.count() == 0
