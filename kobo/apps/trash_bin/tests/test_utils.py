--- conflicted
+++ resolved
@@ -22,18 +22,13 @@
 from ..models.account import AccountTrash
 from ..models.attachment import AttachmentTrash
 from ..models.project import ProjectTrash
-<<<<<<< HEAD
-from ..tasks import empty_account, empty_attachment, empty_project, task_restarter
-=======
 from ..tasks import (
     empty_account,
-    empty_account_failure,
+    empty_attachment,
     empty_project,
-    empty_project_failure,
     task_restarter,
 )
->>>>>>> 1bf232d2
-from ..utils import move_to_trash, put_back
+from ..utils import move_to_trash, put_back, trash_bin_task_failure
 
 
 @ddt
@@ -287,7 +282,6 @@
         someuser = get_user_model().objects.get(username='someuser')
         admin = get_user_model().objects.get(username='adminuser')
         assert someuser.assets.count() == 2
-        AccountTrash.toggle_user_statuses([someuser.pk], active=False)
         move_to_trash(
             request_author=admin,
             objects_list=[
@@ -302,12 +296,16 @@
         )
         account_trash = AccountTrash.objects.get(user=someuser)
         assert account_trash.status == TrashStatus.PENDING
-        empty_account_failure(
-            args=[account_trash.pk], exception='Worker exited prematurely'
+        trash_bin_task_failure(
+            AccountTrash,
+            args=[account_trash.pk],
+            exception='Worker exited prematurely',
         )
         account_trash.refresh_from_db()
         assert account_trash.status == TrashStatus.IN_PROGRESS
-        empty_account_failure(args=[account_trash.pk], exception='Random error')
+        trash_bin_task_failure(
+            AccountTrash, args=[account_trash.pk], exception='Random error'
+        )
         account_trash.refresh_from_db()
         assert account_trash.status == TrashStatus.FAILED
 
@@ -508,7 +506,6 @@
 
                 assert patched_spawned_task.call_count == restart_count
 
-<<<<<<< HEAD
     def test_storage_updates_on_project_trash_and_restore(self):
         """
         Test that attachment storage counters in XForm and UserProfile are
@@ -526,11 +523,6 @@
         self.assertGreater(user_storage_init, 0)
 
         # Move the project to trash
-=======
-    def test_status_on_error_when_killed(self):
-        someuser = get_user_model().objects.get(username='someuser')
-        asset = someuser.assets.first()
->>>>>>> 1bf232d2
         move_to_trash(
             request_author=asset.owner,
             objects_list=[
@@ -543,7 +535,6 @@
             grace_period=1,
             trash_type='asset',
         )
-<<<<<<< HEAD
         xform.refresh_from_db()
         user_profile.refresh_from_db()
         self.assertEqual(xform.attachment_storage_bytes, 0)
@@ -601,6 +592,36 @@
         user_profile.refresh_from_db()
         self.assertEqual(xform_storage_init, xform.attachment_storage_bytes)
         self.assertEqual(user_storage_init, user_profile.attachment_storage_bytes)
+
+    def test_status_on_error_when_killed(self):
+        someuser = get_user_model().objects.get(username='someuser')
+        asset = someuser.assets.first()
+        move_to_trash(
+            request_author=asset.owner,
+            objects_list=[
+                {
+                    'pk': asset.pk,
+                    'asset_uid': asset.uid,
+                    'asset_name': asset.name,
+                }
+            ],
+            grace_period=1,
+            trash_type='asset',
+        )
+        project_trash = ProjectTrash.objects.get(asset=asset)
+        assert project_trash.status == TrashStatus.PENDING
+        trash_bin_task_failure(
+            ProjectTrash,
+            args=[project_trash.pk],
+            exception='Worker exited prematurely',
+        )
+        project_trash.refresh_from_db()
+        assert project_trash.status == TrashStatus.IN_PROGRESS
+        trash_bin_task_failure(
+            ProjectTrash, args=[project_trash.pk], exception='Random error'
+        )
+        project_trash.refresh_from_db()
+        assert project_trash.status == TrashStatus.FAILED
 
 
 @ddt
@@ -784,16 +805,4 @@
         self.asset.refresh_from_db()
         self.xform.refresh_from_db()
         self.user_profile.refresh_from_db()
-        self.attachment.refresh_from_db()
-=======
-        project_trash = ProjectTrash.objects.get(asset=asset)
-        assert project_trash.status == TrashStatus.PENDING
-        empty_project_failure(
-            args=[project_trash.pk], exception='Worker exited prematurely'
-        )
-        project_trash.refresh_from_db()
-        assert project_trash.status == TrashStatus.IN_PROGRESS
-        empty_project_failure(args=[project_trash.pk], exception='Random error')
-        project_trash.refresh_from_db()
-        assert project_trash.status == TrashStatus.FAILED
->>>>>>> 1bf232d2
+        self.attachment.refresh_from_db()