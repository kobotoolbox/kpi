--- conflicted
+++ resolved
@@ -6,14 +6,10 @@
 from django.db import transaction
 from django.db.models.signals import post_delete
 from django.utils.timezone import now
-<<<<<<< HEAD
-from django_celery_beat.models import ClockedSchedule, PeriodicTask, PeriodicTasks
-=======
 from django_celery_beat.models import (
     ClockedSchedule,
     PeriodicTask,
 )
->>>>>>> 6fd1326e
 from requests.exceptions import HTTPError
 
 from kobo.apps.audit_log.audit_actions import AuditAction
