from math import ceil, floor, inf

from django.conf import settings
from django.db.models import F

from kobo.apps.organizations.models import Organization
from kobo.apps.organizations.types import UsageType
from kobo.apps.stripe.constants import USAGE_LIMIT_MAP


def generate_return_url(product_metadata):
    """
    Determine which frontend page Stripe should redirect users to
    after they make a purchase or manage their account.
    """
    base_url = settings.KOBOFORM_URL + '/#/account/'
    return_page = 'addons' if product_metadata['product_type'] == 'addon' else 'plan'
    return base_url + return_page


def get_default_add_on_limits():
    return {
        'submission_limit': 0,
        'asr_seconds_limit': 0,
        'mt_characters_limit': 0,
    }


def get_organization_plan_limit(
    organization: Organization, usage_type: UsageType
) -> int | float:
    """
    Get organization plan limit for a given usage type,
    will fall back to infinite value if no subscription or
    default free tier plan found.
    """
    if not settings.STRIPE_ENABLED:
        return inf

<<<<<<< HEAD
    suffix = f'{USAGE_LIMIT_MAP[usage_type]}_limit'
    query_product_type = (
        'djstripe_customers__subscriptions__items__price__'
        'product__metadata__product_type'
    )
    query_status__in = 'djstripe_customers__subscriptions__status__in'
    organization_filter = Organization.objects.filter(
        id=organization.id,
        **{
            query_status__in: ACTIVE_STRIPE_STATUSES,
            query_product_type: 'plan',
        },
    )

    field_price_limit = (
        'djstripe_customers__subscriptions__items__' f'price__metadata__{suffix}'
    )
    field_product_limit = (
        'djstripe_customers__subscriptions__items__'
        f'price__product__metadata__{suffix}'
    )
    current_limit = organization_filter.values(
        price_limit=F(field_price_limit),
        product_limit=F(field_product_limit),
        prod_metadata=F(
            'djstripe_customers__subscriptions__items__price__product__metadata'
        ),
    ).first()
=======
    limit_key = f'{USAGE_LIMIT_MAP[usage_type]}_limit'

>>>>>>> b6a2829c
    relevant_limit = None
    if subscription := organization.active_subscription_billing_details():
        price_metadata = subscription['price_metadata']
        product_metadata = subscription['product_metadata']
        price_limit = price_metadata[limit_key] if price_metadata else None
        product_limit = product_metadata[limit_key] if product_metadata else None
        relevant_limit = price_limit or product_limit
    else:
        from djstripe.models.core import Product

        # Anyone who does not have a subscription is on the free tier plan by default
        default_plan = (
            Product.objects.filter(
                prices__unit_amount=0, prices__recurring__interval='month'
            )
            .values(limit=F(f'metadata__{limit_key}'))
            .first()
        )

<<<<<<< HEAD
    # Limits in Stripe metadata are strings. They may be numbers or 'unlimited'
    if relevant_limit == 'unlimited' or relevant_limit is None:
=======
        if default_plan:
            relevant_limit = default_plan['limit']

    if relevant_limit == 'unlimited':
>>>>>>> b6a2829c
        return inf

    if relevant_limit:
        return int(relevant_limit)

    return inf


def get_total_price_for_quantity(price: 'djstripe.models.Price', quantity: int):
    """
    Calculate a total price (dividing and rounding as necessary) for an item quantity
    and djstripe Price object
    """
    total_price = quantity
    if price.transform_quantity:
        total_price = total_price / price.transform_quantity['divide_by']
        if price.transform_quantity['round'] == 'up':
            total_price = ceil(total_price)
        else:
            total_price = floor(total_price)
    return total_price * price.unit_amount<|MERGE_RESOLUTION|>--- conflicted
+++ resolved
@@ -37,39 +37,8 @@
     if not settings.STRIPE_ENABLED:
         return inf
 
-<<<<<<< HEAD
-    suffix = f'{USAGE_LIMIT_MAP[usage_type]}_limit'
-    query_product_type = (
-        'djstripe_customers__subscriptions__items__price__'
-        'product__metadata__product_type'
-    )
-    query_status__in = 'djstripe_customers__subscriptions__status__in'
-    organization_filter = Organization.objects.filter(
-        id=organization.id,
-        **{
-            query_status__in: ACTIVE_STRIPE_STATUSES,
-            query_product_type: 'plan',
-        },
-    )
-
-    field_price_limit = (
-        'djstripe_customers__subscriptions__items__' f'price__metadata__{suffix}'
-    )
-    field_product_limit = (
-        'djstripe_customers__subscriptions__items__'
-        f'price__product__metadata__{suffix}'
-    )
-    current_limit = organization_filter.values(
-        price_limit=F(field_price_limit),
-        product_limit=F(field_product_limit),
-        prod_metadata=F(
-            'djstripe_customers__subscriptions__items__price__product__metadata'
-        ),
-    ).first()
-=======
     limit_key = f'{USAGE_LIMIT_MAP[usage_type]}_limit'
 
->>>>>>> b6a2829c
     relevant_limit = None
     if subscription := organization.active_subscription_billing_details():
         price_metadata = subscription['price_metadata']
@@ -89,15 +58,10 @@
             .first()
         )
 
-<<<<<<< HEAD
-    # Limits in Stripe metadata are strings. They may be numbers or 'unlimited'
-    if relevant_limit == 'unlimited' or relevant_limit is None:
-=======
         if default_plan:
             relevant_limit = default_plan['limit']
 
     if relevant_limit == 'unlimited':
->>>>>>> b6a2829c
         return inf
 
     if relevant_limit:
