<<<<<<< HEAD
import itertools
=======
>>>>>>> 57032df8
import timeit

try:
    from zoneinfo import ZoneInfo
except ImportError:
    from backports.zoneinfo import ZoneInfo

from datetime import datetime

import pytest
from dateutil.relativedelta import relativedelta
from django.core.cache import cache
from django.test import override_settings
from django.urls import reverse
from django.utils import timezone
from djstripe.models import Customer
from freezegun import freeze_time
from model_bakery import baker
from rest_framework import status

from kobo.apps.kobo_auth.shortcuts import User
from kobo.apps.organizations.models import Organization, OrganizationUser
<<<<<<< HEAD
from kobo.apps.stripe.constants import USAGE_LIMIT_MAP_STRIPE
=======
>>>>>>> 57032df8
from kobo.apps.stripe.tests.utils import (
    generate_enterprise_subscription,
    generate_plan_subscription,
)
<<<<<<< HEAD
from kobo.apps.stripe.utils import get_organization_plan_limit
=======
>>>>>>> 57032df8
from kobo.apps.trackers.tests.submission_utils import (
    add_mock_submissions,
    create_mock_assets,
)
from kpi.tests.api.v2.test_api_asset_usage import AssetUsageAPITestCase
<<<<<<< HEAD
from kpi.tests.kpi_test_case import BaseTestCase
=======
>>>>>>> 57032df8
from kpi.tests.test_usage_calculator import BaseServiceUsageTestCase


class OrganizationServiceUsageAPIMultiUserTestCase(BaseServiceUsageTestCase):
    """
    Test organization service usage when Stripe is enabled.

    Note: this class lives here (despite testing the Organizations endpoint) so that it will *only* run
    when Stripe is installed.
    """

    names = ['alice', 'bob']
    user_count = len(names)
    assets_per_user = 2
    submissions_per_asset = 2
    org_id = 'orgAKWMFskafsngf'

    @classmethod
    def setUpTestData(cls):
        super().setUpTestData()
        cls.now = timezone.now()

        cls.organization = baker.make(
            Organization, id=cls.org_id, name='test organization'
        )
        cls.organization.add_user(cls.anotheruser, is_admin=True)
        assets = create_mock_assets([cls.anotheruser], cls.assets_per_user)

        users = baker.make(
            User,
            username=iter(cls.names),
            _quantity=cls.user_count - 1,
            _bulk_create=True,
        )
        baker.make(
            OrganizationUser,
            user=users.__iter__(),
            organization=cls.organization,
            is_admin=False,
            _quantity=cls.user_count - 1,
            _bulk_create=True,
        )
        assets = assets + create_mock_assets(users, cls.assets_per_user)
        add_mock_submissions(assets, cls.submissions_per_asset)

    def setUp(self):
        super().setUp()
        url = reverse(self._get_endpoint('organizations-list'))
        self.detail_url = f'{url}{self.org_id}/service_usage/'
        self.expected_submissions_single = self.assets_per_user * self.submissions_per_asset
        self.expected_submissions_multi = self.expected_submissions_single * self.user_count

    def tearDown(self):
        cache.clear()

    def test_usage_doesnt_include_org_users_without_subscription(self):
        """
        Test that the endpoint *only* returns usage for the logged-in user
        if they don't have a subscription that includes Organizations.
        """
        response = self.client.get(self.detail_url)
        # without a plan, the user should only see their usage
        assert response.data['total_submission_count']['all_time'] == self.expected_submissions_single
        assert response.data['total_submission_count']['current_month'] == self.expected_submissions_single
        assert response.data['total_storage_bytes'] == (
            self.expected_file_size() * self.expected_submissions_single
        )

    def test_usage_for_plans_with_org_access(self):
        """
        Test that the endpoint aggregates usage for each user in the organization
        when viewing /service_usage/{organization_id}/
        """

        generate_enterprise_subscription(self.organization)

        # the user should see usage for everyone in their org
        response = self.client.get(self.detail_url)
        assert response.data['total_submission_count']['current_month'] == self.expected_submissions_multi
        assert response.data['total_submission_count']['all_time'] == self.expected_submissions_multi
        assert response.data['total_storage_bytes'] == (
            self.expected_file_size() * self.expected_submissions_multi
        )

    def test_doesnt_include_org_users_with_invalid_plan(self):
        """
        Test that the endpoint *doesn't* aggregates usage for the organization
        when subscribed to a product that doesn't include org access
        """

        generate_plan_subscription(self.organization)

        response = self.client.get(self.detail_url)
        # without the proper subscription, the user should only see their usage
        assert response.data['total_submission_count']['current_month'] == self.expected_submissions_single
        assert response.data['total_submission_count']['all_time'] == self.expected_submissions_single
        assert response.data['total_storage_bytes'] == (
            self.expected_file_size() * self.expected_submissions_single
        )

    @pytest.mark.performance
    def test_endpoint_speed(self):
        # get the average request time for 10 hits to the endpoint
        single_user_time = timeit.timeit(lambda: self.client.get(self.detail_url), number=10)

        generate_enterprise_subscription(self.organization)

        # get the average request time for 10 hits to the endpoint
        multi_user_time = timeit.timeit(lambda: self.client.get(self.detail_url), number=10)
        assert single_user_time < 1.5
        assert multi_user_time < 2
        assert multi_user_time < single_user_time * 2

    @override_settings(ENDPOINT_CACHE_DURATION=10000)
    def test_endpoint_is_cached(self):
        """
        Test that multiple hits to the endpoint from the same origin are properly cached
        """
        generate_enterprise_subscription(self.organization)

        first_response = self.client.get(self.detail_url)
        assert first_response.data['total_submission_count']['current_month'] == self.expected_submissions_multi
        assert first_response.data['total_submission_count']['all_time'] == self.expected_submissions_multi
        assert first_response.data['total_storage_bytes'] == (
            self.expected_file_size() * self.expected_submissions_multi
        )

        # add some submissions to a new asset
        assets = create_mock_assets([self.anotheruser], self.assets_per_user)
        add_mock_submissions(assets, self.submissions_per_asset)

        # make sure the second request doesn't reflect the additional submissions
        response = self.client.get(self.detail_url)
        assert response.data['total_submission_count']['current_month'] == self.expected_submissions_multi
        assert response.data['total_submission_count']['all_time'] == self.expected_submissions_multi
        assert response.data['total_storage_bytes'] == (
            self.expected_file_size() * self.expected_submissions_multi
        )


class OrganizationServiceUsageAPITestCase(BaseServiceUsageTestCase):
    org_id = 'orgAKWMFskafsngf'

    @classmethod
    def setUpTestData(cls):
        super().setUpTestData()
        cls.now = timezone.now()

        cls.organization = baker.make(
            Organization, id=cls.org_id, name='test organization'
        )
        cls.organization.add_user(cls.anotheruser, is_admin=True)
        cls.asset = create_mock_assets([cls.anotheruser])[0]

    def setUp(self):
        super().setUp()
        url = reverse(self._get_endpoint('organizations-list'))
        self.detail_url = f'{url}{self.org_id}/service_usage/'

    def tearDown(self):
        cache.clear()

    def test_default_plan_period(self):
        """
        Default community plan cycle dates should line up with calendar month
        (first of this month to first of next month)
        """

        num_submissions = 5
        add_mock_submissions([self.asset], num_submissions)

        response = self.client.get(self.detail_url)
        now = timezone.now()
        first_of_month = datetime(now.year, now.month, 1, tzinfo=ZoneInfo('UTC'))
        first_of_next_month = first_of_month + relativedelta(months=1)

        assert response.data['total_submission_count']['current_month'] == num_submissions
        assert (
            response.data['current_month_start']
            == first_of_month.isoformat()
        )
        assert response.data['current_month_end'] == first_of_next_month.isoformat()

    def test_monthly_plan_period(self):
        """
        Returned cycle dates for monthly plan should be the same as
        the dates stored on the subscription object
        """
        subscription = generate_plan_subscription(
            self.organization
        )
        num_submissions = 5
        add_mock_submissions([self.asset], num_submissions)

        response = self.client.get(self.detail_url)

        assert (
            response.data['total_submission_count']['current_month']
            == num_submissions
        )
        assert response.data['current_month_start'] == subscription.current_period_start.isoformat()
        assert (
            response.data['current_month_end']
            == subscription.current_period_end.isoformat()
        )

    def test_annual_plan_period(self):
        """
        Returned yearly cycle dates for annual plan should be the same as
        the dates stored on the subscription object
        """
        subscription = generate_plan_subscription(
            self.organization, interval='year'
        )
        num_submissions = 5
        add_mock_submissions([self.asset], num_submissions)

        response = self.client.get(self.detail_url)

        assert (
            response.data['total_submission_count']['current_year']
            == num_submissions
        )
        assert response.data['current_year_start'] == subscription.current_period_start.isoformat()
        assert (
            response.data['current_year_end']
            == subscription.current_period_end.isoformat()
        )

    def test_plan_canceled_this_month(self):
        """
        When a user cancels their subscription, they revert to the default community plan
        with a billing cycle anchored to the end date of their canceled subscription
        """

        subscription = generate_plan_subscription(self.organization, age_days=30)

        num_submissions = 5
        add_mock_submissions([self.asset], num_submissions, 15)

        canceled_at = timezone.now()
        subscription.status = 'canceled'
        subscription.ended_at = canceled_at
        subscription.save()

        current_billing_period_end = canceled_at + relativedelta(months=1)

        response = self.client.get(self.detail_url)

        assert (
            response.data['total_submission_count']['current_month']
            == 0
        )
        assert response.data['current_month_start'] == canceled_at.isoformat()
        assert response.data['current_month_end'] == current_billing_period_end.isoformat()

    def test_plan_canceled_last_month(self):
        subscription = generate_plan_subscription(self.organization, age_days=60)

        num_submissions = 5
        add_mock_submissions([self.asset], num_submissions)

        canceled_at = timezone.now() - relativedelta(days=45)
        subscription.status = 'canceled'
        subscription.ended_at = canceled_at
        subscription.save()

        current_billing_period_start = canceled_at + relativedelta(months=1)
        current_billing_period_end = current_billing_period_start + relativedelta(
            months=1
        )
        response = self.client.get(self.detail_url)

        assert (
            response.data['total_submission_count']['current_month']
            == num_submissions
        )
        assert response.data['current_month_start'] == current_billing_period_start.isoformat()
        assert (
            response.data['current_month_end']
            == current_billing_period_end.isoformat()
        )

    def test_plan_canceled_edge_date(self):
        """
        If a plan is canceled on the last day of a 31-day month, we want the subsequent
        billing cycle to end on the last day of the next month, but we also need to make
        sure the cycle starts on the cancelation date
        """
        frozen_datetime_now = datetime(
            year=2024,
            month=9,
            day=1,
            tzinfo=ZoneInfo('UTC'),
        )
        subscribe_date = frozen_datetime_now.replace(month=8, day=1)
        cancel_date = frozen_datetime_now.replace(month=8, day=31)
        with freeze_time(subscribe_date):
            subscription = generate_plan_subscription(self.organization)

        subscription.status = 'canceled'
        subscription.ended_at = cancel_date
        subscription.save()

        with freeze_time(frozen_datetime_now):
            response = self.client.get(self.detail_url)
        current_month_start = datetime.fromisoformat(
            response.data['current_month_start']
        )
        current_month_end = datetime.fromisoformat(response.data['current_month_end'])

        assert current_month_start.month == cancel_date.month
        assert current_month_start.day == cancel_date.day
        assert current_month_end.month == 9
        assert current_month_end.day == 30

    def test_multiple_canceled_plans(self):
        """
        If a user has multiple canceled plans, their default billing cycle
        should be anchored to the end date of the most recently canceled plan
        """
        subscription = generate_plan_subscription(
            self.organization, age_days=60
        )

        subscription.status = 'canceled'
        subscription.ended_at = timezone.now() - relativedelta(days=45)
        subscription.save()

        subscription = generate_plan_subscription(
            self.organization, age_days=40
        )

        subscription.status = 'canceled'
        subscription.ended_at = timezone.now() - relativedelta(days=35)
        subscription.save()

        subscription = generate_plan_subscription(
            self.organization, age_days=30
        )

        canceled_at = timezone.now() - relativedelta(days=20)
        subscription.status = 'canceled'
        subscription.ended_at = canceled_at
        subscription.save()

        current_billing_period_start = canceled_at
        current_billing_period_end = (
            current_billing_period_start + relativedelta(months=1)
        )

        num_submissions = 5
        add_mock_submissions([self.asset], num_submissions, 15)

        response = self.client.get(self.detail_url)

        assert response.data['total_submission_count']['current_month'] == num_submissions
        assert (
            response.data['current_month_start']
            == current_billing_period_start.isoformat()
        )
        assert (
            response.data['current_month_end']
            == current_billing_period_end.isoformat()
        )


class OrganizationAssetUsageAPITestCase(AssetUsageAPITestCase):
    """
    Test organization asset usage when Stripe is enabled.
    """

    def setUp(self):
        self.org_id = 'orgBGRFJskafsngf'
        self.url = reverse(self._get_endpoint('organizations-list'))
        self.detail_url = f'{self.url}{self.org_id}/asset_usage/'
        self.organization = baker.make(
            Organization, id=self.org_id, name='test organization'
        )

        self.someuser = User.objects.get(username='someuser')
        self.anotheruser = User.objects.get(username='anotheruser')
        self.newuser = baker.make(User, username='newuser')
        self.organization.add_user(self.anotheruser, is_admin=True)
        baker.make(Customer, subscriber=self.organization)
        self.client.force_login(self.anotheruser)

    def test_unauthorized_user(self):
        self.client.logout()
        response = self.client.get(self.detail_url)
        assert response.status_code == status.HTTP_401_UNAUTHORIZED
        self.client.force_login(self.anotheruser)

    def test_nonexistent_organization(self):
        non_org_id = 'lkdjalkfewkl'
        url_with_non_org_id = f'{self.url}{non_org_id}/asset_usage/'
        response = self.client.get(url_with_non_org_id)
        assert response.status_code == status.HTTP_400_BAD_REQUEST

    def test_user_not_member_of_organization(self):
        self.client.force_login(self.someuser)
        response = self.client.get(self.detail_url)
        assert response.status_code == status.HTTP_400_BAD_REQUEST

    def test_successful_retrieval(self):
        generate_enterprise_subscription(self.organization)
        create_mock_assets([self.anotheruser])
        response = self.client.get(self.detail_url)
        assert response.status_code == status.HTTP_200_OK
        assert response.data['count'] == 1
        assert response.data['results'][0]['asset__name'] == 'test'
        assert response.data['results'][0]['deployment_status'] == 'deployed'

    def test_aggregates_usage_for_enterprise_org(self):
        generate_enterprise_subscription(self.organization)
        self.organization.add_user(self.newuser)
        # create 2 additional assets, one per user
        create_mock_assets([self.anotheruser, self.newuser])
        response = self.client.get(self.detail_url)
        assert response.status_code == status.HTTP_200_OK
        assert response.data['count'] == 2

    def test_users_without_enterprise_see_only_their_usage(self):
        generate_plan_subscription(self.organization)
        self.organization.add_user(self.newuser)
        create_mock_assets([self.anotheruser, self.newuser])
        response = self.client.get(self.detail_url)
        assert response.status_code == status.HTTP_200_OK
        assert response.data['count'] == 1


class OrganizationsUtilsTestCase(BaseTestCase):
    fixtures = ['test_data']

    def setUp(self):
        self.organization = baker.make(
            Organization, id='123456abcdef', name='test organization'
        )
        self.someuser = User.objects.get(username='someuser')
        self.anotheruser = User.objects.get(username='anotheruser')
        self.newuser = baker.make(User, username='newuser')
        self.organization.add_user(self.anotheruser, is_admin=True)

    def test_get_plan_community_limit(self):
        generate_enterprise_subscription(self.organization)
        limit = get_organization_plan_limit(self.organization, 'seconds')
        assert limit == 2000  # TODO get the limits from the community plan, overrides
        limit = get_organization_plan_limit(self.organization, 'character')
        assert limit == 2000  # TODO get the limits from the community plan, overrides

    def test_get_subscription_limits_characters(self):
        self._test_get_suscription_limit('character')

    def test_get_subscription_limits_seconds(self):
        self._test_get_suscription_limit('seconds')

    def _test_get_suscription_limit(self, usage_type):
        stripe_key = f'{USAGE_LIMIT_MAP_STRIPE[usage_type]}_limit'
        product_metadata = {
            stripe_key: 1234,
            'product_type': 'plan',
            'plan_type': 'enterprise',
        }
        generate_plan_subscription(self.organization, metadata=product_metadata)
        limit = get_organization_plan_limit(self.organization, usage_type)
        assert limit == 1234<|MERGE_RESOLUTION|>--- conflicted
+++ resolved
@@ -1,7 +1,3 @@
-<<<<<<< HEAD
-import itertools
-=======
->>>>>>> 57032df8
 import timeit
 
 try:
@@ -24,27 +20,18 @@
 
 from kobo.apps.kobo_auth.shortcuts import User
 from kobo.apps.organizations.models import Organization, OrganizationUser
-<<<<<<< HEAD
 from kobo.apps.stripe.constants import USAGE_LIMIT_MAP_STRIPE
-=======
->>>>>>> 57032df8
 from kobo.apps.stripe.tests.utils import (
     generate_enterprise_subscription,
     generate_plan_subscription,
 )
-<<<<<<< HEAD
 from kobo.apps.stripe.utils import get_organization_plan_limit
-=======
->>>>>>> 57032df8
 from kobo.apps.trackers.tests.submission_utils import (
     add_mock_submissions,
     create_mock_assets,
 )
 from kpi.tests.api.v2.test_api_asset_usage import AssetUsageAPITestCase
-<<<<<<< HEAD
 from kpi.tests.kpi_test_case import BaseTestCase
-=======
->>>>>>> 57032df8
 from kpi.tests.test_usage_calculator import BaseServiceUsageTestCase
 
 
