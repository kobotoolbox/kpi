import timeit
import itertools

import pytest
import pytz
from datetime import datetime
from dateutil.relativedelta import relativedelta
from django.core.cache import cache
from django.test import override_settings
from django.urls import reverse
from django.utils import timezone
from djstripe.models import Customer
from model_bakery import baker

from kobo.apps.kobo_auth.shortcuts import User
from kobo.apps.organizations.models import Organization, OrganizationUser
<<<<<<< HEAD
from kobo.apps.stripe.tests.utils import generate_enterprise_subscription, generate_plan_subscription
from kobo.apps.trackers.tests.submission_utils import create_mock_assets, add_mock_submissions
from kpi.tests.test_usage_calculator import BaseServiceUsageTestCase
=======
from kobo.apps.stripe.tests.utils import (
    generate_enterprise_subscription,
    generate_plan_subscription,
)
from kobo.apps.trackers.tests.submission_utils import (
    create_mock_assets,
    add_mock_submissions,
)
from kpi.tests.api.v2.test_api_service_usage import ServiceUsageAPIBase
>>>>>>> 9cb65ca0
from kpi.tests.api.v2.test_api_asset_usage import AssetUsageAPITestCase
from rest_framework import status


<<<<<<< HEAD

class OrganizationServiceUsageAPIMultiUserTestCase(BaseServiceUsageTestCase):
=======
class OrganizationServiceUsageAPIMultiUserTestCase(ServiceUsageAPIBase):
>>>>>>> 9cb65ca0
    """
    Test organization service usage when Stripe is enabled.

    Note: this class lives here (despite testing the Organizations endpoint) so that it will *only* run
    when Stripe is installed.
    """

    names = ['alice', 'bob']
    user_count = len(names)
    assets_per_user = 2
    submissions_per_asset = 2
    org_id = 'orgAKWMFskafsngf'

    @classmethod
    def setUpTestData(cls):
        super().setUpTestData()
        cls.now = timezone.now()

        cls.organization = baker.make(Organization, id=cls.org_id, name='test organization')
        cls.organization.add_user(cls.anotheruser, is_admin=True)
        assets = create_mock_assets([cls.anotheruser], cls.assets_per_user)

        users = baker.make(
            User,
            username=itertools.cycle(cls.names),
            _quantity=cls.user_count - 1,
            _bulk_create=True,
        )
        baker.make(
            OrganizationUser,
            user=users.__iter__(),
            organization=cls.organization,
            is_admin=False,
            _quantity=cls.user_count - 1,
            _bulk_create=True,
        )
        assets = assets + create_mock_assets(users, cls.assets_per_user)
        add_mock_submissions(assets, cls.submissions_per_asset)

    def setUp(self):
        super().setUp()
        url = reverse(self._get_endpoint('organizations-list'))
        self.detail_url = f'{url}{self.org_id}/service_usage/'
        self.expected_submissions_single = self.assets_per_user * self.submissions_per_asset
        self.expected_submissions_multi = self.expected_submissions_single * self.user_count

    def tearDown(self):
        cache.clear()

    def test_usage_doesnt_include_org_users_without_subscription(self):
        """
        Test that the endpoint *only* returns usage for the logged-in user
        if they don't have a subscription that includes Organizations.
        """
        response = self.client.get(self.detail_url)
        # without a plan, the user should only see their usage
        assert response.data['total_submission_count']['all_time'] == self.expected_submissions_single
        assert response.data['total_submission_count']['current_month'] == self.expected_submissions_single
        assert response.data['total_storage_bytes'] == (
            self.expected_file_size() * self.expected_submissions_single
        )

    def test_usage_for_plans_with_org_access(self):
        """
        Test that the endpoint aggregates usage for each user in the organization
        when viewing /service_usage/{organization_id}/
        """

        generate_enterprise_subscription(self.organization)

        # the user should see usage for everyone in their org
        response = self.client.get(self.detail_url)
        assert response.data['total_submission_count']['current_month'] == self.expected_submissions_multi
        assert response.data['total_submission_count']['all_time'] == self.expected_submissions_multi
        assert response.data['total_storage_bytes'] == (
            self.expected_file_size() * self.expected_submissions_multi
        )

    def test_doesnt_include_org_users_with_invalid_plan(self):
        """
        Test that the endpoint *doesn't* aggregates usage for the organization
        when subscribed to a product that doesn't include org access
        """

        generate_plan_subscription(self.organization)

        response = self.client.get(self.detail_url)
        # without the proper subscription, the user should only see their usage
        assert response.data['total_submission_count']['current_month'] == self.expected_submissions_single
        assert response.data['total_submission_count']['all_time'] == self.expected_submissions_single
        assert response.data['total_storage_bytes'] == (
            self.expected_file_size() * self.expected_submissions_single
        )

    @pytest.mark.performance
    def test_endpoint_speed(self):
        # get the average request time for 10 hits to the endpoint
        single_user_time = timeit.timeit(lambda: self.client.get(self.detail_url), number=10)

        generate_enterprise_subscription(self.organization)

        # get the average request time for 10 hits to the endpoint
        multi_user_time = timeit.timeit(lambda: self.client.get(self.detail_url), number=10)
        assert single_user_time < 1.5
        assert multi_user_time < 2
        assert multi_user_time < single_user_time * 2

    @override_settings(ENDPOINT_CACHE_DURATION=10000)
    def test_endpoint_is_cached(self):
        """
        Test that multiple hits to the endpoint from the same origin are properly cached
        """
        generate_enterprise_subscription(self.organization)

        first_response = self.client.get(self.detail_url)
        assert first_response.data['total_submission_count']['current_month'] == self.expected_submissions_multi
        assert first_response.data['total_submission_count']['all_time'] == self.expected_submissions_multi
        assert first_response.data['total_storage_bytes'] == (
            self.expected_file_size() * self.expected_submissions_multi
        )

        # add some submissions to a new asset
        assets = create_mock_assets([self.anotheruser], self.assets_per_user)
        add_mock_submissions(assets, self.submissions_per_asset)

        # make sure the second request doesn't reflect the additional submissions
        response = self.client.get(self.detail_url)
        assert response.data['total_submission_count']['current_month'] == self.expected_submissions_multi
        assert response.data['total_submission_count']['all_time'] == self.expected_submissions_multi
        assert response.data['total_storage_bytes'] == (
            self.expected_file_size() * self.expected_submissions_multi
        )

<<<<<<< HEAD
class OrganizationServiceUsageAPITestCase(BaseServiceUsageTestCase):
=======

class OrganizationServiceUsageAPITestCase(ServiceUsageAPIBase):
>>>>>>> 9cb65ca0
    org_id = 'orgAKWMFskafsngf'

    @classmethod
    def setUpTestData(cls):
        super().setUpTestData()
        cls.now = timezone.now()

        cls.organization = baker.make(
            Organization, id=cls.org_id, name='test organization'
        )
        cls.organization.add_user(cls.anotheruser, is_admin=True)
        cls.asset = create_mock_assets([cls.anotheruser])[0]

    def setUp(self):
        super().setUp()
        url = reverse(self._get_endpoint('organizations-list'))
        self.detail_url = f'{url}{self.org_id}/service_usage/'

    def tearDown(self):
        cache.clear()

    def test_default_plan_period(self):
        """
        Default community plan cycle dates should line up with calendar month
        (first of this month to first of next month)
        """

        num_submissions = 5
        add_mock_submissions([self.asset], num_submissions)

        response = self.client.get(self.detail_url)
        now = timezone.now()
        first_of_month = datetime(now.year, now.month, 1, tzinfo=pytz.UTC)
        first_of_next_month = first_of_month + relativedelta(months=1)

        assert response.data['total_submission_count']['current_month'] == num_submissions
        assert (
            response.data['current_month_start']
            == first_of_month.isoformat()
        )
        assert response.data['current_month_end'] == first_of_next_month.isoformat()

    def test_monthly_plan_period(self):
        """
        Returned cycle dates for monthly plan should be the same as
        the dates stored on the subscription object
        """
        subscription = generate_plan_subscription(
            self.organization
        )
        num_submissions = 5
        add_mock_submissions([self.asset], num_submissions)

        response = self.client.get(self.detail_url)

        assert (
            response.data['total_submission_count']['current_month']
            == num_submissions
        )
        assert response.data['current_month_start'] == subscription.current_period_start.isoformat()
        assert (
            response.data['current_month_end']
            == subscription.current_period_end.isoformat()
        )

    def test_annual_plan_period(self):
        """
        Returned yearly cycle dates for annual plan should be the same as
        the dates stored on the subscription object
        """
        subscription = generate_plan_subscription(
            self.organization, interval='year'
        )
        num_submissions = 5
        add_mock_submissions([self.asset], num_submissions)

        response = self.client.get(self.detail_url)

        assert (
            response.data['total_submission_count']['current_year']
            == num_submissions
        )
        assert response.data['current_year_start'] == subscription.current_period_start.isoformat()
        assert (
            response.data['current_year_end']
            == subscription.current_period_end.isoformat()
        )

    def test_plan_canceled_this_month(self):
        """
        When a user cancels their subscription, they revert to the default community plan
        with a billing cycle anchored to the end date of their canceled subscription
        """

        subscription = generate_plan_subscription(self.organization, age_days=30)

        num_submissions = 5
        add_mock_submissions([self.asset], num_submissions, 15)

        canceled_at = timezone.now()
        subscription.status = 'canceled'
        subscription.ended_at = canceled_at
        subscription.save()

        current_billing_period_end = canceled_at + relativedelta(months=1)

        response = self.client.get(self.detail_url)

        assert (
            response.data['total_submission_count']['current_month']
            == 0
        )
        assert response.data['current_month_start'] == canceled_at.isoformat()
        assert response.data['current_month_end'] == current_billing_period_end.isoformat()

    def test_plan_canceled_last_month(self):
        subscription = generate_plan_subscription(self.organization, age_days=60)

        num_submissions = 5
        add_mock_submissions([self.asset], num_submissions)

        canceled_at = timezone.now() - relativedelta(days=45)
        subscription.status = 'canceled'
        subscription.ended_at = canceled_at
        subscription.save()

        current_billing_period_start = canceled_at + relativedelta(months=1)
        current_billing_period_end = current_billing_period_start + relativedelta(
            months=1
        )
        response = self.client.get(self.detail_url)

        assert (
            response.data['total_submission_count']['current_month']
            == num_submissions
        )
        assert response.data['current_month_start'] == current_billing_period_start.isoformat()
        assert (
            response.data['current_month_end']
            == current_billing_period_end.isoformat()
        )

    def test_multiple_canceled_plans(self):
        """
        If a user has multiple canceled plans, their default billing cycle
        should be anchored to the end date of the most recently canceled plan
        """
        subscription = generate_plan_subscription(
            self.organization, age_days=60
        )

        subscription.status = 'canceled'
        subscription.ended_at = timezone.now() - relativedelta(days=45)
        subscription.save()

        subscription = generate_plan_subscription(
            self.organization, age_days=40
        )

        subscription.status = 'canceled'
        subscription.ended_at = timezone.now() - relativedelta(days=35)
        subscription.save()

        subscription = generate_plan_subscription(
            self.organization, age_days=30
        )

        canceled_at = timezone.now() - relativedelta(days=20)
        subscription.status = 'canceled'
        subscription.ended_at = canceled_at
        subscription.save()

        current_billing_period_start = canceled_at
        current_billing_period_end = (
            current_billing_period_start + relativedelta(months=1)
        )

        num_submissions = 5
        add_mock_submissions([self.asset], num_submissions, 15)

        response = self.client.get(self.detail_url)

        assert response.data['total_submission_count']['current_month'] == num_submissions
        assert (
            response.data['current_month_start']
            == current_billing_period_start.isoformat()
        )
        assert (
            response.data['current_month_end']
            == current_billing_period_end.isoformat()
        )


class OrganizationAssetUsageAPITestCase(AssetUsageAPITestCase):
    """
    Test organization asset usage when Stripe is enabled.
    """

    def setUp(self):
        self.org_id = 'orgBGRFJskafsngf'
        self.url = reverse(self._get_endpoint('organizations-list'))
        self.detail_url = f'{self.url}{self.org_id}/asset_usage/'
        self.organization = baker.make(
            Organization, id=self.org_id, name='test organization'
        )

        self.someuser = User.objects.get(username='someuser')
        self.anotheruser = User.objects.get(username='anotheruser')
        self.newuser = baker.make(User, username='newuser')
        self.organization.add_user(self.anotheruser, is_admin=True)
        baker.make(Customer, subscriber=self.organization)
        self.client.force_login(self.anotheruser)

    def test_unauthorized_user(self):
        self.client.logout()
        response = self.client.get(self.detail_url)
        assert response.status_code == status.HTTP_401_UNAUTHORIZED
        self.client.force_login(self.anotheruser)

    def test_nonexistent_organization(self):
        non_org_id = 'lkdjalkfewkl'
        url_with_non_org_id = f'{self.url}{non_org_id}/asset_usage/'
        response = self.client.get(url_with_non_org_id)
        assert response.status_code == status.HTTP_400_BAD_REQUEST

    def test_user_not_member_of_organization(self):
        self.client.force_login(self.someuser)
        response = self.client.get(self.detail_url)
        assert response.status_code == status.HTTP_400_BAD_REQUEST

    def test_successful_retrieval(self):
        generate_enterprise_subscription(self.organization)
        create_mock_assets([self.anotheruser])
        response = self.client.get(self.detail_url)
        assert response.status_code == status.HTTP_200_OK
        assert response.data['count'] == 1
        assert response.data['results'][0]['asset__name'] == 'test'
        assert response.data['results'][0]['deployment_status'] == 'deployed'

    def test_aggregates_usage_for_enterprise_org(self):
        generate_enterprise_subscription(self.organization)
        self.organization.add_user(self.newuser)
        # create 2 additional assets, one per user
        create_mock_assets([self.anotheruser, self.newuser])
        response = self.client.get(self.detail_url)
        assert response.status_code == status.HTTP_200_OK
        assert response.data['count'] == 2

    def test_users_without_enterprise_see_only_their_usage(self):
        generate_plan_subscription(self.organization)
        self.organization.add_user(self.newuser)
        create_mock_assets([self.anotheruser, self.newuser])
        response = self.client.get(self.detail_url)
        assert response.status_code == status.HTTP_200_OK
        assert response.data['count'] == 1<|MERGE_RESOLUTION|>--- conflicted
+++ resolved
@@ -14,31 +14,20 @@
 
 from kobo.apps.kobo_auth.shortcuts import User
 from kobo.apps.organizations.models import Organization, OrganizationUser
-<<<<<<< HEAD
-from kobo.apps.stripe.tests.utils import generate_enterprise_subscription, generate_plan_subscription
-from kobo.apps.trackers.tests.submission_utils import create_mock_assets, add_mock_submissions
-from kpi.tests.test_usage_calculator import BaseServiceUsageTestCase
-=======
+from kobo.apps.trackers.tests.submission_utils import (
+    create_mock_assets,
+    add_mock_submissions,
+)
 from kobo.apps.stripe.tests.utils import (
     generate_enterprise_subscription,
     generate_plan_subscription,
 )
-from kobo.apps.trackers.tests.submission_utils import (
-    create_mock_assets,
-    add_mock_submissions,
-)
-from kpi.tests.api.v2.test_api_service_usage import ServiceUsageAPIBase
->>>>>>> 9cb65ca0
+from kpi.tests.test_usage_calculator import BaseServiceUsageTestCase
 from kpi.tests.api.v2.test_api_asset_usage import AssetUsageAPITestCase
 from rest_framework import status
 
 
-<<<<<<< HEAD
-
 class OrganizationServiceUsageAPIMultiUserTestCase(BaseServiceUsageTestCase):
-=======
-class OrganizationServiceUsageAPIMultiUserTestCase(ServiceUsageAPIBase):
->>>>>>> 9cb65ca0
     """
     Test organization service usage when Stripe is enabled.
 
@@ -172,12 +161,8 @@
             self.expected_file_size() * self.expected_submissions_multi
         )
 
-<<<<<<< HEAD
+
 class OrganizationServiceUsageAPITestCase(BaseServiceUsageTestCase):
-=======
-
-class OrganizationServiceUsageAPITestCase(ServiceUsageAPIBase):
->>>>>>> 9cb65ca0
     org_id = 'orgAKWMFskafsngf'
 
     @classmethod
