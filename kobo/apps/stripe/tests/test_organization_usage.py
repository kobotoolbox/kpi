--- conflicted
+++ resolved
@@ -278,22 +278,12 @@
             == current_billing_period_end.isoformat()
         )
 
-    @pytest.mark.skip(reason='Waiting for product decision')
     def test_plan_canceled_last_month(self):
         """
-<<<<<<< HEAD
-        This test is failing and will continue to fail until we make a business
-        decision about the behavior:
-        https://chat.kobotoolbox.org/#narrow/stream/4-Kobo-Dev/topic/Github.20Actions.20.28main.29/near/552505
-        I want the rest of the test suite to continue running for now and
-        reporting *different* problems
-        """
-=======
         Validate that the service usage behaviour one month after plan
         cancellation follows the same logic as `test_plan_canceled_this_month`.
         """
 
->>>>>>> b895059b
         subscription = generate_plan_subscription(self.organization, age_days=60)
 
         num_submissions = 5
