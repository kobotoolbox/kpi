import timeit
from datetime import datetime
from zoneinfo import ZoneInfo

import pytest
from dateutil.relativedelta import relativedelta
from ddt import data, ddt
from django.core.cache import cache
from django.test import override_settings
from django.urls import reverse
from django.utils import timezone
from djstripe.models import Customer
from freezegun import freeze_time
from model_bakery import baker
from rest_framework import status

from kobo.apps.kobo_auth.shortcuts import User
from kobo.apps.organizations.models import Organization, OrganizationUser
from kobo.apps.stripe.constants import USAGE_LIMIT_MAP
from kobo.apps.stripe.tests.utils import (
    generate_mmo_subscription,
    generate_plan_subscription,
)
from kobo.apps.stripe.utils import get_organization_plan_limit
from kobo.apps.trackers.tests.submission_utils import (
    add_mock_submissions,
    create_mock_assets,
)
from kpi.tests.api.v2.test_api_asset_usage import AssetUsageAPITestCase
from kpi.tests.kpi_test_case import BaseTestCase
from kpi.tests.test_usage_calculator import BaseServiceUsageTestCase


class OrganizationServiceUsageAPIMultiUserTestCase(BaseServiceUsageTestCase):
    """
    Test organization service usage when Stripe is enabled.

    Note: this class lives here (despite testing the Organizations endpoint) so that it will *only* run
    when Stripe is installed.
    """

    names = ['alice', 'bob']
    user_count = len(names)
    assets_per_user = 2
    submissions_per_asset = 2
    org_id = 'orgAKWMFskafsngf'

    @classmethod
    def setUpTestData(cls):
        super().setUpTestData()
        cls.now = timezone.now()

        cls.organization = baker.make(
            Organization, id=cls.org_id, name='test organization', mmo_override=True
        )
        cls.organization.add_user(cls.anotheruser, is_admin=True)
        assets = create_mock_assets([cls.anotheruser], cls.assets_per_user)

        users = baker.make(
            User,
            username=iter(cls.names),
            _quantity=cls.user_count - 1,
            _bulk_create=True,
        )
        baker.make(
            OrganizationUser,
            user=users.__iter__(),
            organization=cls.organization,
            is_admin=False,
            _quantity=cls.user_count - 1,
            _bulk_create=True,
        )
        assets = assets + create_mock_assets(users, cls.assets_per_user)
        add_mock_submissions(assets, cls.submissions_per_asset)

    def setUp(self):
        super().setUp()
        url = reverse(self._get_endpoint('organizations-list'))
        self.detail_url = f'{url}{self.org_id}/service_usage/'
        self.expected_submissions_single = self.assets_per_user * self.submissions_per_asset
        self.expected_submissions_multi = self.expected_submissions_single * self.user_count

    def tearDown(self):
        cache.clear()

<<<<<<< HEAD
    def test_usage_doesnt_include_org_users_without_subscription(self):
        """
        Test that the endpoint *only* returns usage for the logged-in user
        if they don't have a subscription that includes Organizations.
        """
        response = self.client.get(self.detail_url)
        # without a plan, the user should only see their usage
        assert (
            response.data['total_submission_count']['all_time']
            == self.expected_submissions_single
        )
        assert (
            response.data['total_submission_count']['current_period']
            == self.expected_submissions_single
        )
        assert response.data['total_storage_bytes'] == (
            self.expected_file_size() * self.expected_submissions_single
        )

=======
>>>>>>> f57d31b4
    def test_usage_for_plans_with_org_access(self):
        """
        Test that the endpoint aggregates usage for each user in the organization
        when viewing /service_usage/{organization_id}/
        """

        generate_mmo_subscription(self.organization)

        # the user should see usage for everyone in their org
        response = self.client.get(self.detail_url)
        assert (
            response.data['total_submission_count']['current_period']
            == self.expected_submissions_multi
        )
        assert (
            response.data['total_submission_count']['all_time']
            == self.expected_submissions_multi
        )
        assert response.data['total_storage_bytes'] == (
            self.expected_file_size() * self.expected_submissions_multi
        )

<<<<<<< HEAD
    def test_doesnt_include_org_users_with_invalid_plan(self):
        """
        Test that the endpoint *doesn't* aggregates usage for the organization
        when subscribed to a product that doesn't include org access
        """

        generate_plan_subscription(self.organization)

        response = self.client.get(self.detail_url)
        # without the proper subscription, the user should only see their usage
        assert (
            response.data['total_submission_count']['current_period']
            == self.expected_submissions_single
        )
        assert (
            response.data['total_submission_count']['all_time']
            == self.expected_submissions_single
        )
        assert response.data['total_storage_bytes'] == (
            self.expected_file_size() * self.expected_submissions_single
        )

=======
>>>>>>> f57d31b4
    @pytest.mark.performance
    def test_endpoint_speed(self):
        # get the average request time for 10 hits to the endpoint
        single_user_time = timeit.timeit(lambda: self.client.get(self.detail_url), number=10)

        generate_mmo_subscription(self.organization)

        # get the average request time for 10 hits to the endpoint
        multi_user_time = timeit.timeit(lambda: self.client.get(self.detail_url), number=10)
        assert single_user_time < 1.5
        assert multi_user_time < 2
        assert multi_user_time < single_user_time * 2

    @override_settings(ENDPOINT_CACHE_DURATION=10000)
    def test_endpoint_is_cached(self):
        """
        Test that multiple hits to the endpoint from the same origin are properly cached
        """
        generate_mmo_subscription(self.organization)

        first_response = self.client.get(self.detail_url)
        assert (
            first_response.data['total_submission_count']['current_period']
            == self.expected_submissions_multi
        )
        assert (
            first_response.data['total_submission_count']['all_time']
            == self.expected_submissions_multi
        )
        assert first_response.data['total_storage_bytes'] == (
            self.expected_file_size() * self.expected_submissions_multi
        )

        # add some submissions to a new asset
        assets = create_mock_assets([self.anotheruser], self.assets_per_user)
        add_mock_submissions(assets, self.submissions_per_asset)

        # make sure the second request doesn't reflect the additional submissions
        response = self.client.get(self.detail_url)
        assert (
            response.data['total_submission_count']['current_period']
            == self.expected_submissions_multi
        )
        assert (
            response.data['total_submission_count']['all_time']
            == self.expected_submissions_multi
        )
        assert response.data['total_storage_bytes'] == (
            self.expected_file_size() * self.expected_submissions_multi
        )


class OrganizationServiceUsageAPITestCase(BaseServiceUsageTestCase):
    org_id = 'orgAKWMFskafsngf'

    @classmethod
    def setUpTestData(cls):
        super().setUpTestData()
        cls.now = timezone.now()

        cls.organization = baker.make(
            Organization, id=cls.org_id, name='test organization'
        )
        cls.organization.add_user(cls.anotheruser, is_admin=True)
        cls.asset = create_mock_assets([cls.anotheruser])[0]

    def setUp(self):
        super().setUp()
        url = reverse(self._get_endpoint('organizations-list'))
        self.detail_url = f'{url}{self.org_id}/service_usage/'

    def tearDown(self):
        cache.clear()

    def test_default_plan_period(self):
        """
        Default community plan cycle dates should line up with calendar month
        (first of this month to first of next month)
        """

        num_submissions = 5
        add_mock_submissions([self.asset], num_submissions)

        response = self.client.get(self.detail_url)
        now = timezone.now()
        first_of_month = datetime(now.year, now.month, 1, tzinfo=ZoneInfo('UTC'))
        first_of_next_month = first_of_month + relativedelta(months=1)

        assert (
            response.data['total_submission_count']['current_period'] == num_submissions
        )
        assert response.data['current_period_start'] == first_of_month.isoformat()
        assert response.data['current_period_end'] == first_of_next_month.isoformat()

    def test_monthly_plan_period(self):
        """
        Returned cycle dates for monthly plan should be the same as
        the dates stored on the subscription object
        """
        subscription = generate_plan_subscription(
            self.organization
        )
        num_submissions = 5
        add_mock_submissions([self.asset], num_submissions)

        response = self.client.get(self.detail_url)

        assert (
            response.data['total_submission_count']['current_period'] == num_submissions
        )
        assert (
            response.data['current_period_start']
            == subscription.current_period_start.isoformat()
        )
        assert (
            response.data['current_period_end']
            == subscription.current_period_end.isoformat()
        )

    def test_annual_plan_period(self):
        """
        Returned yearly cycle dates for annual plan should be the same as
        the dates stored on the subscription object
        """
        subscription = generate_plan_subscription(
            self.organization, interval='year'
        )
        num_submissions = 5
        add_mock_submissions([self.asset], num_submissions)

        response = self.client.get(self.detail_url)

        assert (
            response.data['total_submission_count']['current_period'] == num_submissions
        )
        assert (
            response.data['current_period_start']
            == subscription.current_period_start.isoformat()
        )
        assert (
            response.data['current_period_end']
            == subscription.current_period_end.isoformat()
        )

    def test_plan_canceled_this_month(self):
        """
        When a user cancels their subscription, they revert to the default community plan
        with a billing cycle anchored to the end date of their canceled subscription
        """

        subscription = generate_plan_subscription(self.organization, age_days=30)

        num_submissions = 5
        add_mock_submissions([self.asset], num_submissions, 15)

        canceled_at = timezone.now()
        subscription.status = 'canceled'
        subscription.ended_at = canceled_at
        subscription.save()

        current_billing_period_end = canceled_at + relativedelta(months=1)

        response = self.client.get(self.detail_url)

        assert response.data['total_submission_count']['current_period'] == 0
        assert response.data['current_period_start'] == canceled_at.isoformat()
        assert (
            response.data['current_period_end']
            == current_billing_period_end.isoformat()
        )

    def test_plan_canceled_last_month(self):
        subscription = generate_plan_subscription(self.organization, age_days=60)

        num_submissions = 5
        add_mock_submissions([self.asset], num_submissions)

        canceled_at = timezone.now() - relativedelta(days=45)
        subscription.status = 'canceled'
        subscription.ended_at = canceled_at
        subscription.save()

        current_billing_period_start = canceled_at + relativedelta(months=1)
        current_billing_period_end = current_billing_period_start + relativedelta(
            months=1
        )
        response = self.client.get(self.detail_url)

        assert (
            response.data['total_submission_count']['current_period'] == num_submissions
        )
        assert (
            response.data['current_period_start']
            == current_billing_period_start.isoformat()
        )
        assert (
            response.data['current_period_end']
            == current_billing_period_end.isoformat()
        )

    def test_plan_canceled_edge_date(self):
        """
        If a plan is canceled on the last day of a 31-day month, we want the subsequent
        billing cycle to end on the last day of the next month, but we also need to make
        sure the cycle starts on the cancelation date
        """
        frozen_datetime_now = datetime(
            year=2024,
            month=9,
            day=1,
            tzinfo=ZoneInfo('UTC'),
        )
        subscribe_date = frozen_datetime_now.replace(month=8, day=1)
        cancel_date = frozen_datetime_now.replace(month=8, day=31)
        with freeze_time(subscribe_date):
            subscription = generate_plan_subscription(self.organization)

        subscription.status = 'canceled'
        subscription.ended_at = cancel_date
        subscription.save()

        with freeze_time(frozen_datetime_now):
            response = self.client.get(self.detail_url)
        current_period_start = datetime.fromisoformat(
            response.data['current_period_start']
        )
        current_period_end = datetime.fromisoformat(response.data['current_period_end'])

        assert current_period_start.month == cancel_date.month
        assert current_period_start.day == cancel_date.day
        assert current_period_end.month == 9
        assert current_period_end.day == 30

    def test_multiple_canceled_plans(self):
        """
        If a user has multiple canceled plans, their default billing cycle
        should be anchored to the end date of the most recently canceled plan
        """
        subscription = generate_plan_subscription(
            self.organization, age_days=60
        )

        subscription.status = 'canceled'
        subscription.ended_at = timezone.now() - relativedelta(days=45)
        subscription.save()

        subscription = generate_plan_subscription(
            self.organization, age_days=40
        )

        subscription.status = 'canceled'
        subscription.ended_at = timezone.now() - relativedelta(days=35)
        subscription.save()

        subscription = generate_plan_subscription(
            self.organization, age_days=30
        )

        canceled_at = timezone.now() - relativedelta(days=20)
        subscription.status = 'canceled'
        subscription.ended_at = canceled_at
        subscription.save()

        current_billing_period_start = canceled_at
        current_billing_period_end = (
            current_billing_period_start + relativedelta(months=1)
        )

        num_submissions = 5
        add_mock_submissions([self.asset], num_submissions, 15)

        response = self.client.get(self.detail_url)

        assert (
            response.data['total_submission_count']['current_period'] == num_submissions
        )
        assert (
            response.data['current_period_start']
            == current_billing_period_start.isoformat()
        )
        assert (
            response.data['current_period_end']
            == current_billing_period_end.isoformat()
        )


class OrganizationAssetUsageAPITestCase(AssetUsageAPITestCase):
    """
    Test organization asset usage when Stripe is enabled.
    """

    def setUp(self):
        self.org_id = 'orgBGRFJskafsngf'
        self.url = reverse(self._get_endpoint('organizations-list'))
        self.detail_url = f'{self.url}{self.org_id}/asset_usage/'
        self.organization = baker.make(
            Organization, id=self.org_id, name='test organization'
        )

        self.someuser = User.objects.get(username='someuser')
        self.anotheruser = User.objects.get(username='anotheruser')
        self.newuser = baker.make(User, username='newuser')
        self.organization.add_user(self.anotheruser, is_admin=True)
        baker.make(Customer, subscriber=self.organization)
        self.client.force_login(self.anotheruser)

    def test_unauthorized_user(self):
        self.client.logout()
        response = self.client.get(self.detail_url)
        assert response.status_code == status.HTTP_401_UNAUTHORIZED
        self.client.force_login(self.anotheruser)

    def test_nonexistent_organization(self):
        non_org_id = 'lkdjalkfewkl'
        url_with_non_org_id = f'{self.url}{non_org_id}/asset_usage/'
        response = self.client.get(url_with_non_org_id)
        assert response.status_code == status.HTTP_404_NOT_FOUND

    def test_user_not_member_of_organization(self):
        self.client.force_login(self.someuser)
        response = self.client.get(self.detail_url)
        assert response.status_code == status.HTTP_404_NOT_FOUND

    def test_successful_retrieval(self):
        generate_mmo_subscription(self.organization)
        create_mock_assets([self.anotheruser])
        response = self.client.get(self.detail_url)
        assert response.status_code == status.HTTP_200_OK
        assert response.data['count'] == 1
        assert response.data['results'][0]['asset__name'] == 'test'
        assert response.data['results'][0]['deployment_status'] == 'deployed'

    def test_aggregates_usage_for_mmo(self):
        generate_mmo_subscription(self.organization)
        self.organization.add_user(self.newuser)
        # create 2 additional assets, one per user
        create_mock_assets([self.anotheruser, self.newuser])
        response = self.client.get(self.detail_url)
        assert response.status_code == status.HTTP_200_OK
        assert response.data['count'] == 2


@ddt
class OrganizationsUtilsTestCase(BaseTestCase):
    fixtures = ['test_data']

    def setUp(self):
        self.organization = baker.make(
            Organization, id='123456abcdef', name='test organization'
        )
        self.someuser = User.objects.get(username='someuser')
        self.anotheruser = User.objects.get(username='anotheruser')
        self.newuser = baker.make(User, username='newuser')
        self.organization.add_user(self.anotheruser, is_admin=True)

    def test_get_plan_community_limit(self):
        generate_mmo_subscription(self.organization)
        limit = get_organization_plan_limit(self.organization, 'seconds')
        assert limit == 2000  # TODO get the limits from the community plan, overrides
        limit = get_organization_plan_limit(self.organization, 'characters')
        assert limit == 2000  # TODO get the limits from the community plan, overrides

    @data('characters', 'seconds')
    def test_get_suscription_limit(self, usage_type):
        stripe_key = f'{USAGE_LIMIT_MAP[usage_type]}_limit'
        product_metadata = {
            stripe_key: '1234',
            'product_type': 'plan',
            'plan_type': 'enterprise',
        }
        generate_plan_subscription(self.organization, metadata=product_metadata)
        limit = get_organization_plan_limit(self.organization, usage_type)
        assert limit == 1234

    # Currently submissions and storage are the only usage types that can be
    # 'unlimited'
    @data('submission', 'storage')
    def test_get_suscription_limit_unlimited(self, usage_type):
        stripe_key = f'{USAGE_LIMIT_MAP[usage_type]}_limit'
        product_metadata = {
            stripe_key: 'unlimited',
            'product_type': 'plan',
            'plan_type': 'enterprise',
        }
        generate_plan_subscription(self.organization, metadata=product_metadata)
        limit = get_organization_plan_limit(self.organization, usage_type)
        assert limit == float('inf')


@override_settings(STRIPE_ENABLED=True)
class OrganizationsModelIntegrationTestCase(BaseTestCase):
    fixtures = ['test_data']

    def setUp(self):
        self.someuser = User.objects.get(username='someuser')
        self.organization = self.someuser.organization

    def test_is_mmo_subscription_logic(self):
        product_metadata = {
            'mmo_enabled': 'false',
        }
        subscription = generate_plan_subscription(
            self.organization, metadata=product_metadata
        )
        assert self.organization.is_mmo is False
        subscription.status = 'canceled'
        subscription.ended_at = timezone.now()
        subscription.save()

        product_metadata['mmo_enabled'] = 'true'
        generate_plan_subscription(self.organization, metadata=product_metadata)
        assert self.organization.is_mmo is True<|MERGE_RESOLUTION|>--- conflicted
+++ resolved
@@ -83,28 +83,6 @@
     def tearDown(self):
         cache.clear()
 
-<<<<<<< HEAD
-    def test_usage_doesnt_include_org_users_without_subscription(self):
-        """
-        Test that the endpoint *only* returns usage for the logged-in user
-        if they don't have a subscription that includes Organizations.
-        """
-        response = self.client.get(self.detail_url)
-        # without a plan, the user should only see their usage
-        assert (
-            response.data['total_submission_count']['all_time']
-            == self.expected_submissions_single
-        )
-        assert (
-            response.data['total_submission_count']['current_period']
-            == self.expected_submissions_single
-        )
-        assert response.data['total_storage_bytes'] == (
-            self.expected_file_size() * self.expected_submissions_single
-        )
-
-=======
->>>>>>> f57d31b4
     def test_usage_for_plans_with_org_access(self):
         """
         Test that the endpoint aggregates usage for each user in the organization
@@ -127,31 +105,6 @@
             self.expected_file_size() * self.expected_submissions_multi
         )
 
-<<<<<<< HEAD
-    def test_doesnt_include_org_users_with_invalid_plan(self):
-        """
-        Test that the endpoint *doesn't* aggregates usage for the organization
-        when subscribed to a product that doesn't include org access
-        """
-
-        generate_plan_subscription(self.organization)
-
-        response = self.client.get(self.detail_url)
-        # without the proper subscription, the user should only see their usage
-        assert (
-            response.data['total_submission_count']['current_period']
-            == self.expected_submissions_single
-        )
-        assert (
-            response.data['total_submission_count']['all_time']
-            == self.expected_submissions_single
-        )
-        assert response.data['total_storage_bytes'] == (
-            self.expected_file_size() * self.expected_submissions_single
-        )
-
-=======
->>>>>>> f57d31b4
     @pytest.mark.performance
     def test_endpoint_speed(self):
         # get the average request time for 10 hits to the endpoint
