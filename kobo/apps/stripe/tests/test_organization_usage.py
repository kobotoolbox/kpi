import timeit
from datetime import datetime
from math import inf
from zoneinfo import ZoneInfo

import pytest
from dateutil.relativedelta import relativedelta
from ddt import data, ddt
from django.core.cache import cache
from django.test import override_settings
from django.urls import reverse
from django.utils import timezone
from djstripe.models import Customer
from freezegun import freeze_time
from model_bakery import baker
from rest_framework import status

from kobo.apps.kobo_auth.shortcuts import User
from kobo.apps.organizations.models import Organization, OrganizationUser
from kobo.apps.stripe.constants import USAGE_LIMIT_MAP
from kobo.apps.stripe.tests.utils import (
    generate_free_plan,
    generate_mmo_subscription,
    generate_plan_subscription,
)
from kobo.apps.stripe.utils import get_organization_plan_limit
from kobo.apps.trackers.tests.submission_utils import (
    add_mock_submissions,
    create_mock_assets,
)
from kpi.tests.api.v2.test_api_asset_usage import AssetUsageAPITestCase
from kpi.tests.kpi_test_case import BaseTestCase
from kpi.tests.test_usage_calculator import BaseServiceUsageTestCase


class OrganizationServiceUsageAPIMultiUserTestCase(BaseServiceUsageTestCase):
    """
    Test organization service usage when Stripe is enabled.

    Note: this class lives here (despite testing the Organizations endpoint) so that it will *only* run
    when Stripe is installed.
    """

    names = ['alice', 'bob']
    user_count = len(names)
    assets_per_user = 2
    submissions_per_asset = 2
    org_id = 'orgAKWMFskafsngf'

    @classmethod
    def setUpTestData(cls):
        super().setUpTestData()
        cls.now = timezone.now()

        cls.organization = baker.make(
            Organization, id=cls.org_id, name='test organization', mmo_override=True
        )
        cls.organization.add_user(cls.anotheruser, is_admin=True)
        assets = create_mock_assets([cls.anotheruser], cls.assets_per_user)

        users = baker.make(
            User,
            username=iter(cls.names),
            _quantity=cls.user_count - 1,
            _bulk_create=True,
        )
        baker.make(
            OrganizationUser,
            user=users.__iter__(),
            organization=cls.organization,
            is_admin=False,
            _quantity=cls.user_count - 1,
            _bulk_create=True,
        )
        assets = assets + create_mock_assets(users, cls.assets_per_user)
        add_mock_submissions(assets, cls.submissions_per_asset)

    def setUp(self):
        super().setUp()
        url = reverse(self._get_endpoint('organizations-list'))
        self.detail_url = f'{url}{self.org_id}/service_usage/'
        self.expected_submissions_single = self.assets_per_user * self.submissions_per_asset
        self.expected_submissions_multi = self.expected_submissions_single * self.user_count

    def tearDown(self):
        cache.clear()

    def test_usage_for_plans_with_org_access(self):
        """
        Test that the endpoint aggregates usage for each user in the organization
        when viewing /service_usage/{organization_id}/
        """

        generate_mmo_subscription(self.organization)

        # the user should see usage for everyone in their org
        response = self.client.get(self.detail_url)
        assert (
            response.data['total_submission_count']['current_period']
            == self.expected_submissions_multi
        )
        assert (
            response.data['total_submission_count']['all_time']
            == self.expected_submissions_multi
        )
        assert response.data['total_storage_bytes'] == (
            self.expected_file_size() * self.expected_submissions_multi
        )

    @pytest.mark.performance
    def test_endpoint_speed(self):
        # get the average request time for 10 hits to the endpoint
        single_user_time = timeit.timeit(lambda: self.client.get(self.detail_url), number=10)

        generate_mmo_subscription(self.organization)

        # get the average request time for 10 hits to the endpoint
        multi_user_time = timeit.timeit(lambda: self.client.get(self.detail_url), number=10)
        assert single_user_time < 1.5
        assert multi_user_time < 2
        assert multi_user_time < single_user_time * 2

    @override_settings(ENDPOINT_CACHE_DURATION=10000)
    def test_endpoint_is_cached(self):
        """
        Test that multiple hits to the endpoint from the same origin are properly cached
        """
        generate_mmo_subscription(self.organization)

        first_response = self.client.get(self.detail_url)
        assert (
            first_response.data['total_submission_count']['current_period']
            == self.expected_submissions_multi
        )
        assert (
            first_response.data['total_submission_count']['all_time']
            == self.expected_submissions_multi
        )
        assert first_response.data['total_storage_bytes'] == (
            self.expected_file_size() * self.expected_submissions_multi
        )

        # add some submissions to a new asset
        assets = create_mock_assets([self.anotheruser], self.assets_per_user)
        add_mock_submissions(assets, self.submissions_per_asset)

        # make sure the second request doesn't reflect the additional submissions
        response = self.client.get(self.detail_url)
        assert (
            response.data['total_submission_count']['current_period']
            == self.expected_submissions_multi
        )
        assert (
            response.data['total_submission_count']['all_time']
            == self.expected_submissions_multi
        )
        assert response.data['total_storage_bytes'] == (
            self.expected_file_size() * self.expected_submissions_multi
        )


class OrganizationServiceUsageAPITestCase(BaseServiceUsageTestCase):
    org_id = 'orgAKWMFskafsngf'

    @classmethod
    def setUpTestData(cls):
        super().setUpTestData()
        cls.now = timezone.now()

        cls.organization = baker.make(
            Organization, id=cls.org_id, name='test organization'
        )
        cls.organization.add_user(cls.anotheruser, is_admin=True)
        cls.asset = create_mock_assets([cls.anotheruser])[0]

    def setUp(self):
        super().setUp()
        url = reverse(self._get_endpoint('organizations-list'))
        self.detail_url = f'{url}{self.org_id}/service_usage/'

    def tearDown(self):
        cache.clear()

    def test_default_plan_period(self):
        """
        Default community plan cycle dates should line up with calendar month
        (first of this month to first of next month)
        """

        num_submissions = 5
        add_mock_submissions([self.asset], num_submissions)

        response = self.client.get(self.detail_url)
        now = timezone.now()
        first_of_month = datetime(now.year, now.month, 1, tzinfo=ZoneInfo('UTC'))
        first_of_next_month = first_of_month + relativedelta(months=1)

        assert (
            response.data['total_submission_count']['current_period'] == num_submissions
        )
        assert response.data['current_period_start'] == first_of_month.isoformat()
        assert response.data['current_period_end'] == first_of_next_month.isoformat()

    def test_monthly_plan_period(self):
        """
        Returned cycle dates for monthly plan should be the same as
        the dates stored on the subscription object
        """
        subscription = generate_plan_subscription(
            self.organization
        )
        num_submissions = 5
        add_mock_submissions([self.asset], num_submissions)

        response = self.client.get(self.detail_url)

        assert (
            response.data['total_submission_count']['current_period'] == num_submissions
        )
        assert (
            response.data['current_period_start']
            == subscription.current_period_start.isoformat()
        )
        assert (
            response.data['current_period_end']
            == subscription.current_period_end.isoformat()
        )

    def test_annual_plan_period(self):
        """
        Returned yearly cycle dates for annual plan should be the same as
        the dates stored on the subscription object
        """
        subscription = generate_plan_subscription(
            self.organization, interval='year'
        )
        num_submissions = 5
        add_mock_submissions([self.asset], num_submissions)

        response = self.client.get(self.detail_url)

        assert (
            response.data['total_submission_count']['current_period'] == num_submissions
        )
        assert (
            response.data['current_period_start']
            == subscription.current_period_start.isoformat()
        )
        assert (
            response.data['current_period_end']
            == subscription.current_period_end.isoformat()
        )

    def test_plan_canceled_this_month(self):
        """
        When a user cancels their subscription, they revert to the default community plan
        with a billing cycle anchored to the end date of their canceled subscription
        """

        subscription = generate_plan_subscription(self.organization, age_days=30)

        num_submissions = 5
        add_mock_submissions([self.asset], num_submissions, 15)

        canceled_at = timezone.now()
        subscription.status = 'canceled'
        subscription.ended_at = canceled_at
        subscription.save()

        current_billing_period_end = canceled_at + relativedelta(months=1)

        response = self.client.get(self.detail_url)

        assert response.data['total_submission_count']['current_period'] == 0
        assert response.data['current_period_start'] == canceled_at.isoformat()
        assert (
            response.data['current_period_end']
            == current_billing_period_end.isoformat()
        )

    def test_plan_canceled_last_month(self):
        subscription = generate_plan_subscription(self.organization, age_days=60)

        num_submissions = 5
        add_mock_submissions([self.asset], num_submissions)

        canceled_at = timezone.now() - relativedelta(days=45)
        subscription.status = 'canceled'
        subscription.ended_at = canceled_at
        subscription.save()

        current_billing_period_start = canceled_at + relativedelta(months=1)
        current_billing_period_end = current_billing_period_start + relativedelta(
            months=1
        )
        response = self.client.get(self.detail_url)

        assert (
            response.data['total_submission_count']['current_period'] == num_submissions
        )
        assert (
            response.data['current_period_start']
            == current_billing_period_start.isoformat()
        )
        assert (
            response.data['current_period_end']
            == current_billing_period_end.isoformat()
        )

    def test_plan_canceled_edge_date(self):
        """
        If a plan is canceled on the last day of a 31-day month, we want the subsequent
        billing cycle to end on the last day of the next month, but we also need to make
        sure the cycle starts on the cancelation date
        """
        frozen_datetime_now = datetime(
            year=2024,
            month=9,
            day=1,
            tzinfo=ZoneInfo('UTC'),
        )
        subscribe_date = frozen_datetime_now.replace(month=8, day=1)
        cancel_date = frozen_datetime_now.replace(month=8, day=31)
        with freeze_time(subscribe_date):
            subscription = generate_plan_subscription(self.organization)

        subscription.status = 'canceled'
        subscription.ended_at = cancel_date
        subscription.save()

        with freeze_time(frozen_datetime_now):
            response = self.client.get(self.detail_url)
        current_period_start = datetime.fromisoformat(
            response.data['current_period_start']
        )
        current_period_end = datetime.fromisoformat(response.data['current_period_end'])

        assert current_period_start.month == cancel_date.month
        assert current_period_start.day == cancel_date.day
        assert current_period_end.month == 9
        assert current_period_end.day == 30

    def test_multiple_canceled_plans(self):
        """
        If a user has multiple canceled plans, their default billing cycle
        should be anchored to the end date of the most recently canceled plan
        """
        subscription = generate_plan_subscription(
            self.organization, age_days=60
        )

        subscription.status = 'canceled'
        subscription.ended_at = timezone.now() - relativedelta(days=45)
        subscription.save()

        subscription = generate_plan_subscription(
            self.organization, age_days=40
        )

        subscription.status = 'canceled'
        subscription.ended_at = timezone.now() - relativedelta(days=35)
        subscription.save()

        subscription = generate_plan_subscription(
            self.organization, age_days=30
        )

        canceled_at = timezone.now() - relativedelta(days=20)
        subscription.status = 'canceled'
        subscription.ended_at = canceled_at
        subscription.save()

        current_billing_period_start = canceled_at
        current_billing_period_end = (
            current_billing_period_start + relativedelta(months=1)
        )

        num_submissions = 5
        add_mock_submissions([self.asset], num_submissions, 15)

        response = self.client.get(self.detail_url)

        assert (
            response.data['total_submission_count']['current_period'] == num_submissions
        )
        assert (
            response.data['current_period_start']
            == current_billing_period_start.isoformat()
        )
        assert (
            response.data['current_period_end']
            == current_billing_period_end.isoformat()
        )


class OrganizationAssetUsageAPITestCase(AssetUsageAPITestCase):
    """
    Test organization asset usage when Stripe is enabled.
    """

    def setUp(self):
        self.org_id = 'orgBGRFJskafsngf'
        self.url = reverse(self._get_endpoint('organizations-list'))
        self.detail_url = f'{self.url}{self.org_id}/asset_usage/'
        self.organization = baker.make(
            Organization, id=self.org_id, name='test organization'
        )

        self.someuser = User.objects.get(username='someuser')
        self.anotheruser = User.objects.get(username='anotheruser')
        self.newuser = baker.make(User, username='newuser')
        self.organization.add_user(self.anotheruser, is_admin=True)
        baker.make(Customer, subscriber=self.organization)
        self.client.force_login(self.anotheruser)

    def test_unauthorized_user(self):
        self.client.logout()
        response = self.client.get(self.detail_url)
        assert response.status_code == status.HTTP_401_UNAUTHORIZED
        self.client.force_login(self.anotheruser)

    def test_nonexistent_organization(self):
        non_org_id = 'lkdjalkfewkl'
        url_with_non_org_id = f'{self.url}{non_org_id}/asset_usage/'
        response = self.client.get(url_with_non_org_id)
        assert response.status_code == status.HTTP_404_NOT_FOUND

    def test_user_not_member_of_organization(self):
        self.client.force_login(self.someuser)
        response = self.client.get(self.detail_url)
        assert response.status_code == status.HTTP_404_NOT_FOUND

    def test_successful_retrieval(self):
        generate_mmo_subscription(self.organization)
        create_mock_assets([self.anotheruser])
        response = self.client.get(self.detail_url)
        assert response.status_code == status.HTTP_200_OK
        assert response.data['count'] == 1
        assert response.data['results'][0]['asset__name'] == 'test'
        assert response.data['results'][0]['deployment_status'] == 'deployed'

    def test_aggregates_usage_for_mmo(self):
        generate_mmo_subscription(self.organization)
        self.organization.add_user(self.newuser)
        # create 2 additional assets, one per user
        create_mock_assets([self.anotheruser, self.newuser])
        response = self.client.get(self.detail_url)
        assert response.status_code == status.HTTP_200_OK
        assert response.data['count'] == 2


@ddt
class OrganizationsUtilsTestCase(BaseTestCase):
    fixtures = ['test_data']

    def setUp(self):
        self.organization = baker.make(
            Organization, id='123456abcdef', name='test organization'
        )
        self.someuser = User.objects.get(username='someuser')
        self.anotheruser = User.objects.get(username='anotheruser')
        self.newuser = baker.make(User, username='newuser')
        self.organization.add_user(self.anotheruser, is_admin=True)

    def test_get_plan_community_limit(self):
        generate_free_plan()
        limit = get_organization_plan_limit(self.organization, 'seconds')
<<<<<<< HEAD
        assert limit == inf  # TODO get the limits from the community plan, overrides
        limit = get_organization_plan_limit(self.organization, 'characters')
        assert limit == inf  # TODO get the limits from the community plan, overrides
=======
        assert limit == 600
        limit = get_organization_plan_limit(self.organization, 'characters')
        assert limit == 6000
>>>>>>> b6a2829c

    @data('characters', 'seconds')
    def test_get_suscription_limit(self, usage_type):
        stripe_key = f'{USAGE_LIMIT_MAP[usage_type]}_limit'
        product_metadata = {
            stripe_key: '1234',
            'product_type': 'plan',
            'plan_type': 'enterprise',
        }
        generate_plan_subscription(self.organization, metadata=product_metadata)
        limit = get_organization_plan_limit(self.organization, usage_type)
        assert limit == 1234

    # Currently submissions and storage are the only usage types that can be
    # 'unlimited'
    @data('submission', 'storage')
    def test_get_suscription_limit_unlimited(self, usage_type):
        stripe_key = f'{USAGE_LIMIT_MAP[usage_type]}_limit'
        product_metadata = {
            stripe_key: 'unlimited',
            'product_type': 'plan',
            'plan_type': 'enterprise',
        }
        generate_plan_subscription(self.organization, metadata=product_metadata)
        limit = get_organization_plan_limit(self.organization, usage_type)
        assert limit == float('inf')


@override_settings(STRIPE_ENABLED=True)
class OrganizationsModelIntegrationTestCase(BaseTestCase):
    fixtures = ['test_data']

    def setUp(self):
        self.someuser = User.objects.get(username='someuser')
        self.organization = self.someuser.organization

    def test_is_mmo_subscription_logic(self):
        product_metadata = {
            'mmo_enabled': 'false',
        }
        subscription = generate_plan_subscription(
            self.organization, metadata=product_metadata
        )
        assert self.organization.is_mmo is False
        subscription.status = 'canceled'
        subscription.ended_at = timezone.now()
        subscription.save()

        product_metadata['mmo_enabled'] = 'true'
        generate_plan_subscription(self.organization, metadata=product_metadata)
        assert self.organization.is_mmo is True<|MERGE_RESOLUTION|>--- conflicted
+++ resolved
@@ -465,15 +465,9 @@
     def test_get_plan_community_limit(self):
         generate_free_plan()
         limit = get_organization_plan_limit(self.organization, 'seconds')
-<<<<<<< HEAD
-        assert limit == inf  # TODO get the limits from the community plan, overrides
-        limit = get_organization_plan_limit(self.organization, 'characters')
-        assert limit == inf  # TODO get the limits from the community plan, overrides
-=======
         assert limit == 600
         limit = get_organization_plan_limit(self.organization, 'characters')
         assert limit == 6000
->>>>>>> b6a2829c
 
     @data('characters', 'seconds')
     def test_get_suscription_limit(self, usage_type):
