import timeit
<<<<<<< HEAD
import itertools
try:
    from zoneinfo import ZoneInfo
except ImportError:
    from backports.zoneinfo import ZoneInfo
=======
>>>>>>> 478494bb

import pytest
from datetime import datetime
from dateutil.relativedelta import relativedelta

from django.core.cache import cache
from django.test import override_settings
from django.urls import reverse
from django.utils import timezone
from djstripe.models import Customer
from freezegun import freeze_time
from model_bakery import baker
from rest_framework import status

from kobo.apps.kobo_auth.shortcuts import User
from kobo.apps.organizations.models import Organization, OrganizationUser
from kobo.apps.trackers.tests.submission_utils import (
    create_mock_assets,
    add_mock_submissions,
)
from kobo.apps.stripe.tests.utils import (
    generate_enterprise_subscription,
    generate_plan_subscription,
)
from kpi.tests.test_usage_calculator import BaseServiceUsageTestCase
from kpi.tests.api.v2.test_api_asset_usage import AssetUsageAPITestCase


class OrganizationServiceUsageAPIMultiUserTestCase(BaseServiceUsageTestCase):
    """
    Test organization service usage when Stripe is enabled.

    Note: this class lives here (despite testing the Organizations endpoint) so that it will *only* run
    when Stripe is installed.
    """

    names = ['alice', 'bob']
    user_count = len(names)
    assets_per_user = 2
    submissions_per_asset = 2
    org_id = 'orgAKWMFskafsngf'

    @classmethod
    def setUpTestData(cls):
        super().setUpTestData()
        cls.now = timezone.now()

        cls.organization = baker.make(
            Organization, id=cls.org_id, name='test organization'
        )
        cls.organization.add_user(cls.anotheruser, is_admin=True)
        assets = create_mock_assets([cls.anotheruser], cls.assets_per_user)

        users = baker.make(
            User,
            username=iter(cls.names),
            _quantity=cls.user_count - 1,
            _bulk_create=True,
        )
        baker.make(
            OrganizationUser,
            user=users.__iter__(),
            organization=cls.organization,
            is_admin=False,
            _quantity=cls.user_count - 1,
            _bulk_create=True,
        )
        assets = assets + create_mock_assets(users, cls.assets_per_user)
        add_mock_submissions(assets, cls.submissions_per_asset)

    def setUp(self):
        super().setUp()
        url = reverse(self._get_endpoint('organizations-list'))
        self.detail_url = f'{url}{self.org_id}/service_usage/'
        self.expected_submissions_single = self.assets_per_user * self.submissions_per_asset
        self.expected_submissions_multi = self.expected_submissions_single * self.user_count

    def tearDown(self):
        cache.clear()

    def test_usage_doesnt_include_org_users_without_subscription(self):
        """
        Test that the endpoint *only* returns usage for the logged-in user
        if they don't have a subscription that includes Organizations.
        """
        response = self.client.get(self.detail_url)
        # without a plan, the user should only see their usage
        assert response.data['total_submission_count']['all_time'] == self.expected_submissions_single
        assert response.data['total_submission_count']['current_month'] == self.expected_submissions_single
        assert response.data['total_storage_bytes'] == (
            self.expected_file_size() * self.expected_submissions_single
        )

    def test_usage_for_plans_with_org_access(self):
        """
        Test that the endpoint aggregates usage for each user in the organization
        when viewing /service_usage/{organization_id}/
        """

        generate_enterprise_subscription(self.organization)

        # the user should see usage for everyone in their org
        response = self.client.get(self.detail_url)
        assert response.data['total_submission_count']['current_month'] == self.expected_submissions_multi
        assert response.data['total_submission_count']['all_time'] == self.expected_submissions_multi
        assert response.data['total_storage_bytes'] == (
            self.expected_file_size() * self.expected_submissions_multi
        )

    def test_doesnt_include_org_users_with_invalid_plan(self):
        """
        Test that the endpoint *doesn't* aggregates usage for the organization
        when subscribed to a product that doesn't include org access
        """

        generate_plan_subscription(self.organization)

        response = self.client.get(self.detail_url)
        # without the proper subscription, the user should only see their usage
        assert response.data['total_submission_count']['current_month'] == self.expected_submissions_single
        assert response.data['total_submission_count']['all_time'] == self.expected_submissions_single
        assert response.data['total_storage_bytes'] == (
            self.expected_file_size() * self.expected_submissions_single
        )

    @pytest.mark.performance
    def test_endpoint_speed(self):
        # get the average request time for 10 hits to the endpoint
        single_user_time = timeit.timeit(lambda: self.client.get(self.detail_url), number=10)

        generate_enterprise_subscription(self.organization)

        # get the average request time for 10 hits to the endpoint
        multi_user_time = timeit.timeit(lambda: self.client.get(self.detail_url), number=10)
        assert single_user_time < 1.5
        assert multi_user_time < 2
        assert multi_user_time < single_user_time * 2

    @override_settings(ENDPOINT_CACHE_DURATION=10000)
    def test_endpoint_is_cached(self):
        """
        Test that multiple hits to the endpoint from the same origin are properly cached
        """
        generate_enterprise_subscription(self.organization)

        first_response = self.client.get(self.detail_url)
        assert first_response.data['total_submission_count']['current_month'] == self.expected_submissions_multi
        assert first_response.data['total_submission_count']['all_time'] == self.expected_submissions_multi
        assert first_response.data['total_storage_bytes'] == (
            self.expected_file_size() * self.expected_submissions_multi
        )

        # add some submissions to a new asset
        assets = create_mock_assets([self.anotheruser], self.assets_per_user)
        add_mock_submissions(assets, self.submissions_per_asset)

        # make sure the second request doesn't reflect the additional submissions
        response = self.client.get(self.detail_url)
        assert response.data['total_submission_count']['current_month'] == self.expected_submissions_multi
        assert response.data['total_submission_count']['all_time'] == self.expected_submissions_multi
        assert response.data['total_storage_bytes'] == (
            self.expected_file_size() * self.expected_submissions_multi
        )


class OrganizationServiceUsageAPITestCase(BaseServiceUsageTestCase):
    org_id = 'orgAKWMFskafsngf'

    @classmethod
    def setUpTestData(cls):
        super().setUpTestData()
        cls.now = timezone.now()

        cls.organization = baker.make(
            Organization, id=cls.org_id, name='test organization'
        )
        cls.organization.add_user(cls.anotheruser, is_admin=True)
        cls.asset = create_mock_assets([cls.anotheruser])[0]

    def setUp(self):
        super().setUp()
        url = reverse(self._get_endpoint('organizations-list'))
        self.detail_url = f'{url}{self.org_id}/service_usage/'

    def tearDown(self):
        cache.clear()

    def test_default_plan_period(self):
        """
        Default community plan cycle dates should line up with calendar month
        (first of this month to first of next month)
        """

        num_submissions = 5
        add_mock_submissions([self.asset], num_submissions)

        response = self.client.get(self.detail_url)
        now = timezone.now()
        first_of_month = datetime(now.year, now.month, 1, tzinfo=ZoneInfo('UTC'))
        first_of_next_month = first_of_month + relativedelta(months=1)

        assert response.data['total_submission_count']['current_month'] == num_submissions
        assert (
            response.data['current_month_start']
            == first_of_month.isoformat()
        )
        assert response.data['current_month_end'] == first_of_next_month.isoformat()

    def test_monthly_plan_period(self):
        """
        Returned cycle dates for monthly plan should be the same as
        the dates stored on the subscription object
        """
        subscription = generate_plan_subscription(
            self.organization
        )
        num_submissions = 5
        add_mock_submissions([self.asset], num_submissions)

        response = self.client.get(self.detail_url)

        assert (
            response.data['total_submission_count']['current_month']
            == num_submissions
        )
        assert response.data['current_month_start'] == subscription.current_period_start.isoformat()
        assert (
            response.data['current_month_end']
            == subscription.current_period_end.isoformat()
        )

    def test_annual_plan_period(self):
        """
        Returned yearly cycle dates for annual plan should be the same as
        the dates stored on the subscription object
        """
        subscription = generate_plan_subscription(
            self.organization, interval='year'
        )
        num_submissions = 5
        add_mock_submissions([self.asset], num_submissions)

        response = self.client.get(self.detail_url)

        assert (
            response.data['total_submission_count']['current_year']
            == num_submissions
        )
        assert response.data['current_year_start'] == subscription.current_period_start.isoformat()
        assert (
            response.data['current_year_end']
            == subscription.current_period_end.isoformat()
        )

    def test_plan_canceled_this_month(self):
        """
        When a user cancels their subscription, they revert to the default community plan
        with a billing cycle anchored to the end date of their canceled subscription
        """

        subscription = generate_plan_subscription(self.organization, age_days=30)

        num_submissions = 5
        add_mock_submissions([self.asset], num_submissions, 15)

        canceled_at = timezone.now()
        subscription.status = 'canceled'
        subscription.ended_at = canceled_at
        subscription.save()

        current_billing_period_end = canceled_at + relativedelta(months=1)

        response = self.client.get(self.detail_url)

        assert (
            response.data['total_submission_count']['current_month']
            == 0
        )
        assert response.data['current_month_start'] == canceled_at.isoformat()
        assert response.data['current_month_end'] == current_billing_period_end.isoformat()

    def test_plan_canceled_last_month(self):
        subscription = generate_plan_subscription(self.organization, age_days=60)

        num_submissions = 5
        add_mock_submissions([self.asset], num_submissions)

        canceled_at = timezone.now() - relativedelta(days=45)
        subscription.status = 'canceled'
        subscription.ended_at = canceled_at
        subscription.save()

        current_billing_period_start = canceled_at + relativedelta(months=1)
        current_billing_period_end = current_billing_period_start + relativedelta(
            months=1
        )
        response = self.client.get(self.detail_url)

        assert (
            response.data['total_submission_count']['current_month']
            == num_submissions
        )
        assert response.data['current_month_start'] == current_billing_period_start.isoformat()
        assert (
            response.data['current_month_end']
            == current_billing_period_end.isoformat()
        )

    def test_plan_canceled_edge_date(self):
        """
        If a plan is canceled on the last day of a 31-day month, we want the subsequent
        billing cycle to end on the last day of the next month, but we also need to make
        sure the cycle starts on the cancelation date
        """
        frozen_datetime_now = datetime(
            year=2024,
            month=9,
            day=1,
            tzinfo=ZoneInfo('UTC'),
        )
        subscribe_date = frozen_datetime_now.replace(month=8, day=1)
        cancel_date = frozen_datetime_now.replace(month=8, day=31)
        with freeze_time(subscribe_date):
            subscription = generate_plan_subscription(self.organization)

        subscription.status = 'canceled'
        subscription.ended_at = cancel_date
        subscription.save()

        with freeze_time(frozen_datetime_now):
            response = self.client.get(self.detail_url)
        current_month_start = datetime.fromisoformat(
            response.data['current_month_start']
        )
        current_month_end = datetime.fromisoformat(
            response.data['current_month_end']
        )

        assert current_month_start.month == cancel_date.month
        assert current_month_start.day == cancel_date.day
        assert current_month_end.month == 9
        assert current_month_end.day == 30

    def test_multiple_canceled_plans(self):
        """
        If a user has multiple canceled plans, their default billing cycle
        should be anchored to the end date of the most recently canceled plan
        """
        subscription = generate_plan_subscription(
            self.organization, age_days=60
        )

        subscription.status = 'canceled'
        subscription.ended_at = timezone.now() - relativedelta(days=45)
        subscription.save()

        subscription = generate_plan_subscription(
            self.organization, age_days=40
        )

        subscription.status = 'canceled'
        subscription.ended_at = timezone.now() - relativedelta(days=35)
        subscription.save()

        subscription = generate_plan_subscription(
            self.organization, age_days=30
        )

        canceled_at = timezone.now() - relativedelta(days=20)
        subscription.status = 'canceled'
        subscription.ended_at = canceled_at
        subscription.save()

        current_billing_period_start = canceled_at
        current_billing_period_end = (
            current_billing_period_start + relativedelta(months=1)
        )

        num_submissions = 5
        add_mock_submissions([self.asset], num_submissions, 15)

        response = self.client.get(self.detail_url)

        assert response.data['total_submission_count']['current_month'] == num_submissions
        assert (
            response.data['current_month_start']
            == current_billing_period_start.isoformat()
        )
        assert (
            response.data['current_month_end']
            == current_billing_period_end.isoformat()
        )


class OrganizationAssetUsageAPITestCase(AssetUsageAPITestCase):
    """
    Test organization asset usage when Stripe is enabled.
    """

    def setUp(self):
        self.org_id = 'orgBGRFJskafsngf'
        self.url = reverse(self._get_endpoint('organizations-list'))
        self.detail_url = f'{self.url}{self.org_id}/asset_usage/'
        self.organization = baker.make(
            Organization, id=self.org_id, name='test organization'
        )

        self.someuser = User.objects.get(username='someuser')
        self.anotheruser = User.objects.get(username='anotheruser')
        self.newuser = baker.make(User, username='newuser')
        self.organization.add_user(self.anotheruser, is_admin=True)
        baker.make(Customer, subscriber=self.organization)
        self.client.force_login(self.anotheruser)

    def test_unauthorized_user(self):
        self.client.logout()
        response = self.client.get(self.detail_url)
        assert response.status_code == status.HTTP_401_UNAUTHORIZED
        self.client.force_login(self.anotheruser)

    def test_nonexistent_organization(self):
        non_org_id = 'lkdjalkfewkl'
        url_with_non_org_id = f'{self.url}{non_org_id}/asset_usage/'
        response = self.client.get(url_with_non_org_id)
        assert response.status_code == status.HTTP_400_BAD_REQUEST

    def test_user_not_member_of_organization(self):
        self.client.force_login(self.someuser)
        response = self.client.get(self.detail_url)
        assert response.status_code == status.HTTP_400_BAD_REQUEST

    def test_successful_retrieval(self):
        generate_enterprise_subscription(self.organization)
        create_mock_assets([self.anotheruser])
        response = self.client.get(self.detail_url)
        assert response.status_code == status.HTTP_200_OK
        assert response.data['count'] == 1
        assert response.data['results'][0]['asset__name'] == 'test'
        assert response.data['results'][0]['deployment_status'] == 'deployed'

    def test_aggregates_usage_for_enterprise_org(self):
        generate_enterprise_subscription(self.organization)
        self.organization.add_user(self.newuser)
        # create 2 additional assets, one per user
        create_mock_assets([self.anotheruser, self.newuser])
        response = self.client.get(self.detail_url)
        assert response.status_code == status.HTTP_200_OK
        assert response.data['count'] == 2

    def test_users_without_enterprise_see_only_their_usage(self):
        generate_plan_subscription(self.organization)
        self.organization.add_user(self.newuser)
        create_mock_assets([self.anotheruser, self.newuser])
        response = self.client.get(self.detail_url)
        assert response.status_code == status.HTTP_200_OK
        assert response.data['count'] == 1<|MERGE_RESOLUTION|>--- conflicted
+++ resolved
@@ -1,12 +1,8 @@
 import timeit
-<<<<<<< HEAD
-import itertools
 try:
     from zoneinfo import ZoneInfo
 except ImportError:
     from backports.zoneinfo import ZoneInfo
-=======
->>>>>>> 478494bb
 
 import pytest
 from datetime import datetime
