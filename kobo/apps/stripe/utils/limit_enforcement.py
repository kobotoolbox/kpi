--- conflicted
+++ resolved
@@ -30,11 +30,8 @@
     ExceededLimitCounter = kwargs['exceeded_limit_counter_model']
     balances = _get_usage_balances(user)
     balance = balances[usage_type]
-<<<<<<< HEAD
     counter = None
-=======
 
->>>>>>> a0aaebde
     if balance and balance['exceeded']:
         counter, created = ExceededLimitCounter.objects.get_or_create(
             user=user,
