import stripe
from django.conf import settings
from django.core.exceptions import ObjectDoesNotExist
from django.db.models import Max, Prefetch
from django.utils.decorators import method_decorator
from django.views.decorators.cache import cache_page
from djstripe import enums
from djstripe.models import (
    Customer,
    Price,
    Product,
    Session,
    Subscription,
    SubscriptionItem,
    SubscriptionSchedule,
)
from djstripe.settings import djstripe_settings
from organizations.utils import create_organization
from rest_framework import mixins, status, viewsets
from rest_framework.response import Response
from rest_framework.views import APIView

from kobo.apps.organizations.models import Organization
from kobo.apps.stripe.constants import ACTIVE_STRIPE_STATUSES
from kobo.apps.stripe.serializers import (
    ChangePlanSerializer,
    CheckoutLinkSerializer,
    CustomerPortalSerializer,
    OneTimeAddOnSerializer,
    ProductSerializer,
    SubscriptionSerializer,
)
from kpi.permissions import IsAuthenticated


# Lists the one-time purchases made by the organization that the logged-in user owns
class OneTimeAddOnViewSet(viewsets.ReadOnlyModelViewSet):
    permission_classes = (IsAuthenticated,)
    serializer_class = OneTimeAddOnSerializer
    queryset = Session.objects.all()

    def get_queryset(self):
        return self.queryset.filter(
            livemode=settings.STRIPE_LIVE_MODE,
            customer__subscriber__owner__organization_user__user=self.request.user,
            mode='payment',
            payment_intent__status__in=['succeeded', 'processing'],
        ).prefetch_related('payment_intent')


class ChangePlanView(APIView):
    """
    Change an existing subscription to a new price.

    This will immediately change their subscription to the new plan if upgrading, prorating the charge.
    If the user is downgrading to a lower price, it will schedule the change at the end of the current billing period.

    <pre class="prettyprint">
    <b>GET</b> /api/v2/stripe/change-plan/?subscription_id=<code>{subscription_id}</code>&price_id=<code>{price_id}</code>
    </pre>

    > Example
    >
    >       curl -X GET https://[kpi]/api/v2/stripe/change-plan/

    > **Payload**
    >
    >        {
    >           "price_id": "price_A34cds8fmske3tf",
    >           "subscription_id": "sub_s9aNFrd2fsmld4gz",
    >        }

    where:

    * "price_id" (required) is the Stripe Price ID for the plan the user is changing to.
    * "subscription_id" (required) is a Stripe Subscription ID for the subscription being changed.
    """
    permission_classes = (IsAuthenticated,)
    serializer_class = ChangePlanSerializer

    @staticmethod
    def modify_subscription(price, subscription):
        stripe.api_key = djstripe_settings.STRIPE_SECRET_KEY
        subscription_item = subscription.items.get()
        # Exit immediately if the price we're changing to is the same as the price they're currently paying
        if price.id == subscription_item.price.id:
            return Response(
                {'status': 'already subscribed'},
                status=status.HTTP_400_BAD_REQUEST,
            )
        # If we're upgrading their plan or moving to a plan with the same price, change the subscription immediately
        if price.unit_amount >= subscription_item.price.unit_amount:
            stripe_response = stripe.Subscription.modify(
                subscription.id,
                payment_behavior='pending_if_incomplete',
                proration_behavior='always_invoice',
                items=[
                    {
                        'id': subscription_item.id,
                        'price': price.id,
                    }
                ],
            )
            # If there are pending updates, there was a problem scheduling the change to their plan
            if stripe_response['pending_update']:
                return Response({
                    'status': 'pending',
                })
            # Upgraded successfully!
            else:
                return Response({
<<<<<<< HEAD
                    'url': f'{settings.KOBOFORM_URL}/#/account/plan?checkout={price.id}',
                    'status': 'success',
                    'stripe_object': stripe_response,
=======
                    'price_id': price.id,
                    'status': 'success',
>>>>>>> 5d123808
                })

        # We're downgrading the subscription, schedule a subscription change at the end of the current period
        return ChangePlanView.schedule_subscription_change(
            subscription, subscription_item, price.id
        )

    @staticmethod
    def schedule_subscription_change(subscription, subscription_item, price_id):
        # First, try getting the existing schedule for the user's subscription
        try:
            schedule = SubscriptionSchedule.objects.get(
                subscription=subscription,
                status=enums.SubscriptionScheduleStatus.active,
            )
            # If the subscription is already scheduled to change to the given price, quit
            if schedule.phases[-1]['items'][0]['price'] == price_id:
                return Response(
<<<<<<< HEAD
                    {'status': 'already scheduled to change to price'},
=======
                    {'status': 'error'},
>>>>>>> 5d123808
                    status=status.HTTP_400_BAD_REQUEST,
                )
        # If we couldn't find a schedule, make a new one
        except ObjectDoesNotExist:
            schedule = stripe.SubscriptionSchedule.create(
                from_subscription=subscription.id
            )
        # SubscriptionSchedules are managed by their `phases` list. Make a new phase to append to that list
        new_phases = [{
            'iterations': 1,
            'items': [
                {
                    'price': price_id,
                    'quantity': 1,
                }
            ],
        }]
        # If the schedule already has phases, combine those with our new phase
        if schedule.phases:
            # Determine the current phase we're in, checking for the most recent phase with the current price ID
            phase_prices = [phase['items'][0]['price'] for phase in schedule.phases]
            phase_prices.reverse()
            current_phase_index = len(phase_prices) - phase_prices.index(
                subscription_item.price.id
            )
            phases_to_date = schedule.phases[0:current_phase_index]
            new_phases.insert(0, *phases_to_date)
        # Update the schedule at Stripe. Their webhook will sync our local SubscriptionSchedule models
        stripe.SubscriptionSchedule.modify(
            schedule.id, phases=new_phases
        )
        return Response({'status': 'scheduled'})

    def get(self, request):
        serializer = ChangePlanSerializer(data=request.query_params)
        serializer.is_valid(raise_exception=True)
        price = serializer.validated_data.get('price_id')
        subscription = serializer.validated_data.get('subscription_id')
        # Make sure the subscription belongs to the current user
        try:
            if (
                not subscription.customer.subscriber.owner.organization_user.user
                == request.user
            ):
                raise AttributeError
        except AttributeError:
            return Response(status=status.HTTP_403_FORBIDDEN)
        return ChangePlanView.modify_subscription(price, subscription)


class CheckoutLinkView(APIView):
    permission_classes = (IsAuthenticated,)
    serializer_class = CheckoutLinkSerializer

    @staticmethod
    def generate_payment_link(price, user, organization_id):
        if organization_id:
            # Get the organization for the logged-in user and provided organization ID
            organization = Organization.objects.get(
                id=organization_id, owner__organization_user__user_id=user
            )
        else:
            # Find the first organization the user belongs to, otherwise make a new one
            organization = Organization.objects.filter(
                users=user, owner__organization_user__user_id=user
            ).first()
            if not organization:
                organization = create_organization(
                    user,
                    f"{user.username}'s organization",
                    model=Organization,
                    owner__user=user,
                )
        customer, _ = Customer.get_or_create(
            subscriber=organization, livemode=settings.STRIPE_LIVE_MODE
        )
        # Update the customer's name and organization name in Stripe.
        # djstripe doesn't let us do this on customer creation, so modify the customer on Stripe and then fetch locally.
        stripe_customer = stripe.Customer.modify(
            customer.id,
            name=customer.name or user.extra_details.data.get('name', user.username),
            description=organization.name,
            api_key=djstripe_settings.STRIPE_SECRET_KEY,
            metadata={
                'kpi_owner_username': user.username,
                'kpi_owner_user_id': user.id,
                'request_url': settings.KOBOFORM_URL,
                'organization_id': organization_id,
            },
        )
        customer.sync_from_stripe_data(stripe_customer)
        session = CheckoutLinkView.start_checkout_session(
            customer.id, price, organization.id, user,
        )
        return session['url']

    @staticmethod
    def start_checkout_session(customer_id, price, organization_id, user):
        checkout_mode = (
            'payment' if price.type == 'one_time' else 'subscription'
        )
        kwargs = {}
        if checkout_mode == 'subscription':
            kwargs['subscription_data'] = {
                'metadata': {
                    'kpi_owner_username': user.username,
                    'kpi_owner_user_id': user.id,
                    'request_url': settings.KOBOFORM_URL,
                    'organization_id': organization_id,
                },
            }
        return stripe.checkout.Session.create(
            api_key=djstripe_settings.STRIPE_SECRET_KEY,
            allow_promotion_codes=True,
            automatic_tax={'enabled': False},
            billing_address_collection='required',
            customer=customer_id,
            customer_update={
                'address': 'auto',
                'name': 'auto',
            },
            line_items=[
                {
                    'price': price.id,
                    'quantity': 1,
                },
            ],
            metadata={
                'organization_id': organization_id,
                'price_id': price.id,
                'kpi_owner_username': user.username,
            },
            mode=checkout_mode,
            success_url=f'{settings.KOBOFORM_URL}/#/account/plan?checkout={price.id}',
            **kwargs,
        )

    def post(self, request):
        serializer = CheckoutLinkSerializer(data=request.query_params)
        serializer.is_valid(raise_exception=True)
        price = serializer.validated_data.get('price_id')
        organization_id = serializer.validated_data.get('organization_id')
        url = self.generate_payment_link(price, request.user, organization_id)
        return Response({'url': url})


class CustomerPortalView(APIView):
    permission_classes = (IsAuthenticated,)

    @staticmethod
    def generate_portal_link(user, organization_id, price):
        customer = Customer.objects.filter(
            subscriber_id=organization_id,
            subscriber__owner__organization_user__user_id=user,
            subscriptions__status__in=ACTIVE_STRIPE_STATUSES,
            livemode=settings.STRIPE_LIVE_MODE,
<<<<<<< HEAD
        ).select_related(
            'subscriptions__schedule'
        ).values(
            'id', 'subscriptions__id', 'subscriptions__items__id', 'subscriptions__schedule__id'
=======
        ).values(
            'id', 'subscriptions__id', 'subscriptions__items__id'
>>>>>>> 5d123808
        ).first()

        if not customer:
            return Response(
                {'error': f"Couldn't find customer with organization id {organization_id}"},
                status=status.HTTP_400_BAD_REQUEST,
            )

        portal_kwargs = {}

        # if we're generating a portal link for a price change, find or generate a matching portal configuration
        if price:
<<<<<<< HEAD
            """
            Customers with subscription schedules can't upgrade from the portal
            So if the customer has a subscription schedule, release it, keeping the subscription intact
            """
            schedule_id = customer['subscriptions__schedule__id']
            if schedule_id:
                stripe.SubscriptionSchedule.release(
                    schedule_id,
                    api_key=djstripe_settings.STRIPE_SECRET_KEY,
                    preserve_cancel_date=False
                )

=======
>>>>>>> 5d123808
            current_config = None
            all_configs = stripe.billing_portal.Configuration.list(
                api_key=djstripe_settings.STRIPE_SECRET_KEY,
                limit=100,
            )

            if not len(all_configs):
                return Response({'error': "Missing Stripe billing configuration."}, status=status.HTTP_502_BAD_GATEWAY)

            is_price_for_addon = price.product.metadata.get('product_type', '') == 'addon'

            if is_price_for_addon:
                """
                Recurring add-ons aren't included in the default billing configuration.
                This lets us hide them as an 'upgrade' option for paid plan users.
                Here, we try getting the portal configuration that lets us switch to the provided price.
                """
                current_config = next(
                    (config for config in all_configs if (
                            config['active'] and
                            config['livemode'] == settings.STRIPE_LIVE_MODE and
                            config['metadata'].get('portal_price', '') == price.id
                    )), None
                )

            if not current_config:
                # get the active default configuration - we'll use this if our product is a 'plan'
                current_config = next(
                    (config for config in all_configs if (
                        config['is_default'] and
                        config['active'] and
                        config['livemode'] == settings.STRIPE_LIVE_MODE
                    )), None
                )

                if is_price_for_addon:
                    """
                    we couldn't find a custom configuration, let's try making a new one
                    add the price we're switching into to the list of prices that allow subscription updates
                    """
                    new_products = [
                        {
                            'prices': [price.id],
                            'product': price.product.id,
                        },
                    ]
                    current_config['features']['subscription_update']['products'] = new_products
                    # create the billing configuration on Stripe, so it's ready when we send the customer to check out
                    current_config = stripe.billing_portal.Configuration.create(
                        api_key=djstripe_settings.STRIPE_SECRET_KEY,
                        business_profile=current_config['business_profile'],
                        features=current_config['features'],
                        metadata={
                            'portal_price': price.id,
                        }
                    )

            portal_kwargs = {
                'configuration': current_config['id'],
                'flow_data': {
                    'type': 'subscription_update_confirm',
                    'subscription_update_confirm': {
                        'items': [
                            {
                                'id': customer['subscriptions__items__id'],
                                'price': price.id,
                            },
                        ],
                        'subscription': customer['subscriptions__id'],
                    },
                    'after_completion': {
                        'type': 'redirect',
                        'redirect': {
                            'return_url': f'{settings.KOBOFORM_URL}/#/account/plan?checkout={price.id}',
                        },
                    },
                },
            }

        stripe_response = stripe.billing_portal.Session.create(
            api_key=djstripe_settings.STRIPE_SECRET_KEY,
            customer=customer['id'],
            return_url=f'{settings.KOBOFORM_URL}/#/account/plan',
            **portal_kwargs,
        )
        return Response({'url': stripe_response['url']})

    def post(self, request):
        serializer = CustomerPortalSerializer(data=request.query_params)
        serializer.is_valid(raise_exception=True)
        organization_id = serializer.validated_data.get('organization_id', None)
        price = serializer.validated_data.get('price_id', None)
        response = self.generate_portal_link(request.user, organization_id, price)
        return response


class SubscriptionViewSet(viewsets.ReadOnlyModelViewSet):
    queryset = Subscription.objects.all()
    serializer_class = SubscriptionSerializer
    lookup_field = 'id'
    permission_classes = (IsAuthenticated,)

    def get_queryset(self):
        return self.queryset.filter(
            livemode=settings.STRIPE_LIVE_MODE,
            customer__subscriber__users=self.request.user,
        ).select_related(
            'schedule'
        ).prefetch_related(
            Prefetch(
                'items',
                queryset=SubscriptionItem.objects.select_related(
                    'price__product'
                ),
            )
        )


@method_decorator(cache_page(settings.ENDPOINT_CACHE_DURATION), name='list')
class ProductViewSet(viewsets.GenericViewSet, mixins.ListModelMixin):
    """
    Returns Product and Price Lists, sorted from the product with the lowest price to highest
    <strong>This endpoint is cached for an amount of time determined by ENDPOINT_CACHE_DURATION</strong>

    <pre class="prettyprint">
    <b>GET</b> /api/v2/stripe/products/
    </pre>

    > Example
    >
    >       curl -X GET https://[kpi]/api/v2/stripe/products/

    > Response
    >
    >       HTTP 200 Ok
    >        {
    >           "count": ...
    >           "next": ...
    >           "previous": ...
    >           "results": [
    >               {
    >                   "id": string,
    >                   "name": string,
    >                   "type": string,
    >                   "prices": [
    >                       {
    >                           "id": string,
    >                           "nickname": string,
    >                           "currency": string,
    >                           "type": string,
    >                           "recurring": {
    >                               "aggregate_usage": string ('sum', 'last_during_period`, `last_ever`, `max`)
    >                               "interval": string ('month', 'year', 'week', 'day')
    >                               "interval_count": int,
    >                               "usage_type": string ('metered', 'licensed')
    >                           },
    >                           "unit_amount": int (cents),
    >                           "human_readable_price": string,
    >                           "metadata": {}
    >                       },
    >                       ...
    >                   ],
    >                   "metadata": {},
    >               },
    >               ...
    >           ]
    >        }
    >

    ### Note: unit_amount is price in cents (assuming currency is USD/AUD/CAD/etc.)

    ## Current Endpoint
    """

    queryset = (
        Product.objects.filter(
            active=True,
            livemode=settings.STRIPE_LIVE_MODE,
            prices__active=True,
        )
        .prefetch_related(
            Prefetch('prices', queryset=Price.objects.filter(active=True))
        )
        .annotate(highest_unit_amount=Max('prices__unit_amount'))
        .order_by('highest_unit_amount')
        .distinct()
    )
    serializer_class = ProductSerializer<|MERGE_RESOLUTION|>--- conflicted
+++ resolved
@@ -109,14 +109,8 @@
             # Upgraded successfully!
             else:
                 return Response({
-<<<<<<< HEAD
-                    'url': f'{settings.KOBOFORM_URL}/#/account/plan?checkout={price.id}',
-                    'status': 'success',
-                    'stripe_object': stripe_response,
-=======
                     'price_id': price.id,
                     'status': 'success',
->>>>>>> 5d123808
                 })
 
         # We're downgrading the subscription, schedule a subscription change at the end of the current period
@@ -135,11 +129,7 @@
             # If the subscription is already scheduled to change to the given price, quit
             if schedule.phases[-1]['items'][0]['price'] == price_id:
                 return Response(
-<<<<<<< HEAD
                     {'status': 'already scheduled to change to price'},
-=======
-                    {'status': 'error'},
->>>>>>> 5d123808
                     status=status.HTTP_400_BAD_REQUEST,
                 )
         # If we couldn't find a schedule, make a new one
@@ -296,15 +286,10 @@
             subscriber__owner__organization_user__user_id=user,
             subscriptions__status__in=ACTIVE_STRIPE_STATUSES,
             livemode=settings.STRIPE_LIVE_MODE,
-<<<<<<< HEAD
         ).select_related(
             'subscriptions__schedule'
         ).values(
             'id', 'subscriptions__id', 'subscriptions__items__id', 'subscriptions__schedule__id'
-=======
-        ).values(
-            'id', 'subscriptions__id', 'subscriptions__items__id'
->>>>>>> 5d123808
         ).first()
 
         if not customer:
@@ -317,7 +302,6 @@
 
         # if we're generating a portal link for a price change, find or generate a matching portal configuration
         if price:
-<<<<<<< HEAD
             """
             Customers with subscription schedules can't upgrade from the portal
             So if the customer has a subscription schedule, release it, keeping the subscription intact
@@ -330,8 +314,6 @@
                     preserve_cancel_date=False
                 )
 
-=======
->>>>>>> 5d123808
             current_config = None
             all_configs = stripe.billing_portal.Configuration.list(
                 api_key=djstripe_settings.STRIPE_SECRET_KEY,
