--- conflicted
+++ resolved
@@ -19,11 +19,8 @@
 from rest_framework.views import APIView
 
 from kobo.apps.organizations.models import Organization
-<<<<<<< HEAD
 from kobo.apps.stripe.models import PlanAddOn
-=======
 from kobo.apps.stripe.constants import ACTIVE_STRIPE_STATUSES
->>>>>>> 7caeaaaa
 from kobo.apps.stripe.serializers import (
     ChangePlanSerializer,
     CheckoutLinkSerializer,
@@ -223,17 +220,12 @@
         )
         customer.sync_from_stripe_data(stripe_customer)
         session = CheckoutLinkView.start_checkout_session(
-<<<<<<< HEAD
-            customer.id, price, organization.id, quantity=quantity
-=======
-            customer.id, price, organization.id, user,
->>>>>>> 7caeaaaa
+            customer.id, price, organization.id, user, quantity=quantity
         )
         return session['url']
 
     @staticmethod
-<<<<<<< HEAD
-    def start_checkout_session(customer_id, price, organization_id, quantity=1):
+    def start_checkout_session(customer_id, price, organization_id, user, quantity=1):
         kwargs = {}
         if price.type == 'one_time':
             checkout_mode = 'payment'
@@ -250,13 +242,6 @@
             checkout_mode = 'subscription'
             # subscriptions in Stripe can only be purchased one at a time
             quantity = 1
-=======
-    def start_checkout_session(customer_id, price, organization_id, user):
-        checkout_mode = (
-            'payment' if price.type == 'one_time' else 'subscription'
-        )
-        kwargs = {}
-        if checkout_mode == 'subscription':
             kwargs['subscription_data'] = {
                 'metadata': {
                     'kpi_owner_username': user.username,
@@ -265,7 +250,7 @@
                     'organization_id': organization_id,
                 },
             }
->>>>>>> 7caeaaaa
+
         return stripe.checkout.Session.create(
             api_key=djstripe_settings.STRIPE_SECRET_KEY,
             allow_promotion_codes=True,
@@ -282,14 +267,11 @@
                     'quantity': quantity,
                 },
             ],
-<<<<<<< HEAD
-=======
             metadata={
                 'organization_id': organization_id,
                 'price_id': price.id,
                 'kpi_owner_username': user.username,
             },
->>>>>>> 7caeaaaa
             mode=checkout_mode,
             success_url=f'{settings.KOBOFORM_URL}/#/account/plan?checkout={price.id}',
             **kwargs,
