import stripe
from django.conf import settings
from django.core.exceptions import ObjectDoesNotExist
from django.db.models import Max, Prefetch
from django.utils.decorators import method_decorator
from django.views.decorators.cache import cache_page
from django_dont_vary_on.decorators import only_vary_on
from djstripe import enums
from djstripe.models import (
    Customer,
    Price,
    Product,
    Subscription,
    SubscriptionItem,
    SubscriptionSchedule,
)
from djstripe.settings import djstripe_settings
from organizations.utils import create_organization
from rest_framework import mixins, status, viewsets
from rest_framework.response import Response
from rest_framework.views import APIView

from kobo.apps.organizations.models import Organization
from kobo.apps.stripe.models import PlanAddOn
from kobo.apps.stripe.constants import ACTIVE_STRIPE_STATUSES
from kobo.apps.stripe.serializers import (
    ChangePlanSerializer,
    CheckoutLinkSerializer,
    CustomerPortalSerializer,
    OneTimeAddOnSerializer,
    ProductSerializer,
    SubscriptionSerializer,
)
<<<<<<< HEAD
from kobo.apps.stripe.utils import get_total_price_for_quantity
=======
from kobo.apps.stripe.utils import (
    generate_return_url,
    get_total_price_for_quantity,
)
>>>>>>> 275be43a
from kpi.permissions import IsAuthenticated


class OneTimeAddOnViewSet(viewsets.ReadOnlyModelViewSet):
    """
    Lists the one-time add-ons for the authenticated user's organization.
    """
    permission_classes = (IsAuthenticated,)
    serializer_class = OneTimeAddOnSerializer
    queryset = PlanAddOn.objects.all()

    def get_queryset(self):
        return self.queryset.filter(
            charge__livemode=settings.STRIPE_LIVE_MODE,
            organization__organization_users__user=self.request.user,
        )


class ChangePlanView(APIView):
    """
    Change an existing subscription to a new price.

    This will immediately change their subscription to the new plan if upgrading, prorating the charge.
    If the user is downgrading to a lower price, it will schedule the change at the end of the current billing period.

    <pre class="prettyprint">
    <b>GET</b> /api/v2/stripe/change-plan/?subscription_id=<code>{subscription_id}</code>&price_id=<code>{price_id}</code>
    </pre>

    > Example
    >
    >       curl -X GET https://[kpi]/api/v2/stripe/change-plan/

    > **Payload**
    >
    >        {
    >           "price_id": "price_A34cds8fmske3tf",
    >           "subscription_id": "sub_s9aNFrd2fsmld4gz",
    >           "quantity": 100000
    >        }

    where:

    * "price_id" (required) is the Stripe Price ID for the plan the user is changing to.
    * "quantity" is the quantity for the new subscription price (default: 1).
    * "subscription_id" (required) is a Stripe Subscription ID for the subscription being changed.
    """
    permission_classes = (IsAuthenticated,)
    serializer_class = ChangePlanSerializer

    @staticmethod
    def modify_subscription(price, subscription, quantity):
        stripe.api_key = djstripe_settings.STRIPE_SECRET_KEY
        subscription_item = subscription.items.get()
        # Exit immediately if the price/quantity we're changing to is the price/quantity they're currently subscribed to
        if quantity == subscription_item.quantity and price.id == subscription_item.price.id:
            return Response(
                {'status': 'already subscribed'},
                status=status.HTTP_400_BAD_REQUEST,
            )
        # If we're upgrading their plan or moving to a plan with the same price, change the subscription immediately
        current_total_price = get_total_price_for_quantity(subscription_item.price, subscription_item.quantity)
        new_total_price = get_total_price_for_quantity(price, quantity)
        if new_total_price >= current_total_price:
            stripe_response = stripe.Subscription.modify(
                subscription.id,
                payment_behavior='pending_if_incomplete',
                proration_behavior='always_invoice',
                items=[
                    {
                        'id': subscription_item.id,
                        'price': price.id,
                        'quantity': quantity,
                    }
                ],
            )
            # If there are pending updates, there was a problem scheduling the change to their plan
            if stripe_response.get('pending_update'):
                return Response({
                    'status': 'pending',
                })
            # Upgraded successfully!
            else:
                return Response({
                    'price_id': price.id,
                    'status': 'success',
                })

        # We're downgrading the subscription, schedule a subscription change at the end of the current period
        return ChangePlanView.schedule_subscription_change(
            subscription=subscription,
            subscription_item=subscription_item,
            price_id=price.id,
            quantity=quantity,
        )

    @staticmethod
    def schedule_subscription_change(subscription, subscription_item, price_id, quantity):
        # First, try getting the existing schedule for the user's subscription
        try:
            schedule = SubscriptionSchedule.objects.get(
                subscription=subscription,
                status=enums.SubscriptionScheduleStatus.active,
            )
            # If the subscription is already scheduled to change to the given price/quantity, quit
            last_phase_item = schedule.phases[-1]['items'][0]
            if last_phase_item['price'] == price_id and last_phase_item.get('quantity') == quantity:
                return Response(
                    {'status': 'already scheduled to change to price'},
                    status=status.HTTP_400_BAD_REQUEST,
                )
        # If we couldn't find a schedule, make a new one
        except ObjectDoesNotExist:
            schedule = stripe.SubscriptionSchedule.create(
                from_subscription=subscription.id
            )
        # SubscriptionSchedules are managed by their `phases` list. Make a new phase to append to that list
        new_phases = [{
            'iterations': 1,
            'items': [
                {
                    'price': price_id,
                    'quantity': quantity,
                }
            ],
        }]
        # If the schedule already has phases, combine those with our new phase
        if schedule.phases:
            # Determine the current phase we're in, checking for the most recent phase with the current price ID
            phase_prices = [phase['items'][0]['price'] for phase in schedule.phases]
            phase_prices.reverse()
            current_phase_index = len(phase_prices) - phase_prices.index(
                subscription_item.price.id
            )
            phases_to_date = schedule.phases[0:current_phase_index]
            new_phases.insert(0, *phases_to_date)
        # Update the schedule at Stripe. Their webhook will sync our local SubscriptionSchedule models
        stripe.SubscriptionSchedule.modify(
            schedule.id, phases=new_phases
        )
        return Response({'status': 'scheduled'})

    def get(self, request):
        serializer = ChangePlanSerializer(data=request.query_params)
        serializer.is_valid(raise_exception=True)
        price = serializer.validated_data.get('price_id')
        subscription = serializer.validated_data.get('subscription_id')
        quantity = serializer.validated_data.get('quantity')
        # Make sure the subscription belongs to the current user
        try:
            if (
                not subscription.customer.subscriber.owner.organization_user.user
                == request.user
            ):
                raise AttributeError
        except AttributeError:
            return Response(status=status.HTTP_403_FORBIDDEN)
        return ChangePlanView.modify_subscription(price, subscription, quantity)


class CheckoutLinkView(APIView):
    permission_classes = (IsAuthenticated,)
    serializer_class = CheckoutLinkSerializer

    @staticmethod
<<<<<<< HEAD
    def generate_payment_link(price, user, organization_id, quantity=1):
=======
    def generate_payment_link(price, user, organization_id, quantity):
>>>>>>> 275be43a
        if organization_id:
            # Get the organization for the logged-in user and provided organization ID
            organization = Organization.objects.get(
                id=organization_id, owner__organization_user__user_id=user
            )
        else:
            # Find the first organization the user belongs to, otherwise make a new one
            organization = Organization.objects.filter(
                users=user, owner__organization_user__user_id=user
            ).first()
            if not organization:
                organization = create_organization(
                    user,
                    f"{user.username}'s organization",
                    model=Organization,
                    owner__user=user,
                )
        customer, _ = Customer.get_or_create(
            subscriber=organization, livemode=settings.STRIPE_LIVE_MODE
        )
        # Update the customer's name and organization name in Stripe.
        # djstripe doesn't let us do this on customer creation, so modify the customer on Stripe and then fetch locally.
        stripe_customer = stripe.Customer.modify(
            customer.id,
            name=customer.name or user.extra_details.data.get('name', user.username),
            description=organization.name,
            api_key=djstripe_settings.STRIPE_SECRET_KEY,
            metadata={
                'kpi_owner_username': user.username,
                'kpi_owner_user_id': user.id,
                'request_url': settings.KOBOFORM_URL,
                'organization_id': organization_id,
            },
        )
        customer.sync_from_stripe_data(stripe_customer)
        session = CheckoutLinkView.start_checkout_session(
            customer_id=customer.id,
            price=price,
            organization_id=organization.id,
            user=user,
            quantity=quantity,
        )
        return session['url']

    @staticmethod
<<<<<<< HEAD
    def start_checkout_session(customer_id, price, organization_id, user, quantity=1):
=======
    def start_checkout_session(customer_id, price, organization_id, user, quantity):
        checkout_mode = (
            'payment' if price.type == 'one_time' else 'subscription'
        )
>>>>>>> 275be43a
        kwargs = {}
        if price.type == 'one_time':
            checkout_mode = 'payment'
            kwargs['payment_intent_data'] = {
                'metadata': {
                    'organization_id': organization_id,
                    'price_id': price.id,
                    'quantity': quantity,
                    # product metadata contains the usage limit values for one-time add-ons
                    **(price.product.metadata or {}),
                },
            }
        else:
            checkout_mode = 'subscription'
            # subscriptions in Stripe can only be purchased one at a time
            quantity = 1
            kwargs['subscription_data'] = {
                'metadata': {
                    'kpi_owner_username': user.username,
                    'kpi_owner_user_id': user.id,
                    'request_url': settings.KOBOFORM_URL,
                    'organization_id': organization_id,
                },
            }

        return stripe.checkout.Session.create(
            api_key=djstripe_settings.STRIPE_SECRET_KEY,
            allow_promotion_codes=True,
            automatic_tax={'enabled': False},
            billing_address_collection='required',
            customer=customer_id,
            customer_update={
                'address': 'auto',
                'name': 'auto',
            },
            line_items=[
                {
                    'price': price.id,
                    'quantity': quantity,
                },
            ],
            metadata={
                'organization_id': organization_id,
                'price_id': price.id,
                'kpi_owner_username': user.username,
            },
            mode=checkout_mode,
            success_url=generate_return_url(price.product.metadata) + f'?checkout={price.id}',
            **kwargs,
        )

    def post(self, request):
        serializer = CheckoutLinkSerializer(data=request.query_params)
        serializer.is_valid(raise_exception=True)
        price = serializer.validated_data.get('price_id')
        organization_id = serializer.validated_data.get('organization_id')
        quantity = serializer.validated_data.get('quantity')
        url = self.generate_payment_link(
            price=price,
            user=request.user,
            organization_id=organization_id,
            quantity=quantity,
        )
        return Response({'url': url})


class CustomerPortalView(APIView):
    permission_classes = (IsAuthenticated,)

    @staticmethod
    def generate_portal_link(user, organization_id, price, quantity):
<<<<<<< HEAD
        customer = Customer.objects.filter(
            subscriber_id=organization_id,
            subscriber__owner__organization_user__user_id=user,
            subscriptions__status__in=ACTIVE_STRIPE_STATUSES,
            livemode=settings.STRIPE_LIVE_MODE,
        ).values(
            'id', 'subscriptions__id', 'subscriptions__items__id',
        ).first()
=======
        customer = (
            Customer.objects.filter(
                subscriber_id=organization_id,
                subscriber__owner__organization_user__user_id=user,
                subscriptions__status__in=ACTIVE_STRIPE_STATUSES,
                livemode=settings.STRIPE_LIVE_MODE,
            )
            .values(
                'id',
                'subscriptions__id',
                'subscriptions__items__id',
                'subscriptions__items__price__product__metadata',
            )
            .first()
        )
>>>>>>> 275be43a

        if not customer:
            return Response(
                {'error': f"Couldn't find customer with organization id {organization_id}"},
                status=status.HTTP_400_BAD_REQUEST,
            )

        portal_kwargs = {}

        return_url = generate_return_url(
            customer['subscriptions__items__price__product__metadata']
        )

        # if we're generating a portal link for a price change, find or generate a matching portal configuration
        if price:

            metadata = price.product.metadata
            return_url = generate_return_url(metadata)

            """
            Customers with subscription schedules can't upgrade from the portal
            So if the customer has any active subscription schedules, release them, keeping the subscription intact
            """
            schedules = SubscriptionSchedule.objects.filter(
                customer__id=customer['id'],
            ).exclude(status__in=['released', 'canceled']).values('status', 'id')
            for schedule in schedules:
                stripe.SubscriptionSchedule.release(
                    schedule['id'],
                    api_key=djstripe_settings.STRIPE_SECRET_KEY,
                    preserve_cancel_date=False
                )

            current_config = None
            all_configs = stripe.billing_portal.Configuration.list(
                api_key=djstripe_settings.STRIPE_SECRET_KEY,
                limit=100,
            )

            if not len(all_configs):
                return Response({'error': "Missing Stripe billing configuration."}, status=status.HTTP_502_BAD_GATEWAY)

            """
            Recurring add-ons and the Enterprise plan aren't included in the default billing configuration.
            This lets us hide them as an 'upgrade' option for paid plan users.
            """
            needs_custom_config = (
                metadata.get('product_type') == 'addon'
                or metadata.get('plan_type') == 'enterprise'
            )
            if needs_custom_config:
                # Try getting the portal configuration that lets us switch to the provided price
                current_config = next(
                    (config for config in all_configs if (
                            config['active'] and
                            config['livemode'] == settings.STRIPE_LIVE_MODE and
                            config['metadata'].get('portal_price', '') == price.id and
                            'quantity' in config['features']['subscription_update']['default_allowed_updates'] and
                            'price' in config['features']['subscription_update']['default_allowed_updates']
                    )), None
                )

            if not current_config:
                # get the active default configuration - we'll use this if our product is a 'plan'
                current_config = next(
                    (config for config in all_configs if (
                        config['is_default'] and
                        config['active'] and
                        config['livemode'] == settings.STRIPE_LIVE_MODE
                    )), None
                )

                if needs_custom_config:
                    """
                    we couldn't find a custom configuration, let's try making a new one
                    add the price we're switching into to the list of prices that allow subscription updates
                    """
                    new_products = [
                        {
                            'prices': [price.id],
                            'product': price.product.id,
                        },
                    ]
                    current_config['features']['subscription_update']['products'] = new_products
                    current_config['features']['subscription_update']['default_allowed_updates'] = ['quantity', 'price']
                    # create the billing configuration on Stripe, so it's ready when we send the customer to check out
                    current_config = stripe.billing_portal.Configuration.create(
                        api_key=djstripe_settings.STRIPE_SECRET_KEY,
                        business_profile=current_config['business_profile'],
                        features=current_config['features'],
                        metadata={
                            'portal_price': price.id,
                        }
                    )

            portal_kwargs = {
                'configuration': current_config['id'],
                'flow_data': {
                    'type': 'subscription_update_confirm',
                    'subscription_update_confirm': {
                        'items': [
                            {
                                'id': customer['subscriptions__items__id'],
                                'quantity': quantity,
                                'price': price.id,
                            },
                        ],
                        'subscription': customer['subscriptions__id'],
                    },
                    'after_completion': {
                        'type': 'redirect',
                        'redirect': {
                            'return_url': return_url + f'?checkout={price.id}',
                        },
                    },
                },
            }

        stripe_response = stripe.billing_portal.Session.create(
            api_key=djstripe_settings.STRIPE_SECRET_KEY,
            customer=customer['id'],
            return_url=return_url,
            **portal_kwargs,
        )
        return Response({'url': stripe_response['url']})

    def post(self, request):
        serializer = CustomerPortalSerializer(data=request.query_params)
        serializer.is_valid(raise_exception=True)
        organization_id = serializer.validated_data.get('organization_id', None)
        quantity = serializer.validated_data.get('quantity', None)
        price = serializer.validated_data.get('price_id', None)
        response = self.generate_portal_link(
            user=request.user,
            organization_id=organization_id,
            price=price,
            quantity=quantity,
        )
        return response


class SubscriptionViewSet(viewsets.ReadOnlyModelViewSet):
    queryset = Subscription.objects.all()
    serializer_class = SubscriptionSerializer
    lookup_field = 'id'
    permission_classes = (IsAuthenticated,)

    def get_queryset(self):
        return self.queryset.filter(
            livemode=settings.STRIPE_LIVE_MODE,
            customer__subscriber__users=self.request.user,
        ).select_related(
            'schedule'
        ).prefetch_related(
            Prefetch(
                'items',
                queryset=SubscriptionItem.objects.select_related(
                    'price__product'
                ),
            )
        )


@method_decorator(cache_page(settings.ENDPOINT_CACHE_DURATION), name='list')
@method_decorator(only_vary_on('Origin'), name='list')
class ProductViewSet(viewsets.GenericViewSet, mixins.ListModelMixin):
    """
    Returns Product and Price Lists, sorted from the product with the lowest price to highest
    <strong>This endpoint is cached for an amount of time determined by ENDPOINT_CACHE_DURATION</strong>

    <pre class="prettyprint">
    <b>GET</b> /api/v2/stripe/products/
    </pre>

    > Example
    >
    >       curl -X GET https://[kpi]/api/v2/stripe/products/

    > Response
    >
    >       HTTP 200 Ok
    >        {
    >           "count": ...
    >           "next": ...
    >           "previous": ...
    >           "results": [
    >               {
    >                   "id": string,
    >                   "name": string,
    >                   "type": string,
    >                   "prices": [
    >                       {
    >                           "id": string,
    >                           "nickname": string,
    >                           "currency": string,
    >                           "type": string,
    >                           "recurring": {
    >                               "aggregate_usage": string ('sum', 'last_during_period`, `last_ever`, `max`)
    >                               "interval": string ('month', 'year', 'week', 'day')
    >                               "interval_count": int,
    >                               "usage_type": string ('metered', 'licensed')
    >                           },
    >                           "unit_amount": int (cents),
    >                           "human_readable_price": string,
    >                           "metadata": {},
    >                           "active": bool,
    >                           "product": string,
    >                           "transform_quantity": null | {'round': 'up'|'down', 'divide_by': int}
    >                       },
    >                       ...
    >                   ],
    >                   "metadata": {},
    >               },
    >               ...
    >           ]
    >        }
    >

    ### Note: unit_amount is price in cents (assuming currency is USD/AUD/CAD/etc.)

    ## Current Endpoint
    """

    queryset = (
        Product.objects.filter(
            active=True,
            livemode=settings.STRIPE_LIVE_MODE,
            prices__active=True,
        )
        .prefetch_related(
            Prefetch('prices', queryset=Price.objects.filter(active=True))
        )
        .annotate(highest_unit_amount=Max('prices__unit_amount'))
        .order_by('highest_unit_amount')
        .distinct()
    )
    serializer_class = ProductSerializer<|MERGE_RESOLUTION|>--- conflicted
+++ resolved
@@ -31,14 +31,10 @@
     ProductSerializer,
     SubscriptionSerializer,
 )
-<<<<<<< HEAD
-from kobo.apps.stripe.utils import get_total_price_for_quantity
-=======
 from kobo.apps.stripe.utils import (
     generate_return_url,
     get_total_price_for_quantity,
 )
->>>>>>> 275be43a
 from kpi.permissions import IsAuthenticated
 
 
@@ -204,11 +200,7 @@
     serializer_class = CheckoutLinkSerializer
 
     @staticmethod
-<<<<<<< HEAD
     def generate_payment_link(price, user, organization_id, quantity=1):
-=======
-    def generate_payment_link(price, user, organization_id, quantity):
->>>>>>> 275be43a
         if organization_id:
             # Get the organization for the logged-in user and provided organization ID
             organization = Organization.objects.get(
@@ -254,14 +246,7 @@
         return session['url']
 
     @staticmethod
-<<<<<<< HEAD
     def start_checkout_session(customer_id, price, organization_id, user, quantity=1):
-=======
-    def start_checkout_session(customer_id, price, organization_id, user, quantity):
-        checkout_mode = (
-            'payment' if price.type == 'one_time' else 'subscription'
-        )
->>>>>>> 275be43a
         kwargs = {}
         if price.type == 'one_time':
             checkout_mode = 'payment'
@@ -333,16 +318,6 @@
 
     @staticmethod
     def generate_portal_link(user, organization_id, price, quantity):
-<<<<<<< HEAD
-        customer = Customer.objects.filter(
-            subscriber_id=organization_id,
-            subscriber__owner__organization_user__user_id=user,
-            subscriptions__status__in=ACTIVE_STRIPE_STATUSES,
-            livemode=settings.STRIPE_LIVE_MODE,
-        ).values(
-            'id', 'subscriptions__id', 'subscriptions__items__id',
-        ).first()
-=======
         customer = (
             Customer.objects.filter(
                 subscriber_id=organization_id,
@@ -358,7 +333,6 @@
             )
             .first()
         )
->>>>>>> 275be43a
 
         if not customer:
             return Response(
