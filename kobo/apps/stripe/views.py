--- conflicted
+++ resolved
@@ -90,11 +90,7 @@
             ],
             metadata={
                 'organization_uid': organization_uid,
-<<<<<<< HEAD
                 'price_id': price.id,
-=======
-                'price_id': price_id,
->>>>>>> b8677060
             },
             mode=checkout_mode,
             payment_method_types=["card"],
