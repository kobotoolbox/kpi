from kobo.apps.subsequences.constants import GOOGLETX
from ..constants import TRANSLATABLE_SOURCE_TYPES
from ..actions.base import BaseAction

TRANSLATED = 'translation'


class TranslationAction(BaseAction):
    ID = TRANSLATED
    MANUAL = 'user_translated'

    @classmethod
<<<<<<< HEAD
    def build_params(cls, content, **kwargs):
        raise Exception('Fuck You')
        audio_questions = []
        translatable_fields = []
        for row in content.get('survey', []):
            if row['type'] in ['audio', 'video', 'text']:
                translatable_fields.append(cls.get_qpath(cls, row))
=======
    def build_params(cls, survey_content):
        translatable_fields = []
        for row in survey_content.get('survey', []):
            if row['type'] in TRANSLATABLE_SOURCE_TYPES:
                translatable_fields.append(cls.get_xpath(cls, row))
>>>>>>> 1ac94f64
        params = {'values': translatable_fields}
        return params

    @classmethod
    def get_values_for_content(cls, content):
        translatable_fields = []
        for row in content.get('survey', []):
            if row['type'] in TRANSLATABLE_SOURCE_TYPES:
                name = cls.get_xpath(cls, row)
                if name:
                    translatable_fields.append(name)
        return translatable_fields

    def load_params(self, params):
        self.translatable_fields = params.get('values', [])
        self.languages = params.get('languages', [])
        self.available_services = params.get('services', [])

    def has_change(self, orecord, erecord):
        for language in self.languages:
            olang = orecord.get(language, {})
            elang = erecord.get(language, {})
            if not elang:
                # This language is neither being edited nor deleted (deletion
                # would send an "edit" with value ⌫ , aka `BaseAction.DELETE`)
                continue
            if not olang:
                # A new language is always a change
                return True
            if olang.get('value') != elang.get('value'):
                # An existing language has translation text that has changed
                return True
        return False

    def revise_field(self, original, edit):
        record = {}
        for language in self.languages:
            if language not in edit:
                if language in original:
                    record[language] = original[language]
                continue
            if language in original:
                old = original[language]
            else:
                old = self.init_translation_record(language, {})
            upd = edit[language]
            if upd.get('value') == self.DELETE:
                continue
            revisions = old.pop('revisions', [])
            if self.DATE_CREATED_FIELD in old:
                del old[self.DATE_CREATED_FIELD]
            upd[self.DATE_MODIFIED_FIELD] = \
                upd[self.DATE_CREATED_FIELD] = self.cur_time()
            revisions = [old, *revisions]
            if len(revisions) > 0:
                date_modified = revisions[-1].get(self.DATE_MODIFIED_FIELD)
                upd[self.DATE_CREATED_FIELD] = date_modified
            upd['revisions'] = revisions
            record[language] = upd
        return record

    def init_translation_record(self, langcode, value):
        curtime = self.cur_time()
        data = {**value, 'revisions': []}
        data[self.DATE_CREATED_FIELD] = data[self.DATE_MODIFIED_FIELD] = curtime
        return data

    def init_field(self, edit):
        for langcode in self.languages:
            if langcode in edit:
                edit[langcode] = \
                    self.init_translation_record(langcode, edit[langcode])
        return edit

    def modify_jsonschema(self, schema):
        defs = schema.get('definitions', {})
        # since 95% of this schema does not change, I will
        # move it outside of this method
        translation_properties = {
            'value': {'type': 'string'},
            'engine': {'type': 'string'},
            self.DATE_CREATED_FIELD: {'type': 'string',
                                      'format': 'date-time'},
            self.DATE_MODIFIED_FIELD: {'type': 'string',
                                       'format': 'date-time'},
            'languageCode': {'type': 'string'},
            'revisions': {'type': 'array', 'items': {
                '$ref': '#/definitions/translationRevision'
            }}
        }
        defs['_googletx'] = {
            'type': 'object',
            'properties': {
                'status': {
                    'enum': ['requested', 'in_progress', 'complete', 'error'],
                },
                'responseJSON': {
                    'type': 'object',
                    'properties': {
                        'error': {'type': 'string'},
                        'detail': {'type': 'string'},
                    }
                },
            }
        }
        defs['xtranslation'] = {
            'type': 'object',
            'additionalProperties': False,
            'required': ['value', 'languageCode'],
            'properties': translation_properties,
        }
        indiv_tx_ref = {'$ref': '#/definitions/xtranslation'}
        lang_code_props = {}
        for language_code in self.languages:
            lang_code_props[language_code] = indiv_tx_ref
        defs['translation'] = {
            'type': 'object',
            'properties': lang_code_props,
            'additionalProperties': False,
        }
        defs['translationRevision'] = {
            'type': 'object',
            'properties': {
                'value': {'type': 'string'},
                'engine': {'type': 'string'},
                self.DATE_MODIFIED_FIELD: {'type': 'string',
                                           'format': 'date-time'},
                'languageCode': {'type': 'string'},
            },
            'additionalProperties': False,
            'required': ['value'],
        }
        for field in self.translatable_fields:
            field_def = schema['properties'].get(field, {
                'type': 'object',
                'properties': {},
                'additionalProperties': False,
            })
            field_def['properties'][self.ID] = {
                '$ref': '#/definitions/translation'
            }
            field_def['properties'][GOOGLETX] = {
                '$ref': '#/definitions/_googletx',
            }
            schema['properties'][field] = field_def
        schema['definitions'] = defs
        return schema

    def addl_fields(self):
        service = 'manual'
        for field in self.translatable_fields:
            for language in self.languages:
                label = f'{field} - translation ({language})'
                _type = 'translation'
                _name = f'translated_{language}'
                yield {
                    'type': _type,
                    'name': f'{field}/{_name}',
                    'label': label,
                    'language': language,
                    'path': [field, _name],
                    'source': field,
                    'settings': {
                        'mode': 'auto',
                        'engine': f'engines/translation',
                    }
                }

    def engines(self):
        manual_name = f'engines/translation'
        manual_engine = {
            'details': 'A human provided translation'
        }
        yield (manual_name, manual_engine)

    def record_repr(self, record):
        # TODO: Make sure this method is sensible. Some places, e.g.
        # `BaseAction.is_auto_request()`, expect this method to return a
        # single string; however, multiple translations cannot be represented
        # adequately this way.
        # Cope with this by returning a single string if there is only one
        # translation, matching the previous behavior. If there is more than
        # one translation, return a dictionary of
        # `{'lang1': 'translation1','lang2': 'translation2', …}`.

        if len(record.keys()) == 1:
            return [*record.values()][0].get('value')
        return {
            lang: lang_record.get('value')
            for lang, lang_record in record.items()
        }

    def auto_request_repr(self, erecord):
        lang_code = [*erecord.values()][0]['languageCode']
        return {
            GOOGLETX: {
                'status': 'requested',
                'languageCode': lang_code,
            }
        }<|MERGE_RESOLUTION|>--- conflicted
+++ resolved
@@ -10,21 +10,12 @@
     MANUAL = 'user_translated'
 
     @classmethod
-<<<<<<< HEAD
     def build_params(cls, content, **kwargs):
         raise Exception('Fuck You')
-        audio_questions = []
         translatable_fields = []
         for row in content.get('survey', []):
-            if row['type'] in ['audio', 'video', 'text']:
-                translatable_fields.append(cls.get_qpath(cls, row))
-=======
-    def build_params(cls, survey_content):
-        translatable_fields = []
-        for row in survey_content.get('survey', []):
             if row['type'] in TRANSLATABLE_SOURCE_TYPES:
                 translatable_fields.append(cls.get_xpath(cls, row))
->>>>>>> 1ac94f64
         params = {'values': translatable_fields}
         return params
 
