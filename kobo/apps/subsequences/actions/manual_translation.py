--- conflicted
+++ resolved
@@ -8,19 +8,4 @@
     ID = 'manual_translation'
     action_class_config = ActionClassConfig(
         allow_multiple=True, automatic=False, action_data_key='language'
-    )
-<<<<<<< HEAD
-=======
-
-    def transform_data_for_output(
-        self, action_data: list[dict]
-    ) -> dict[str, dict[str, Any]]:
-        return {
-            self._get_output_field_name(translation_data['language']): {
-                'language': translation_data['language'],
-                'value': translation_data['value'],
-                '_dateAccepted': translation_data[self.DATE_MODIFIED_FIELD],
-            }
-            for translation_data in action_data
-        }
->>>>>>> 4006bbd3
+    )