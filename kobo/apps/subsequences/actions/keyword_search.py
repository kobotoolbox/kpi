import copy
<<<<<<< HEAD
from ..constants import QUAL_SOURCE_TYPES
from ..actions.base import BaseAction, ACTION_NEEDED, PASSES
=======

from ..actions.base import ACTION_NEEDED, PASSES, BaseAction

>>>>>>> 73566745

class KeywordSearchAction(BaseAction):
    ID = 'keyword_search'

    """
    @classmethod
    def build_params(cls, params, content):
        possible_transcribed_fields = []
        for row in content.get('survey', []):
<<<<<<< HEAD
            if row['type'] in QUAL_SOURCE_TYPES:
                possible_transcribed_fields.append(kls.get_qpath(kls, row))
=======
            if row['type'] in ['audio', 'video']:
                possible_transcribed_fields.append(cls.get_xpath(cls, row))
>>>>>>> 73566745
        params = {'values': possible_transcribed_fields}
        return params
    """

    @classmethod
    def get_values_for_content(cls, content):
        possible_transcribed_fields = []
        for row in content.get('survey', []):
<<<<<<< HEAD
            if row['type'] in QUAL_SOURCE_TYPES:
                possible_transcribed_fields.append(kls.get_qpath(kls, row))
=======
            if row['type'] in ['audio', 'video']:
                possible_transcribed_fields.append(cls.get_xpath(cls, row))
>>>>>>> 73566745
        return possible_transcribed_fields

    def load_params(self, params):
        self.params = params

    def modify_jsonschema(self, schema):
        definitions = schema.setdefault('definitions', {})
        definitions.update({'keyword_search': {
            'type': 'array',
            'items': {
                'type': 'object',
                'additionalProperties': False,
                'properties': {
                    'count': {'type': 'number'},
                    'keywords': {'type': 'array', 'items': {'type': 'string'}},
                    'source': {'type': 'string'},
                    'dateModified': {'type': 'string', 'format': 'date-time'},
                },
            },
        }})
        return schema

    @staticmethod
    def _traverse_object(obj, slash_separated_path):
        x = obj
        for i in slash_separated_path.split('/'):
            x = x[i]
        return x

    @staticmethod
    def _get_matching_element(lst, **query):
        # this seems inefficient
        for e in lst:
            for k, v in query.items():
                if e.get(k) != v:
                    break
            else:
                return e

    def check_submission_status(self, submission):
        # almost as much work as just redoing the counts?
        for query in self.params['by_response']:
            source = query['source']
            try:
                response = self._traverse_object(submission, source)
            except KeyError:
                continue

            xpath = source.split('/')[0]
            all_output = submission[xpath].setdefault(self.ID, [])
            this_output = self._get_matching_element(all_output, **query)
            if not this_output:
                return ACTION_NEEDED
            if (
                this_output[self.DATE_MODIFIED_FIELD]
                != response[self.DATE_MODIFIED_FIELD]
            ):
                return ACTION_NEEDED
        return PASSES

    def run_change(self, submission):
        for query in self.params['by_response']:
            source = query['source']
            try:
                response = self._traverse_object(submission, source)
            except KeyError:
                continue
            matches = 0
            for keyword in query['keywords']:
                matches += response['value'].count(keyword)

            xpath = source.split('/')[0]
            all_output = submission[xpath].setdefault(self.ID, [])
            this_output = self._get_matching_element(all_output, **query)
            if not this_output:
                this_output = copy.deepcopy(query)
                all_output.append(this_output)
            this_output['count'] = matches
            this_output[self.DATE_MODIFIED_FIELD] = response[
                self.DATE_MODIFIED_FIELD
            ]<|MERGE_RESOLUTION|>--- conflicted
+++ resolved
@@ -1,12 +1,8 @@
 import copy
-<<<<<<< HEAD
+
 from ..constants import QUAL_SOURCE_TYPES
 from ..actions.base import BaseAction, ACTION_NEEDED, PASSES
-=======
 
-from ..actions.base import ACTION_NEEDED, PASSES, BaseAction
-
->>>>>>> 73566745
 
 class KeywordSearchAction(BaseAction):
     ID = 'keyword_search'
@@ -16,13 +12,8 @@
     def build_params(cls, params, content):
         possible_transcribed_fields = []
         for row in content.get('survey', []):
-<<<<<<< HEAD
             if row['type'] in QUAL_SOURCE_TYPES:
-                possible_transcribed_fields.append(kls.get_qpath(kls, row))
-=======
-            if row['type'] in ['audio', 'video']:
                 possible_transcribed_fields.append(cls.get_xpath(cls, row))
->>>>>>> 73566745
         params = {'values': possible_transcribed_fields}
         return params
     """
@@ -31,13 +22,8 @@
     def get_values_for_content(cls, content):
         possible_transcribed_fields = []
         for row in content.get('survey', []):
-<<<<<<< HEAD
             if row['type'] in QUAL_SOURCE_TYPES:
-                possible_transcribed_fields.append(kls.get_qpath(kls, row))
-=======
-            if row['type'] in ['audio', 'video']:
                 possible_transcribed_fields.append(cls.get_xpath(cls, row))
->>>>>>> 73566745
         return possible_transcribed_fields
 
     def load_params(self, params):
