--- conflicted
+++ resolved
@@ -7,31 +7,19 @@
     ID = 'qual'
 
     @classmethod
-<<<<<<< HEAD
     def build_params(cls, content, **kwargs):
         raise Exception('Fuck You')
         _fields = []
         for row in content.get('survey', []):
-            if row['type'] in ['audio', 'video']:
+            if row['type'] in QUAL_SOURCE_TYPES:
                 _fields.append(cls.get_name(row))
-=======
-    def build_params(cls, survey_content):
-        _fields = []
-        for row in survey_content.get('survey', []):
-            if row['type'] in QUAL_SOURCE_TYPES:
-                _fields.append(row['name'])
->>>>>>> 1ac94f64
         return {'values': _fields}
 
     def load_params(self, params):
         """
         Action.load_params is called when the instance is initialized
         for each Asset. It will
-<<<<<<< HEAD
-        '''
-=======
         """
->>>>>>> 1ac94f64
         self.fields = params.get('values', [])
         self.qual_survey = params.get('qual_survey', [])
         self.everything_else = params
