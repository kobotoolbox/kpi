--- conflicted
+++ resolved
@@ -352,14 +352,15 @@
                 # Unchanged value for other types (integer, text, tags)
                 output_value = value
 
-<<<<<<< HEAD
-            results_list.append({
-                'val': output_value,
-                'type': qual_question['type'],
-                'uuid': qual_uuid,
-                'xpath': self.source_question_xpath,
-                'labels': qual_question.get('labels', {}),
-            })
+            results_list.append(
+                {
+                    'val': output_value,
+                    'type': qual_question['type'],
+                    'uuid': qual_uuid,
+                    'xpath': self.source_question_xpath,
+                    'labels': qual_question.get('labels', {}),
+                }
+            )
         return {'qual': results_list}
 
     def update_params(self, incoming_params):
@@ -399,16 +400,4 @@
                     # new question really should have 'choices' set by virtue of
                     # the json schema but better safe than sorry
                     new_question.setdefault('choices', []).append(old_choice)
-        self.params = incoming_params
-=======
-            results_list.append(
-                {
-                    'val': output_value,
-                    'type': qual_question['type'],
-                    'uuid': qual_uuid,
-                    'xpath': self.source_question_xpath,
-                    'labels': qual_question.get('labels', {}),
-                }
-            )
-        return {'qual': results_list}
->>>>>>> afebae5a
+        self.params = incoming_params