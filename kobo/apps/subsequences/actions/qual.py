from copy import deepcopy

from rest_framework.exceptions import ValidationError

<<<<<<< HEAD
from kobo.apps.subsequences.actions.base import BaseAction
from kobo.apps.subsequences.type_aliases import SimplifiedOutputCandidatesByColumnKey
from ..type_aliases import SimplifiedOutputCandidatesByColumnKey
=======
from ..type_aliases import SimplifiedOutputCandidatesByColumnKey
from .base import ActionClassConfig, BaseAction
>>>>>>> 8886c8c6


class BaseQualAction(BaseAction):
    KNOWN_PARAM_KEYS = ['uuid', 'labels', 'options', 'choices', 'type']
    # Confusing: "deleted" actually means "hidden", we don't delete QA questions
    # TODO: make "hidden" its own field and remove this option
    DELETED_OPTION = 'deleted'
    data_schema_definitions = {
        'qualCommon': {
            # Remember that JSON Schema is subtractive
            # These essential constraints are common to all qualitative
            # analysis question types
            'type': 'object',
            'additionalProperties': False,
            'properties': {
                'uuid': {'$ref': '#/$defs/qualUuid'},
                # `value` is further restricted by the schemas for each type
                'value': {},
            },
            'required': ['uuid', 'value'],
        },
        'qualInteger': {
            'type': 'object',
            'properties': {
                'value': {'type': ['integer', 'null']},
            },
        },
        'qualSelectOne': {
            'type': 'object',
            'properties': {
                'value': {'type': 'string'},
            },
        },
        'qualSelectMultiple': {
            'type': 'object',
            'properties': {
                'value': {
                    'type': 'array',
                    'items': {'type': 'string', 'minLength': 1},
                },
            },
        },
        'qualTags': {
            'type': 'object',
            'properties': {
                'value': {
                    'type': 'array',
                    'items': {'type': 'string'},
                },
            },
        },
        'qualText': {
            'type': 'object',
            'properties': {
                'value': {
                    'type': 'string',
                },
            },
        },
    }
    params_schema_definitions = {
        'qualChoice': {
            'type': 'object',
            'additionalProperties': False,
            'properties': {
                'labels': {'$ref': '#/$defs/qualLabels'},
                'uuid': {'$ref': '#/$defs/qualUuid'},
                'options': {'type': 'object'},
            },
            'required': ['labels', 'uuid'],
        },
        'qualLabels': {
            'type': 'object',
            'additionalProperties': False,
            'patternProperties': {'.+': {'type': 'string'}},
        },
        'qualQuestion': {
            'type': 'object',
            'additionalProperties': False,
            'properties': {
                'uuid': {'$ref': '#/$defs/qualUuid'},
                'type': {'$ref': '#/$defs/qualQuestionType'},
                'labels': {'$ref': '#/$defs/qualLabels'},
                'choices': {
                    'type': 'array',
                    'items': {'$ref': '#/$defs/qualChoice'},
                },
                'options': {'type': 'object'},
            },
            'required': ['uuid', 'type', 'labels'],
            # Additionally require `choices` for the select types, forbid otherwise
            'if': {
                'properties': {
                    'type': {'$ref': '#/$defs/qualSelectQuestionType'},
                }
            },
            'then': {'required': ['choices']},
            'else': {'not': {'required': ['choices']}},
        },
        'qualQuestionType': {
            'type': 'string',
            'enum': [
                'qualInteger',
                'qualSelectMultiple',
                'qualSelectOne',
                'qualTags',
                'qualText',
                'qualNote',  # Takes no response data
            ],
        },
        'qualSelectQuestionType': {
            'type': 'string',
            'enum': [
                'qualSelectMultiple',
                'qualSelectOne',
            ],
        },
    }
    shared_definitions = {
        'qualUuid': {'type': 'string', 'minLength': 1},
    }

    # JSON Schemas

    params_schema = {
        'type': 'array',
        'items': {'$ref': '#/$defs/qualQuestion'},
        '$defs': {**shared_definitions, **params_schema_definitions},
    }

    @property
    def data_schema(self):
        """
        POST to "/api/v2/assets/<asset uid>/data/<submission uuid>/supplemental/"
        {
            '_version': '20250820',
            'question_name_xpath': {
                'manual_qual': {
                    'uuid': '24a68b0a-62fb-4122-8377-412810b2f45d',
                    'value': 'pithy text',
                }
            },
        }

        …gets processed by our caller into just:
        {
            'uuid': '24a68b0a-62fb-4122-8377-412810b2f45d',
            'value': 'pithy text',
        }

        …which is what the schema returned by this function needs to validate
        """
        schema = {
            '$schema': 'https://json-schema.org/draft/2020-12/schema',
            '$defs': {
                **self.shared_definitions,
                'qualCommon': deepcopy(self.data_schema_definitions['qualCommon'])
            },
            'oneOf': [],
        }

        # For now, allow answers to all questions that can receive responses,
        # even if they are hidden
        for qual_item in self.params:
            try:
                data_schema_def = self.data_schema_definitions[
                    qual_item['type']
                ]
            except KeyError:
                # Not all "question" types are allowed to receive responses
                continue

            schema['$defs'][qual_item['type']] = data_schema_def
                # TODO: resolve
                #
                # Concerns:
                # 1. Is including only the schemas for types actually used in
                #    this asset's qualitative analysis form confusing?
                # 2. Does using the definitions to save on bloat in the schema
                #    result in error messages that are too confusing?
                #
                # Note: a "good" (?) thing is that the choices are not really
                # validated, so if we have allowed them to be deleted in the
                # past (which we probably have), at least validation won't blow
                # up for existing data

            thing = {
                'allOf': [
                    {'$ref': '#/$defs/qualCommon'},
                    {'$ref': '#/$defs/' + qual_item['type']},
                    {
                        'type': 'object',
                        'properties': {
                            'uuid': {'const': qual_item['uuid']}
                        },
                    },
                ],
            }
            if qual_item['type'] == 'qualSelectOne':
                uuids = [inner_thing['uuid'] for inner_thing in qual_item['choices']]
                thing['allOf'][2]['properties']['value'] = {'enum': [*uuids,'']}
            elif qual_item['type'] == 'qualSelectMultiple':
                uuids = [inner_thing['uuid'] for inner_thing in qual_item['choices']]
                thing['allOf'][2]['properties']['value'] = {'type': 'array', 'items': {'enum':[*uuids,'']}}
            schema['oneOf'].append(thing)


        return schema

    @property
    def result_schema(self):
        data_schema = deepcopy(self.data_schema)
        data_schema_definitions = data_schema.pop('$defs')
        schema = {
            '$schema': 'https://json-schema.org/draft/2020-12/schema',
            'type': 'object',
            'additionalProperties': False,
            'properties': {
                # Every question gets a property in the results
                # TODO: Does `dataActionKey` make sense as a name?
                qual_item['uuid']: {'$ref': '#/$defs/dataActionKey'}
                for qual_item in self.params
            },
            '$defs': {
                'dataActionKey': {
                    'type': 'object',
                    'additionalProperties': False,
                    'properties': {
                        '_versions': {
                            'type': 'array',
                            'minItems': 1,
                            'items': {
                                'type': 'object',
                                'additionalProperties': False,
                                'properties': {
                                    '_data': {'$ref': '#/$defs/dataSchema'},
                                    '_dateCreated': {'$ref': '#/$defs/dateTime'},
                                    '_dateAccepted': {'$ref': '#/$defs/dateTime'},
                                    '_uuid': {'$ref': '#/$defs/uuid'},
                                },
                                'required': ['_data', '_dateCreated', '_uuid'],
                            },
                        },
                        '_dateCreated': {'$ref': '#/$defs/dateTime'},
                        '_dateModified': {'$ref': '#/$defs/dateTime'},
                    },
                    'required': ['_dateCreated', '_dateModified'],
                },
                'dataSchema': data_schema,
                **data_schema_definitions,
                # FIXME: This junk should be in some global place
                'dateTime': {'type': 'string', 'format': 'date-time'},
                'uuid': {'type': 'string', 'format': 'uuid'},
                ###
            },
        }
        return schema

    def get_output_fields(self) -> list[dict]:
        output_fields = []
        for qual_item in self.params:
            if qual_item['type'] not in self.data_schema_definitions:
                # Exclude from output fields if the type is not allowed to
                # receive response data, e.g. `qualNote`
                continue

            field = {
                'label': qual_item['labels']['_default'],
                'source': self.source_question_xpath,
                'name': f"{self.source_question_xpath}/{qual_item['uuid']}",
                'type': qual_item['type'],
                'dtpath': f"{self.source_question_xpath}/{qual_item['uuid']}",
            }

            if qual_item['type'] in ('qualSelectOne', 'qualSelectMultiple'):
                field['choices'] = [
                    {
                        'uuid': choice['uuid'],
                        'labels': choice['labels'],
                    }
                    for choice in qual_item.get('choices', [])
                ]
            output_fields.append(field)
        return output_fields

<<<<<<< HEAD
=======
    def overlaps_other_actions(self) -> bool:
        """
        Qual returns a grouped structured block (e.g. {"qual": [...]}) and
        does not participate in per-field arbitration with other actions
        """
        return False

>>>>>>> 8886c8c6
    def transform_data_for_output(
        self, action_data: dict
    ) -> SimplifiedOutputCandidatesByColumnKey:

        qual_questions_by_uuid = {q['uuid']: q for q in self.params}

        # Choice lookup tables for select questions
        choices_by_uuid = {}
        for qual_question in self.params:
            if qual_question['type'] in ('qualSelectOne', 'qualSelectMultiple'):
                choices_by_uuid[qual_question['uuid']] = {
                    choice['uuid']: choice
                    for choice in qual_question.get('choices', [])
                }

        results_dict = {}
        for qual_uuid, qual_data in action_data.items():
            if qual_uuid not in qual_questions_by_uuid:
                continue

            qual_question = qual_questions_by_uuid[qual_uuid]

            # Get the most recent accepted version
            versions = qual_data.get(self.VERSION_FIELD, [])
            if not versions:
                continue

            versions_sorted = sorted(
                versions,
                key=lambda x: x.get(self.DATE_ACCEPTED_FIELD, ''),
                reverse=True,
            )
            selected_version = versions_sorted[0]
            if not selected_version.get(self.DATE_ACCEPTED_FIELD):
                continue

            selected_response_data = selected_version.get(self.VERSION_DATA_FIELD, {})
            if not selected_response_data:
                continue

            value = selected_response_data.get('value')
            question_type = qual_question['type']
            if question_type == 'qualSelectOne':
                if value and qual_uuid in choices_by_uuid:
                    choice = choices_by_uuid[qual_uuid].get(value)
                    output_value = {
                        'uuid': value,
                        'labels': choice.get('labels') if choice else {},
                    }
                else:
                    output_value = None
            elif question_type == 'qualSelectMultiple':
                if value and isinstance(value, list) and qual_uuid in choices_by_uuid:
                    output_value = []
                    for choice_uuid in value:
                        choice = choices_by_uuid[qual_uuid].get(choice_uuid)
                        output_value.append(
                            {
                                'uuid': choice_uuid,
                                'labels': choice.get('labels') if choice else {},
                            }
                        )
                else:
                    output_value = []
            else:
                # Unchanged value for other types (integer, text, tags)
                output_value = value

            results_dict[('qual', qual_uuid)] = {
                    'value': output_value,
                    'type': qual_question['type'],
                    'xpath': self.source_question_xpath,
                    'labels': qual_question.get('labels', {}),
                    self.DATE_ACCEPTED_FIELD: selected_version[self.DATE_ACCEPTED_FIELD]
                }
        return results_dict

    def update_params(self, incoming_params):
        """
        Merge incoming QA questions with existing ones
        """
        self.validate_params(incoming_params)
        new_questions_by_uuid = {x['uuid']: x for x in incoming_params}
        new_choices_by_uuid = {}
        for new_question in incoming_params:
            if choices := new_question.get('choices'):
                for choice in choices:
                    new_choices_by_uuid[choice['uuid']] = choice
        for existing_question in self.params:
            # old question is not in list of new questions, hide ("delete") it and
            # put it at the end
            uuid = existing_question['uuid']
            if not (new_question := new_questions_by_uuid.get(uuid)):
                existing_question.setdefault('options', {})[self.DELETED_OPTION] = True
                incoming_params.append(existing_question)
                continue
            new_type = new_question['type']
            old_type = existing_question['type']
            # do not allow changing the type of a question, for that is silly
            if new_type != old_type:
                raise ValidationError(
                    f'Cannot change type of existing question with uuid {uuid}'
                    f' from {old_type} to {new_type}'
                )

            # merge choices if necessary
            old_choices = existing_question.get('choices', [])
            for old_choice in old_choices:
                choice_uuid = old_choice['uuid']
                if new_choices_by_uuid.get(choice_uuid) is None:
                    old_choice.setdefault('options', {})[self.DELETED_OPTION] = True
                    # new question really should have 'choices' set by virtue of
                    # the json schema but better safe than sorry
                    new_question.setdefault('choices', []).append(old_choice)
        self.params = incoming_params<|MERGE_RESOLUTION|>--- conflicted
+++ resolved
@@ -2,14 +2,9 @@
 
 from rest_framework.exceptions import ValidationError
 
-<<<<<<< HEAD
-from kobo.apps.subsequences.actions.base import BaseAction
+from kobo.apps.subsequences.actions.base import ActionClassConfig, BaseAction
 from kobo.apps.subsequences.type_aliases import SimplifiedOutputCandidatesByColumnKey
 from ..type_aliases import SimplifiedOutputCandidatesByColumnKey
-=======
-from ..type_aliases import SimplifiedOutputCandidatesByColumnKey
-from .base import ActionClassConfig, BaseAction
->>>>>>> 8886c8c6
 
 
 class BaseQualAction(BaseAction):
@@ -295,16 +290,7 @@
             output_fields.append(field)
         return output_fields
 
-<<<<<<< HEAD
-=======
-    def overlaps_other_actions(self) -> bool:
-        """
-        Qual returns a grouped structured block (e.g. {"qual": [...]}) and
-        does not participate in per-field arbitration with other actions
-        """
-        return False
-
->>>>>>> 8886c8c6
+
     def transform_data_for_output(
         self, action_data: dict
     ) -> SimplifiedOutputCandidatesByColumnKey:
