
from .base import ActionClassConfig, BaseManualNLPAction
from .mixins import TranscriptionActionMixin


class ManualTranscriptionAction(TranscriptionActionMixin, BaseManualNLPAction):

    ID = 'manual_transcription'
    action_class_config = ActionClassConfig(allow_multiple=False, automatic=False)
<<<<<<< HEAD
=======

    def transform_data_for_output(self, action_data: dict) -> dict[str, dict[str, Any]]:
        # Sir, there's only one current transcript per response
        return {
            self._get_output_field_name(action_data['language']): {
                'language': action_data['language'],
                'value': action_data['value'],
                self.DATE_ACCEPTED_FIELD: action_data[self.DATE_MODIFIED_FIELD],
            }
        }
>>>>>>> 4006bbd3
<|MERGE_RESOLUTION|>--- conflicted
+++ resolved
@@ -6,17 +6,4 @@
 class ManualTranscriptionAction(TranscriptionActionMixin, BaseManualNLPAction):
 
     ID = 'manual_transcription'
-    action_class_config = ActionClassConfig(allow_multiple=False, automatic=False)
-<<<<<<< HEAD
-=======
-
-    def transform_data_for_output(self, action_data: dict) -> dict[str, dict[str, Any]]:
-        # Sir, there's only one current transcript per response
-        return {
-            self._get_output_field_name(action_data['language']): {
-                'language': action_data['language'],
-                'value': action_data['value'],
-                self.DATE_ACCEPTED_FIELD: action_data[self.DATE_MODIFIED_FIELD],
-            }
-        }
->>>>>>> 4006bbd3
+    action_class_config = ActionClassConfig(allow_multiple=False, automatic=False)