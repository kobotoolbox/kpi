--- conflicted
+++ resolved
@@ -1,8 +1,3 @@
-<<<<<<< HEAD
-from copy import deepcopy
-=======
->>>>>>> 7dedf276
-
 from .base import BaseAction
 
 
@@ -89,12 +84,6 @@
             languages.append(individual_params['language'])
         return languages
 
-<<<<<<< HEAD
-=======
-    def record_repr(self, record: dict) -> dict:
-        return record.get('value', '')
-
->>>>>>> 7dedf276
     @property
     def result_schema(self):
 
@@ -129,11 +118,7 @@
         self._inject_data_schema(schema, ['$schema', 'title', 'type'])
 
         # Also inject data schema in the revision definition
-<<<<<<< HEAD
         self._inject_data_schema(
-=======
-        self.__inject_data_schema(
->>>>>>> 7dedf276
             schema['$defs']['revision'], ['$schema', 'title', '$defs']
         )
 
