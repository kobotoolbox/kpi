import uuid
from copy import deepcopy
from unittest.mock import patch, Mock

import pytest
from constance.test import override_config
from django.test import override_settings
from django.urls import reverse
from google.cloud import translate_v3
from jsonschema import validate
from rest_framework.test import APITestCase

from kobo.apps.kobo_auth.shortcuts import User
from kobo.apps.languages.models.language import Language, LanguageRegion
from kobo.apps.languages.models.transcription import (
    TranscriptionService,
    TranscriptionServiceLanguageM2M,
)
from kobo.apps.languages.models.translation import (
    TranslationService,
    TranslationServiceLanguageM2M,
)
from kpi.models.asset import Asset
from kpi.utils.fuzzy_int import FuzzyInt
from kpi.constants import (
    PERM_ADD_SUBMISSIONS,
    PERM_CHANGE_ASSET,
    PERM_CHANGE_SUBMISSIONS,
    PERM_VIEW_ASSET,
    PERM_VIEW_SUBMISSIONS,
)
from ..constants import GOOGLETS, GOOGLETX
from ..models import SubmissionExtras


class ValidateSubmissionTest(APITestCase):
    def setUp(self):
        user = User.objects.create_user(username='someuser', email='user@example.com')
        self.asset = Asset(
            owner=user,
            content={
                'survey': [{'type': 'audio', 'label': 'q1', 'name': 'q1'}]
            },
        )
        self.asset.advanced_features = {}
        self.asset.save()
        self.asset.deploy(backend='mock', active=True)
        self.asset_uid = self.asset.uid
        self.asset_url = f'/api/v2/assets/{self.asset.uid}/?format=json'
        self.client.force_login(user)

    def set_asset_advanced_features(self, features):
        self.asset.advanced_features = features
        self.asset.save()

    def test_asset_post_submission_extra_with_transcript(self):
        self.set_asset_advanced_features({'transcript': {'values': ['q1']}})
        resp = self.client.get(self.asset_url)
        schema = resp.json()['advanced_submission_schema']
        package = {
            'submission': 'abc123-def456',
            'q1': {
              'transcript': {
                'value': 'they said hello',
              }
            }
        }

        validate(package, schema)
        rr = self.client.post(schema['url'], package, format='json')

        package['q1']['transcript'] = {'value': 'they said goodbye'}
        validate(package, schema)
        rr = self.client.post(schema['url'], package, format='json')
        q1transcript = rr.json()['q1']['transcript']
        assert q1transcript['value'] == 'they said goodbye'

    def test_translation_revisions_stored_properly(self):
        self.set_asset_advanced_features({
            'translation': {
                'values': ['q1'],
                'languages': ['tx1', 'tx2'],
            }
        })
        tx_instance = next(self.asset.get_advanced_feature_instances())
        first_post = {
            'q1': {
                'translation': {
                    'tx1': {
                        'value': 'VAL1'
                    }
                }
            }
        }
        summ = tx_instance.compile_revised_record({}, edits=first_post)
        assert summ['q1']['translation']['tx1']['value'] == 'VAL1'
        assert len(summ['q1']['translation']['tx1']['revisions']) == 0

        second_post = {
            'q1': {
                'translation': {
                    'tx1': {
                        'value': 'VAL2',
                    }
                }
            }
        }
        summ1 = tx_instance.compile_revised_record(
            deepcopy(summ), edits=second_post
        )
        assert summ1['q1']['translation']['tx1']['value'] == 'VAL2'
        assert len(summ1['q1']['translation']['tx1']['revisions']) == 1
        assert (
            summ1['q1']['translation']['tx1']['revisions'][0]['value'] == 'VAL1'
        )

    def test_transx_requires_change_asset_permission(self):
        """
        Submit a transcript and translation as the owning user; then, switch to
        another user and attempt editing with various permissions assigned
        """

        # Enable transcripts and translations for the example question
        self.set_asset_advanced_features(
            {
                'transcript': {'values': ['q1']},
                'translation': {
                    'values': ['q1'],
                    'languages': ['tx1', 'tx2'],
                },
            }
        )
        resp = self.client.get(self.asset_url)
        assert resp.status_code == 200
        schema = resp.json()['advanced_submission_schema']

        # Submit transcript and translation as the owner
        original_transcript = 'they said hello'
        original_translation = 'T H E Y   S A I D   H E L L O'
        package = {
            'submission': 'abc123-def456',
            'q1': {
                'transcript': {
                    'value': original_transcript,
                    'languageCode': 'en',
                },
                'translation': {
                    'tx1': {
                        'value': original_translation,
                        'languageCode': 'xx',
                    }
                },
            },
        }
        resp = self.client.post(schema['url'], package, format='json')
        assert resp.status_code == 200
        q1_transx = resp.json()['q1']
        assert q1_transx['transcript']['value'] == original_transcript
        assert q1_transx['translation']['tx1']['value'] == original_translation

        # Become a user with no access to the project
        other_user = User.objects.create(username='ethan')
        self.client.force_login(other_user)
        modified = deepcopy(package)
        modified_transcript = 'they said goodbye'
        modified_translation = 'T H E Y   S A I D   G O O D B Y E'
        modified['q1']['transcript']['value'] = modified_transcript
        modified['q1']['translation']['tx1']['value'] = modified_translation

        # Attempt to change transcript should be rejected with no permissions
        # assigned
        resp = self.client.post(schema['url'], modified, format='json')
        assert resp.status_code == 404

        # …and should be rejected with any of these insufficient permissions
        # assigned
        self.asset.assign_perm(other_user, PERM_ADD_SUBMISSIONS)
        resp = self.client.post(schema['url'], modified, format='json')
        assert resp.status_code == 404

        self.asset.assign_perm(other_user, PERM_VIEW_ASSET)
        resp = self.client.post(schema['url'], modified, format='json')
        assert resp.status_code == 404

        self.asset.assign_perm(other_user, PERM_CHANGE_ASSET)
        resp = self.client.post(schema['url'], modified, format='json')
        assert resp.status_code == 404

        self.asset.assign_perm(other_user, PERM_VIEW_SUBMISSIONS)
        resp = self.client.post(schema['url'], modified, format='json')
        assert resp.status_code == 403

        # Original content should be intact after rejections
        extras = list(self.asset.submission_extras.all())
        assert len(extras) == 1
        extras = extras[0]
        assert extras.submission_uuid == 'abc123-def456'
        assert (
            extras.content['q1']['transcript']['value'] == original_transcript
        )
        assert (
            extras.content['q1']['translation']['tx1']['value']
            == original_translation
        )

        # Transcript modification should succeed after granting
        # 'change_submissions' permission
        self.asset.assign_perm(other_user, PERM_CHANGE_SUBMISSIONS)
        resp = self.client.post(schema['url'], modified, format='json')
        assert resp.status_code == 200
        q1_transx = resp.json()['q1']
        assert q1_transx['transcript']['value'] == modified_transcript
        assert q1_transx['translation']['tx1']['value'] == modified_translation
        extras = list(self.asset.submission_extras.all())
        assert len(extras) == 1
        extras = extras[0]
        assert extras.submission_uuid == 'abc123-def456'
        assert (
            extras.content['q1']['transcript']['value'] == modified_transcript
        )
        assert (
            extras.content['q1']['translation']['tx1']['value']
            == modified_translation
        )


class TranscriptFieldRevisionsOnlyTests(ValidateSubmissionTest):
    def setUp(self):
        ValidateSubmissionTest.setUp(self)
        self.set_asset_advanced_features({
            'transcript': {
                'values': ['q1'],
            }
        })
        self.act1 = next(self.asset.get_advanced_feature_instances())

    def test_simplest(self):
        field = self.act1.revise_field({
            'value': 'V1',
            'revisions': [],
            'dateCreated': '1',
            'dateModified': '1',
        }, {
            'value': 'V2',
        })
        assert field['value'] == 'V2'

    def test_send_delete_character(self):
        field = self.act1.revise_field({
            'value': 'V1',
            'revisions': [],
            'dateCreated': '1',
            'dateModified': '1',
        }, {
            'value': self.act1.DELETE,
        })
        assert field == {}


class TranslatedFieldRevisionsOnlyTests(ValidateSubmissionTest):
    def setUp(self):
        ValidateSubmissionTest.setUp(self)
        self.set_asset_advanced_features({
            'translation': {
                'values': ['q1'],
                'languages': ['tx1', 'tx2'],
            }
        })
        self.txi = next(self.asset.get_advanced_feature_instances())

    def test_simplest(self):
        field = self.txi.revise_field({
            'tx1': {
                'value': 'V1',
                'revisions': [],
                'dateCreated': '1',
                'dateModified': '1',
            }
        }, {
            'tx1': {
                'value': 'V2',
            }
        })

        assert 'tx1' in field
        assert field['tx1']['value'] == 'V2'
        assert len(field['tx1']['revisions']) == 1
        assert field['tx1']['dateCreated'] == '1'
        assert 'dateCreated' not in field['tx1']['revisions'][0]
        assert 'dateModified' in field['tx1']
        assert field['tx1']['dateCreated'] == '1'

    def test_append_empty_string(self):
        field = self.txi.revise_field({
            'tx1': {
                'value': 'V1',
                'revisions': [],
                'dateCreated': '1',
                'dateModified': '1',
            }
        }, {
            'tx1': {
                'value': '',
            }
        })

        assert 'tx1' in field
        assert field['tx1']['value'] == ''

    def test_send_delete_character(self):
        field = self.txi.revise_field({
            'tx1': {
                'value': 'V1',
                'revisions': [],
                'dateCreated': '1',
                'dateModified': '1',
            }
        }, {
            'tx1': {
                'value': self.txi.DELETE,
            }
        })
        assert 'tx1' not in field

    def test_date_created_is_pulled_from_last_revision(self):
        field = self.txi.revise_field({
            'tx1': {
                'value': 'V3',
                'revisions': [
                    {'value': 'V2', 'dateModified': 'B'},
                    {'value': 'V1', 'dateModified': 'A'},
                ]
            }
        }, {
            'tx1': {
                'value': 'V4',
            }
        })
        for revision in field['tx1']['revisions']:
            assert 'revisions' not in revision
        assert field['tx1']['dateCreated'] == 'A'

    def test_second_translation_comes_in(self):
        field = self.txi.revise_field({
            'tx1': {
                'value': 'T1',
                'dateModified': 'A',
                'dateCreated': 'A',
                'revisions': []
            }
        }, {
            'tx2': {
                'value': 'T2',
            }
        })
        for tx in ['tx1', 'tx2']:
            fx = field[tx]
            assert 'dateCreated' in fx
            assert 'dateModified' in fx
            assert 'revisions' in fx
        assert field['tx1']['dateCreated'] == 'A'

    def test_change_language_list(self):
        field = self.txi.revise_field({
            'tx1': {
                'value': 'T1',
                'dateModified': 'A',
                'dateCreated': 'A',
                'revisions': []
            }
        }, {
            'tx2': {
                'value': 'T2',
            }
        })
        self.set_asset_advanced_features({
            'translation': {
                'languages': [
                    'tx1', 'tx3'
                ]
            }
        })
        resp = self.client.get(self.asset_url)
        schema = resp.json()['advanced_submission_schema']
        package = {
            'submission': 'abc123-def456',
            'q1': {
                'transcript': {
                    'value': 'they said hello',
                },
            },
        }
        # validate(package, schema)


class GoogleNLPSubmissionTest(APITestCase):
    def setUp(self):
        self.user = User.objects.create_user(
            username='someuser', email='user@example.com'
        )
        self.asset = Asset(
            content={'survey': [{'type': 'audio', 'label': 'q1', 'name': 'q1'}]}
        )
        self.asset.advanced_features = {
            'transcript': {'languages': ['en']},
            'translation': {'languages': ['en', 'es']},
        }
        self.asset.owner = self.user
        self.asset.save()
        self.asset.deploy(backend='mock', active=True)
        self.asset_url = f'/api/v2/assets/{self.asset.uid}/?format=json'
        self.client.force_login(self.user)
        transcription_service = TranscriptionService.objects.create(code='goog')
        translation_service = TranslationService.objects.create(code='goog')

        language = Language.objects.create(name='', code='')
        language_region = LanguageRegion.objects.create(language=language, name='', code='')

        TranscriptionServiceLanguageM2M.objects.create(
            language=language,
            region=language_region,
            service=transcription_service
        )
        TranslationServiceLanguageM2M.objects.create(
            language=language,
            region=language_region,
            service=translation_service
        )

<<<<<<< HEAD
    @override_settings(CACHES={'default': {'BACKEND': 'django.core.cache.backends.dummy.DummyCache'}})
=======
    @pytest.mark.skip('Skip this until merge of kpi#5036')
    @override_settings(
        CACHES={
            'default':
                {'BACKEND': 'django.core.cache.backends.dummy.DummyCache'}
        }
    )
>>>>>>> bb4062ab
    @override_config(ASR_MT_INVITEE_USERNAMES='*')
    @patch('google.cloud.speech.SpeechClient')
    @patch('google.cloud.storage.Client')
    def test_google_transcript_post(self, m1, m2):
        url = reverse('advanced-submission-post', args=[self.asset.uid])
        submission_id = 'abc123-def456'
        submission = {
            '__version__': self.asset.latest_deployed_version.uid,
            'q1': 'audio_conversion_test_clip.3gp',
            '_uuid': submission_id,
            '_attachments': [
                {
                    'filename': 'someuser/audio_conversion_test_clip.3gp',
                    'mimetype': 'video/3gpp',
                },
            ],
            '_submitted_by': self.user.username
        }
        self.asset.deployment.mock_submissions([submission])

        data = {
            'submission': submission_id,
            'q1': {GOOGLETS: {'status': 'requested', 'languageCode': ''}}
        }
        with self.assertNumQueries(FuzzyInt(49, 65)):
            res = self.client.post(url, data, format='json')
        self.assertContains(res, 'complete')
        with self.assertNumQueries(FuzzyInt(25, 35)):
            self.client.post(url, data, format='json')

    @override_settings(CACHES={'default': {'BACKEND': 'django.core.cache.backends.dummy.DummyCache'}})
    def test_google_transcript_permissions(self):
        url = reverse('advanced-submission-post', args=[self.asset.uid])
        submission_id = 'abc123-def456'
        submission = {
            '__version__': self.asset.latest_deployed_version.uid,
            'q1': 'audio_conversion_test_clip.3gp',
            '_uuid': submission_id,
            '_attachments': [],
            '_submitted_by': self.user.username
        }
        self.asset.deployment.mock_submissions([submission])
        SubmissionExtras.objects.create(
            submission_uuid=submission_id,
            content={'q1': {'transcript': {'value': 'hello'}}},
            asset=self.asset
        )

        with override_config(ASR_MT_INVITEE_USERNAMES='*'):
            res = self.client.post(url, {}, format='json')
            self.assertEqual(res.status_code, 400)

        self.asset.permissions.all().delete()
        self.asset.owner = None
        self.asset.save()
        res = self.client.get(url + '?submission=' + submission_id, format='json')
        self.assertEqual(res.status_code, 404)

    @override_settings(CACHES={'default': {'BACKEND': 'django.core.cache.backends.dummy.DummyCache'}})
    @override_config(ASR_MT_INVITEE_USERNAMES='*')
    @patch('kobo.apps.subsequences.integrations.google.google_translate.translate')
    @patch('kobo.apps.subsequences.integrations.google.base.storage')
    def test_google_translate_post(self, storage, translate):
        url = reverse('advanced-submission-post', args=[self.asset.uid])
        submission_id = 'abc123-def456'
        submission = {
            '__version__': self.asset.latest_deployed_version.uid,
            'q1': 'audio_conversion_test_clip.3gp',
            '_uuid': submission_id,
            '_attachments': [
                {
                    'id': 1,
                    'filename': 'someuser/audio_conversion_test_clip.3gp',
                    'mimetype': 'video/3gpp',
                },
            ],
            '_submitted_by': self.user.username
        }
        self.asset.deployment.mock_submissions([submission])

        mock_translation_client = Mock()
        mock_translation_client.translate_text = Mock(return_value='Test translated text')
        translate.TranslationServiceClient = Mock(return_value=mock_translation_client)
        # Avoid error on isinstance call with this:
        translate.types = translate_v3.types
        data = {
            'submission': submission_id,
            'q1': {
                'transcript': {'value': 'test transcription',  'languageCode': ''},
                GOOGLETX: {'status': 'requested', 'languageCode': ''},
            }
        }
        res = self.client.post(url, data, format='json')
        self.assertContains(res, 'complete')<|MERGE_RESOLUTION|>--- conflicted
+++ resolved
@@ -1,8 +1,6 @@
-import uuid
 from copy import deepcopy
 from unittest.mock import patch, Mock
 
-import pytest
 from constance.test import override_config
 from django.test import override_settings
 from django.urls import reverse
@@ -427,17 +425,12 @@
             service=translation_service
         )
 
-<<<<<<< HEAD
-    @override_settings(CACHES={'default': {'BACKEND': 'django.core.cache.backends.dummy.DummyCache'}})
-=======
-    @pytest.mark.skip('Skip this until merge of kpi#5036')
     @override_settings(
         CACHES={
             'default':
                 {'BACKEND': 'django.core.cache.backends.dummy.DummyCache'}
         }
     )
->>>>>>> bb4062ab
     @override_config(ASR_MT_INVITEE_USERNAMES='*')
     @patch('google.cloud.speech.SpeechClient')
     @patch('google.cloud.storage.Client')
