# coding: utf-8
from google.cloud import speech_v1
from google.cloud import storage

from kpi.models.asset import Asset


class AutoTranscription:
    """
    The engine for transcribing audio files
    """
    def store_transcript(self, transcript, asset, submission_id):
        pass


class GoogleTranscribeEngine(AutoTranscription):
    def __init__(self):
        self.destination_path = None
        self.bucket_name = 'kobo-transcription-test'

    def delete_google_file(self):
        """
        Files need to be deleted from google storage after
        the transcript finished to avoid running up the bill
        """
        storage_client = storage.Client()
        bucket = storage_client.bucket(self.bucket_name)
        blob = bucket.blob(self.destination_path)
        blob.delete()

    def get_converted_audio(
            self,
            asset,
            xpath: str,
            submission_id: int,
            user: object
    ):
        attachment = asset.deployment.get_attachment(submission_id, user, xpath=xpath)
<<<<<<< HEAD
        attachment_path = attachment.protected_path('flac')
=======
        attachment_path = attachment.protected_path('flac').replace('/protected/', '/srv/src/kobocat/media/')
>>>>>>> 46b0f127
        filepath = attachment.media_file.name
        return attachment_path, filepath

    def store_file(self, attachment_path: str, filename: str):
        self.destination_path = f"{filename}.flac"

        # send the audio file to google storage
        storage_client = storage.Client()
        bucket = storage_client.bucket(bucket_name=self.bucket_name)
        destination = bucket.blob(self.destination_path)
        destination.upload_from_filename(
            attachment_path,
            content_type='audio/flac',
        )
        return self.destination_path

    def transcribe_file(
            self,
            asset,
            xpath: str,
            # note: this works with a uuid string ontop of cdd172b
            submission_id: int,
            source: str,
            user: object,
    ):
        # get the audio file in a Google supported format
        path, filename = self.get_converted_audio(
            xpath=xpath,
            asset=asset,
            submission_id=submission_id,
            user=user
        )

        # Make sure the file is stored in Google storage or long
        # files won't run
        gcs_path = self.store_file(path, filename)

        # Create the parameters required for the transcription
        speech_client = speech_v1.SpeechClient()
        audio = speech_v1.RecognitionAudio(uri=f'gs://{self.bucket_name}/{gcs_path}')
        config = speech_v1.RecognitionConfig(
            encoding=speech_v1.RecognitionConfig.AudioEncoding.FLAC,
            language_code=source,
            enable_automatic_punctuation=True,
        )

        speech_results = speech_client.long_running_recognize(config=config, audio=audio)
        results = speech_results.result()

        transcript = []
        for result in results.results:
            alternatives = result.alternatives
            transcript.append({
                'transcript': alternatives[0].transcript,
                'confidence': alternatives[0].confidence,
            })

        # delete the audio file from storage
        self.delete_google_file()

        return transcript<|MERGE_RESOLUTION|>--- conflicted
+++ resolved
@@ -36,11 +36,8 @@
             user: object
     ):
         attachment = asset.deployment.get_attachment(submission_id, user, xpath=xpath)
-<<<<<<< HEAD
-        attachment_path = attachment.protected_path('flac')
-=======
-        attachment_path = attachment.protected_path('flac').replace('/protected/', '/srv/src/kobocat/media/')
->>>>>>> 46b0f127
+        attachment_path = attachment.protected_path('flac').replace(
+            '/protected/', '/srv/src/kobocat/media/')
         filepath = attachment.media_file.name
         return attachment_path, filepath
 
