--- conflicted
+++ resolved
@@ -38,12 +38,9 @@
             },
             'required': ['languages'],
         },
-<<<<<<< HEAD
         'number_doubler': {
             'type': 'object',
         },
-=======
->>>>>>> 1ac94f64
     },
 }
 
