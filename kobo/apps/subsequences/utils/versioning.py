--- conflicted
+++ resolved
@@ -1,13 +1,10 @@
-<<<<<<< HEAD
 import uuid
 
 from django.utils import timezone
 
 from ..constants import SCHEMA_VERSIONS
-=======
 import copy
 from typing import Any, Iterable
->>>>>>> 92f3d15f
 
 from django.db import transaction
 
@@ -24,10 +21,48 @@
     'qual_integer': 'qualInteger',
 }
 
-<<<<<<< HEAD
-    migrated_advanced_features = {'_version': SCHEMA_VERSIONS[0], '_actionConfigs': {}}
-=======
->>>>>>> 92f3d15f
+def convert_qual_params(
+    asset: Any, qualdict: dict[str, Any]
+) -> list[QuestionAdvancedFeature]:
+    """Convert a qual dict (from `Asset.advanced_features['qual']`) into
+    `QuestionAdvancedFeature` objects grouped by `xpath`.
+    Returns the list of new `QuestionAdvancedFeature` instances.
+    """
+    if not qualdict:
+        return []
+
+    qual_survey = qualdict.get('qual_survey')
+    if not isinstance(qual_survey, Iterable):
+        return []
+
+    groups: dict[str, list[dict[str, Any]]] = {}
+    for item in qual_survey:
+        if not isinstance(item, dict):
+            continue
+        xpath = item.get('xpath') or item.get('qpath')
+        if not xpath:
+            continue
+        groups.setdefault(xpath, []).append(item)
+
+    created_objs: list[QuestionAdvancedFeature] = []
+    for xpath, items in groups.items():
+        for item in items:
+            item['type'] = OLD_QUESTION_TYPE_TO_NEW[item['type']]
+            # remove any top-level cruft
+            for key in list(item.keys()):
+                if key not in QualAction.KNOWN_PARAM_KEYS:
+                    item.pop(key)
+        QualAction.validate_params(list(items))
+        created_objs.append(
+            QuestionAdvancedFeature(
+                asset=asset,
+                action=Action.QUAL,
+                question_xpath=xpath,
+                params=list(items),
+            )
+        )
+    return created_objs
+
 
 def migrate_advanced_features(
     asset: 'kpi.models.Asset', save_asset=True
@@ -71,6 +106,7 @@
                 )
             if key == 'qual':
                 features_to_create.extend(convert_qual_params(asset, value))
+
         # DANGER: this does not go through validate_params
         QuestionAdvancedFeature.objects.bulk_create(features_to_create)
 
@@ -81,61 +117,6 @@
             asset.save(update_fields=['advanced_features'], adjust_content=False)
 
 
-def convert_nlp_params(
-    asset,
-    action_config: dict,
-    known_cols: set[str],
-    manual_action: Action,
-    automatic_action: Action,
-) -> list[QuestionAdvancedFeature]:
-    to_create = []
-    languages = action_config.get('languages')
-    if not languages:
-        return to_create
-    for q in known_cols:
-        to_create.extend(
-            [
-                QuestionAdvancedFeature(
-                    question_xpath=q,
-                    asset=asset,
-                    action=manual_action,
-                    params=[{'language': language} for language in languages],
-                ),
-                QuestionAdvancedFeature(
-                    question_xpath=q,
-                    asset=asset,
-                    action=automatic_action,
-                    params=[{'language': language} for language in languages],
-                ),
-            ]
-        )
-    return to_create
-
-
-def convert_qual_params(
-    asset: Any, qualdict: dict[str, Any]
-) -> list[QuestionAdvancedFeature]:
-    """Convert a qual dict (from `Asset.advanced_features['qual']`) into
-    `QuestionAdvancedFeature` objects grouped by `xpath`.
-    Returns the list of new `QuestionAdvancedFeature` instances.
-    """
-    if not qualdict:
-        return []
-
-    qual_survey = qualdict.get('qual_survey')
-    if not isinstance(qual_survey, Iterable):
-        return []
-
-    groups: dict[str, list[dict[str, Any]]] = {}
-    for item in qual_survey:
-        if not isinstance(item, dict):
-            continue
-        xpath = item.get('xpath') or item.get('qpath')
-        if not xpath:
-            continue
-        groups.setdefault(xpath, []).append(item)
-
-<<<<<<< HEAD
 def migrate_qual_data(supplemental_data: dict) -> dict | None:
     """
     Convert old `qual` format to new format
@@ -397,24 +378,4 @@
         '_dateCreated': list_of_versions[-1]['_dateCreated'],
         '_dateModified': list_of_versions[0]['_dateCreated'],
         '_versions': list_of_versions,
-    }
-=======
-    created_objs: list[QuestionAdvancedFeature] = []
-    for xpath, items in groups.items():
-        for item in items:
-            item['type'] = OLD_QUESTION_TYPE_TO_NEW[item['type']]
-            # remove any top-level cruft
-            for key in list(item.keys()):
-                if key not in QualAction.KNOWN_PARAM_KEYS:
-                    item.pop(key)
-        QualAction.validate_params(list(items))
-        created_objs.append(
-            QuestionAdvancedFeature(
-                asset=asset,
-                action=Action.QUAL,
-                question_xpath=xpath,
-                params=list(items),
-            )
-        )
-    return created_objs
->>>>>>> 92f3d15f
+    }