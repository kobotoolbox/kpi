class InvalidAction(Exception):
    """
    The referenced action does not exist or was not configured for the given
    question XPath at the asset level
    """

    pass


<<<<<<< HEAD
class InvalidItem(Exception):
    """
    The referenced action does not contain a list of items
    """

    pass

class InvalidXPath(Exception):
    """
    The referenced question XPath was not configured for supplemental data at
    the asset level
    """

=======
class InvalidXPath(Exception):
    """
    The referenced question XPath was not configured for supplemental data at
    the asset level
    """

>>>>>>> 7dedf276
    pass<|MERGE_RESOLUTION|>--- conflicted
+++ resolved
@@ -7,7 +7,6 @@
     pass
 
 
-<<<<<<< HEAD
 class InvalidItem(Exception):
     """
     The referenced action does not contain a list of items
@@ -15,18 +14,11 @@
 
     pass
 
+
 class InvalidXPath(Exception):
     """
     The referenced question XPath was not configured for supplemental data at
     the asset level
     """
 
-=======
-class InvalidXPath(Exception):
-    """
-    The referenced question XPath was not configured for supplemental data at
-    the asset level
-    """
-
->>>>>>> 7dedf276
     pass