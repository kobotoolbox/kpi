_ = require 'underscore'
Backbone = require('backbone')

module.exports = do ->
  viewWidgets = {}

  class viewWidgets.Base extends Backbone.View
    attach_to: ($el) ->
      if $el instanceof viewWidgets.Base
        $el = $el.$el
      return $el.append(@el)

    bind_event: (type, callback) ->
      @$el.off type, callback
      return @$el.on type, callback
    detach: () ->
      return @$el.remove()
    val: (value) ->
      if value
        @$el.val value
        if !@$el.val()?
          return @$el.prop('selectedIndex', 0)
      else return @$el.val()

  class viewWidgets.Label extends viewWidgets.Base
    tagName: 'label'
    constructor: (text, className, input) ->
      super()
      @text = text
      @className = className
      @input = input
    val: () ->
    bind_event: () ->
    render: () ->
      if @text
        @$el.text(@text)
      if @className
        @$el.addClass @className
      if @input
        @$el.attr 'for', @input.cid
      return @

  class viewWidgets.EmptyView extends viewWidgets.Base
    constructor: () -> super()
    attach_to: () -> return
    bind_event: () -> return
    render: () -> return @
    val: () -> return null

  class viewWidgets.TextArea extends viewWidgets.Base
    tagName: 'textarea'
    render: () ->
      @$el.val @text
      @$el.addClass @className
      @$el.on 'paste', (e) -> e.stopPropagation()

<<<<<<< HEAD
      return @
    constructor: (@text, @className) -> super()
=======
      @
    constructor: (text, className) ->
      super()
      @text = text
      @className = className
>>>>>>> 6eb02ff8

  class viewWidgets.TextBox extends viewWidgets.Base
    tagName: 'input'
    render: () ->
      @$el.attr 'type', 'text'
      @$el.val @text
      @$el.addClass @className
      @$el.attr 'placeholder', @placeholder
      @$el.on 'paste', (e) -> e.stopPropagation()

<<<<<<< HEAD
      return @
    constructor: (@text, @className, @placeholder) -> super()
=======
      @
    constructor: (text, className, placeholder) ->
      super()
      @text = text
      @className = className
      @placeholder = placeholder
>>>>>>> 6eb02ff8

  class viewWidgets.Button extends viewWidgets.Base
    tagName: 'button'
    render: () ->
      @$el.html @text
      @$el.addClass @className

<<<<<<< HEAD
      return @
    constructor: (@text, @className) -> super()
=======
      @
    constructor: (text, className) ->
      super()
      @text = text
      @className = className
>>>>>>> 6eb02ff8

  class viewWidgets.DropDownModel extends Backbone.Model

  class viewWidgets.DropDown extends viewWidgets.Base
    tagName: 'select'
    constructor: (options) ->
      super()
      @options = options

      if !(@options instanceof viewWidgets.DropDownModel)
        @options = new viewWidgets.DropDownModel()
        @options.set('options', options)
      @options.on 'change:options', @render.bind(@)

    render: () ->
      options_html = ''
      _.each @options.get('options'), (option) ->
        options_html += '<option value="' + option.value + '">' + option.text + '</option>'
        return

      @$el.html options_html
      return @

    attach_to: (target) ->
      super(target)
      return @$el.select2({ minimumResultsForSearch: -1 })

  return viewWidgets<|MERGE_RESOLUTION|>--- conflicted
+++ resolved
@@ -54,16 +54,11 @@
       @$el.addClass @className
       @$el.on 'paste', (e) -> e.stopPropagation()
 
-<<<<<<< HEAD
       return @
-    constructor: (@text, @className) -> super()
-=======
-      @
     constructor: (text, className) ->
       super()
       @text = text
       @className = className
->>>>>>> 6eb02ff8
 
   class viewWidgets.TextBox extends viewWidgets.Base
     tagName: 'input'
@@ -74,17 +69,13 @@
       @$el.attr 'placeholder', @placeholder
       @$el.on 'paste', (e) -> e.stopPropagation()
 
-<<<<<<< HEAD
       return @
-    constructor: (@text, @className, @placeholder) -> super()
-=======
       @
     constructor: (text, className, placeholder) ->
       super()
       @text = text
       @className = className
       @placeholder = placeholder
->>>>>>> 6eb02ff8
 
   class viewWidgets.Button extends viewWidgets.Base
     tagName: 'button'
@@ -92,16 +83,12 @@
       @$el.html @text
       @$el.addClass @className
 
-<<<<<<< HEAD
       return @
-    constructor: (@text, @className) -> super()
-=======
       @
     constructor: (text, className) ->
       super()
       @text = text
       @className = className
->>>>>>> 6eb02ff8
 
   class viewWidgets.DropDownModel extends Backbone.Model
 
