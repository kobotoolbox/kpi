--- conflicted
+++ resolved
@@ -71,11 +71,7 @@
   class validationLogicHelpers.ValidationLogicModeSelectorHelper extends $skipLogicHelpers.SkipLogicModeSelectorHelper
     constructor: (view_factory, @context) ->
       super
-<<<<<<< HEAD
-      @handcode_button = view_factory.create_button '<i>${}</i> ' + t("Manually enter your validation logic in XLSForm code"), 'skiplogic__button skiplogic__select-handcode'
-=======
-      @handcode_button = view_factory.create_button '<i>${}</i> ' + _t("Manually enter your validation logic in XLSForm code"), 'kobo-button kobo-button--blue'
->>>>>>> 53b58906
+      @handcode_button = view_factory.create_button '<i>${}</i> ' + t("Manually enter your validation logic in XLSForm code"), 'kobo-button kobo-button--blue'
 
   class validationLogicHelpers.ValidationLogicHandCodeHelper extends $skipLogicHelpers.SkipLogicHandCodeHelper
     render: ($destination) ->
