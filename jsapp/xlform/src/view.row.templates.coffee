--- conflicted
+++ resolved
@@ -62,12 +62,8 @@
             <div class="noop card__indicator__icon"><i class="fa fa-fw card__header-icon"></i></div>
           </div>
           <div class="card__text">
-<<<<<<< HEAD
             <input type="text" placeholder="#{_t("Question title is required")}" class="card__header-title js-cancel-select-row js-cancel-sort">
-=======
-            <span class="card__header-title js-cancel-select-row js-cancel-sort"></span>
             <input type="text" placeholder="#{_t("Question hint")}" class="card__header-hint js-cancel-select-row js-cancel-sort">
->>>>>>> 462f72b6
           </div>
           <div class="card__buttons">
             <span class="card__buttons__button card__buttons__button--settings card__buttons__button--gray js-toggle-card-settings" data-button-name="settings"><i class="fa fa-cog"></i></span>
