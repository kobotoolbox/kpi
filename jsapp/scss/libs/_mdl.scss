// Theming variables, mixins and includes

$black: #414453;
<<<<<<< HEAD
$trueblack: darken($black, 25%);
=======
$white: #fff;
>>>>>>> 05635446
$cool-charcoal: lighten($black, 10%);
$cool-darkgray: lighten($black, 20%);
$cool-gray: lighten($black, 30%);
$cool-silver: lighten($black, 40%);
$cool-lightgray: lighten($black, 60%);
$divider-color: lighten($black, 63%);
$cool-whitegray: lighten($black, 67%);
$cool-blue: #2095f3;
$cool-green: #52c5d0;
$warm-green: #52ce7b;
$cool-red: #ff556a;
$cool-orange: #ffaa56;

$font: "Roboto", "Helvetica", "Arial", sans-serif !default;
$layout-text-color: #414453 !default;
$layout-nav-color: white !default;
$layout-header-bg-color: #414453 !default;
$layout-drawer-nav-link-color: #7d8a93 !default;
$layout-drawer-nav-link-active-bg: #f9f9f9 !default;
$layout-desktop-header-height: 64px;

@mixin shadow-2dp {
  box-shadow: 0 2px 2px 0 rgba(0, 0, 0, 0.14), 0 3px 1px -2px rgba(0, 0, 0, 0.2), 0 1px 5px 0 rgba(0, 0, 0, 0.12);
}

// light is shinging from top
@mixin box-shadow {
  box-shadow: 0 0 2px 0 rgba(0, 0, 0, 0.06), 0 2px 2px 0 rgba(0, 0, 0, 0.12);
  border-radius: 2px;
}

// light is shinging from bottom
@mixin box-shadow-reversed {
  box-shadow: 0 0 2px 0 rgba(0, 0, 0, 0.06), 0 -2px 2px 0 rgba(0, 0, 0, 0.12);
  border-radius: 2px;
}

html {
  color: $cool-darkgray;
}

body {
  background: $cool-whitegray;
}

html, body, input, textarea, select, button {
  font-family: $font;
  font-size: 14px;
  font-weight: 400;
  line-height: 20px;
}

a {
  color: $cool-blue;
}

p {
  margin-bottom: 16px;
}

h3, h4, h5, h6 {
  font-weight: 400;
}

@import "mdl.layout";
@import "mdl.grid";
@import "mdl.buttons";<|MERGE_RESOLUTION|>--- conflicted
+++ resolved
@@ -1,11 +1,8 @@
 // Theming variables, mixins and includes
 
 $black: #414453;
-<<<<<<< HEAD
 $trueblack: darken($black, 25%);
-=======
 $white: #fff;
->>>>>>> 05635446
 $cool-charcoal: lighten($black, 10%);
 $cool-darkgray: lighten($black, 20%);
 $cool-gray: lighten($black, 30%);
