--- conflicted
+++ resolved
@@ -81,12 +81,6 @@
 
 // Raised buttons
 .mdl-button--raised {
-<<<<<<< HEAD
-  background: $cool-blue;
-  text-shadow: -1px -1px 1px rgba($black, 0.125);
-
-=======
->>>>>>> 7c74c144
   @include box-shadow;
 
   background: $kobo-blue;
