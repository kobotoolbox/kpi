--- conflicted
+++ resolved
@@ -4,11 +4,7 @@
   &.react-tagsinput-invalid {
     .react-tagsinput-input {
       color: colors.$kobo-red;
-<<<<<<< HEAD
       border-bottom-color: colors.$kobo-mid-red;
-=======
-      border-bottom-color: colors.$kobo-red;
->>>>>>> 76a82a1e
     }
   }
 
@@ -40,11 +36,8 @@
   cursor: pointer;
   color: colors.$kobo-white !important;
   opacity: 0.6;
-<<<<<<< HEAD
   margin-left: 3px;
-=======
   margin-inline-start: 3px;
->>>>>>> 76a82a1e
   vertical-align: middle;
 
   &:hover {
