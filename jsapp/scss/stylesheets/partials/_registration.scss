--- conflicted
+++ resolved
@@ -99,20 +99,11 @@
 .registration select {
   width: 100%;
   display: block;
-<<<<<<< HEAD
-  padding: 5px 8px;
-  border: solid 1px $kobo-gray-14;
-  border-radius: 5px;
-  font-size: 14px;
-  
-  padding-bottom: 3px;
-=======
   padding: 8px 10px;
   border: none;
   border-radius: 6px;
   font-size: variables.$base-font-size;
   border-bottom: 3px solid transparent;
->>>>>>> c26c728a
   margin-top: 1px;
   opacity: 0.9;
   min-height: 3rem;
@@ -121,29 +112,6 @@
     border-bottom: 3px solid $kobo-blue;
     opacity: 1;
   }
-<<<<<<< HEAD
-
-  &.registration__action {
-    font-size: 16px;
-    padding: 10px;
-    color: $kobo-blue-pale;
-    text-align: center;
-    font-weight: 600;
-    background-color: $kobo-blue;
-    border: 1px solid $kobo-blue-pale;
-    // text-shadow: -1px -1px $kobo-blue-dark;
-    clear: both;
-    transition: background-color $transition-duration ease, color $transition-duration ease, border $transition-duration;
-
-
-    &:hover {
-      color: $kobo-blue;
-      background-color: $kobo-blue-pale;
-      // text-shadow: -1px -1px $kobo-blue-dark;
-    }
-  }
-=======
->>>>>>> c26c728a
 }
 
 .registration {
