--- conflicted
+++ resolved
@@ -70,11 +70,7 @@
   position: relative;
 }
 
-<<<<<<< HEAD
-.fa.clock-over:after {
-=======
 .fa.clock-over::after {
->>>>>>> b14562ed
   content: "";
   position: absolute;
   margin-left: -1.25em;
