--- conflicted
+++ resolved
@@ -73,17 +73,10 @@
 .fa.clock-over::after {
   content: "";
   position: absolute;
-<<<<<<< HEAD
   margin-left: -1.25em;
   margin-top: -0.375em;
-  background-color: white;
-  border-radius: 8px;
-=======
-  margin-left: -20px;
-  margin-top: -6px;
   background-color: $kobo-white;
   border-radius: 6px;
->>>>>>> 53db43d7
 }
 
 .fa.clock-over::before {
