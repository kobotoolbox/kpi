--- conflicted
+++ resolved
@@ -57,13 +57,6 @@
   }
 
   .row-icon {
-<<<<<<< HEAD
-=======
-    font-size: 32px;
-    margin-left: -5px;
-    margin-right: 5px;
-    opacity: 0.6;
->>>>>>> fed62f37
     vertical-align: middle;
     border: 1px solid $cool-green;
     font-size: 13px;
@@ -165,11 +158,7 @@
   &:hover {
     > .asset-row__buttons {
       opacity: 1;
-<<<<<<< HEAD
-      width: 43%;
-=======
       width: 33%;
->>>>>>> fed62f37
       overflow: visible;
       transition: 0.3s opacity;
     }
