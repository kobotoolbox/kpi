--- conflicted
+++ resolved
@@ -186,7 +186,11 @@
   opacity: 1 !important;
 }
 
-<<<<<<< HEAD
+// iframe default styles 
+iframe {
+  border:none;
+}
+
 // modal forms 
 .form-modal__item {
   margin-bottom: 15px;
@@ -230,9 +234,4 @@
     text-align: right;
     padding-top: 10px;
   }
-=======
-// iframe default styles 
-iframe {
-  border:none;
->>>>>>> c9b3536d
 }