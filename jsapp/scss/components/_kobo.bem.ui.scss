--- conflicted
+++ resolved
@@ -42,242 +42,6 @@
   font-size: 0.85em;
   opacity: 0.75;
 }
-
-
-<<<<<<< HEAD
-.popover-menu__content {
-  @include box-shadow-mid;
-
-  overflow: hidden;
-  position: absolute;
-  min-width: 160px;
-  max-width: 300px;
-  text-align: initial;
-  background: colors.$kobo-white;
-  z-index: z-indexes.$z-dropdown;
-  right: -10px;
-  transition: opacity 0.35s;
-  opacity: 1;
-
-  &.popover-menu__content--hiding {
-    opacity: 0;
-    transition: opacity 0.35s;
-  }
-
-  &.popover-menu__content--hidden {
-    display: none;
-  }
-
-  &.popover-menu__content--visible {
-    display: block;
-  }
-}
-
-.popover-menu--below .popover-menu__content {
-  top: 100%;
-}
-
-.popover-menu--right .popover-menu__content {
-  right: auto;
-  left: -10px;
-}
-
-.popover-menu--above .popover-menu__content,
-.popover-menu--viewby-menu .popover-menu__content {
-  bottom: 100%;
-  top: auto;
-}
-
-.popover-menu__link,
-.popover-menu__item {
-  background-color: colors.$kobo-white;
-  display: block;
-  padding: 6px 12px 6px 6px;
-  position: relative;
-  color: colors.$kobo-gray-40;
-  cursor: pointer;
-  white-space: nowrap;
-  overflow: hidden;
-  text-overflow: ellipsis;
-
-  > i:first-child {
-    margin-right: 5px;
-    font-size: 28px;
-    width: 28px;
-    vertical-align: middle;
-  }
-
-  span {
-    vertical-align: middle;
-  }
-
-  &:hover {
-    background-color: colors.$kobo-gray-96;
-    color: colors.$kobo-gray-24;
-  }
-
-  &.active {
-    color: colors.$kobo-blue;
-  }
-
-  &.divider {
-    border-top: 1px solid colors.$kobo-gray-92;
-  }
-}
-
-@media screen and (max-height: 475px) {
-  .popover-menu__link,
-  .popover-menu__item {
-    i.k-icon:first-child {
-      font-size: 22px;
-    }
-  }
-}
-
-.popover-menu__moveTo {
-  max-height: 120px;
-  overflow: auto;
-  overflow-x: hidden;
-  background-color: colors.$kobo-gray-96;
-  border-bottom: 1px solid colors.$kobo-gray-92;
-}
-
-.popover-menu__item--move-coll-item {
-  background-color: colors.$kobo-gray-96;
-  position: relative;
-  text-align: initial;
-  padding: 3px 8px 3px 5px;
-
-  span {
-    display: inline-block;
-    max-width: 150px;
-    overflow: hidden;
-    text-overflow: ellipsis;
-    word-wrap: break-word;
-  }
-
-  &.popover-menu__item--move-coll-item-parent {
-    pointer-events: none;
-    font-weight: 700;
-    color: colors.$kobo-gray-24;
-  }
-}
-
-.popover-menu__heading {
-  padding: 8px 15px;
-  color: colors.$kobo-gray-40;
-  border-top: 1px solid colors.$kobo-gray-92;
-  background-color: colors.$kobo-gray-96;
-  margin: 0px;
-}
-
-.popover-menu--formLanding-menu {
-  .popover-menu__content {
-    right: 10px;
-  }
-}
-
-.popover-menu--assets-table {
-  .popover-menu__content {
-    max-height: 26px * 7.5;
-    overflow: auto;
-  }
-}
-
-.popover-menu--bulkUpdate-menu {
-  .popover-menu__toggle {
-    color: colors.$kobo-blue;
-
-    &:hover {
-      color: lighten(colors.$kobo-blue, 10%);
-    }
-  }
-
-  .popover-menu__content {
-    line-height: 20px;
-  }
-}
-
-.popover-menu--custom-reports {
-  .popover-menu__content {
-    max-height: 500px;
-    min-width: 300px;
-    overflow: scroll;
-    right: auto;
-    left: 20px;
-  }
-
-  .popover-menu__link {
-    white-space: normal;
-  }
-}
-
-.popover-menu--collectData-menu {
-  .popover-menu__toggle {
-    padding: 8px 12px;
-    padding-right: 40px;
-    color: colors.$kobo-gray-40;
-    background: colors.$kobo-gray-96;
-    position: relative;
-
-    @include box-shadow;
-
-    &:hover {
-      color: colors.$kobo-gray-24;
-    }
-
-    &::after {
-      position: absolute;
-      right: 10px;
-      top: 9px;
-      content: '\25BC';
-      font-size: 10px;
-    }
-  }
-
-  .popover-menu__content {
-    min-width: 320px;
-    max-width: 360px;
-    left: 0px;
-    top: auto;
-    bottom: -150px;
-    right: auto;
-    max-height: 400px;
-    overflow: auto;
-
-    .popover-menu__link {
-      max-width: 100%;
-      white-space: normal;
-      padding: 12px;
-      border-bottom: 1px solid colors.$kobo-gray-92;
-      border-left: 2px solid transparent;
-
-      &:last-child {
-        border-bottom: none;
-      }
-
-      .collect-data-label {
-        font-weight: 600;
-        color: colors.$kobo-gray-24;
-      }
-
-      .collect-data-desc {
-        font-size: inherit;
-        line-height: 16px;
-      }
-
-      &:hover {
-        border-left: 2px solid colors.$kobo-teal;
-      }
-    }
-  }
-}
-
-.popover-menu__link.popover-menu__link--red {
-  color: colors.$kobo-red;
-}
-=======
->>>>>>> 2cb46bf5
 
 // iframe default styles
 iframe {
