.form-sidebar {
<<<<<<< HEAD
  height: calc(100% - 40px);
  margin-top:10px;
  overflow-y: auto;
  overflow-x: hidden;
  &__itemlink {
    display: block;
    line-height: 1em;
=======
  height: calc(100% - 55px);
  margin-top: 10px;
  overflow-y: auto;
  overflow-x: hidden;

  &__itemlink {
    display: block;
    line-height: 1em;
    padding: 8px 0px;
>>>>>>> f7cdd46f
    text-overflow: ellipsis;
    white-space: nowrap;
    overflow: hidden;
    color: lighten($black, 40%);
    font-weight: normal;
<<<<<<< HEAD
    &:hover {
      color: lighten($black, 10%);
    }
  }

  &__itemlink--active {
    color: lighten($black, 10%);
  }

  &__label, &__grouping {
    color: lighten($black, 40%);
    cursor: pointer;

    i {
      font-size:36px;
      margin-right:0px;
      margin-left: -4px;
      vertical-align: middle;
      display: inline-block;
      @extend .k-icon;
    }

    span {
      vertical-align: middle;
    }

    &--Deployed i {
      @extend .k-icon-deployed;
    }
    &--Draft i {
      @extend .k-icon-drafts;
    }
    &--Archived i {
      @extend .k-icon-archived;
    }

  }

  &__label {
    padding:3px 0px;
    position: relative;
    .form-sidebar__label-count {
      position: absolute;
      right: 0px;
      top: 9px;
      padding:2px 3px;
      width:32px;
      border-radius: 40px;
      background: #E6E6E8;
      text-align: center;
=======

    &:hover {
      color: lighten($black, 10%);
    }
  }

  &__label, &__grouping {
    color: lighten($black, 40%);
    cursor: pointer;

    i {
      font-size: 36px;
      margin-right: 0px;
      margin-left: -4px;
      vertical-align: middle;
      display: inline-block;

      @extend .k-icon;
    }

    span {
      vertical-align: middle;
    }

    &--Deployed i {
      @extend .k-icon-deploy;
    }

    &--Draft i {
      @extend .k-icon-drafts;
    }

    &--Archived i {
      @extend .k-icon-archived;
    }
  }

  &__label {
    padding: 3px 0px;
    position: relative;

    .form-sidebar__label-count {
      position: absolute;
      right: 0px;
      top: 9px;
      padding: 2px 3px;
      width: 32px;
      border-radius: 40px;
      background: #E6E6E8;
      text-align: center;
    }

    // &--visible, &--selected {
    //   color: lighten($black, 10%);
    // }
 
  }

  &__grouping {
    margin-top: 6px;
    margin-bottom: 12px;

    &--collapsed {
      margin: 0px;
      height: 0px;
      overflow: hidden;
    }
  }

  &__item {
    display: block;
    position: relative;
    padding-left: 30px;
    padding-top: 3px;
    padding-bottom: 4px;

    .form-sidebar__iteminner {
      display: inline-block;

      .form-sidebar__itembyline {
        display: block;
        font-size: 0.85em;
        opacity: 0.6;
      }
    }

    &--selected {
      background: #ededee;

      .popover-menu {
        position: absolute;
        right: -4px;
        top: -2px;
        margin: 0px;

        .popover-menu__toggle {
          i {
            margin-left: 0px;
            line-height: 1em;
          }
        }

        .popover-menu__content {
          margin-right: 20px;
        }
      }

      .form-sidebar__itemlink {
        color: $cool-green;
        margin-right: 32px;
        text-overflow: clip;
      }
    }

    &.active {
      background: #ededee;

      .form-sidebar__itemlink {
        color: $cool-green;
      }
    }
  }

  &__item--collection {
    padding-left: 15px;
    margin: 5px 0px;

    .form-sidebar__itemlink {
      padding: 0px;

      i {
        font-size: 32px;
        vertical-align: middle;
        display: inline-block;
      }
>>>>>>> f7cdd46f
    }

    // &--visible, &--selected {
    //   color: lighten($black, 10%);
    // } 
  }
<<<<<<< HEAD

  &__grouping {
    padding-left: 6px;

    &--collapsed {
      height: 0px;
      overflow: hidden;
    }
  }

  &__item {
    display: block;
    position: relative;
    .form-sidebar__iteminner {
      display: inline-block;
      .form-sidebar__itembyline {
        display: block;
        font-size: 0.85em;
        opacity: 0.6;
      }
    }
    &--selected {
      color: lighten($black, 10%);
      .popover-menu {
        position: absolute;
        right: -5px;
        top: 0px;
        margin:0px;
        button {
          color:$cool-gray;
          &:hover {
            color: unquote("rgb(#{$color-accent})");
          }
        }
        .popover-menu__content {
          margin-right: 20px;
        }
      }
      .form-sidebar__itemlink {
        color: lighten($black, 10%);
        margin-right:32px;
        text-overflow: clip;
      }
    }
  }

}
=======
}
>>>>>>> f7cdd46f
<|MERGE_RESOLUTION|>--- conflicted
+++ resolved
@@ -1,13 +1,4 @@
 .form-sidebar {
-<<<<<<< HEAD
-  height: calc(100% - 40px);
-  margin-top:10px;
-  overflow-y: auto;
-  overflow-x: hidden;
-  &__itemlink {
-    display: block;
-    line-height: 1em;
-=======
   height: calc(100% - 55px);
   margin-top: 10px;
   overflow-y: auto;
@@ -17,64 +8,11 @@
     display: block;
     line-height: 1em;
     padding: 8px 0px;
->>>>>>> f7cdd46f
     text-overflow: ellipsis;
     white-space: nowrap;
     overflow: hidden;
     color: lighten($black, 40%);
     font-weight: normal;
-<<<<<<< HEAD
-    &:hover {
-      color: lighten($black, 10%);
-    }
-  }
-
-  &__itemlink--active {
-    color: lighten($black, 10%);
-  }
-
-  &__label, &__grouping {
-    color: lighten($black, 40%);
-    cursor: pointer;
-
-    i {
-      font-size:36px;
-      margin-right:0px;
-      margin-left: -4px;
-      vertical-align: middle;
-      display: inline-block;
-      @extend .k-icon;
-    }
-
-    span {
-      vertical-align: middle;
-    }
-
-    &--Deployed i {
-      @extend .k-icon-deployed;
-    }
-    &--Draft i {
-      @extend .k-icon-drafts;
-    }
-    &--Archived i {
-      @extend .k-icon-archived;
-    }
-
-  }
-
-  &__label {
-    padding:3px 0px;
-    position: relative;
-    .form-sidebar__label-count {
-      position: absolute;
-      right: 0px;
-      top: 9px;
-      padding:2px 3px;
-      width:32px;
-      border-radius: 40px;
-      background: #E6E6E8;
-      text-align: center;
-=======
 
     &:hover {
       color: lighten($black, 10%);
@@ -210,61 +148,6 @@
         vertical-align: middle;
         display: inline-block;
       }
->>>>>>> f7cdd46f
-    }
-
-    // &--visible, &--selected {
-    //   color: lighten($black, 10%);
-    // } 
-  }
-<<<<<<< HEAD
-
-  &__grouping {
-    padding-left: 6px;
-
-    &--collapsed {
-      height: 0px;
-      overflow: hidden;
     }
   }
-
-  &__item {
-    display: block;
-    position: relative;
-    .form-sidebar__iteminner {
-      display: inline-block;
-      .form-sidebar__itembyline {
-        display: block;
-        font-size: 0.85em;
-        opacity: 0.6;
-      }
-    }
-    &--selected {
-      color: lighten($black, 10%);
-      .popover-menu {
-        position: absolute;
-        right: -5px;
-        top: 0px;
-        margin:0px;
-        button {
-          color:$cool-gray;
-          &:hover {
-            color: unquote("rgb(#{$color-accent})");
-          }
-        }
-        .popover-menu__content {
-          margin-right: 20px;
-        }
-      }
-      .form-sidebar__itemlink {
-        color: lighten($black, 10%);
-        margin-right:32px;
-        text-overflow: clip;
-      }
-    }
-  }
-
-}
-=======
-}
->>>>>>> f7cdd46f
+}