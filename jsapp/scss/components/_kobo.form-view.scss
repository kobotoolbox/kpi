--- conflicted
+++ resolved
@@ -206,13 +206,12 @@
     justify-content: space-between;
     align-items: center;
 
-<<<<<<< HEAD
     &.form-view__cell--columns-right {
       justify-content: flex-end;
-=======
+    }
+
     &.form-view__cell--columns-top {
       align-items: flex-start;
->>>>>>> 5790bd4d
     }
 
     .form-view__cell--stretch {
