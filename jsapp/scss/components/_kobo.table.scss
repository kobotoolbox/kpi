--- conflicted
+++ resolved
@@ -203,11 +203,7 @@
     }
 
     .-loading {
-<<<<<<< HEAD
-      background: $c-desert-storm;
-=======
       background: $cool-whitegray;
->>>>>>> c9986e50
 
       .-loading-inner {
         display: block;
@@ -233,11 +229,7 @@
         order: -1;
         position: relative;
         left: 0;
-<<<<<<< HEAD
-        background: $c-desert-storm;
-=======
         background: $cool-whitegray;
->>>>>>> c9986e50
         height: 36px;
         transition: left 0.2s;
         margin-right: 6px;
@@ -277,11 +269,7 @@
     &--advanced-table-options {
       border: 1px solid $divider-color;
       padding: 20px;
-<<<<<<< HEAD
-      background: $c-desert-storm;
-=======
       background: $cool-whitegray;
->>>>>>> c9986e50
 
       .form-view__cell--note {
         padding-bottom: 20px;
