--- conflicted
+++ resolved
@@ -101,11 +101,7 @@
       height: 50px;
       position: relative;
       z-index: 1;
-<<<<<<< HEAD
-      box-shadow: 0 0 3px 0 rgba(colors.$kobo-gray-24, 0.2), 0 0 10px 0 rgba(colors.$kobo-gray-24, 0.1);
-=======
       box-shadow: 0 0 3px 0 rgba(colors.$kobo-gray-800, 0.2), 0 0 10px 0 rgba(colors.$kobo-gray-800, 0.1);
->>>>>>> 697f2043
       padding: 0 20px;
     }
   }
