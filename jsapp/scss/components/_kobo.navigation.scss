--- conflicted
+++ resolved
@@ -3,55 +3,6 @@
 $headerAccountTextColor: #dbedf7;
 
 .k-header__bar {
-<<<<<<< HEAD
-    background-color: $layout-header-bg-color;
-    @extend .mdl-shadow--2dp;
-    position: absolute;
-    min-height: 64px;
-    width: 100%;
-    z-index: 0;
-}
-
-.mdl-layout__header {
-    background-color: transparent;
-    box-shadow: none !important;
-    min-height: $layout-desktop-header-height;
-    margin-left: 0px;
-    width: 100%;
-    z-index: auto;
-    .mdl-layout__header-row {
-        height: 63px;
-        padding: 0px 20px;
-    }
-    .mdl-placeholder {
-        margin-left: auto;
-    }
-    .mdl-layout-title {
-        width: 244px;
-    }
-    .header__logo {
-        width: 175px;
-        height: 40px;
-        background: url("../img/kobologo.svg") no-repeat left bottom;
-        background-size: contain;
-        display: block;
-    }
-    .account-box {
-        margin-left: auto;
-        position: relative;
-        max-width: 115px;
-    }
-    .account-box__notifications {
-        display: inline-block;
-        vertical-align: middle;
-        margin: 0px 32px;
-        margin-top: 4px;
-        position: relative;
-        i {
-            font-size: 24px;
-            color: $headerAccountTextColor;
-        }
-=======
   background-color: $layout-header-bg-color;
 
   @include shadow-2dp;
@@ -149,61 +100,11 @@
   .search {
     ::-webkit-input-placeholder {
       color: #FFF;
->>>>>>> f7cdd46f
     }
 
     :-ms-input-placeholder {
       color: #FFF;
     }
-<<<<<<< HEAD
-    .account-box__name {
-        display: inline-block;
-        vertical-align: middle;
-        color: $layout-nav-color;
-        cursor: pointer;
-        background-color: transparent;
-        border: none;
-        max-width: 100%;
-    }
-
-    .mdl-layout__header-searchers {
-        flex-grow: 1;
-    }
-    .search {
-        vertical-align: middle;
-        margin: 0px 6px;
-        display: inline-block;
-        width: 60%;
-        position: relative;
-    }
-    .search {
-        ::-webkit-input-placeholder {
-            color: #FFF;
-        }
-        :-ms-input-placeholder {
-            color: #FFF;
-        }
-        .k-search__input {
-            color: #FFF;
-            border: none;
-            border-radius: 0px;
-            padding: 10px 12px;
-            padding-left: 42px;
-            background-color: rgba(255, 255, 255, 0.1);
-            font-size: 16px;
-            position: relative;
-            width: 99%;
-        }
-        .search__icon {
-            @extend .fa, .fa-search;
-            position: absolute;
-            top: 11px;
-            left: 12px;
-            color: #FFF;
-            &:before {
-                font-size: 18px;
-            }
-=======
 
     .k-search__input {
       color: #FFF;
@@ -324,100 +225,15 @@
 
         &:last-child {
           border-bottom: 0px;
->>>>>>> f7cdd46f
         }
       }
     }
-<<<<<<< HEAD
-}
-
-.popover-menu--account-menu {
-    .popover-menu__content {
-        min-width: 240px;
-    }
-}
-
-.account-box__menu {
-    min-width:270px;
-    .account-box__menu-item--avatar {
-        display: inline-block;
-        margin-right: 15px;
-        vertical-align: top;
-    }
-    .account-box__menu-item--mini-profile {
-        color: $black;
-        display: inline-block;
-        width:calc(100% - 70px);
-        span {
-            display: inline-block;
-            text-overflow: ellipsis;
-            white-space: nowrap;
-            overflow: hidden;
-            width: 100%;
-        }
-        .account-username {
-            font-size: 18px;
-        }
-    }
-    .account-box__menu-item--settings {
-        text-align: right;
-    }
-    .account-box__menu-li {
-        padding: 15px;
-        padding-bottom: 15px;
-        a {
-            color: $cool-gray;
-            cursor: pointer;
-            i {
-                font-size: 32px;
-                vertical-align: middle;
-            }
-            span {
-                vertical-align: middle;
-            }
-            &:hover {
-                color: unquote("rgb(#{$color-primary})");
-            }
-        }
-    }
-    .account-box__menu-li--lang {
-        position: relative;
-        border-top:1px solid $divider-color;
-        padding-bottom: 5px;
-        ul {
-            position: absolute;
-            right: 100%;
-            top: 0px;
-            background-color: #FFF;
-            color: $black;
-            min-width: 120px;
-            transition: all 0.5s;
-            max-height: 0px;
-            opacity: 0;
-            overflow: hidden;
-            @include box-shadow;
-            li {
-                padding: 12px;
-                text-transform: capitalize;
-            }
-        }
-        &:hover > ul {
-            transition: all 0.5s;
-            max-height: 1000px;
-            opacity: 1;
-            overflow: visible;
-        }
-    }
-    .account-box__menu-li--logout {
-        padding-top: 5px;
-=======
 
     &:hover > ul {
       transition: all 0.5s;
       max-height: 1000px;
       opacity: 1;
       overflow: visible;
->>>>>>> f7cdd46f
     }
   }
 
@@ -431,33 +247,6 @@
 }
 
 @media screen and (max-width: 768px) {
-<<<<<<< HEAD
-    .k-burger {
-        display: block;
-        margin-right: 6px;
-        padding: 0px;
-    }
-    .mdl-layout__header {
-        .account-box__logo {
-            max-width: 85%;
-        }
-        .mdl-layout-title {
-            width: 160px;
-        }
-        .search {
-            width: 80%;
-            position: absolute;
-            display: none;
-        }
-        .mdl-layout__header-row {
-            padding:0px 12px;
-        }
-        .form-title {
-            width: calc(100% - 240px);
-            overflow: hidden;
-            margin-right: 10px;
-        }
-=======
   .mdl-layout__header {
     .mdl-button--icon {
       display: block;
@@ -552,69 +341,12 @@
     // keep these pseudo-states separate
     &::-webkit-input-placeholder {
       color: darken($cool-gray, 10%);
->>>>>>> f7cdd46f
     }
 
     &:-ms-input-placeholder {
       color: darken($cool-gray, 10%);
     }
 
-<<<<<<< HEAD
-.form-title {
-    vertical-align: middle;
-    margin: 0px;
-    display: flex;
-    width: calc(100% - 300px);
-    display: inline-block;
-    > i {
-        font-size: 38px;
-        vertical-align: middle;
-        width:38px;
-        color: #FFF;
-        opacity: 0.25;
-    }
-    &__name {
-        width:calc(70% - 40px);
-        display: inline-block;
-        vertical-align: middle;
-        > div {
-            width: 100%;
-        }
-    }
-    &__submissions {
-        display: inline-block;
-        vertical-align: middle;
-        width: 30%;
-        text-align: right;
-        overflow:hidden;
-        height: 22px;
-        font-size: 16px;
-        opacity: 0.6;
-    }
-    input {
-        text-overflow: ellipsis;
-        white-space: nowrap;
-        overflow: hidden;
-        width: 100%;
-        background: transparent;
-        padding: 2px 5px;
-        margin: 0px;
-        border: 1px solid transparent;
-        // keep these pseudo-states separate
-        &::-webkit-input-placeholder {
-            color: darken($cool-gray, 10%);
-        }
-        &:-ms-input-placeholder {
-            color: darken($cool-gray, 10%);
-        }
-        &:hover {
-            border: 1px solid unquote("rgba(#{$color-primary}, 0.8)");
-        }
-        &:focus {
-            background: rgba(255, 255, 255, 0.05);
-            border: 1px solid unquote("rgba(#{$color-primary}, 1)");
-        }
-=======
     &:hover {
       border-bottom: 1px solid $cool-blue;
     }
@@ -622,7 +354,6 @@
     &:focus {
       background: rgba(255, 255, 255, 0.05);
       border-bottom: 1px solid $cool-blue;
->>>>>>> f7cdd46f
     }
   }
 
@@ -638,35 +369,6 @@
     .form-view__name {
       width: 80%;
     }
-<<<<<<< HEAD
-    // input[name='description'] {
-    //     color: $cool-gray;
-    //     font-size: 13px;
-    //     margin-top: -4px;
-    //     &::-webkit-input-placeholder {
-    //         font-style: italic;
-    //     }
-    //     &::-ms-input-placeholder {
-    //         font-style: italic;
-    //     }
-    // }
-}
-
-@media screen and (max-width: 959px) {
-    .form-view__title {
-        .form-view__name {
-            width:80%;
-        }
-        .form-view__subs {
-            width: 10%;
-        }
-    }
-
-}
-
-@media screen and (max-width: 767px) {
-    .form-view__title, .form-title__submissions {
-=======
 
     .form-view__subs {
       width: 10%;
@@ -692,35 +394,9 @@
       }
 
       > i {
->>>>>>> f7cdd46f
         display: none;
       }
     }
-<<<<<<< HEAD
-    
-}
-
-// Initials avatar, used in header, sharing modal and account settings
-.account-box__initials {
-    width:32px;
-    text-align: center;
-    text-transform: uppercase;
-    padding:6px;
-    border-radius: 32px;
-    display: inline-block;
-    vertical-align: middle;
-    font-size: 16px;
-    color: #FFF;
-}
-
-.account-box__menu-item--avatar {
-    .account-box__initials {
-        width:48px;
-        padding:10px;
-        border-radius: 48px;
-        font-size: 24px;
-    }
-=======
 
     .header__logo {
       background: url("../img/kobologoS.svg") no-repeat left center;
@@ -750,30 +426,13 @@
     border-radius: 48px;
     font-size: 24px;
   }
->>>>>>> f7cdd46f
-}
+}
+
 .git-rev {
   display: none;
 }
 
 @media screen and (min-width: 768px) {
-<<<<<<< HEAD
-    .git-rev {
-        display: block;
-        position: fixed;
-        bottom: 0px;
-        left: 80px;
-        z-index:100;
-        .git-rev__item {
-            color: white;
-            opacity: 0.85;
-            background: darken($cool-green, 10%);
-            margin-top:5px;
-            padding:6px 12px;
-            display: block;
-            font-size: 12px;
-        }
-=======
   .git-rev {
     display: block;
     position: fixed;
@@ -808,7 +467,6 @@
       li {
         padding: 6px 18px;
       }
->>>>>>> f7cdd46f
     }
   }
 }