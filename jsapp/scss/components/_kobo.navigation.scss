--- conflicted
+++ resolved
@@ -34,15 +34,9 @@
   }
 
   .header__logo {
-<<<<<<< HEAD
     width: 175px;
     height: 75px;
     background: url("../img/kobologo-light.svg") no-repeat left bottom;
-=======
-    width: 180px;
-    height: 40px;
-    background: url("../img/kobologo.svg") no-repeat 50% 50%;
->>>>>>> c26c728a
     background-size: contain;
     display: block;
   }
@@ -373,14 +367,9 @@
     }
 
     .header__logo {
-<<<<<<< HEAD
       background: url("../img/kobologo-light.svg") no-repeat left center;
       // background-size: 125%;
       width: 140px;
-=======
-      background-image: url("../img/kobologo_symbol.svg");
-      width: 40px;
->>>>>>> c26c728a
     }
   }
 }
