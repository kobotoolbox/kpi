<<<<<<< HEAD
@use 'scss/colors';
=======
@use '~kobo-common/src/styles/colors';
@use 'scss/mixins';
@use 'scss/breakpoints';
>>>>>>> e96f3560

.table-meta {
  flex-grow: 1;
  min-height: 30px;
  display: flex;
  flex-direction: row;
  align-items: center;

  .table-meta__bulk-options {
    > *:not(:first-child) {
      margin-left: 10px;
    }
  }

  .table-meta__counter {
    display: inline;
    white-space: nowrap;
  }
}

.table-meta__bulk-options {
  display: flex;
  flex-direction: row;
  align-items: center;

  .popover-menu .popover-menu__toggle {
    // overriding 36px from jsapp/scss/components/_kobo.form-view.scss
    height: auto;
  }
}

.bulk-clear-badge-icon {
  border: none;
  background: transparent;
  margin-right: -5px;
  cursor: pointer;
  width: 20px;
  height: 20px;
  padding: 0 5px;
  border-radius: 50%;
  color: colors.$kobo-gray-24;

  &:hover {
    color: colors.$kobo-white;
    background-color: colors.$kobo-red;
  }
}

.table-bulk-checkbox {
  z-index: 1;
  position: absolute;
  top: 100%;
  left: 0;
  height: 36px;
  display: block;
  line-height: 20px;

  > .checkbox {
    position: absolute;
    z-index: 1;
    top: calc(50% - 10px);
    left: 7px;

    .checkbox__wrapper {
      padding: 0;
      display: block;
    }
  }

  .popover-menu {
    margin-top: 10px;

    .popover-menu__toggle::after {
      content: '\25BC';
      font-size: 16px;
      display: inline-block;
      vertical-align: 1px;
      padding: 0 5px 0 35px;
    }

    .popover-menu__content {
      left: 5px;
    }
  }
}

.table-meta__additional-text {
  display: none;
}

@include breakpoints.breakpoint(mediumAndUp) {
  .table-meta__additional-text {
    display: initial;
  }
}<|MERGE_RESOLUTION|>--- conflicted
+++ resolved
@@ -1,10 +1,6 @@
-<<<<<<< HEAD
 @use 'scss/colors';
-=======
-@use '~kobo-common/src/styles/colors';
 @use 'scss/mixins';
 @use 'scss/breakpoints';
->>>>>>> e96f3560
 
 .table-meta {
   flex-grow: 1;
