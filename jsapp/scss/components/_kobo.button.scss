// DEPRECATED: please don't use this component. From now on, we will only use
// the `Button` component (from `js/components/common/button`) as it covers
// all possible cases.

@use "scss/_colors";
@use "scss/sizes";

/*
  This is a simple colored button.

  The default color is gray, other available are:
  - blue
  - red
  - storm
  - teal
  - whitegray

  Other modifiers:
  - fullwidth
  - pending
  - small

  NOTE: Please __do not @extend__ this component. If possible use
  `bem.KoboButton` or raw class names.

  NOTE: Our current go-to button solution (`_mdl.buttons.scss`) turned out to be
  chaotic-neutral and hard to maintain, so we should transition here all buttons
  that use: `.mdl-button.mdl-button--colored.mdl-button--raised`.
*/

.kobo-button {
  display: inline-block;
  vertical-align: middle;
  position: relative; // needed for tooltips etc.
  cursor: pointer;
  font-size: sizes.$x14;
  font-weight: 600;
  text-transform: uppercase;
  text-decoration: none;
  text-align: center;
  border-radius: sizes.$x6;
  color: colors.$kobo-white;
  background-color: colors.$kobo-gray-40;
  box-shadow: 0 sizes.$x2 sizes.$x4 0 rgba(0, 0, 0, 0.25);
  height: auto;
  min-height: sizes.$x40;
  line-height: sizes.$x30;
  padding: sizes.$x5 sizes.$x30;
  margin: 0;
  border: 1px solid $kobo-blue-pale;
  transition: background-color $transition-duration ease, color $transition-duration ease, border $transition-duration;

  &[disabled] {
    pointer-events: none;
    color: rgba(colors.$kobo-white, 0.75);
    // 1px black transparent png with 10% opacity (png-pixel.com)
    // We have it so it works with every `background-color` we use.
    background-image: url("data:image/png;base64,  iVBORw0KGgoAAAANSUhEUgAAAAEAAAABCAQAAAC1HAwCAAAAC0lEQVR42mNkkAQAAB8AG7jymN8AAAAASUVORK5CYII= ");
  }

  &:hover {
    // 1px black transparent png with 6% opacity (png-pixel.com)
    // We have it so it works with every `background-color` we use.
    background-image: url("data:image/png;base64, iVBORw0KGgoAAAANSUhEUgAAAAEAAAABCAQAAAC1HAwCAAAAC0lEQVR42mNk4AcAABUAET9MVpIAAAAASUVORK5CYII=");
  }

  &:active {
    // makes the shadow smaller and moves button down by small bit
    // to make it look pressed-in
    transform: translateY(sizes.$x1);
    box-shadow: 0 #{sizes.$x2 - 1px} #{sizes.$x4 - 1px} 0 rgba(0, 0, 0, 0.25);
  }

  // icon inside button
  i,
  .k-icon {
    vertical-align: top;
    font-size: sizes.$x21;
  }

  &.kobo-button--small {
    line-height: sizes.$x20;
    min-height: sizes.$x30;
    padding: sizes.$x5 sizes.$x16;

    i,
    .k-icon {
      font-size: sizes.$x14;
    }

    &.kobo-button--pending .k-icon.k-icon-spinner.k-spin {
      top: calc(50% - 11px);
      left: calc(50% - 6px);
    }
  }

  &.kobo-button--fullwidth {
    display: block;
    width: 100%;
  }

  &.kobo-button--blue {
<<<<<<< HEAD
    background-color: $kobo-blue;
    color: $kobo-blue-pale;
    &:hover {
      background-color: $kobo-blue-pale;
      color: $kobo-blue
    }
  }

  &.kobo-button--teal {
    background-color: $kobo-teal;
=======
    background-color: colors.$kobo-blue;
>>>>>>> c26c728a
  }

  &.kobo-button--storm {
    background-color: colors.$kobo-storm;
  }

  &.kobo-button--red {
    background-color: colors.$kobo-red;
  }

  &.kobo-button--teal {
    background-color: colors.$kobo-teal;
  }

  &.kobo-button--whitegray {
    color: colors.$kobo-gray-24;
    background-color: colors.$kobo-gray-96;

    &[disabled] {
      color: rgba(colors.$kobo-gray-24, 0.75);
    }

    &.kobo-button--pending .k-icon.k-icon-spinner.k-spin {
      color: colors.$kobo-gray-24;
    }
  }

  // NOTE: this requires `<i className='k-spin k-icon k-icon-spinner'/>` to be
  // put inside the button
  &.kobo-button--pending {
    // hide button text
    color: transparent;
    position: relative;

    .k-icon.k-icon-spinner.k-spin {
      color: colors.$kobo-white;
      display: block;
      position: absolute;
      top: calc(50% - 15px);
      left: calc(50% - 8px);
    }
  }
}<|MERGE_RESOLUTION|>--- conflicted
+++ resolved
@@ -47,7 +47,7 @@
   line-height: sizes.$x30;
   padding: sizes.$x5 sizes.$x30;
   margin: 0;
-  border: 1px solid $kobo-blue-pale;
+  border: 1px solid $kobo-alt-blue;
   transition: background-color $transition-duration ease, color $transition-duration ease, border $transition-duration;
 
   &[disabled] {
@@ -100,20 +100,16 @@
   }
 
   &.kobo-button--blue {
-<<<<<<< HEAD
-    background-color: $kobo-blue;
-    color: $kobo-blue-pale;
+    background-color: colors.$kobo-blue;
+    color: colors.$kobo-alt-blue;
     &:hover {
-      background-color: $kobo-blue-pale;
-      color: $kobo-blue
+      background-color: colors.$kobo-alt-blue;
+      color: colors.$kobo-blue
     }
   }
 
   &.kobo-button--teal {
     background-color: $kobo-teal;
-=======
-    background-color: colors.$kobo-blue;
->>>>>>> c26c728a
   }
 
   &.kobo-button--storm {
