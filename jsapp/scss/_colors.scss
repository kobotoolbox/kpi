// This is our current pallete of colors.
//
// It should be the only source of colors in styles (i.e. no one-shot colors,
// all `color`, `background-color` etc. should use variables defined here).

/*
 * The Kobo gray scale
 *
 * NOTE: the list constist of colors with same hue (225) and saturation (16).
 */

// (accessible) our black, very very rare, only use if necessary for contrast
$kobo-gray-14: hsl(225, 16%, 14%); // #1e2129

// (accessible) active text, important text, text on background, top navigation
// background
$kobo-gray-24: hsl(225, 16%, 24%); // #333847

// (accessible) default text, inactive text, options text, buttons text,
// tabs text, notifications background, hover for popups and dropdowns
$kobo-gray-40: hsl(225, 16%, 40%); // #565e76

// (readable) clickable icons on hover
$kobo-gray-55: hsl(225, 16%, 55%); // #7a839f

// icons default (clickable), arrows and indicators default
$kobo-gray-65: hsl(225, 16%, 65%); // #979fb4

// inactive icons, some decorative icons
$kobo-gray-85: hsl(225, 16%, 85%); // #d3d6df

// scroll bars, table lines, dividers, background of clickable icons on hover
// when also in a highlighted table row
$kobo-gray-92: hsl(225, 16%, 92%); // #e7e9ee

// default light background, icons on hover, sidebar menu, table headings, …
$kobo-gray-96: hsl(225, 16%, 96%); // #f3f4f6

// table row highlight on hover
$kobo-gray-98: hsl(225, 16%, 98%); // #f9f9fb

// white background
$kobo-white: hsl(225, 16%, 100%); // #ffffff

/*
 * Primary colours & shades
 */

$kobo-blue: hsl(206, 90%, 55%); // # 2095f3
$kobo-alt-blue: hsl(206, 100%, 71%); // #64c0ff
$kobo-mid-blue: hsl(206, 85%, 80%); // #a1d2f7
$kobo-light-blue: hsl(206, 100%, 95%); // #e8f4ff
$kobo-dark-blue: hsl(206, 90%, 31%); // #00599d

$kobo-teal: hsl(185, 57%, 57%); // #52c5d0
$kobo-dark-teal: hsl(185, 61%, 28%); // #1c6d74
$kobo-light-teal: hsl(185, 56%, 89%); // #d4f0f3

/*
<<<<<<< HEAD
  Group 2: Accent colors
*/

$kobo-blue: hsl(195, 27%, 18%); // hsl(206, 90%, 55%);
$kobo-blue-darker: 	hsl(195, 27%, 10%);
$kobo-blue-dark: hsl(195, 90%, 15%);
$kobo-blue-light: 	hsl(195, 27%, 30%);
$kobo-blue-pale:  #A1D4AB;

$kobo-teal: hsl(185, 70%, 45%);
$kobo-teal-light: hsl(185, 70%, 95%); // the row hover color
$kobo-teal-pale: hsl(185, 60%, 60%);
// the row hover color
$kobo-teal-light: hsl(185, 70%, 95%);

// positive colors
$kobo-green: hsl(149, 65%, 45%);
$kobo-green-dark: hsl(149, 65%, 35%);
$kobo-green-light: hsl(149, 65%, 90%);

// error/negative colors
$kobo-red: hsl(352, 77%, 60%);
$kobo-red-dark: hsl(352, 70%, 40%);
$kobo-red-light: hsl(352, 70%, 90%);

// warning colors
$kobo-orange: hsl(30, 80%, 50%);
$kobo-orange-dark: hsl(30, 80%, 40%);
$kobo-orange-light: hsl(30, 80%, 95%);
=======
 * Secondary & tertiary colors
 */

$kobo-red: hsl(352, 100%, 70%); // #fe6b7d
$kobo-dark-red: hsl(352, 30%, 44%); // #924f58
$kobo-light-red: hsl(352, 100%, 92%); // #ffd5da

$kobo-dark-amber: hsl(30, 20%, 35%); // #6c5a49
$kobo-amber: hsl(30, 100%, 72%); // #fdb670
$kobo-light-amber: hsl(30, 100%, 90%); // #ffe8cc

// For big general backgrounds as an alternative to desaturated grays.
$kobo-storm: hsl(225, 33%, 59%); // #7386b9
$kobo-cloud: hsl(225, 65%, 97%); // #f1f4fc

$kobo-violet: hsl(271, 92%, 85%); // #dab6fc
$kobo-pink: hsl(290, 53%, 93%); // #f4e5f7

$kobo-green: hsl(126, 68%, 75%); // #96eb9e
$kobo-lime: hsl(104, 71%, 92%); // #e3f9db
>>>>>>> c26c728a
<|MERGE_RESOLUTION|>--- conflicted
+++ resolved
@@ -46,48 +46,17 @@
  * Primary colours & shades
  */
 
-$kobo-blue: hsl(206, 90%, 55%); // # 2095f3
-$kobo-alt-blue: hsl(206, 100%, 71%); // #64c0ff
-$kobo-mid-blue: hsl(206, 85%, 80%); // #a1d2f7
-$kobo-light-blue: hsl(206, 100%, 95%); // #e8f4ff
-$kobo-dark-blue: hsl(206, 90%, 31%); // #00599d
+$kobo-blue: hsl(195, 27%, 18%); // # 2095f3
+$kobo-alt-blue: #A1D4AB;; // #64c0ff
+$kobo-mid-blue: hsl(195, 27%, 30%); // #a1d2f7
+$kobo-light-blue: hsl(195, 27%, 50%); // #e8f4ff
+$kobo-dark-blue: hsl(195, 90%, 15%); // #00599d
 
 $kobo-teal: hsl(185, 57%, 57%); // #52c5d0
 $kobo-dark-teal: hsl(185, 61%, 28%); // #1c6d74
 $kobo-light-teal: hsl(185, 56%, 89%); // #d4f0f3
 
 /*
-<<<<<<< HEAD
-  Group 2: Accent colors
-*/
-
-$kobo-blue: hsl(195, 27%, 18%); // hsl(206, 90%, 55%);
-$kobo-blue-darker: 	hsl(195, 27%, 10%);
-$kobo-blue-dark: hsl(195, 90%, 15%);
-$kobo-blue-light: 	hsl(195, 27%, 30%);
-$kobo-blue-pale:  #A1D4AB;
-
-$kobo-teal: hsl(185, 70%, 45%);
-$kobo-teal-light: hsl(185, 70%, 95%); // the row hover color
-$kobo-teal-pale: hsl(185, 60%, 60%);
-// the row hover color
-$kobo-teal-light: hsl(185, 70%, 95%);
-
-// positive colors
-$kobo-green: hsl(149, 65%, 45%);
-$kobo-green-dark: hsl(149, 65%, 35%);
-$kobo-green-light: hsl(149, 65%, 90%);
-
-// error/negative colors
-$kobo-red: hsl(352, 77%, 60%);
-$kobo-red-dark: hsl(352, 70%, 40%);
-$kobo-red-light: hsl(352, 70%, 90%);
-
-// warning colors
-$kobo-orange: hsl(30, 80%, 50%);
-$kobo-orange-dark: hsl(30, 80%, 40%);
-$kobo-orange-light: hsl(30, 80%, 95%);
-=======
  * Secondary & tertiary colors
  */
 
@@ -107,5 +76,4 @@
 $kobo-pink: hsl(290, 53%, 93%); // #f4e5f7
 
 $kobo-green: hsl(126, 68%, 75%); // #96eb9e
-$kobo-lime: hsl(104, 71%, 92%); // #e3f9db
->>>>>>> c26c728a
+$kobo-lime: hsl(104, 71%, 92%); // #e3f9db