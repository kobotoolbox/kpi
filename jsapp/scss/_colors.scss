// This is our current pallete of colors.
//
// It should be the only source of colors in styles (i.e. no one-shot colors,
// all `color`, `background-color` etc. should use variables defined here).
//
// NOTE: the hue and saturation is identical in all grays, keep it this way

/*
  Group 1: Blueish grays
*/

<<<<<<< HEAD
$kobo-black: hsl(230, 12%, 20%); // base text color
$kobo-darkgray: hsl(230, 12%, 40%);
$kobo-gray-50: hsl(230, 12%, 50%);
$kobo-midgray: hsl(230, 12%, 75%); // mostly used for darker borders
$kobo-lightgray: hsl(230, 12%, 90%); // mostly used for lighter borders
$kobo-whitegray: hsl(230, 12%, 95%);
$kobo-white: hsl(0, 0%, 100%);
=======
// (accessible) our black, very very rare, only use if necessary for contrast
$kobo-gray-14: hsl(225, 16%, 14%);

// (accessible) active text, important text, text on background, top navigation
// background
$kobo-gray-24: hsl(225, 16%, 24%);

// (accessible) default text, inactive text, options text, buttons text,
// tabs text, notifications background, hover for popups and dropdowns
$kobo-gray-40: hsl(225, 16%, 40%);

// (readable) clickable icons on hover
$kobo-gray-55: hsl(225, 16%, 55%);

// icons default (clickable), arrows and indicators default
$kobo-gray-65: hsl(225, 16%, 65%);

// inactive icons, some decorative icons
$kobo-gray-85: hsl(225, 16%, 85%);

// scroll bars, table lines, dividers, background of clickable icons on hover
// when also in a highlighted table row
$kobo-gray-92: hsl(225, 16%, 92%);

// default light background, icons on hover, sidebar menu, table headings, …
$kobo-gray-96: hsl(225, 16%, 96%);

// table row highlight on hover
$kobo-gray-98: hsl(225, 16%, 98%);

// white background
$kobo-white: hsl(225, 16%, 100%);

// DEPRACATED COLORS
//
// please use this migration guide if your PR uses one of them:
//
// $kobo-black --> $kobo-gray-24;
// $kobo-darkgray --> $kobo-gray-40;
// $kobo-midgray --> $kobo-gray-65;
// $kobo-lightgray --> $kobo-gray-92;
// $kobo-whitegray --> $kobo-gray-96;
>>>>>>> 2e9a977b

/*
  Group 2: Accent colors
*/

$kobo-blue: hsl(206, 90%, 55%);
$kobo-blue-dark: hsl(206, 90%, 45%);
$kobo-blue-light: hsl(206, 90%, 60%);
$kobo-blue-pale: hsl(206, 90%, 80%);
$kobo-teal: hsl(185, 70%, 45%);
// the row hover color
$kobo-teal-light: hsl(185, 70%, 95%);

// positive colors
$kobo-green: hsl(149, 65%, 45%);
$kobo-green-dark: hsl(149, 65%, 35%);
$kobo-green-light: hsl(149, 65%, 90%);

// error/negative colors
$kobo-red: hsl(352, 77%, 60%);
$kobo-red-dark: hsl(352, 70%, 40%);
$kobo-red-light: hsl(352, 70%, 90%);

// warning colors
$kobo-orange: hsl(30, 80%, 50%);
$kobo-orange-dark: hsl(30, 80%, 40%);
$kobo-orange-light: hsl(30, 80%, 95%);<|MERGE_RESOLUTION|>--- conflicted
+++ resolved
@@ -9,7 +9,6 @@
   Group 1: Blueish grays
 */
 
-<<<<<<< HEAD
 $kobo-black: hsl(230, 12%, 20%); // base text color
 $kobo-darkgray: hsl(230, 12%, 40%);
 $kobo-gray-50: hsl(230, 12%, 50%);
@@ -17,7 +16,7 @@
 $kobo-lightgray: hsl(230, 12%, 90%); // mostly used for lighter borders
 $kobo-whitegray: hsl(230, 12%, 95%);
 $kobo-white: hsl(0, 0%, 100%);
-=======
+
 // (accessible) our black, very very rare, only use if necessary for contrast
 $kobo-gray-14: hsl(225, 16%, 14%);
 
@@ -60,7 +59,6 @@
 // $kobo-midgray --> $kobo-gray-65;
 // $kobo-lightgray --> $kobo-gray-92;
 // $kobo-whitegray --> $kobo-gray-96;
->>>>>>> 2e9a977b
 
 /*
   Group 2: Accent colors
