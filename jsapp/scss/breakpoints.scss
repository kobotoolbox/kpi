/*
 * Responsive breakpoints for usage in media queries
 */
<<<<<<< HEAD
$b768: 768px;
$b1440: 1440px;
=======
$b480: 480px;
$b768: 768px;
>>>>>>> 81cfab8c
<|MERGE_RESOLUTION|>--- conflicted
+++ resolved
@@ -1,10 +1,6 @@
 /*
  * Responsive breakpoints for usage in media queries
  */
-<<<<<<< HEAD
-$b768: 768px;
-$b1440: 1440px;
-=======
 $b480: 480px;
 $b768: 768px;
->>>>>>> 81cfab8c
+$b1440: 1440px;