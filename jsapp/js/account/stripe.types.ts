interface SubscriptionPhase {
  items: [
    {
      plan: string;
      price: string;
      metadata: Record<string, string>;
      quantity: number;
      tax_rates: [number];
      billing_thresholds: Record<string, string>;
    }
  ];
  coupon: null;
  currency: string;
  end_date: number | null;
  metadata: {};
  trial_end: number | null;
  start_date: number | null;
  description: string | null;
  on_behalf_of: string | null;
  automatic_tax: {
    enabled: boolean;
  };
  transfer_data: string | null;
  invoice_settings: string | null;
  add_invoice_items: [];
  collection_method: string | null;
  default_tax_rates: [];
  billing_thresholds: null;
  proration_behavior: string;
  billing_cycle_anchor: number | null;
  default_payment_method: string | null;
  application_fee_percent: number | null;
}

interface SubscriptionSchedule {
  phases: SubscriptionPhase[] | null;
  status: 'not_started' | 'active' | 'completed' | 'released' | 'canceled';
}

export interface SubscriptionInfo {
  plan: number;
  djstripe_created: string;
  djstripe_updated: string;
  id: string;
  livemode: boolean;
  created: string;
  metadata: {};
  description: string;
  application_fee_percent: any;
  billing_cycle_anchor: string;
  billing_thresholds: any;
  cancel_at: string | null;
  cancel_at_period_end: boolean;
  canceled_at: any;
  collection_method: string;
  current_period_end: string;
  current_period_start: string;
  days_until_due: any;
  discount: any;
  ended_at: any;
  next_pending_invoice_item_invoice: any;
  pending_invoice_item_interval: any;
  pending_update: any;
  quantity: number;
  start_date: string;
  status: string;
  trial_end: any;
  trial_start: any;
  djstripe_owner_account: string;
  customer: string;
  default_payment_method: string;
  default_source: any;
  latest_invoice: string;
  pending_setup_intent: any;
  schedule: SubscriptionSchedule;
  default_tax_rates: [];
  items: SubscriptionItem[];
}

export interface SubscriptionItem {
  id: string;
  price: PriceWithProduct;
  quantity: number;
}

// There is probably a better way to hand the nested types
export interface Product extends BaseProduct {
  prices: Price[];
}

// This is a frontend-only interface for accessing the relevant price of a product
export interface SinglePricedProduct extends BaseProduct {
  price: Price;
}

export interface BaseProduct {
  id: string;
  name: string;
  description: string;
  type: string;
  metadata: {[p: string]: string};
}

export type RecurringInterval = 'year' | 'month';

export interface Price {
  id: string;
  nickname: string;
  currency: string;
  type: string;
  unit_amount: number;
  human_readable_price: string;
  active: boolean;
  recurring?: {
    interval: RecurringInterval;
    aggregate_usage: string;
    interval_count: number;
    usage_type: 'metered' | 'licensed';
  };
  metadata: {[key: string]: string};
  product: string;
  transform_quantity: null | TransformQuantity;
}

export interface PriceWithProduct extends Omit<Price, 'product'> {
  product: BaseProduct;
}

export type PriceMetadata = Record<
  string,
  string | TransformQuantity | null
> & {
  quantity: string;
  transform_quantity: null | TransformQuantity;
};

export interface TransformQuantity {
  divide_by: number;
  round: 'up' | 'down';
}

export interface Organization {
  id: string;
  name: string;
  is_active: boolean;
  created: string;
  modified: string;
  slug: string;
  is_owner: boolean;
}

export enum PlanNames {
  'FREE' = 'Community',
  'COMMUNITY' = 'Community',
  'PRO' = 'Professional',
  'ENTERPRISE' = 'Enterprise',
}

export enum Limits {
  'unlimited' = 'unlimited',
}

export type LimitAmount = number | 'unlimited';

export interface AccountLimit {
  submission_limit: LimitAmount;
  nlp_seconds_limit: LimitAmount;
  nlp_character_limit: LimitAmount;
  storage_bytes_limit: LimitAmount;
}

<<<<<<< HEAD
export interface AccountLimitDetail {
  recurringLimits: AccountLimit;
  remainingLimits: AccountLimit;
}

=======
>>>>>>> 275be43a
export interface Checkout {
  url: string;
}

export enum ChangePlanStatus {
  'success' = 'success',
  'scheduled' = 'scheduled',
  'pending' = 'pending',
  'error' = 'error',
}

export enum SubscriptionChangeType {
  CANCELLATION,
  RENEWAL,
  PRODUCT_CHANGE,
  PRICE_CHANGE,
  QUANTITY_CHANGE,
  NO_CHANGE,
}

export type ChangePlan =
  | {
      status: ChangePlanStatus.success | ChangePlanStatus.pending;
      url: string;
      stripe_object: Record<string, string>;
    }
  | {
      status: ChangePlanStatus.scheduled;
    }
  | {
      status: ChangePlanStatus.error;
    };

export interface OneTimeAddOn {
  id: string;
  created: string;
  is_available: boolean;
  usage_limits: Partial<OneTimeUsageLimits>;
  total_usage_limits: Partial<OneTimeUsageLimits>;
  limits_remaining: Partial<OneTimeUsageLimits>;
  organization: string;
  product: string;
  quantity: number;
}

export interface OneTimeUsageLimits {
  submission_limit: number;
  asr_seconds_limit: number;
  mt_characters_limit: number;
}

export enum USAGE_TYPE {
  'SUBMISSIONS',
  'TRANSCRIPTION',
  'TRANSLATION',
  'STORAGE',
}<|MERGE_RESOLUTION|>--- conflicted
+++ resolved
@@ -169,14 +169,11 @@
   storage_bytes_limit: LimitAmount;
 }
 
-<<<<<<< HEAD
 export interface AccountLimitDetail {
   recurringLimits: AccountLimit;
   remainingLimits: AccountLimit;
 }
 
-=======
->>>>>>> 275be43a
 export interface Checkout {
   url: string;
 }
