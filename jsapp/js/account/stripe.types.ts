--- conflicted
+++ resolved
@@ -203,7 +203,6 @@
     }
 
 export interface OneTimeAddOn {
-<<<<<<< HEAD
   id: string;
   created: string;
   is_available: boolean;
@@ -212,17 +211,6 @@
   limits_remaining: Partial<OneTimeUsageLimits>;
   organization: string;
   product: string;
-=======
-  id: string
-  created: string
-  is_available: boolean
-  usage_limits: Partial<OneTimeUsageLimits>
-  total_usage_limits: Partial<OneTimeUsageLimits>
-  limits_remaining: Partial<OneTimeUsageLimits>
-  organization: string
-  product: string
-  quantity: number
->>>>>>> 9046c918
 }
 
 export interface OneTimeUsageLimits {
