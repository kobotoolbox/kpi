import React from 'react';
import {ROUTES} from 'js/router/routerConstants';

export const ChangePasswordRoute = React.lazy(
  () => import(/* webpackPrefetch: true */ './changePasswordRoute.component')
);
export const SecurityRoute = React.lazy(
  () => import(/* webpackPrefetch: true */ './security/securityRoute.component')
);
export const PlansRoute = React.lazy(
  () => import(/* webpackPrefetch: true */ './plans/plan.component')
);
export const AddOnsRoute = React.lazy(
  () => import(/* webpackPrefetch: true */ './add-ons/addOns.component')
);
export const AccountSettings = React.lazy(
  () => import(/* webpackPrefetch: true */ './accountSettingsRoute')
);
export const DataStorage = React.lazy(
  () => import(/* webpackPrefetch: true */ './usage/usageTopTabs')
);
<<<<<<< HEAD
export const MembersRoute = React.lazy(
  () => import(/* webpackPrefetch: true */ './organizations/MembersRoute')
=======
export const OrganizationSettingsRoute = React.lazy(
  () => import(/* webpackPrefetch: true */ './organization/OrganizationSettingsRoute')
>>>>>>> c2cf803d
);
export const ACCOUNT_ROUTES: {readonly [key: string]: string} = {
  ACCOUNT_SETTINGS: ROUTES.ACCOUNT_ROOT + '/settings',
  USAGE: ROUTES.ACCOUNT_ROOT + '/usage',
  SECURITY: ROUTES.ACCOUNT_ROOT + '/security',
  PLAN: ROUTES.ACCOUNT_ROOT + '/plan',
  ADD_ONS: ROUTES.ACCOUNT_ROOT + '/addons',
  CHANGE_PASSWORD: ROUTES.ACCOUNT_ROOT + '/change-password',
  ORGANIZATION_SETTINGS: ROUTES.ORGANIZATION + '/settings',
  ORGANIZATION_MEMBERS: ROUTES.ORGANIZATION + '/members',
};<|MERGE_RESOLUTION|>--- conflicted
+++ resolved
@@ -19,13 +19,11 @@
 export const DataStorage = React.lazy(
   () => import(/* webpackPrefetch: true */ './usage/usageTopTabs')
 );
-<<<<<<< HEAD
 export const MembersRoute = React.lazy(
-  () => import(/* webpackPrefetch: true */ './organizations/MembersRoute')
-=======
+  () => import(/* webpackPrefetch: true */ './organization/MembersRoute')
+);
 export const OrganizationSettingsRoute = React.lazy(
   () => import(/* webpackPrefetch: true */ './organization/OrganizationSettingsRoute')
->>>>>>> c2cf803d
 );
 export const ACCOUNT_ROUTES: {readonly [key: string]: string} = {
   ACCOUNT_SETTINGS: ROUTES.ACCOUNT_ROOT + '/settings',
