import React, { useCallback, useContext, useEffect, useMemo, useReducer, useRef, useState } from 'react'
import { useNavigate, useSearchParams } from 'react-router-dom'
import styles from './plan.module.scss'
import { postCheckout, postCustomerPortal } from '../stripe.api'
import Button from 'js/components/common/button'
import classnames from 'classnames'
import LoadingSpinner from 'js/components/common/loadingSpinner'
import { notify } from 'js/utils'
import { ACTIVE_STRIPE_STATUSES } from 'js/constants'
import type { FreeTierThresholds } from 'js/envStore'
import envStore from 'js/envStore'
import useWhen from 'js/hooks/useWhen.hook'
import AddOnList from 'jsapp/js/account/addOns/addOnList.component'
import subscriptionStore from 'js/account/subscriptionStore'
import { when } from 'mobx'
import { getSubscriptionsForProductId, isDowngrade, processCheckoutResponse } from 'js/account/stripe.utils'
import type { Price, Product, SubscriptionInfo, SinglePricedProduct } from 'js/account/stripe.types'
import type { ConfirmChangeProps } from 'js/account/plans/confirmChangeModal.component'
import ConfirmChangeModal from 'js/account/plans/confirmChangeModal.component'
import { PlanContainer } from 'js/account/plans/planContainer.component'
import { ProductsContext } from '../useProducts.hook'
import { ACCOUNT_ROUTES } from 'js/account/routes.constants'
import { useRefreshApiFetcher } from 'js/hooks/useRefreshApiFetcher.hook'
import { useOrganizationQuery, type Organization } from 'js/account/organization/organizationQuery'

export interface PlanState {
  subscribedProduct: null | SubscriptionInfo[]
  intervalFilter: string
  filterToggle: boolean
  featureTypes: string[]
}

interface PlanProps {
  showAddOns?: boolean
}

// An interface for our action
type DataUpdates =
  | {
      type: 'initialSub'
      prodData: SubscriptionInfo[]
    }
  | {
      type: 'initialOrg'
      prodData: Organization
    }
  | {
      type: 'month' | 'year'
    }

export interface FreeTierOverride extends FreeTierThresholds {
  name: string | null
  [key: `feature_list_${number}`]: string | null
}

const initialState: PlanState = {
  subscribedProduct: null,
  intervalFilter: 'month',
  filterToggle: true,
  featureTypes: ['advanced', 'support', 'addons'],
}

const subscriptionUpgradeMessageDuration = 8000

function planReducer(state: PlanState, action: DataUpdates): PlanState {
  switch (action.type) {
    case 'initialSub':
      return { ...state, subscribedProduct: action.prodData }
    case 'month':
      return {
        ...state,
        intervalFilter: 'month',
        filterToggle: true,
      }
    case 'year':
      return {
        ...state,
        intervalFilter: 'year',
        filterToggle: false,
      }
    default:
      return state
  }
}

export default function Plan(props: PlanProps) {
  // useReducer type defs incorrectly require an initializer arg - see https://github.com/facebook/react/issues/27052
  const [state, dispatch]: [PlanState, (arg: DataUpdates) => void] = useReducer(planReducer, initialState)
  const [expandComparison, setExpandComparison] = useState(false)
  const [isBusy, setIsBusy] = useState(true)
  const [shouldRevalidate, setShouldRevalidate] = useState(false)
  const [activeSubscriptions, setActiveSubscriptions] = useState<SubscriptionInfo[]>([])
  const [products, loadProducts, productsStatus] = useContext(ProductsContext)
  useRefreshApiFetcher(loadProducts, productsStatus)
  const orgQuery = useOrganizationQuery()
  const [confirmModal, setConfirmModal] = useState<ConfirmChangeProps>({
    newPrice: null,
    products: [],
    currentSubscription: null,
    quantity: 1,
  })
  const [visiblePlanTypes, setVisiblePlanTypes] = useState(['default'])

  const [searchParams] = useSearchParams()
  const didMount = useRef(false)
  const navigate = useNavigate()
  const [showGoTop, setShowGoTop] = useState(false)
  const pageBody = useRef<HTMLDivElement>(null)

  const handleVisibleButton = () => {
    if (pageBody.current && pageBody.current.scrollTop > 300) {
      setShowGoTop(true)
    } else {
      setShowGoTop(false)
    }
  }

  const handleScrollUp = () => {
    pageBody.current?.scrollTo({ left: 0, top: 0, behavior: 'smooth' })
  }

  useEffect(() => {
    pageBody.current?.addEventListener('scroll', handleVisibleButton)
  }, [])

  const isDataLoading = useMemo(
    (): boolean => !(products.isLoaded && orgQuery.data && state.subscribedProduct),
    [products.isLoaded, orgQuery.data, state.subscribedProduct],
  )

  const isDisabled = useMemo(() => isBusy, [isBusy])

  const hasManageableStatus = useCallback(
    (subscription: SubscriptionInfo) => ACTIVE_STRIPE_STATUSES.includes(subscription.status),
    [],
  )

  const freeTierOverride = useMemo((): FreeTierOverride | null => {
    if (envStore.isReady) {
      const thresholds = envStore.data.free_tier_thresholds
      const display = envStore.data.free_tier_display
      const featureList: { [key: string]: string | null } = {}

      display.feature_list.forEach((feature, key) => {
        featureList[`feature_list_${key + 1}`] = feature
      })

      return {
        name: display.name,
        ...thresholds,
        ...featureList,
      }
    }
    return null
  }, [envStore.isReady])

  const hasActiveSubscription = useMemo(() => {
    if (state.subscribedProduct) {
      return state.subscribedProduct.some((subscription: SubscriptionInfo) => hasManageableStatus(subscription))
    }
    return false
  }, [state.subscribedProduct])

  // if the user is currently subscribed to a plan, toggle the Monthly/Annual switch to match their plan
  useMemo(() => {
    if (state.subscribedProduct && state.subscribedProduct.length > 0) {
      const subscribedFilter = state.subscribedProduct[0].items[0].price.recurring?.interval
      if (subscribedFilter && hasManageableStatus(state.subscribedProduct[0])) {
        dispatch({ type: subscribedFilter })
      }
    }
  }, [state.subscribedProduct])

  useWhen(
    () => envStore.isReady,
    () => {
      // If Stripe isn't active, just redirect to the account page
      if (!envStore.data.stripe_public_key) {
        navigate(ACCOUNT_ROUTES.ACCOUNT_SETTINGS)
        return
      }

      if (!subscriptionStore.isInitialised) {
        subscriptionStore.fetchSubscriptionInfo()
      }

      when(() => subscriptionStore.isInitialised).then(() => {
        dispatch({
          type: 'initialSub',
          prodData: subscriptionStore.planResponse,
        })
        setActiveSubscriptions(subscriptionStore.activeSubscriptions)
        setIsBusy(false)
      })
    },
<<<<<<< HEAD
    [searchParams, shouldRevalidate]
  );
=======
    [searchParams, shouldRevalidate],
  )
>>>>>>> 66db91f0

  // Re-fetch data from API and re-enable buttons if displaying from back/forward cache
  useEffect(() => {
    const handlePersisted = (event: PageTransitionEvent) => {
      if (event.persisted) {
        setShouldRevalidate((prevState) => !prevState)
      }
    }
    window.addEventListener('pageshow', handlePersisted)
    return () => {
      window.removeEventListener('pageshow', handlePersisted)
    }
  }, [])

  // display a success message if we're returning from Stripe checkout
  useEffect(() => {
    // only run *after* first render
    if (!didMount.current) {
      didMount.current = true
      return
    }
    const priceId = searchParams.get('checkout')
    if (priceId) {
      const isSubscriptionUpdated = false
      if (state.subscribedProduct) {
        state.subscribedProduct.find((subscription: SubscriptionInfo) =>
          subscription.items.find((item) => item.price.id === priceId),
        )
      }
      if (isSubscriptionUpdated) {
        notify.success(
          t(
            'Thanks for your upgrade! We appreciate your continued support. Reach out to billing@kobotoolbox.org if you have any questions about your plan.',
          ),
          {
            duration: subscriptionUpgradeMessageDuration,
          },
        )
      } else {
        notify.success(
          t(
            'Thanks for your upgrade! We appreciate your continued support. If your account is not immediately updated, wait a few minutes and refresh the page.',
          ),
          {
            duration: subscriptionUpgradeMessageDuration,
          },
        )
      }
    }
  }, [state.subscribedProduct])

  // get any plan types passed in the query string and make them visible
  // by default, only products without a `plan_type` metadata value will be shown
  useEffect(() => {
    const plansToShow = searchParams.get('type')
    // if the user is already on the enterprise plan, *only* show the enterprise plan(s)
    if (activeSubscriptions?.find((sub) => sub.items?.[0].price.product.metadata?.plan_type === 'enterprise')) {
      setVisiblePlanTypes(['enterprise'])
    } else if (plansToShow) {
      setVisiblePlanTypes(plansToShow.split(','))
    } else {
      setVisiblePlanTypes(['default'])
    }
  }, [searchParams, activeSubscriptions])

  // should we show the 'Contact us' sidebar and storage add-ons?
  const shouldShowExtras = useMemo(
    () => visiblePlanTypes.includes('default') && visiblePlanTypes.length === 1,
    [visiblePlanTypes],
  )

  // An array of all the prices that should be displayed in the UI
  const filteredPriceProducts = useMemo((): SinglePricedProduct[] => {
    if (products.products.length) {
      const filterAmount = products.products.map((product: Product): SinglePricedProduct => {
        const filteredPrices = product.prices.filter((price: Price) => {
          const interval = price.recurring?.interval
          return (
            // only show monthly/annual plans based on toggle value
            interval === state.intervalFilter &&
            // don't show recurring add-ons
            product.metadata.product_type === 'plan' &&
            // only show products that don't have a `plan_type` or those that match the `?type=` query param
            (visiblePlanTypes.includes(product.metadata?.plan_type || '') ||
              (!product.metadata?.plan_type && visiblePlanTypes.includes('default')))
          )
        })

        return {
          ...product,
          price: filteredPrices[0],
        }
      })

      return filterAmount.filter((price) => price.price)
    }
    return []
  }, [products.products, state.intervalFilter, visiblePlanTypes])

  const getSubscribedProduct = useCallback(getSubscriptionsForProductId, [])

  const isSubscribedProduct = useCallback(
    (product: SinglePricedProduct, quantity: number | undefined) => {
      if (!product.price?.unit_amount && !hasActiveSubscription) {
        return true
      }

      const subscriptions = getSubscribedProduct(product.id, state.subscribedProduct)

      if (subscriptions && subscriptions.length > 0) {
        return subscriptions.some(
          (subscription: SubscriptionInfo) =>
            subscription.items[0].price.id === product.price.id &&
            hasManageableStatus(subscription) &&
            quantity !== undefined &&
            quantity === subscription.quantity,
        )
      }
      return false
    },
    [state.subscribedProduct, state.intervalFilter, products.products],
  )

  const dismissConfirmModal = () => {
    setConfirmModal((prevState) => {
      return { ...prevState, newPrice: null, currentSubscription: null }
    })
  }

  const buySubscription = (price: Price, quantity = 1) => {
    if (!price.id || isDisabled || !orgQuery.data?.id) {
      return
    }
    setIsBusy(true)
    if (activeSubscriptions.length) {
      if (!isDowngrade(activeSubscriptions, price, quantity)) {
        // if the user is upgrading prices, send them to the customer portal
        // this will immediately change their subscription
        postCustomerPortal(orgQuery.data.id, price.id, quantity)
          .then(processCheckoutResponse)
          .catch(() => setIsBusy(false))
      } else {
        // if the user is downgrading prices, open a confirmation dialog and downgrade from kpi
        // this will downgrade the subscription at the end of the current billing period
        setConfirmModal({
          products: products.products,
          newPrice: price,
          currentSubscription: activeSubscriptions[0],
          quantity: quantity,
        })
      }
    } else {
      // just send the user to the checkout page
      postCheckout(price.id, orgQuery.data.id, quantity)
        .then(processCheckoutResponse)
        .catch(() => setIsBusy(false))
    }
  }

  const hasMetaFeatures = () => {
    let expandBool = false
    if (products.products.length) {
      filteredPriceProducts.map((product) => {
        for (const featureItem in product.metadata) {
          if (
            featureItem.includes('feature_support_') ||
            featureItem.includes('feature_advanced_') ||
            featureItem.includes('feature_addon_')
          ) {
            expandBool = true
            break
          }
        }
      })
    }
    return expandBool
  }

  useEffect(() => {
    hasMetaFeatures()
  }, [products.products])

  const comparisonButton = () =>
    hasMetaFeatures() && (
      <div className={styles.comparisonButton}>
        <Button
          type='text'
          size='m'
          label={expandComparison ? t('Collapse full comparison') : t('Display full comparison')}
          onClick={() => setExpandComparison(!expandComparison)}
          endIcon={expandComparison ? 'angle-up' : 'angle-down'}
        />
      </div>
    )

  if (!products.products.length || !orgQuery.data) {
    return null
  }

  if (isDataLoading) {
    return <LoadingSpinner />
  }

  return (
    <>
      <div
        ref={pageBody}
        className={classnames(styles.accountPlan, {
          [styles.wait]: isBusy,
          [styles.showAddOns]: props.showAddOns,
        })}
      >
        {!props.showAddOns && (
          <>
            <div className={styles.plansSection}>
              <form className={styles.intervalToggle}>
                <input
                  type='radio'
                  id='switch_left'
                  name='switchToggle'
                  value='month'
                  aria-label={t('show monthly plans')}
                  onChange={() => !isDisabled && dispatch({ type: 'month' })}
                  aria-disabled={isDisabled}
                  checked={state.filterToggle}
                />
                <label htmlFor='switch_left'> {t('Monthly')}</label>

                <input
                  type='radio'
                  id='switch_right'
                  name='switchToggle'
                  value='year'
                  onChange={() => !isDisabled && dispatch({ type: 'year' })}
                  aria-disabled={isDisabled}
                  checked={!state.filterToggle}
                  aria-label={t('show annual plans')}
                />
                <label htmlFor='switch_right'>{t('Annual')}</label>
              </form>

              <div className={styles.allPlans}>
                {filteredPriceProducts.map((product: SinglePricedProduct) => (
                  <div className={styles.stripePlans} key={product.id}>
                    <PlanContainer
                      key={product.price.id}
                      freeTierOverride={freeTierOverride}
                      expandComparison={expandComparison}
                      isSubscribedProduct={isSubscribedProduct}
                      product={product}
                      filteredPriceProducts={filteredPriceProducts}
                      hasManageableStatus={hasManageableStatus}
                      setIsBusy={setIsBusy}
                      isDisabled={isDisabled}
                      state={state}
                      buySubscription={buySubscription}
                      activeSubscriptions={activeSubscriptions}
                    />
                  </div>
                ))}
                <div className={styles.minimizedCards}>{comparisonButton()}</div>
                {shouldShowExtras && (
                  <div className={styles.enterprisePlanContainer}>
                    <div className={styles.enterprisePlan}>
                      <h1 className={styles.enterpriseTitle}> {t('Want more?')}</h1>
                      <div className={styles.priceTitle}>{t('Contact us')}</div>
                      <p className={styles.enterpriseDetails}>
                        {t(
                          'For organizations with higher volume and advanced data collection needs, get in touch to learn more about our ',
                        )}
                        <a
                          href='https://www.kobotoolbox.org/contact/'
                          target='_blanks'
                          className={styles.enterpriseLink}
                        >
                          {t('Enterprise Plan')}
                        </a>
                        .
                      </p>
                      <p className={styles.enterpriseDetails}>
                        {t('We also offer custom solutions and private servers for large organizations. ')}
                        <br />
                        <a
                          href='https://www.kobotoolbox.org/contact/'
                          target='_blanks'
                          className={styles.enterpriseLink}
                        >
                          {t('Contact our team')}
                        </a>
                        {t(' for more information.')}
                      </p>
                    </div>
                  </div>
                )}
              </div>
              <div className={styles.maximizedCards}>{comparisonButton()}</div>
            </div>
          </>
        )}
        {props.showAddOns && (
          <AddOnList
            isBusy={isBusy}
            setIsBusy={setIsBusy}
            products={products.products}
            organization={orgQuery.data}
            onClickBuy={buySubscription}
          />
        )}
        {showGoTop && (
          <button onClick={handleScrollUp} className={styles.scrollToTopButton}>
            <i className='k-icon k-icon-arrow-up k-icon--size-m' />
          </button>
        )}
        <ConfirmChangeModal onRequestClose={dismissConfirmModal} setIsBusy={setIsBusy} {...confirmModal} />
      </div>
    </>
  )
}<|MERGE_RESOLUTION|>--- conflicted
+++ resolved
@@ -193,13 +193,8 @@
         setIsBusy(false)
       })
     },
-<<<<<<< HEAD
-    [searchParams, shouldRevalidate]
-  );
-=======
     [searchParams, shouldRevalidate],
   )
->>>>>>> 66db91f0
 
   // Re-fetch data from API and re-enable buttons if displaying from back/forward cache
   useEffect(() => {
