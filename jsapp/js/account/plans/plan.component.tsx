import React, {
  useCallback,
  useContext,
  useEffect,
  useMemo,
  useReducer,
  useRef,
  useState,
} from 'react';
import {useNavigate, useSearchParams} from 'react-router-dom';
import styles from './plan.module.scss';
import {getOrganization, postCheckout, postCustomerPortal} from '../stripe.api';
import Button from 'js/components/common/button';
import classnames from 'classnames';
import LoadingSpinner from 'js/components/common/loadingSpinner';
import {notify} from 'js/utils';
import {ACTIVE_STRIPE_STATUSES} from 'js/constants';
import type {FreeTierThresholds} from 'js/envStore';
import envStore from 'js/envStore';
import {ACCOUNT_ROUTES} from 'js/account/routes';
import useWhen from 'js/hooks/useWhen.hook';
import AddOnList from 'js/account/plans/addOnList.component';
import subscriptionStore from 'js/account/subscriptionStore';
import {when} from 'mobx';
import {
  getSubscriptionsForProductId,
  isDowngrade,
  processCheckoutResponse,
} from 'js/account/stripe.utils';
import type {
  Price,
  Organization,
  Product,
  SubscriptionInfo,
  SinglePricedProduct,
} from 'js/account/stripe.types';
import type {ConfirmChangeProps} from 'js/account/plans/confirmChangeModal.component';
import ConfirmChangeModal from 'js/account/plans/confirmChangeModal.component';
import Session from 'js/stores/session';
import InlineMessage from 'js/components/common/inlineMessage';
import {PlanContainer} from 'js/account/plans/planContainer.component';
import {ProductsContext} from '../useProducts.hook';

export interface PlanState {
  subscribedProduct: null | SubscriptionInfo[];
  intervalFilter: string;
  filterToggle: boolean;
  organization: null | Organization;
  featureTypes: string[];
}

interface PlanProps {
  showAddOns?: boolean;
}

// An interface for our action
type DataUpdates =
  | {
      type: 'initialSub';
      prodData: SubscriptionInfo[];
    }
  | {
      type: 'initialOrg';
      prodData: Organization;
    }
  | {
      type: 'month' | 'year';
    };

export interface FreeTierOverride extends FreeTierThresholds {
  name: string | null;
  [key: `feature_list_${number}`]: string | null;
}

const initialState: PlanState = {
  subscribedProduct: null,
  intervalFilter: 'month',
  filterToggle: true,
  organization: null,
  featureTypes: ['advanced', 'support', 'addons'],
};

const subscriptionUpgradeMessageDuration = 8000;

function planReducer(state: PlanState, action: DataUpdates): PlanState {
  switch (action.type) {
    case 'initialOrg':
      return {...state, organization: action.prodData};
    case 'initialSub':
      return {...state, subscribedProduct: action.prodData};
    case 'month':
      return {
        ...state,
        intervalFilter: 'month',
        filterToggle: true,
      };
    case 'year':
      return {
        ...state,
        intervalFilter: 'year',
        filterToggle: false,
      };
    default:
      return state;
  }
}

export default function Plan(props: PlanProps) {
  // useReducer type defs incorrectly require an initializer arg - see https://github.com/facebook/react/issues/27052
  const [state, dispatch]: [PlanState, (arg: DataUpdates) => void] = useReducer(
    planReducer,
    initialState
  );
  const [expandComparison, setExpandComparison] = useState(false);
  const [isBusy, setIsBusy] = useState(true);
  const [shouldRevalidate, setShouldRevalidate] = useState(false);
  const [activeSubscriptions, setActiveSubscriptions] = useState<
    SubscriptionInfo[]
  >([]);
  const productsContext = useContext(ProductsContext);
  const [confirmModal, setConfirmModal] = useState<ConfirmChangeProps>({
    newPrice: null,
    products: [],
    currentSubscription: null,
    quantity: 1,
  });
  const [visiblePlanTypes, setVisiblePlanTypes] = useState(['default']);
  const [session, setSession] = useState(() => Session);
  const [isUnauthorized, setIsUnauthorized] = useState(false);

  const [searchParams] = useSearchParams();
  const didMount = useRef(false);
  const navigate = useNavigate();

  const isDataLoading = useMemo(
    (): boolean =>
      !(
        productsContext.isLoaded &&
        state.organization &&
        state.subscribedProduct
      ),
    [productsContext.isLoaded, state.organization, state.subscribedProduct]
  );

  const isDisabled = useMemo(
    () => isBusy || isUnauthorized,
    [isBusy, isUnauthorized]
  );

  const hasManageableStatus = useCallback(
    (subscription: SubscriptionInfo) =>
      ACTIVE_STRIPE_STATUSES.includes(subscription.status),
    []
  );

  const freeTierOverride = useMemo((): FreeTierOverride | null => {
    if (envStore.isReady) {
      const thresholds = envStore.data.free_tier_thresholds;
      const display = envStore.data.free_tier_display;
      const featureList: {[key: string]: string | null} = {};

      display.feature_list.forEach((feature, key) => {
        featureList[`feature_list_${key + 1}`] = feature;
      });

      return {
        name: display.name,
        ...thresholds,
        ...featureList,
      };
    }
    return null;
  }, [envStore.isReady]);

  const hasActiveSubscription = useMemo(() => {
    if (state.subscribedProduct) {
      return state.subscribedProduct.some((subscription: SubscriptionInfo) =>
        hasManageableStatus(subscription)
      );
    }
    return false;
  }, [state.subscribedProduct]);

  // if the user is currently subscribed to a plan, toggle the Monthly/Annual switch to match their plan
  useMemo(() => {
    if (state.subscribedProduct && state.subscribedProduct.length > 0) {
      const subscribedFilter =
        state.subscribedProduct[0].items[0].price.recurring?.interval;
      if (subscribedFilter && hasManageableStatus(state.subscribedProduct[0])) {
        dispatch({type: subscribedFilter});
      }
    }
  }, [state.subscribedProduct]);

  useWhen(
    () => envStore.isReady,
    () => {
      // If Stripe isn't active, just redirect to the account page
      if (!envStore.data.stripe_public_key) {
        navigate(ACCOUNT_ROUTES.ACCOUNT_SETTINGS);
        return;
      }
      const fetchPromises = [];

      if (!subscriptionStore.isInitialised || !subscriptionStore.isPending) {
        subscriptionStore.fetchSubscriptionInfo();
      }

      fetchPromises[1] = getOrganization().then((data) => {
        dispatch({
          type: 'initialOrg',
          prodData: data.results[0],
        });
      });
      fetchPromises[2] = when(() => subscriptionStore.isInitialised).then(
        () => {
          dispatch({
            type: 'initialSub',
            prodData: subscriptionStore.planResponse,
          });
          setActiveSubscriptions(subscriptionStore.activeSubscriptions);
        }
      );
      Promise.all(fetchPromises).then(() => {
        setIsBusy(false);
      });
    },
    [searchParams, shouldRevalidate]
  );

  // we need to show a message and disable the page if the user is not the owner of their org
  useEffect(() => {
    if (
      state.organization &&
      state.organization.owner_username !== session.currentAccount.username
    ) {
      setIsUnauthorized(true);
    }
  }, [state.organization]);

  // Re-fetch data from API and re-enable buttons if displaying from back/forward cache
  useEffect(() => {
    const handlePersisted = (event: PageTransitionEvent) => {
      if (event.persisted) {
        setShouldRevalidate((prevState) => !prevState);
      }
    };
    window.addEventListener('pageshow', handlePersisted);
    return () => {
      window.removeEventListener('pageshow', handlePersisted);
    };
  }, []);

  // display a success message if we're returning from Stripe checkout
  useEffect(() => {
    // only run *after* first render
    if (!didMount.current) {
      didMount.current = true;
      return;
    }
    const priceId = searchParams.get('checkout');
    if (priceId) {
      const isSubscriptionUpdated = false;
      if (state.subscribedProduct) {
        state.subscribedProduct.find((subscription: SubscriptionInfo) =>
          subscription.items.find((item) => item.price.id === priceId)
        );
      }
      if (isSubscriptionUpdated) {
        notify.success(
          t(
            'Thanks for your upgrade! We appreciate your continued support. Reach out to billing@kobotoolbox.org if you have any questions about your plan.'
          ),
          {
            duration: subscriptionUpgradeMessageDuration,
          }
        );
      } else {
        notify.success(
          t(
            'Thanks for your upgrade! We appreciate your continued support. If your account is not immediately updated, wait a few minutes and refresh the page.'
          ),
          {
            duration: subscriptionUpgradeMessageDuration,
          }
        );
      }
    }
  }, [state.subscribedProduct]);

  // get any plan types passed in the query string and make them visible
  // by default, only products without a `plan_type` metadata value will be shown
  useEffect(() => {
    const plansToShow = searchParams.get('type');
    // if the user is already on the enterprise plan, *only* show the enterprise plan(s)
    if (
      activeSubscriptions?.find(
        (sub) =>
          sub.items?.[0].price.product.metadata?.plan_type === 'enterprise'
      )
    ) {
      setVisiblePlanTypes(['enterprise']);
    } else if (plansToShow) {
      setVisiblePlanTypes(plansToShow.split(','));
    } else {
      setVisiblePlanTypes(['default']);
    }
  }, [searchParams, activeSubscriptions]);

  // should we show the 'Contact us' sidebar and storage add-ons?
  const shouldShowExtras = useMemo(
    () => visiblePlanTypes.includes('default') && visiblePlanTypes.length === 1,
    [visiblePlanTypes]
  );

<<<<<<< HEAD
  // An array of all the products that should be displayed in the UI
  const filteredPriceProducts = useMemo((): FilteredPriceProduct[] => {
     if (productsContext.products.length) {
      const filterAmount = productsContext.products.map((product: Product): FilteredPriceProduct => {
        const filteredPrices = product.prices.filter((price: Price) => {
          const interval = price.recurring?.interval;
          return (
            // only show monthly/annual plans based on toggle value
            interval === state.intervalFilter &&
            // don't show recurring add-ons
            product.metadata.product_type === 'plan' &&
            // only show products that don't have a `plan_type` or those that match the `?type=` query param
            (visiblePlanTypes.includes(product.metadata?.plan_type || '') ||
              (!product.metadata?.plan_type &&
                visiblePlanTypes.includes('default')))
          );
        });
=======
  // An array of all the prices that should be displayed in the UI
  const filteredPriceProducts = useMemo((): SinglePricedProduct[] => {
    if (productsContext.products.length) {
      const filterAmount = productsContext.products.map(
        (product: Product): SinglePricedProduct => {
          const filteredPrices = product.prices.filter((price: Price) => {
            const interval = price.recurring?.interval;
            return (
              // only show monthly/annual plans based on toggle value
              interval === state.intervalFilter &&
              // don't show recurring add-ons
              product.metadata.product_type === 'plan' &&
              // only show products that don't have a `plan_type` or those that match the `?type=` query param
              (visiblePlanTypes.includes(product.metadata?.plan_type || '') ||
                (!product.metadata?.plan_type &&
                  visiblePlanTypes.includes('default')))
            );
          });
>>>>>>> dfa5752d

          return {
            ...product,
            price: filteredPrices[0],
          };
        }
      );

      return filterAmount.filter((price) => price.price);
    }
    return [];
  }, [productsContext.products, state.intervalFilter, visiblePlanTypes]);

  const getSubscribedProduct = useCallback(getSubscriptionsForProductId, []);

  const isSubscribedProduct = useCallback(
    (product: SinglePricedProduct, quantity = null) => {
      if (!product.price?.unit_amount && !hasActiveSubscription) {
        return true;
      }

      const subscriptions = getSubscribedProduct(
        product.id,
        state.subscribedProduct
      );

      if (subscriptions && subscriptions.length > 0) {
        return subscriptions.some(
          (subscription: SubscriptionInfo) =>
            subscription.items[0].price.id === product.price.id &&
            hasManageableStatus(subscription) &&
            quantity &&
            quantity === subscription.quantity
        );
      }
      return false;
    },
    [state.subscribedProduct, state.intervalFilter, productsContext.products]
  );

  const dismissConfirmModal = () => {
    setConfirmModal((prevState) => {
      return {...prevState, newPrice: null, currentSubscription: null};
    });
  };

  const buySubscription = (price: Price, quantity: number = 1) => {
    if (!price.id || isDisabled || !state.organization?.id) {
      return;
    }
    setIsBusy(true);
    if (activeSubscriptions.length) {
      if (!isDowngrade(activeSubscriptions, price, quantity)) {
        // if the user is upgrading prices, send them to the customer portal
        // this will immediately change their subscription
        postCustomerPortal(state.organization.id, price.id, quantity)
          .then(processCheckoutResponse)
          .catch(() => setIsBusy(false));
      } else {
        // if the user is downgrading prices, open a confirmation dialog and downgrade from kpi
        // this will downgrade the subscription at the end of the current billing period
        setConfirmModal({
          products: productsContext.products,
          newPrice: price,
          currentSubscription: activeSubscriptions[0],
          quantity: quantity,
        });
      }
    } else {
      // just send the user to the checkout page
      postCheckout(price.id, state.organization.id, quantity)
        .then(processCheckoutResponse)
        .catch(() => setIsBusy(false));
    }
  };

  const hasMetaFeatures = () => {
    let expandBool = false;
    if (productsContext.products.length) {
<<<<<<< HEAD
      filteredPriceProducts.map((price) => {
        for (const featureItem in price.metadata) {
=======
      filteredPriceProducts.map((product) => {
        for (const featureItem in product.metadata) {
>>>>>>> dfa5752d
          if (
            featureItem.includes('feature_support_') ||
            featureItem.includes('feature_advanced_') ||
            featureItem.includes('feature_addon_')
          ) {
            expandBool = true;
            break;
          }
        }
      });
    }
    return expandBool;
  };

  useEffect(() => {
    hasMetaFeatures();
  }, [productsContext.products]);

  if (!productsContext.products.length || !state.organization) {
    return null;
  }

  return (
    <>
      {isDataLoading ? (
        <LoadingSpinner />
      ) : (
        <>
          {isUnauthorized && (
            <InlineMessage
              classNames={[styles.sticky]}
              message={t(
                'Please contact your organization owner for any changes to your plan or add-ons.'
              )}
              type={'warning'}
            />
          )}
          <div
            className={classnames(styles.accountPlan, {
              [styles.wait]: isBusy,
              [styles.unauthorized]: isUnauthorized,
              [styles.showAddOns]: props.showAddOns,
            })}
          >
            {!props.showAddOns && (
              <>
                <div className={styles.plansSection}>
                  <form className={styles.intervalToggle}>
                    <input
                      type='radio'
                      id='switch_left'
                      name='switchToggle'
                      value='month'
                      aria-label={t('show monthly plans')}
                      onChange={() => !isDisabled && dispatch({type: 'month'})}
                      aria-disabled={isDisabled}
                      checked={state.filterToggle}
<<<<<<< HEAD
                    />
                    <label htmlFor='switch_left'> {t('Monthly')}</label>

                    <input
                      type='radio'
                      id='switch_right'
                      name='switchToggle'
                      value='year'
                      onChange={() => !isDisabled && dispatch({type: 'year'})}
                      aria-disabled={isDisabled}
                      checked={!state.filterToggle}
                      aria-label={t('show annual plans')}
                    />
=======
                    />
                    <label htmlFor='switch_left'> {t('Monthly')}</label>

                    <input
                      type='radio'
                      id='switch_right'
                      name='switchToggle'
                      value='year'
                      onChange={() => !isDisabled && dispatch({type: 'year'})}
                      aria-disabled={isDisabled}
                      checked={!state.filterToggle}
                      aria-label={t('show annual plans')}
                    />
>>>>>>> dfa5752d
                    <label htmlFor='switch_right'>{t('Annual')}</label>
                  </form>

                  <div className={styles.allPlans}>
<<<<<<< HEAD
                    {filteredPriceProducts.map((product: FilteredPriceProduct) => (
                      <div className={styles.stripePlans} key={product.id}>
                        <PlanContainer
                          key={product.price.id}
                          freeTierOverride={freeTierOverride}
                          expandComparison={expandComparison}
                          isSubscribedProduct={isSubscribedProduct}
                          product={product}
                          filteredPriceProducts={filteredPriceProducts}
                          hasManageableStatus={hasManageableStatus}
                          setIsBusy={setIsBusy}
                          isDisabled={isDisabled}
                          state={state}
                          buySubscription={buySubscription}
                          activeSubscriptions={activeSubscriptions}
                        />
                      </div>
                    ))}
=======
                    {filteredPriceProducts.map(
                      (product: SinglePricedProduct) => (
                        <div className={styles.stripePlans} key={product.id}>
                          <PlanContainer
                            key={product.price.id}
                            freeTierOverride={freeTierOverride}
                            expandComparison={expandComparison}
                            isSubscribedProduct={isSubscribedProduct}
                            product={product}
                            filteredPriceProducts={filteredPriceProducts}
                            hasManageableStatus={hasManageableStatus}
                            setIsBusy={setIsBusy}
                            isDisabled={isDisabled}
                            state={state}
                            buySubscription={buySubscription}
                            activeSubscriptions={activeSubscriptions}
                          />
                        </div>
                      )
                    )}
>>>>>>> dfa5752d
                    {shouldShowExtras && (
                      <div className={styles.enterprisePlanContainer}>
                        <div className={styles.enterprisePlan}>
                          <h1 className={styles.enterpriseTitle}>
                            {' '}
                            {t('Want more?')}
                          </h1>
                          <div className={styles.priceTitle}>
                            {t('Contact us')}
                          </div>
                          <p className={styles.enterpriseDetails}>
                            {t(
                              'For organizations with higher volume and advanced data collection needs, get in touch to learn more about our '
                            )}
                            <a
                              href='https://www.kobotoolbox.org/contact/'
                              target='_blanks'
                              className={styles.enterpriseLink}
                            >
                              {t('Enterprise Plan')}
                            </a>
                            .
                          </p>
                          <p className={styles.enterpriseDetails}>
                            {t(
                              'We also offer custom solutions and private servers for large organizations. '
                            )}
                            <br />
                            <a
                              href='https://www.kobotoolbox.org/contact/'
                              target='_blanks'
                              className={styles.enterpriseLink}
                            >
                              {t('Contact our team')}
                            </a>
                            {t(' for more information.')}
                          </p>
                        </div>
                      </div>
                    )}
                  </div>
                </div>

                {hasMetaFeatures() && (
                  <div>
                    <Button
                      type='full'
                      color='cloud'
                      size='m'
                      isFullWidth
                      label={
                        expandComparison
                          ? t('Collapse full comparison')
                          : t('Display full comparison')
                      }
                      onClick={() => setExpandComparison(!expandComparison)}
                      aria-label={
                        expandComparison
                          ? t('Collapse full comparison')
                          : t('Display full comparison')
                      }
                    />
                  </div>
                )}
              </>
            )}
            {shouldShowExtras && props.showAddOns && (
              <AddOnList
                isBusy={isBusy}
                setIsBusy={setIsBusy}
                products={productsContext.products}
                organization={state.organization}
                onClickBuy={buySubscription}
              />
            )}
            <ConfirmChangeModal
              onRequestClose={dismissConfirmModal}
              setIsBusy={setIsBusy}
              {...confirmModal}
            />
          </div>
        </>
      )}
    </>
  );
}<|MERGE_RESOLUTION|>--- conflicted
+++ resolved
@@ -313,25 +313,6 @@
     [visiblePlanTypes]
   );
 
-<<<<<<< HEAD
-  // An array of all the products that should be displayed in the UI
-  const filteredPriceProducts = useMemo((): FilteredPriceProduct[] => {
-     if (productsContext.products.length) {
-      const filterAmount = productsContext.products.map((product: Product): FilteredPriceProduct => {
-        const filteredPrices = product.prices.filter((price: Price) => {
-          const interval = price.recurring?.interval;
-          return (
-            // only show monthly/annual plans based on toggle value
-            interval === state.intervalFilter &&
-            // don't show recurring add-ons
-            product.metadata.product_type === 'plan' &&
-            // only show products that don't have a `plan_type` or those that match the `?type=` query param
-            (visiblePlanTypes.includes(product.metadata?.plan_type || '') ||
-              (!product.metadata?.plan_type &&
-                visiblePlanTypes.includes('default')))
-          );
-        });
-=======
   // An array of all the prices that should be displayed in the UI
   const filteredPriceProducts = useMemo((): SinglePricedProduct[] => {
     if (productsContext.products.length) {
@@ -350,7 +331,6 @@
                   visiblePlanTypes.includes('default')))
             );
           });
->>>>>>> dfa5752d
 
           return {
             ...product,
@@ -430,13 +410,8 @@
   const hasMetaFeatures = () => {
     let expandBool = false;
     if (productsContext.products.length) {
-<<<<<<< HEAD
-      filteredPriceProducts.map((price) => {
-        for (const featureItem in price.metadata) {
-=======
       filteredPriceProducts.map((product) => {
         for (const featureItem in product.metadata) {
->>>>>>> dfa5752d
           if (
             featureItem.includes('feature_support_') ||
             featureItem.includes('feature_advanced_') ||
@@ -494,7 +469,6 @@
                       onChange={() => !isDisabled && dispatch({type: 'month'})}
                       aria-disabled={isDisabled}
                       checked={state.filterToggle}
-<<<<<<< HEAD
                     />
                     <label htmlFor='switch_left'> {t('Monthly')}</label>
 
@@ -508,45 +482,10 @@
                       checked={!state.filterToggle}
                       aria-label={t('show annual plans')}
                     />
-=======
-                    />
-                    <label htmlFor='switch_left'> {t('Monthly')}</label>
-
-                    <input
-                      type='radio'
-                      id='switch_right'
-                      name='switchToggle'
-                      value='year'
-                      onChange={() => !isDisabled && dispatch({type: 'year'})}
-                      aria-disabled={isDisabled}
-                      checked={!state.filterToggle}
-                      aria-label={t('show annual plans')}
-                    />
->>>>>>> dfa5752d
                     <label htmlFor='switch_right'>{t('Annual')}</label>
                   </form>
 
                   <div className={styles.allPlans}>
-<<<<<<< HEAD
-                    {filteredPriceProducts.map((product: FilteredPriceProduct) => (
-                      <div className={styles.stripePlans} key={product.id}>
-                        <PlanContainer
-                          key={product.price.id}
-                          freeTierOverride={freeTierOverride}
-                          expandComparison={expandComparison}
-                          isSubscribedProduct={isSubscribedProduct}
-                          product={product}
-                          filteredPriceProducts={filteredPriceProducts}
-                          hasManageableStatus={hasManageableStatus}
-                          setIsBusy={setIsBusy}
-                          isDisabled={isDisabled}
-                          state={state}
-                          buySubscription={buySubscription}
-                          activeSubscriptions={activeSubscriptions}
-                        />
-                      </div>
-                    ))}
-=======
                     {filteredPriceProducts.map(
                       (product: SinglePricedProduct) => (
                         <div className={styles.stripePlans} key={product.id}>
@@ -567,7 +506,6 @@
                         </div>
                       )
                     )}
->>>>>>> dfa5752d
                     {shouldShowExtras && (
                       <div className={styles.enterprisePlanContainer}>
                         <div className={styles.enterprisePlan}>
