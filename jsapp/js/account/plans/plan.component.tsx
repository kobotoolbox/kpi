--- conflicted
+++ resolved
@@ -9,11 +9,7 @@
 } from 'react';
 import {useNavigate, useSearchParams} from 'react-router-dom';
 import styles from './plan.module.scss';
-<<<<<<< HEAD
-import {getOrganization, postCheckout, postCustomerPortal} from '../stripe.api';
-=======
 import {postCheckout, postCustomerPortal} from '../stripe.api';
->>>>>>> 275be43a
 import Button from 'js/components/common/button';
 import classnames from 'classnames';
 import LoadingSpinner from 'js/components/common/loadingSpinner';
@@ -41,21 +37,14 @@
 import ConfirmChangeModal from 'js/account/plans/confirmChangeModal.component';
 import {PlanContainer} from 'js/account/plans/planContainer.component';
 import {ProductsContext} from '../useProducts.hook';
-<<<<<<< HEAD
-=======
 import {OrganizationContext} from 'js/account/organizations/useOrganization.hook';
 import {ACCOUNT_ROUTES} from 'js/account/routes.constants';
 import {useRefreshApiFetcher} from 'js/hooks/useRefreshApiFetcher.hook';
->>>>>>> 275be43a
 
 export interface PlanState {
   subscribedProduct: null | SubscriptionInfo[];
   intervalFilter: string;
   filterToggle: boolean;
-<<<<<<< HEAD
-  organization: null | Organization;
-=======
->>>>>>> 275be43a
   featureTypes: string[];
 }
 
@@ -86,10 +75,6 @@
   subscribedProduct: null,
   intervalFilter: 'month',
   filterToggle: true,
-<<<<<<< HEAD
-  organization: null,
-=======
->>>>>>> 275be43a
   featureTypes: ['advanced', 'support', 'addons'],
 };
 
@@ -97,11 +82,6 @@
 
 function planReducer(state: PlanState, action: DataUpdates): PlanState {
   switch (action.type) {
-<<<<<<< HEAD
-    case 'initialOrg':
-      return {...state, organization: action.prodData};
-=======
->>>>>>> 275be43a
     case 'initialSub':
       return {...state, subscribedProduct: action.prodData};
     case 'month':
@@ -133,14 +113,10 @@
   const [activeSubscriptions, setActiveSubscriptions] = useState<
     SubscriptionInfo[]
   >([]);
-<<<<<<< HEAD
-  const productsContext = useContext(ProductsContext);
-=======
   const [products, loadProducts, productsStatus] = useContext(ProductsContext);
   useRefreshApiFetcher(loadProducts, productsStatus);
   const [organization, loadOrg, orgStatus] = useContext(OrganizationContext);
   useRefreshApiFetcher(loadOrg, orgStatus);
->>>>>>> 275be43a
   const [confirmModal, setConfirmModal] = useState<ConfirmChangeProps>({
     newPrice: null,
     products: [],
@@ -173,17 +149,8 @@
 
   const isDataLoading = useMemo(
     (): boolean =>
-<<<<<<< HEAD
-      !(
-        productsContext.isLoaded &&
-        state.organization &&
-        state.subscribedProduct
-      ),
-    [productsContext.isLoaded, state.organization, state.subscribedProduct]
-=======
       !(products.isLoaded && organization && state.subscribedProduct),
     [products.isLoaded, organization, state.subscribedProduct]
->>>>>>> 275be43a
   );
 
   const isDisabled = useMemo(() => isBusy, [isBusy]);
@@ -246,11 +213,7 @@
         subscriptionStore.fetchSubscriptionInfo();
       }
 
-<<<<<<< HEAD
-      fetchPromises[1] = getOrganization().then((data) => {
-=======
       when(() => subscriptionStore.isInitialised).then(() => {
->>>>>>> 275be43a
         dispatch({
           type: 'initialSub',
           prodData: subscriptionStore.planResponse,
@@ -346,13 +309,8 @@
 
   // An array of all the prices that should be displayed in the UI
   const filteredPriceProducts = useMemo((): SinglePricedProduct[] => {
-<<<<<<< HEAD
-    if (productsContext.products.length) {
-      const filterAmount = productsContext.products.map(
-=======
     if (products.products.length) {
       const filterAmount = products.products.map(
->>>>>>> 275be43a
         (product: Product): SinglePricedProduct => {
           const filteredPrices = product.prices.filter((price: Price) => {
             const interval = price.recurring?.interval;
@@ -378,11 +336,7 @@
       return filterAmount.filter((price) => price.price);
     }
     return [];
-<<<<<<< HEAD
-  }, [productsContext.products, state.intervalFilter, visiblePlanTypes]);
-=======
   }, [products.products, state.intervalFilter, visiblePlanTypes]);
->>>>>>> 275be43a
 
   const getSubscribedProduct = useCallback(getSubscriptionsForProductId, []);
 
@@ -408,11 +362,7 @@
       }
       return false;
     },
-<<<<<<< HEAD
-    [state.subscribedProduct, state.intervalFilter, productsContext.products]
-=======
     [state.subscribedProduct, state.intervalFilter, products.products]
->>>>>>> 275be43a
   );
 
   const dismissConfirmModal = () => {
@@ -421,13 +371,8 @@
     });
   };
 
-<<<<<<< HEAD
-  const buySubscription = (price: Price, quantity: number = 1) => {
-    if (!price.id || isDisabled || !state.organization?.id) {
-=======
   const buySubscription = (price: Price, quantity = 1) => {
     if (!price.id || isDisabled || !organization?.id) {
->>>>>>> 275be43a
       return;
     }
     setIsBusy(true);
@@ -435,22 +380,14 @@
       if (!isDowngrade(activeSubscriptions, price, quantity)) {
         // if the user is upgrading prices, send them to the customer portal
         // this will immediately change their subscription
-<<<<<<< HEAD
-        postCustomerPortal(state.organization.id, price.id, quantity)
-=======
         postCustomerPortal(organization.id, price.id, quantity)
->>>>>>> 275be43a
           .then(processCheckoutResponse)
           .catch(() => setIsBusy(false));
       } else {
         // if the user is downgrading prices, open a confirmation dialog and downgrade from kpi
         // this will downgrade the subscription at the end of the current billing period
         setConfirmModal({
-<<<<<<< HEAD
-          products: productsContext.products,
-=======
           products: products.products,
->>>>>>> 275be43a
           newPrice: price,
           currentSubscription: activeSubscriptions[0],
           quantity: quantity,
@@ -458,11 +395,7 @@
       }
     } else {
       // just send the user to the checkout page
-<<<<<<< HEAD
-      postCheckout(price.id, state.organization.id, quantity)
-=======
       postCheckout(price.id, organization.id, quantity)
->>>>>>> 275be43a
         .then(processCheckoutResponse)
         .catch(() => setIsBusy(false));
     }
@@ -470,11 +403,7 @@
 
   const hasMetaFeatures = () => {
     let expandBool = false;
-<<<<<<< HEAD
-    if (productsContext.products.length) {
-=======
     if (products.products.length) {
->>>>>>> 275be43a
       filteredPriceProducts.map((product) => {
         for (const featureItem in product.metadata) {
           if (
@@ -493,15 +422,7 @@
 
   useEffect(() => {
     hasMetaFeatures();
-<<<<<<< HEAD
-  }, [productsContext.products]);
-
-  if (!productsContext.products.length || !state.organization) {
-    return null;
-  }
-=======
   }, [products.products]);
->>>>>>> 275be43a
 
   const comparisonButton = () =>
     hasMetaFeatures() && (
@@ -531,87 +452,6 @@
 
   return (
     <>
-<<<<<<< HEAD
-      {isDataLoading ? (
-        <LoadingSpinner />
-      ) : (
-        <>
-          {isUnauthorized && (
-            <InlineMessage
-              classNames={[styles.sticky]}
-              message={t(
-                'Please contact your organization owner for any changes to your plan or add-ons.'
-              )}
-              type={'warning'}
-            />
-          )}
-          <div
-            ref={pageBody}
-            className={classnames(styles.accountPlan, {
-              [styles.wait]: isBusy,
-              [styles.unauthorized]: isUnauthorized,
-              [styles.showAddOns]: props.showAddOns,
-            })}
-          >
-            {!props.showAddOns && (
-              <>
-                <div className={styles.plansSection}>
-                  <form className={styles.intervalToggle}>
-                    <input
-                      type='radio'
-                      id='switch_left'
-                      name='switchToggle'
-                      value='month'
-                      aria-label={t('show monthly plans')}
-                      onChange={() => !isDisabled && dispatch({type: 'month'})}
-                      aria-disabled={isDisabled}
-                      checked={state.filterToggle}
-                    />
-                    <label htmlFor='switch_left'> {t('Monthly')}</label>
-
-                    <input
-                      type='radio'
-                      id='switch_right'
-                      name='switchToggle'
-                      value='year'
-                      onChange={() => !isDisabled && dispatch({type: 'year'})}
-                      aria-disabled={isDisabled}
-                      checked={!state.filterToggle}
-                      aria-label={t('show annual plans')}
-                    />
-                    <label htmlFor='switch_right'>{t('Annual')}</label>
-                  </form>
-
-                  <div className={styles.allPlans}>
-                    {filteredPriceProducts.map(
-                      (product: SinglePricedProduct) => (
-                        <div className={styles.stripePlans} key={product.id}>
-                          <PlanContainer
-                            key={product.price.id}
-                            freeTierOverride={freeTierOverride}
-                            expandComparison={expandComparison}
-                            isSubscribedProduct={isSubscribedProduct}
-                            product={product}
-                            filteredPriceProducts={filteredPriceProducts}
-                            hasManageableStatus={hasManageableStatus}
-                            setIsBusy={setIsBusy}
-                            isDisabled={isDisabled}
-                            state={state}
-                            buySubscription={buySubscription}
-                            activeSubscriptions={activeSubscriptions}
-                          />
-                        </div>
-                      )
-                    )}
-                    {shouldShowExtras && (
-                      <div className={styles.enterprisePlanContainer}>
-                        <div
-                          className={
-                            expandComparison
-                              ? `${styles.enterprisePlan} ${styles.expandedEnterprisePlan}`
-                              : styles.enterprisePlan
-                          }
-=======
       <div
         ref={pageBody}
         className={classnames(styles.accountPlan, {
@@ -700,83 +540,13 @@
                           href='https://www.kobotoolbox.org/contact/'
                           target='_blanks'
                           className={styles.enterpriseLink}
->>>>>>> 275be43a
                         >
-                          <h1 className={styles.enterpriseTitle}>
-                            {' '}
-                            {t('Want more?')}
-                          </h1>
-                          <div className={styles.priceTitle}>
-                            {t('Contact us')}
-                          </div>
-                          <p className={styles.enterpriseDetails}>
-                            {t(
-                              'For organizations with higher volume and advanced data collection needs, get in touch to learn more about our '
-                            )}
-                            <a
-                              href='https://www.kobotoolbox.org/contact/'
-                              target='_blanks'
-                              className={styles.enterpriseLink}
-                            >
-                              {t('Enterprise Plan')}
-                            </a>
-                            .
-                          </p>
-                          <p className={styles.enterpriseDetails}>
-                            {t(
-                              'We also offer custom solutions and private servers for large organizations. '
-                            )}
-                            <br />
-                            <a
-                              href='https://www.kobotoolbox.org/contact/'
-                              target='_blanks'
-                              className={styles.enterpriseLink}
-                            >
-                              {t('Contact our team')}
-                            </a>
-                            {t(' for more information.')}
-                          </p>
-                        </div>
-                      </div>
-                    )}
+                          {t('Contact our team')}
+                        </a>
+                        {t(' for more information.')}
+                      </p>
+                    </div>
                   </div>
-<<<<<<< HEAD
-                  <div className={styles.minimizedCards}>
-                    {comparisonButton()}
-                  </div>
-
-                  <div className={styles.maximizedCards}>
-                    {comparisonButton()}
-                  </div>
-                </div>
-              </>
-            )}
-            {props.showAddOns && (
-              <AddOnList
-                isBusy={isBusy}
-                setIsBusy={setIsBusy}
-                products={productsContext.products}
-                organization={state.organization}
-                onClickBuy={buySubscription}
-              />
-            )}
-            {showGoTop && (
-              <button
-                onClick={handleScrollUp}
-                className={styles.scrollToTopButton}
-              >
-                <i className='k-icon k-icon-arrow-up k-icon--size-m' />
-              </button>
-            )}
-            <ConfirmChangeModal
-              onRequestClose={dismissConfirmModal}
-              setIsBusy={setIsBusy}
-              {...confirmModal}
-            />
-          </div>
-        </>
-      )}
-=======
                 )}
               </div>
               <div className={styles.maximizedCards}>{comparisonButton()}</div>
@@ -803,7 +573,6 @@
           {...confirmModal}
         />
       </div>
->>>>>>> 275be43a
     </>
   );
 }