--- conflicted
+++ resolved
@@ -357,35 +357,21 @@
             })}
           </div>
         )}
-<<<<<<< HEAD
-        <PlanButton
-          product={product}
-          downgrading={isDowngrading}
-          quantity={submissionQuantity}
-          isSubscribedToPlan={isSubscribedProduct(product, submissionQuantity)}
-          buySubscription={buySubscription}
-          showManage={shouldShowManage(product)}
-          isBusy={isDisabled}
-          setIsBusy={setIsBusy}
-        />
-=======
         <div className={styles.planButton}>
           <PlanButton
-            price={price}
-            downgrading={
-              activeSubscriptions?.length > 0 &&
-              activeSubscriptions?.[0].items?.[0].price.unit_amount >
-                price.prices.unit_amount
-            }
-            isSubscribedToPlan={isSubscribedProduct(price)}
+            product={product}
+            downgrading={isDowngrading}
+            quantity={submissionQuantity}
+            isSubscribedToPlan={isSubscribedProduct(
+              product,
+              submissionQuantity
+            )}
             buySubscription={buySubscription}
-            showManage={shouldShowManage(price)}
+            showManage={shouldShowManage(product)}
             isBusy={isDisabled}
             setIsBusy={setIsBusy}
-            organization={state.organization}
           />
         </div>
->>>>>>> cd7c1571
       </div>
     </>
   );
