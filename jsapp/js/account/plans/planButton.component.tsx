--- conflicted
+++ resolved
@@ -1,15 +1,10 @@
 import BillingButton from 'js/account/plans/billingButton.component';
-<<<<<<< HEAD
-import React from 'react';
-import type {Price, Organization, SinglePricedProduct} from 'js/account/stripe.types';
-=======
 import React, {useContext} from 'react';
 import type {
   Price,
   Organization,
   SinglePricedProduct,
 } from 'js/account/stripe.types';
->>>>>>> 275be43a
 import {postCustomerPortal} from 'js/account/stripe.api';
 import {processCheckoutResponse} from 'js/account/stripe.utils';
 import {OrganizationContext} from 'js/account/organizations/useOrganization.hook';
@@ -20,10 +15,6 @@
   isBusy: boolean;
   isSubscribedToPlan: boolean;
   showManage: boolean;
-<<<<<<< HEAD
-  organization?: Organization | null;
-=======
->>>>>>> 275be43a
   product: SinglePricedProduct;
   quantity: number;
   setIsBusy: (value: boolean) => void;
@@ -35,10 +26,6 @@
  */
 export const PlanButton = ({
   product,
-<<<<<<< HEAD
-  organization,
-=======
->>>>>>> 275be43a
   downgrading,
   isBusy,
   setIsBusy,
@@ -47,11 +34,8 @@
   quantity,
   isSubscribedToPlan,
 }: PlanButtonProps) => {
-<<<<<<< HEAD
-=======
   const [organization] = useContext(OrganizationContext);
 
->>>>>>> 275be43a
   if (!product || !organization || product.price.unit_amount === 0) {
     return null;
   }
