--- conflicted
+++ resolved
@@ -37,23 +37,7 @@
 
     .form-modal__item--username {
       min-height: 32px;
-<<<<<<< HEAD
       padding-left: 50px;
-
-      .account-box__initials {
-        display: inline-block;
-        vertical-align: middle;
-        margin-right: 15px;
-      }
-
-      h4 {
-        display: inline-block;
-        vertical-align: middle;
-        font-size: 16px;
-      }
-=======
-      padding-left: sizes.$x50;
->>>>>>> 799c0fb1
     }
   }
 
