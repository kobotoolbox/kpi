--- conflicted
+++ resolved
@@ -30,20 +30,12 @@
       setUsage({
         ...usage,
         storage: truncate(data.total_storage_bytes / 1000000000), // bytes to GB
-<<<<<<< HEAD
-        monthlySubmissions: data.total_submission_count_current_month,
-        transcriptionMinutes: Math.floor(
-          truncate(data.total_nlp_asr_seconds / 60)
-        ), // seconds to minutes
-        translationChars: data.total_nlp_mt_characters,
-=======
         monthlySubmissions: data.total_submission_count['current_month'],
         monthlyTranscriptionMinutes: Math.floor(
           truncate(data.total_nlp_usage['asr_seconds_current_month'] / 60)
         ), // seconds to minutes
         monthlyTranslationChars:
           data.total_nlp_usage['mt_characters_current_month'],
->>>>>>> c2934c94
       });
     });
   }, []);
