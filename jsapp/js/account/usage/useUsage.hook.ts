<<<<<<< HEAD
import {createContext} from 'react';
import type {RecurringInterval} from 'js/account/stripe.types';
import {getSubscriptionInterval} from 'js/account/stripe.api';
import {convertSecondsToMinutes, formatRelativeTime} from 'js/utils';
import {getOrgServiceUsage} from 'js/account/usage/usage.api';
import {useApiFetcher, withApiFetcher} from 'js/hooks/useApiFetcher.hook';
=======
import { createContext } from 'react'
import type { RecurringInterval } from 'js/account/stripe.types'
import { getSubscriptionInterval } from 'js/account/stripe.api'
import { convertSecondsToMinutes, formatRelativeTime } from 'js/utils'
import { getOrgServiceUsage } from 'js/account/usage/usage.api'
import { useApiFetcher, withApiFetcher } from 'js/hooks/useApiFetcher.hook'
>>>>>>> 66db91f0

export interface UsageState {
  storage: number
  submissions: number
  transcriptionMinutes: number
  translationChars: number
  currentPeriodStart: string
  currentPeriodEnd: string
  trackingPeriod: RecurringInterval
  lastUpdated?: String | null
}

const INITIAL_USAGE_STATE: UsageState = Object.freeze({
  storage: 0,
  submissions: 0,
  transcriptionMinutes: 0,
  translationChars: 0,
  currentPeriodStart: '',
  currentPeriodEnd: '',
  trackingPeriod: 'month',
  lastUpdated: '',
})

const loadUsage = async (organizationId: string | null): Promise<UsageState | undefined> => {
  if (!organizationId) {
    throw Error(t('No organization found'))
  }
<<<<<<< HEAD
  const trackingPeriod = await getSubscriptionInterval();
  const usage = await getOrgServiceUsage(organizationId);
=======
  const trackingPeriod = await getSubscriptionInterval()
  const usage = await getOrgServiceUsage(organizationId)
>>>>>>> 66db91f0
  if (!usage) {
    throw Error(t("Couldn't get usage data"))
  }
  let lastUpdated: UsageState['lastUpdated'] = null
  if ('headers' in usage && usage.headers instanceof Headers) {
    const lastUpdateDate = usage.headers.get('date')
    if (lastUpdateDate) {
      lastUpdated = formatRelativeTime(lastUpdateDate)
    }
  }
  return {
    storage: usage.total_storage_bytes,
    submissions: usage.total_submission_count.current_period,
    transcriptionMinutes: convertSecondsToMinutes(usage.total_nlp_usage.asr_seconds_current_period),
    translationChars: usage.total_nlp_usage.mt_characters_current_period,
    currentPeriodStart: usage.current_period_start,
    currentPeriodEnd: usage.current_period_end,
    trackingPeriod,
    lastUpdated,
  }
}

export const useUsage = (organizationId: string | null) => {
  const fetcher = useApiFetcher(() => loadUsage(organizationId), INITIAL_USAGE_STATE, {
    reloadEverySeconds: 15 * 60,
    skipInitialLoad: !organizationId,
  })

  return fetcher
}
export const UsageContext = createContext(withApiFetcher(INITIAL_USAGE_STATE))<|MERGE_RESOLUTION|>--- conflicted
+++ resolved
@@ -1,18 +1,9 @@
-<<<<<<< HEAD
-import {createContext} from 'react';
-import type {RecurringInterval} from 'js/account/stripe.types';
-import {getSubscriptionInterval} from 'js/account/stripe.api';
-import {convertSecondsToMinutes, formatRelativeTime} from 'js/utils';
-import {getOrgServiceUsage} from 'js/account/usage/usage.api';
-import {useApiFetcher, withApiFetcher} from 'js/hooks/useApiFetcher.hook';
-=======
 import { createContext } from 'react'
 import type { RecurringInterval } from 'js/account/stripe.types'
 import { getSubscriptionInterval } from 'js/account/stripe.api'
 import { convertSecondsToMinutes, formatRelativeTime } from 'js/utils'
 import { getOrgServiceUsage } from 'js/account/usage/usage.api'
 import { useApiFetcher, withApiFetcher } from 'js/hooks/useApiFetcher.hook'
->>>>>>> 66db91f0
 
 export interface UsageState {
   storage: number
@@ -40,13 +31,8 @@
   if (!organizationId) {
     throw Error(t('No organization found'))
   }
-<<<<<<< HEAD
-  const trackingPeriod = await getSubscriptionInterval();
-  const usage = await getOrgServiceUsage(organizationId);
-=======
   const trackingPeriod = await getSubscriptionInterval()
   const usage = await getOrgServiceUsage(organizationId)
->>>>>>> 66db91f0
   if (!usage) {
     throw Error(t("Couldn't get usage data"))
   }
