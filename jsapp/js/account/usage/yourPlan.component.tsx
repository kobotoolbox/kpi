--- conflicted
+++ resolved
@@ -11,14 +11,9 @@
   Product,
   SubscriptionChangeType,
 } from 'js/account/stripe.types';
-<<<<<<< HEAD
-import { ProductsContext } from '../useProducts.hook';
-import {getSubscriptionChangeDetails} from '../stripe.utils';
-=======
 import {ProductsContext} from '../useProducts.hook';
 import {getSubscriptionChangeDetails} from '../stripe.utils';
 import {ACCOUNT_ROUTES} from 'js/account/routes.constants';
->>>>>>> 275be43a
 
 const BADGE_COLOR_KEYS: {[key in SubscriptionChangeType]: BadgeColor} = {
   [SubscriptionChangeType.RENEWAL]: 'light-blue',
@@ -36,11 +31,7 @@
   const [subscriptions] = useState(() => subscriptionStore);
   const [env] = useState(() => envStore);
   const [session] = useState(() => sessionStore);
-<<<<<<< HEAD
-  const productsContext = useContext(ProductsContext)
-=======
   const [productsContext] = useContext(ProductsContext);
->>>>>>> 275be43a
 
   /*
    * The plan name displayed to the user. This will display, in order of precedence:
@@ -75,11 +66,7 @@
   }, [env.isReady, subscriptions.isInitialised]);
 
   const subscriptionUpdate = useMemo(() => {
-<<<<<<< HEAD
-      return getSubscriptionChangeDetails(currentPlan, productsContext.products);
-=======
     return getSubscriptionChangeDetails(currentPlan, productsContext.products);
->>>>>>> 275be43a
   }, [currentPlan, productsContext.isLoaded]);
 
   return (
