--- conflicted
+++ resolved
@@ -68,13 +68,7 @@
                   <strong>{t('Total available')}</strong>
                 </label>
                 <data>
-<<<<<<< HEAD
-                  <strong>
-                    {limitDisplay(props.type, props.usage, props.remainingLimit)}
-                  </strong>
-=======
                   <strong>{limitDisplay(props.type, props.usage, props.remainingLimit)}</strong>
->>>>>>> 66db91f0
                 </data>
               </li>
             </ul>
