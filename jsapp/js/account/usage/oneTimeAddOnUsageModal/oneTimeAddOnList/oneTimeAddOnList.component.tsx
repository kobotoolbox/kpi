--- conflicted
+++ resolved
@@ -19,29 +19,6 @@
         let productName =
           productsContext.products.find((product) => product.id === addon.product)?.name ?? 'One-Time Addon'
 
-<<<<<<< HEAD
-      let remainingLimit = 0;
-      switch (props.type) {
-        case USAGE_TYPE.SUBMISSIONS:
-          remainingLimit = addon.limits_remaining.submission_limit ?? 0;
-          break;
-        case USAGE_TYPE.TRANSCRIPTION:
-          remainingLimit = addon.limits_remaining.asr_seconds_limit ?? 0;
-          remainingLimit = remainingLimit / 60;
-          break;
-        case USAGE_TYPE.TRANSLATION:
-          remainingLimit = addon.limits_remaining.mt_characters_limit ?? 0;
-          break;
-        default:
-          break;
-      }
-      return {
-        productName,
-        remainingLimit,
-      };
-    });
-  }, [props.oneTimeAddOns, props.type, productsContext.isLoaded]);
-=======
         let remainingLimit = 0
         switch (props.type) {
           case USAGE_TYPE.SUBMISSIONS:
@@ -60,12 +37,10 @@
         return {
           productName,
           remainingLimit,
-          quantity: addon.quantity,
         }
       }),
     [props.oneTimeAddOns, props.type, productsContext.isLoaded],
   )
->>>>>>> b2f12e11
 
   return (
     <div className={styles.oneTimeAddOnListContainer}>
@@ -73,10 +48,6 @@
         <div className={styles.oneTimeAddOnListEntry} key={i}>
           <label className={styles.productName}>
             <span>{addon.productName}</span>
-<<<<<<< HEAD
-=======
-            {addon.quantity > 1 && <span>&nbsp;x {addon.quantity}</span>}
->>>>>>> b2f12e11
           </label>
           <div>
             {t('##REMAINING## remaining').replace('##REMAINING##', limitDisplay(props.type, addon.remainingLimit))}
