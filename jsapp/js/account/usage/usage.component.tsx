import {when} from 'mobx';
import React, {useContext, useEffect, useMemo, useState} from 'react';
import {useLocation} from 'react-router-dom';
import type {AccountLimitDetail, LimitAmount, OneTimeAddOn} from 'js/account/stripe.types';
import {Limits, USAGE_TYPE} from 'js/account/stripe.types';
import {getAccountLimits} from 'js/account/stripe.api';
import subscriptionStore from 'js/account/subscriptionStore';
import LoadingSpinner from 'js/components/common/loadingSpinner';
import UsageContainer from 'js/account/usage/usageContainer';
import envStore from 'js/envStore';
import {convertSecondsToMinutes, formatDate} from 'js/utils';
import styles from './usage.module.scss';
import useWhenStripeIsEnabled from 'js/hooks/useWhenStripeIsEnabled.hook';
import {ProductsContext} from '../useProducts.hook';
import {UsageContext} from 'js/account/usage/useUsage.hook';
import {OneTimeAddOnsContext} from '../useOneTimeAddonList.hook';
import moment from 'moment';
import {YourPlan} from 'js/account/usage/yourPlan.component';
import cx from 'classnames';
import LimitNotifications from 'js/components/usageLimits/limitNotifications.component';
import {useRefreshApiFetcher} from 'js/hooks/useRefreshApiFetcher.hook';

interface LimitState {
  storageByteRemainingLimit: LimitAmount;
  storageByteRecurringLimit: LimitAmount;
  nlpCharacterRemainingLimit: LimitAmount;
  nlpCharacterRecurringLimit: LimitAmount;
  nlpMinuteRemainingLimit: LimitAmount;
  nlpMinuteRecurringLimit: LimitAmount;
  submissionsRemainingLimit: LimitAmount;
  submissionsRecurringLimit: LimitAmount;
  isLoaded: boolean;
  stripeEnabled: boolean;
}

export default function Usage() {
  const [products] = useContext(ProductsContext);
  const [usage, loadUsage, usageStatus] = useContext(UsageContext);
  const oneTimeAddOnsContext = useContext(OneTimeAddOnsContext);
  useRefreshApiFetcher(loadUsage, usageStatus);

  const [limits, setLimits] = useState<LimitState>({
    storageByteRemainingLimit: Limits.unlimited,
    storageByteRecurringLimit: Limits.unlimited,
    nlpCharacterRemainingLimit: Limits.unlimited,
    nlpCharacterRecurringLimit: Limits.unlimited,
    nlpMinuteRemainingLimit: Limits.unlimited,
    nlpMinuteRecurringLimit: Limits.unlimited,
    submissionsRemainingLimit: Limits.unlimited,
    submissionsRecurringLimit: Limits.unlimited,
    isLoaded: false,
    stripeEnabled: false,
  });

  const location = useLocation();

  const isFullyLoaded = useMemo(
    () =>
      !usageStatus.pending &&
      !usageStatus.error &&
      (products.isLoaded || !limits.stripeEnabled) &&
      limits.isLoaded &&
      oneTimeAddOnsContext.isLoaded,
    [
      usageStatus,
      products.isLoaded,
      limits.isLoaded,
      limits.stripeEnabled,
      oneTimeAddOnsContext.isLoaded,
    ]
  );

  const dateRange = useMemo(() => {
    let startDate: string;
    const endDate = usage.billingPeriodEnd
      ? formatDate(usage.billingPeriodEnd)
      : formatDate(
          moment(usage.currentMonthStart).add(1, 'month').toISOString()
        );
    switch (usage.trackingPeriod) {
      case 'year':
        startDate = formatDate(usage.currentYearStart);
        break;
      default:
        startDate = formatDate(usage.currentMonthStart);
        break;
    }
    return t('##start_date## to ##end_date##')
      .replace('##start_date##', startDate)
      .replace('##end_date##', endDate);
  }, [
    usage.currentYearStart,
    usage.currentMonthStart,
    usage.billingPeriodEnd,
    usage.trackingPeriod,
  ]);

  // check if stripe is enabled - if so, get limit data
  useEffect(() => {
    const getLimits = async () => {
      await when(() => envStore.isReady);
      let limits: AccountLimitDetail;
      if (envStore.data.stripe_public_key) {
        limits = await getAccountLimits(
          products.products,
          oneTimeAddOnsContext.oneTimeAddOns
        );
      } else {
        setLimits((prevState) => {
          return {
            ...prevState,
            isLoaded: true,
          };
        });
        return;
      }

      setLimits((prevState) => {
        return {
          ...prevState,
<<<<<<< HEAD
          storageByteRemainingLimit: limits.remainingLimits.storage_bytes_limit,
          storageByteRecurringLimit: limits.recurringLimits.storage_bytes_limit,
          nlpCharacterRemainingLimit:
            limits.remainingLimits.nlp_character_limit,
          nlpCharacterRecurringLimit:
            limits.recurringLimits.nlp_character_limit,
          nlpMinuteRemainingLimit:
            typeof limits.remainingLimits.nlp_seconds_limit === 'number'
              ? limits.remainingLimits.nlp_seconds_limit / 60
              : limits.remainingLimits.nlp_seconds_limit,
          nlpMinuteRecurringLimit:
            typeof limits.recurringLimits.nlp_seconds_limit === 'number'
              ? limits.recurringLimits.nlp_seconds_limit / 60
              : limits.recurringLimits.nlp_seconds_limit,
          submissionsRemainingLimit: limits.remainingLimits.submission_limit,
          submissionsRecurringLimit: limits.recurringLimits.submission_limit,
=======
          storageByteLimit: limits.storage_bytes_limit,
          nlpCharacterLimit: limits.nlp_character_limit,
          nlpMinuteLimit:
            typeof limits.nlp_seconds_limit === 'number'
              ? convertSecondsToMinutes(limits.nlp_seconds_limit)
              : limits.nlp_seconds_limit,
          submissionLimit: limits.submission_limit,
>>>>>>> 9cb65ca0
          isLoaded: true,
          stripeEnabled: true,
        };
      });
    };

    getLimits();
  }, [products.isLoaded, oneTimeAddOnsContext.isLoaded]);

  function filterAddOns(type: USAGE_TYPE) {
    const availableAddons = oneTimeAddOnsContext.oneTimeAddOns.filter(
      (addon) => addon.is_available
    );
    
    // Find the relevant addons, but first check and make sure add-on
    // limits aren't superceded by an "unlimited" usage limit.
    switch (type) {
      case USAGE_TYPE.SUBMISSIONS:
        return limits.submissionsRecurringLimit !== Limits.unlimited
          ? availableAddons.filter(
              (addon) => addon.total_usage_limits.submission_limit
            )
          : [];
      case USAGE_TYPE.TRANSCRIPTION:
        return limits.nlpMinuteRecurringLimit !== Limits.unlimited
          ? availableAddons.filter(
              (addon) => addon.total_usage_limits.asr_seconds_limit
            )
          : [];
      case USAGE_TYPE.TRANSLATION:
        return limits.nlpCharacterRecurringLimit !== Limits.unlimited
          ? availableAddons.filter(
              (addon) => addon.total_usage_limits.mt_characters_limit
            )
          : [];
      default:
        return [];
    }
  }

  // Find out if any usage type has one-time addons so we can
  // adjust the formatting of the usage containers to accommodate
  // a detail link.
  const hasAddOnsLayout = useMemo(() => {
    let result = false;
    for (const type of [
      USAGE_TYPE.STORAGE,
      USAGE_TYPE.SUBMISSIONS,
      USAGE_TYPE.TRANSCRIPTION,
      USAGE_TYPE.TRANSLATION,
    ]) {
      const relevantAddons = filterAddOns(type);
      if (relevantAddons.length > 0) {
        result = true;
      }
    }
    return result;
  }, [oneTimeAddOnsContext.isLoaded, limits.isLoaded]);

  // if stripe is enabled, load fresh subscription info whenever we navigate to this route
  useWhenStripeIsEnabled(() => {
    subscriptionStore.fetchSubscriptionInfo();
  }, [location]);

  if (!isFullyLoaded) {
    return <LoadingSpinner />;
  }

  return (
    <div className={styles.root}>
      <LimitNotifications accountPage />
      <header className={styles.header}>
        <h2 className={styles.headerText}>{t('Your usage')}</h2>
        {typeof usage.lastUpdated === 'string' && (
          <p className={styles.updated}>
            {t('Last update: ##LAST_UPDATE_TIME##').replace(
              '##LAST_UPDATE_TIME##',
              usage.lastUpdated
            )}
          </p>
        )}
      </header>
      {limits.stripeEnabled && <YourPlan />}
      <div className={styles.row}>
        <div className={cx(styles.row, styles.subrow)}>
          <div className={styles.box}>
            <span>
              <strong className={styles.title}>{t('Submissions')}</strong>
              <time className={styles.date}>{dateRange}</time>
            </span>
            <UsageContainer
              usage={usage.submissions}
              remainingLimit={limits.submissionsRemainingLimit}
              recurringLimit={limits.submissionsRecurringLimit}
              oneTimeAddOns={filterAddOns(USAGE_TYPE.SUBMISSIONS)}
              hasAddOnsLayout={hasAddOnsLayout}
              period={usage.trackingPeriod}
              type={USAGE_TYPE.SUBMISSIONS}
            />
          </div>
          <div className={styles.box}>
            <span>
              <strong className={styles.title}>{t('Storage')}</strong>
              <div className={styles.date}>{t('per account')}</div>
            </span>
            <UsageContainer
              usage={usage.storage}
              remainingLimit={limits.storageByteRemainingLimit}
              recurringLimit={limits.storageByteRecurringLimit}
              oneTimeAddOns={filterAddOns(USAGE_TYPE.STORAGE)}
              hasAddOnsLayout={hasAddOnsLayout}
              period={usage.trackingPeriod}
              label={t('Total')}
              type={USAGE_TYPE.STORAGE}
            />
          </div>
        </div>
        <div className={cx(styles.row, styles.subrow)}>
          <div className={styles.box}>
            <span>
              <strong className={styles.title}>
                {t('Transcription minutes')}
              </strong>
              <time className={styles.date}>{dateRange}</time>
            </span>
            <UsageContainer
              usage={usage.transcriptionMinutes}
              remainingLimit={limits.nlpMinuteRemainingLimit}
              recurringLimit={limits.nlpMinuteRecurringLimit}
              oneTimeAddOns={filterAddOns(USAGE_TYPE.TRANSCRIPTION)}
              hasAddOnsLayout={hasAddOnsLayout}
              period={usage.trackingPeriod}
              type={USAGE_TYPE.TRANSCRIPTION}
            />
          </div>
          <div className={styles.box}>
            <span>
              <strong className={styles.title}>
                {t('Translation characters')}
              </strong>
              <time className={styles.date}>{dateRange}</time>
            </span>
            <UsageContainer
              usage={usage.translationChars}
              remainingLimit={limits.nlpCharacterRemainingLimit}
              recurringLimit={limits.nlpCharacterRecurringLimit}
              oneTimeAddOns={filterAddOns(USAGE_TYPE.TRANSLATION)}
              hasAddOnsLayout={hasAddOnsLayout}
              period={usage.trackingPeriod}
              type={USAGE_TYPE.TRANSLATION}
            />
          </div>
        </div>
      </div>
    </div>
  );
}<|MERGE_RESOLUTION|>--- conflicted
+++ resolved
@@ -118,7 +118,6 @@
       setLimits((prevState) => {
         return {
           ...prevState,
-<<<<<<< HEAD
           storageByteRemainingLimit: limits.remainingLimits.storage_bytes_limit,
           storageByteRecurringLimit: limits.recurringLimits.storage_bytes_limit,
           nlpCharacterRemainingLimit:
@@ -127,23 +126,14 @@
             limits.recurringLimits.nlp_character_limit,
           nlpMinuteRemainingLimit:
             typeof limits.remainingLimits.nlp_seconds_limit === 'number'
-              ? limits.remainingLimits.nlp_seconds_limit / 60
+              ? convertSecondsToMinutes(limits.remainingLimits.nlp_seconds_limit)
               : limits.remainingLimits.nlp_seconds_limit,
           nlpMinuteRecurringLimit:
             typeof limits.recurringLimits.nlp_seconds_limit === 'number'
-              ? limits.recurringLimits.nlp_seconds_limit / 60
+              ? convertSecondsToMinutes(limits.recurringLimits.nlp_seconds_limit)
               : limits.recurringLimits.nlp_seconds_limit,
           submissionsRemainingLimit: limits.remainingLimits.submission_limit,
           submissionsRecurringLimit: limits.recurringLimits.submission_limit,
-=======
-          storageByteLimit: limits.storage_bytes_limit,
-          nlpCharacterLimit: limits.nlp_character_limit,
-          nlpMinuteLimit:
-            typeof limits.nlp_seconds_limit === 'number'
-              ? convertSecondsToMinutes(limits.nlp_seconds_limit)
-              : limits.nlp_seconds_limit,
-          submissionLimit: limits.submission_limit,
->>>>>>> 9cb65ca0
           isLoaded: true,
           stripeEnabled: true,
         };
