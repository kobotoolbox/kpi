--- conflicted
+++ resolved
@@ -44,21 +44,6 @@
   }
 }
 
-<<<<<<< HEAD
-const ORG_SERVICE_USAGE_URL =
-  '/api/v2/organizations/:organization_id/service_usage/';
-const ORG_ASSET_USAGE_URL =
-  '/api/v2/organizations/:organization_id/asset_usage/';
-
-export async function getOrgServiceUsage(organization_id: string) {
-  return fetchGet<UsageResponse>(
-    ORG_SERVICE_USAGE_URL.replace(':organization_id', organization_id),
-    {
-      includeHeaders: true,
-      errorMessageDisplay: t('There was an error fetching usage data.'),
-    }
-  );
-=======
 const ORG_SERVICE_USAGE_URL = '/api/v2/organizations/:organization_id/service_usage/'
 const ORG_ASSET_USAGE_URL = '/api/v2/organizations/:organization_id/asset_usage/'
 
@@ -67,24 +52,14 @@
     includeHeaders: true,
     errorMessageDisplay: t('There was an error fetching usage data.'),
   })
->>>>>>> 66db91f0
 }
 
 export async function getOrgAssetUsage(
   pageNumber: number | string,
   organizationId: string,
-<<<<<<< HEAD
-  order?: ProjectsTableOrder
-) {
-  const apiUrl = ORG_ASSET_USAGE_URL.replace(
-    ':organization_id',
-    organizationId
-  );
-=======
   order?: ProjectsTableOrder,
 ) {
   const apiUrl = ORG_ASSET_USAGE_URL.replace(':organization_id', organizationId)
->>>>>>> 66db91f0
 
   const params = new URLSearchParams({
     page: pageNumber.toString(),
@@ -99,9 +74,5 @@
   return fetchGet<AssetUsage>(`${apiUrl}?${params}`, {
     includeHeaders: true,
     errorMessageDisplay: t('There was an error fetching asset usage data.'),
-<<<<<<< HEAD
-  });
-=======
   })
->>>>>>> 66db91f0
 }