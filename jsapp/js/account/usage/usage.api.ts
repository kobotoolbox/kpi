--- conflicted
+++ resolved
@@ -10,11 +10,7 @@
   results: AssetWithUsage[];
 }
 
-<<<<<<< HEAD
-interface AssetWithUsage {
-=======
 export interface AssetWithUsage {
->>>>>>> c8e4440b
   asset: string;
   uid: string;
   asset__name: string;
@@ -22,13 +18,10 @@
     total_nlp_asr_seconds: number;
     total_nlp_mt_characters: number;
   };
-<<<<<<< HEAD
-=======
   nlp_usage_current_year: {
     total_nlp_asr_seconds: number;
     total_nlp_mt_characters: number;
   };
->>>>>>> c8e4440b
   nlp_usage_all_time: {
     total_nlp_asr_seconds: number;
     total_nlp_mt_characters: number;
