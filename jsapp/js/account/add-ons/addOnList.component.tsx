import React, {useContext, useEffect, useState} from 'react';
import useWhen from 'js/hooks/useWhen.hook';
import subscriptionStore from 'js/account/subscriptionStore';
import type {
  Price,
  Organization,
  Product,
  SubscriptionInfo,
  OneTimeAddOn,
} from 'js/account/stripe.types';
import {isAddonProduct} from 'js/account/stripe.utils';
import styles from './addOnList.module.scss';
import {OneTimeAddOnRow} from 'js/account/add-ons/oneTimeAddOnRow.component';
import Badge from 'jsapp/js/components/common/badge';
import {formatDate} from 'js/utils';
import {OneTimeAddOnsContext} from 'jsapp/js/account/useOneTimeAddonList.hook';

/**
 * A table of add-on products along with buttons to purchase/manage them.
 */
const AddOnList = (props: {
  products: Product[];
  organization: Organization | null;
  isBusy: boolean;
  setIsBusy: (value: boolean) => void;
  onClickBuy: (price: Price) => void;
}) => {
  const [subscribedAddOns, setSubscribedAddOns] = useState<SubscriptionInfo[]>(
    []
  );
  const [subscribedPlans, setSubscribedPlans] = useState<SubscriptionInfo[]>(
    []
  );
  const [addOnProducts, setAddOnProducts] = useState<Product[]>([]);
  const oneTimeAddOnsContext = useContext(OneTimeAddOnsContext);
  const oneTimeAddOnSubscriptions = oneTimeAddOnsContext.oneTimeAddOns;
  const oneTimeAddOneProducts = addOnProducts.filter(
    (product) => product.metadata.product_type === 'addon_onetime'
  );
  const filteredAddOnProducts = addOnProducts.filter(
    (product) => product.metadata.product_type === 'addon'
  );

  /**
   * Extract the add-on products and prices from the list of all products
   */
  useEffect(() => {
    if (!props.products) {
      return;
    }
    const addonProducts = props.products
      .filter((product) => isAddonProduct(product))
      .map((product) => {
        return {
          ...product,
          prices: product.prices.filter((price) => price.active),
        };
      });
    setAddOnProducts(addonProducts);
  }, [props.products]);

  useWhen(
    () => subscriptionStore.isInitialised,
    () => {
      setSubscribedAddOns(subscriptionStore.addOnsResponse);
      setSubscribedPlans(subscriptionStore.planResponse);
    },
    []
  );

<<<<<<< HEAD
=======
  const isSubscribedAddOnPrice = useCallback(
    (price: Price) =>
      isChangeScheduled(price, activeSubscriptions) ||
      subscribedAddOns.some(
        (subscription) => subscription.items[0].price.id === price.id
      ),
    [subscribedAddOns]
  );

  const handleCheckoutError = () => {
    props.setIsBusy(false);
  };

  const onClickManage = (price?: Price) => {
    if (!props.organization || props.isBusy) {
      return;
    }
    props.setIsBusy(true);
    postCustomerPortal(props.organization.id, price?.id)
      .then(processCheckoutResponse)
      .catch(handleCheckoutError);
  };

>>>>>>> 87e2c5fd
  if (!addOnProducts.length || !props.organization) {
    return null;
  }

  return (
    <>
      <table className={styles.table}>
        <caption className={styles.caption}>
          <label className={styles.header}>{t('available add-ons')}</label>
          <p>
            {t(
              `Add-ons can be added to your Community plan to increase your usage limits. If you are approaching or
              have reached the usage limits included with your plan, increase your limits with add-ons to continue
              data collection.`
            )}
          </p>
        </caption>
        <tbody>
          {props.organization && (
            <>
              {!subscribedPlans.length && (
                <OneTimeAddOnRow
                  key={filteredAddOnProducts
                    .map((product) => product.id)
                    .join('-')}
                  products={filteredAddOnProducts}
                  isDisabled={props.isBusy}
                  organization={props.organization}
                />
              )}
              <OneTimeAddOnRow
                key={oneTimeAddOneProducts
                  .map((product) => product.id)
                  .join('-')}
                products={oneTimeAddOneProducts}
                isDisabled={props.isBusy}
                organization={props.organization}
              />
            </>
          )}
        </tbody>
      </table>
      {subscribedAddOns.some((product) => product.status === 'active') ||
      oneTimeAddOnSubscriptions.some(
        (oneTimeAddOns) => oneTimeAddOns.is_available
      ) ? (
        <table className={styles.table}>
          <caption className={`${styles.caption} ${styles.purchasedAddOns}`}>
            <label className={styles.header}>{t('your active add-ons')}</label>
          </caption>
          <tbody>
            {subscribedAddOns.map((product) => {
              if (product.status === 'active') {
                return (
                  <tr className={styles.row} key={product.id}>
                    <td className={styles.product}>
                      <span className={styles.productName}>
                        {product.items[0].price.product.name}
                      </span>
                      <Badge color={'light-teal'} size={'s'} label={'Active'} />
                      <p className={styles.description}>
                        {`Added on ${formatDate(product.created)}`}
                      </p>
                    </td>
                    <td className={styles.activePrice}>
                      {product.items[0].price.human_readable_price
                        .replace('USD/month', '')
                        .replace('USD/year', '')}
                    </td>
                  </tr>
                );
              }
              return null;
            })}
            {oneTimeAddOnSubscriptions.map((oneTimeAddOns: OneTimeAddOn) => {
              if (oneTimeAddOns.is_available) {
                return (
                  <tr className={styles.row} key={oneTimeAddOns.id}>
                    <td className={styles.product}>
                      <span className={styles.productName}>
                        {oneTimeAddOneProducts[0].name +
                          ' x ' +
                          oneTimeAddOns.quantity}
                      </span>
                      <Badge color={'light-teal'} size={'s'} label={'Active'} />
                      <p className={styles.description}>
                        {`Added on ${formatDate(oneTimeAddOns.created)}`}
                      </p>
                    </td>
                    <td className={styles.activePrice}>
                      {new Intl.NumberFormat('en-US', {
                        style: 'currency',
                        currency: 'USD',
                      }).format(
                        (oneTimeAddOns.quantity *
                          oneTimeAddOneProducts[0].prices[0].unit_amount) /
                          100
                      )}
                    </td>
                  </tr>
                );
              }
              return null;
            })}
          </tbody>
        </table>
      ) : null}
      {subscribedAddOns.some((product) => product.status !== 'active') ||
      oneTimeAddOnSubscriptions.some(
        (oneTimeAddOns) => !oneTimeAddOns.is_available
      ) ? (
        <table className={styles.table}>
          <caption className={`${styles.caption} ${styles.purchasedAddOns}`}>
            <label className={styles.header}>{t('previous add-ons')}</label>
          </caption>
          <tbody>
            {subscribedAddOns.map((product) => {
              if (product.status !== 'active') {
                return (
                  <tr className={styles.row} key={product.id}>
                    <td className={styles.product}>
                      <span className={styles.productName}>
                        {product.items[0].price.product.name}
                      </span>
                      <Badge color={'cloud'} size={'s'} label={'inactive'} />
                      <p className={styles.description}>
                        {`Added on ${formatDate(product.created)}`}
                      </p>
                    </td>
                    <td className={styles.activePrice}>
                      {product.items[0].price.human_readable_price
                        .replace('USD/month', '')
                        .replace('USD/year', '')}
                    </td>
                  </tr>
                );
              }
              return null;
            })}
            {oneTimeAddOnSubscriptions.map((oneTimeAddOns: OneTimeAddOn) => {
              if (!oneTimeAddOns.is_available) {
                return (
                  <tr className={styles.row} key={oneTimeAddOns.id}>
                    <td className={styles.product}>
                      <span className={styles.productName}>
                        {oneTimeAddOneProducts[0].name}
                      </span>
                      <Badge color={'cloud'} size={'s'} label={'Inactive'} />
                      <p className={styles.description}>
                        {`Added on ${formatDate(oneTimeAddOns.created)}`}
                      </p>
                    </td>
                    <td className={styles.activePrice}>
                      {new Intl.NumberFormat('en-US', {
                        style: 'currency',
                        currency: 'USD',
                      }).format(
                        (oneTimeAddOns.quantity *
                          oneTimeAddOneProducts[0].prices[0].unit_amount) /
                          100
                      )}
                    </td>
                  </tr>
                );
              }
              return null;
            })}
          </tbody>
        </table>
      ) : null}
    </>
  );
};

export default AddOnList;<|MERGE_RESOLUTION|>--- conflicted
+++ resolved
@@ -68,8 +68,6 @@
     []
   );
 
-<<<<<<< HEAD
-=======
   const isSubscribedAddOnPrice = useCallback(
     (price: Price) =>
       isChangeScheduled(price, activeSubscriptions) ||
@@ -93,7 +91,6 @@
       .catch(handleCheckoutError);
   };
 
->>>>>>> 87e2c5fd
   if (!addOnProducts.length || !props.organization) {
     return null;
   }
