<<<<<<< HEAD
import React, {useEffect, useReducer, useRef, useState} from 'react';
import {useSearchParams} from "react-router-dom";
=======
import React, {ReactNode, useEffect, useReducer, useState} from 'react';
>>>>>>> 7bac3740
import styles from './plan.module.scss';
import type {
  BaseSubscription,
  Product,
  Organization,
  BasePrice,
  Price,
} from './stripe.api';
import {
  getOrganization,
  getProducts,
  getSubscription,
  postCheckout,
  postCustomerPortal,
} from './stripe.api';
import Icon from 'js/components/common/icon';
import Button from 'js/components/common/button';
<<<<<<< HEAD
import {notify} from "js/utils";
=======
import {render} from 'react-dom';
>>>>>>> 7bac3740

interface PlanState {
  isLoading: boolean;
  subscribedProduct: BaseSubscription;
  intervalFilter: string;
  filterToggle: boolean;
  products: Product[];
  organization: null | Organization;
  featureTypes: string[];
}

// An interface for our action
interface DataUpdates {
  type: string;
  prodData?: any;
}

const initialState = {
  isLoading: true,
  subscribedProduct: [],
  intervalFilter: 'year',
  filterToggle: false,
  products: [],
  organization: null,
  featureTypes: ['support', 'advanced', 'addons'],
};

function planReducer(state: PlanState, action: DataUpdates) {
  switch (action.type) {
    case 'initialProd':
      return {...state, products: action.prodData};
    case 'initialOrg':
      return {...state, organization: action.prodData};
    case 'initialSub':
      return {...state, subscribedProduct: action.prodData};
    case 'month':
      return {
        ...state,
        intervalFilter: 'month',
        filterToggle: !state.filterToggle,
      };
    case 'year':
      return {
        ...state,
        intervalFilter: 'year',
        filterToggle: !state.filterToggle,
      };
    default:
      return state;
  }
}

export default function Plan() {
  const [state, dispatch] = useReducer(planReducer, initialState);
  const [expandComparison, setExpandComparison] = useState(false);
  const [buttonsDisabled, setButtonDisabled] = useState(false);
  const [showExpand, setShowExpand] = useState(false);
  const [searchParams, _setSearchParams] = useSearchParams();
  const didMount = useRef(false);

  useEffect(() => {
    getProducts().then((data) => {
      dispatch({
        type: 'initialProd',
        prodData: data.results,
      });
    });

    getOrganization().then((data) => {
      dispatch({
        type: 'initialOrg',
        prodData: data.results[0],
      });
    });

    getSubscription().then((data) => {
      dispatch({
        type: 'initialSub',
        prodData: data.results,
      });
    });
  }, []);

  useEffect(() => {
    hasMetaFeatures();
  }, [state.products]);

  useEffect(() => {
    // display a success message if we're returning from Stripe checkout
    // only run *after* first render
    if (!didMount.current) {
      didMount.current = true;
      return;
    }
    const priceId = searchParams.get('checkout');
    if (priceId) {
      const isSubscriptionUpdated = state.subscribedProduct.find((subscription: BaseSubscription) => {
        return subscription.items.find((item) => item.price.id === priceId)
      });
      if (isSubscriptionUpdated) {
        notify.success( t('Thanks for your upgrade! We appreciate your continued support. Reach out to billing@kobotoolbox.org if you have any questions about your plan.') );
      }
      else {
        notify.success( t('Thanks for your upgrade! We appreciate your continued support. If your account is not immediately updated, wait a few minutes and refresh the page.') );
      }
    }
  }, [state.subscribedProduct])

  // Filter prices based on plan interval
  const filterPrices = (): Price[] => {
    if (state.products.length > 0) {
      const filterAmount = state.products.map((product: Product) => {
        const filteredPrices = product.prices.filter((price: BasePrice) => {
          const interval = price.human_readable_price.split('/')[1];
          return interval === state.intervalFilter || price.unit_amount === 0;
        });
        return {
          ...product,
          prices: filteredPrices.length ? filteredPrices[0] : null,
        };
      });
      return filterAmount.filter((product: Product) => product.prices);
    }
    return [];
  };

  const isSubscribedProduct = (product: Price) => {
    if (product.prices.unit_amount === 0 && !state.subscribedProduct?.length) {
      return true;
    }
    return product.name === state.subscribedProduct?.name;
  };

  const upgradePlan = (priceId: string) => {
    if (!priceId || buttonsDisabled) {
      return;
    }
    setButtonDisabled(buttonsDisabled);
    postCheckout(priceId, state.organization?.uid)
      .then((data) => {
        if (!data.url) {
          alert(t('There has been an issue, please try again later.'));
        } else {
          window.location.assign(data.url);
        }
      })
      .finally(() => setButtonDisabled(!buttonsDisabled));
  };

  const managePlan = () => {
    if (!state.organization?.uid || buttonsDisabled) {
      return;
    }
    setButtonDisabled(buttonsDisabled);
    postCustomerPortal(state.organization?.uid)
      .then((data) => {
        if (!data.url) {
          alert(t('There has been an issue, please try again later.'));
        } else {
          window.location.assign(data.url);
        }
      })
      .finally(() => setButtonDisabled(!buttonsDisabled));
  };

  // Get feature items and matching icon boolean
  const getListItem = (listType: string, plan: string) => {
    const listItems: {icon: boolean; item: string}[] = [];
    filterPrices().map((price) =>
      Object.keys(price.metadata).map((featureItem: string) => {
        const numberItem = featureItem.lastIndexOf('_');
        const currentResult = featureItem.substring(numberItem + 1);

        const currentIcon = `feature_${listType}_check_${currentResult}`;
        if (
          featureItem.includes(`feature_${listType}_`) &&
          !featureItem.includes(`feature_${listType}_check`) &&
          price.name === plan
        ) {
          const keyName = `feature_${listType}_${currentResult}`;
          let iconBool = false;
          const itemName: string = price.metadata[keyName];
          if (price.metadata[currentIcon] !== undefined) {
            iconBool = JSON.parse(price.metadata[currentIcon]);
            listItems.push({icon: iconBool, item: itemName});
          }
        }
      })
    );
    return listItems;
  };

  const hasMetaFeatures = () => {
    let expandBool = false;
    if (state.products.length >= 0) {
      filterPrices().map((price) => {
        for (const featureItem in price.metadata) {
          if (
            featureItem.includes('feature_support_') ||
            featureItem.includes('feature_advanced_') ||
            featureItem.includes('feature_addon_')
          ) {
            expandBool = true;
            break;
          }
        }
      });
    }
    return expandBool;
  };

  const renderFeaturesList = (
    items: Array<{
      icon: 'positive' | 'positive_pro' | 'negative';
      label: string;
    }>,
    title?: string
  ) => {
    return (
      <>
        <h2 className={styles.listTitle}>{title}</h2>
        <ul>
          {items.map((item) => (
            <li key={item.label}>
              <div className={styles.iconContainer}>
                {item.icon !== 'negative' ? (
                  <Icon
                    name='check'
                    size='m'
                    classNames={
                      item.icon === 'positive_pro'
                        ? [styles.tealCheck]
                        : [styles.stormCheck]
                    }
                  />
                ) : (
                  <Icon name='close' size='m' classNames={[styles.redClose]} />
                )}
              </div>
              {item.label}
            </li>
          ))}
        </ul>
      </>
    );
  };

  const returnListItem = (
    type: string,
    name: string,
    featureTitle: string
  ): ReactNode => {
    let items: {
      icon: 'positive' | 'positive_pro' | 'negative';
      label: string;
    }[] = [];
    getListItem(type, name).map((listItem) => {
      if (listItem.icon && name === 'Professional plan') {
        items.push({icon: 'positive_pro', label: listItem.item});
      } else if (!listItem.icon) {
        items.push({icon: 'negative', label: listItem.item});
      } else {
        items.push({icon: 'positive', label: listItem.item});
      }
    });
    return renderFeaturesList(items, featureTitle);
  };

  if (!state.products.length) {
    return null;
  }
  return (
    <div className={styles.accountPlan}>
      <div className={styles.plansSection}>
        <form className={styles.intervalToggle}>
          <input
            type='radio'
            id='switch_left'
            name='switchToggle'
            value='year'
            onChange={() => dispatch({type: 'year'})}
            checked={!state.filterToggle}
            aria-label={'Toggle to annual options'}
          />
          <label htmlFor='switch_left'>{t('Annual')}</label>

          <input
            type='radio'
            id='switch_right'
            name='switchToggle'
            value='month'
            aria-label={'Toggle to month options'}
            onChange={() => dispatch({type: 'month'})}
            checked={state.filterToggle}
          />
          <label htmlFor='switch_right'> {t('Monthly')}</label>
        </form>

        <div className={styles.allPlans}>
          {filterPrices().map((price: Price) => (
            <div className={styles.stripePlans} key={price.id}>
              {isSubscribedProduct(price) ? (
                <div
                  className={styles.currentPlan}
                  style={{
                    display:
                      filterPrices().findIndex(isSubscribedProduct) >= 0
                        ? ''
                        : 'none',
                  }}
                >
                  {t('your plan')}
                </div>
              ) : (
                <div className={styles.otherPlanSpacing} />
              )}

              <div className={styles.planContainer}>
                <h1 className={styles.priceName}> {price.name} </h1>
                <div className={styles.priceTitle}>
                  {typeof price.prices.human_readable_price === 'string' &&
                    (price.prices.human_readable_price.includes('$0.00')
                      ? t('Free')
                      : price.prices.human_readable_price)}
                </div>

                <ul>
                  {Object.keys(price.metadata).map(
                    (featureItem: string) =>
                      featureItem.includes('feature_list_') && (
                        <li key={featureItem}>
                          <div className={styles.iconContainer}>
                            <Icon
                              name='check'
                              size='m'
                              classNames={
                                price.name === 'Professional plan'
                                  ? [styles.tealCheck]
                                  : [styles.stormCheck]
                              }
                            />
                          </div>
                          {price.metadata[featureItem]}
                        </li>
                      )
                  )}
                </ul>

                {!isSubscribedProduct(price) && (
                  <Button
                    type='full'
                    color='blue'
                    size='m'
                    label={t('Upgrade')}
                    onClick={() => upgradePlan(price.prices.id)}
                    aria-label={`upgrade to ${price.name}`}
                    aria-disabled={buttonsDisabled}
                    isDisabled={buttonsDisabled}
                  />
                )}
                {isSubscribedProduct(price) &&
                  state.organization?.uid &&
                  price.name !== 'Community plan' && (
                    <Button
                      type='full'
                      color='blue'
                      size='m'
                      label={t('Manage')}
                      onClick={managePlan}
                      aria-label={`manage your ${price.name} subscription`}
                      aria-disabled={buttonsDisabled}
                      isDisabled={buttonsDisabled}
                    />
                  )}
                {price.name === 'Community plan' && (
                  <div className={styles.btnSpacePlaceholder} />
                )}

                {expandComparison && (
                  <>
                    <hr />
                    {state.featureTypes.map(
                      (type) =>
                        getListItem(type, price.name).length > 0 &&
                        returnListItem(
                          type,
                          price.name,
                          price.metadata[`feature_${type}_title`]
                        )
                    )}
                  </>
                )}
              </div>
            </div>
          ))}

          <div className={styles.enterprisePlanContainer}>
            <div className={styles.otherPlanSpacing} />
            <div className={styles.enterprisePlan}>
              <h1 className={styles.enterpriseTitle}> {t('Need More?')}</h1>
              <p className={styles.enterpriseDetails}>
                {t(
                  'We offer add-on options to increase your limits or the capacity of certain features for a period of time. Scroll down to learn more and purchase add-ons.'
                )}
              </p>
              <p className={styles.enterpriseDetails}>
                {t(
                  'If your organization has larger or more specific needs, contact our team to learn about our enterprise options.'
                )}
              </p>
              <div className={styles.enterpriseLink}>
                <a href='https://www.kobotoolbox.org/contact/' target='_blanks'>
                  {t('Get in touch for Enterprise options')}
                </a>
              </div>
            </div>
          </div>
        </div>
      </div>

      {hasMetaFeatures() && (
        <div className={styles.expandBtn}>
          <Button
            type='full'
            color='cloud'
            size='m'
            isFullWidth
            label={
              expandComparison ? t('Collapse') : t('Display full comparison')
            }
            onClick={() => setExpandComparison(!expandComparison)}
            aria-label={
              expandComparison ? t('Collapse') : t('Display full comparison')
            }
          />
        </div>
      )}
    </div>
  );
}<|MERGE_RESOLUTION|>--- conflicted
+++ resolved
@@ -1,9 +1,5 @@
-<<<<<<< HEAD
-import React, {useEffect, useReducer, useRef, useState} from 'react';
+import React, {ReactNode, useEffect, useReducer, useRef, useState} from 'react';
 import {useSearchParams} from "react-router-dom";
-=======
-import React, {ReactNode, useEffect, useReducer, useState} from 'react';
->>>>>>> 7bac3740
 import styles from './plan.module.scss';
 import type {
   BaseSubscription,
@@ -21,11 +17,7 @@
 } from './stripe.api';
 import Icon from 'js/components/common/icon';
 import Button from 'js/components/common/button';
-<<<<<<< HEAD
 import {notify} from "js/utils";
-=======
-import {render} from 'react-dom';
->>>>>>> 7bac3740
 
 interface PlanState {
   isLoading: boolean;
