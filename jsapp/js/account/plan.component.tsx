--- conflicted
+++ resolved
@@ -15,12 +15,9 @@
   postCheckout,
   postCustomerPortal,
 } from './stripe.api';
-import Icon from '../components/common/icon';
-<<<<<<< HEAD
+import Icon from 'js/components/common/icon';
+import Button from 'js/components/common/button';
 import {notify} from "js/utils";
-=======
-import Button from 'js/components/common/button';
->>>>>>> 2cf707b2
 
 interface PlanState {
   isLoading: boolean;
@@ -77,12 +74,9 @@
   const [state, dispatch] = useReducer(planReducer, initialState);
   const [expandComparison, setExpandComparison] = useState(false);
   const [buttonsDisabled, setButtonDisabled] = useState(false);
-<<<<<<< HEAD
   const [showExpand, setShowExpand] = useState(false);
   const [searchParams, _setSearchParams] = useSearchParams();
   const didMount = useRef(false);
-=======
->>>>>>> 2cf707b2
 
   useEffect(() => {
     getProducts().then((data) => {
