<<<<<<< HEAD
import React, {useEffect, useReducer, useState} from 'react';
=======
import React, {ReactNode, useEffect, useReducer, useRef, useState} from 'react';
import {useSearchParams} from "react-router-dom";
>>>>>>> 31a6de7e
import styles from './plan.module.scss';
import type {
  BaseSubscription,
  Product,
  Organization,
  BasePrice,
  Price,
} from './stripe.api';
import {
  getOrganization,
  getProducts,
  getSubscription,
  postCheckout,
  postCustomerPortal,
} from './stripe.api';
import Icon from 'js/components/common/icon';
import Button from 'js/components/common/button';
<<<<<<< HEAD
import classnames from 'classnames';
=======
import {notify} from "js/utils";
>>>>>>> 31a6de7e

interface PlanState {
  isLoading: boolean;
  subscribedProduct: BaseSubscription;
  intervalFilter: string;
  filterToggle: boolean;
  products: Product[];
  organization: null | Organization;
  featureTypes: string[];
}

// An interface for our action
interface DataUpdates {
  type: string;
  prodData?: any;
}

const initialState = {
  isLoading: true,
  subscribedProduct: [],
  intervalFilter: 'year',
  filterToggle: false,
  products: [],
  organization: null,
  featureTypes: ['support', 'advanced', 'addons'],
};

function planReducer(state: PlanState, action: DataUpdates) {
  switch (action.type) {
    case 'initialProd':
      return {...state, products: action.prodData};
    case 'initialOrg':
      return {...state, organization: action.prodData};
    case 'initialSub':
      return {...state, subscribedProduct: action.prodData};
    case 'month':
      return {
        ...state,
        intervalFilter: 'month',
        filterToggle: !state.filterToggle,
      };
    case 'year':
      return {
        ...state,
        intervalFilter: 'year',
        filterToggle: !state.filterToggle,
      };
    default:
      return state;
  }
}

export default function Plan() {
  const [state, dispatch] = useReducer(planReducer, initialState);
  const [expandComparison, setExpandComparison] = useState(false);
  const [buttonsDisabled, setButtonDisabled] = useState(false);
  const [showExpand, setShowExpand] = useState(false);
  const [searchParams, _setSearchParams] = useSearchParams();
  const didMount = useRef(false);

  useEffect(() => {
    getProducts().then((data) => {
      dispatch({
        type: 'initialProd',
        prodData: data.results,
      });
    });

    getOrganization().then((data) => {
      dispatch({
        type: 'initialOrg',
        prodData: data.results[0],
      });
    });

    getSubscription().then((data) => {
      dispatch({
        type: 'initialSub',
        prodData: data.results,
      });
    });
  }, []);

<<<<<<< HEAD
=======
  useEffect(() => {
    hasMetaFeatures();
  }, [state.products]);

  useEffect(() => {
    // display a success message if we're returning from Stripe checkout
    // only run *after* first render
    if (!didMount.current) {
      didMount.current = true;
      return;
    }
    const priceId = searchParams.get('checkout');
    if (priceId) {
      const isSubscriptionUpdated = state.subscribedProduct.find((subscription: BaseSubscription) => {
        return subscription.items.find((item) => item.price.id === priceId)
      });
      if (isSubscriptionUpdated) {
        notify.success( t('Thanks for your upgrade! We appreciate your continued support. Reach out to billing@kobotoolbox.org if you have any questions about your plan.') );
      }
      else {
        notify.success( t('Thanks for your upgrade! We appreciate your continued support. If your account is not immediately updated, wait a few minutes and refresh the page.') );
      }
    }
  }, [state.subscribedProduct])

>>>>>>> 31a6de7e
  // Filter prices based on plan interval
  const filterPrices = (): Price[] => {
    if (state.products.length > 0) {
      const filterAmount = state.products.map((product: Product) => {
        const filteredPrices = product.prices.filter((price: BasePrice) => {
          const interval = price.human_readable_price.split('/')[1];
          return interval === state.intervalFilter || price.unit_amount === 0;
        });
        return {
          ...product,
          prices: filteredPrices.length ? filteredPrices[0] : null,
        };
      });
      return filterAmount.filter((product: Product) => product.prices);
    }
    return [];
  };

  const isSubscribedProduct = (product: Price) => {
    if (product.prices.unit_amount === 0 && !state.subscribedProduct?.length) {
      return true;
    }
    return product.name === state.subscribedProduct?.name;
  };

  const upgradePlan = (priceId: string) => {
    if (!priceId || buttonsDisabled) {
      return;
    }
    setButtonDisabled(buttonsDisabled);
    postCheckout(priceId, state.organization?.uid)
      .then((data) => {
        if (!data.url) {
          alert(t('There has been an issue, please try again later.'));
        } else {
          window.location.assign(data.url);
        }
      })
      .finally(() => setButtonDisabled(!buttonsDisabled));
  };

  const managePlan = () => {
    if (!state.organization?.uid || buttonsDisabled) {
      return;
    }
    setButtonDisabled(buttonsDisabled);
    postCustomerPortal(state.organization?.uid)
      .then((data) => {
        if (!data.url) {
          alert(t('There has been an issue, please try again later.'));
        } else {
          window.location.assign(data.url);
        }
      })
      .finally(() => setButtonDisabled(!buttonsDisabled));
  };

  // Get feature items and matching icon boolean
  const getListItem = (listType: string, plan: string) => {
    const listItems: Array<{icon: boolean; item: string}> = [];
    filterPrices().map((price) =>
      Object.keys(price.metadata).map((featureItem: string) => {
        const numberItem = featureItem.lastIndexOf('_');
        const currentResult = featureItem.substring(numberItem + 1);

        const currentIcon = `feature_${listType}_check_${currentResult}`;
        if (
          featureItem.includes(`feature_${listType}_`) &&
          !featureItem.includes(`feature_${listType}_check`) &&
          price.name === plan
        ) {
          const keyName = `feature_${listType}_${currentResult}`;
          let iconBool = false;
          const itemName: string = price.metadata[keyName];
          if (price.metadata[currentIcon] !== undefined) {
            iconBool = JSON.parse(price.metadata[currentIcon]);
            listItems.push({icon: iconBool, item: itemName});
          }
        }
      })
    );
    return listItems;
  };

  const hasMetaFeatures = () => {
    let expandBool = false;
    if (state.products.length >= 0) {
      filterPrices().map((price) => {
        for (const featureItem in price.metadata) {
          if (
            featureItem.includes('feature_support_') ||
            featureItem.includes('feature_advanced_') ||
            featureItem.includes('feature_addon_')
          ) {
            expandBool = true;
            break;
          }
        }
      });
    }
    return expandBool;
  };

  useEffect(() => {
    hasMetaFeatures();
  }, [state.products]);

  const renderFeaturesList = (
    items: Array<{
      icon: 'positive' | 'positive_pro' | 'negative';
      label: string;
    }>,
    title?: string
  ) => (
    <div className={styles.expandedFeature} key={title}>
      <h2 className={styles.listTitle}>{title}</h2>
      <ul>
        {items.map((item) => (
          <li key={item.label}>
            <div className={styles.iconContainer}>
              {item.icon !== 'negative' ? (
                <Icon
                  name='check'
                  size='m'
                  classNames={
                    item.icon === 'positive_pro'
                      ? [styles.tealCheck]
                      : [styles.stormCheck]
                  }
                />
              ) : (
                <Icon name='close' size='m' classNames={[styles.redClose]} />
              )}
            </div>
            {item.label}
          </li>
        ))}
      </ul>
    </div>
  );

  const returnListItem = (type: string, name: string, featureTitle: string) => {
    const items: Array<{
      icon: 'positive' | 'positive_pro' | 'negative';
      label: string;
    }> = [];
    getListItem(type, name).map((listItem) => {
      if (listItem.icon && name === 'Professional plan') {
        items.push({icon: 'positive_pro', label: listItem.item});
      } else if (!listItem.icon) {
        items.push({icon: 'negative', label: listItem.item});
      } else {
        items.push({icon: 'positive', label: listItem.item});
      }
    });
    return renderFeaturesList(items, featureTitle);
  };

  if (!state.products.length) {
    return null;
  }

  return (
    <div className={styles.accountPlan}>
      <div className={styles.plansSection}>
        <form className={styles.intervalToggle}>
          <input
            type='radio'
            id='switch_left'
            name='switchToggle'
            value='year'
            onChange={() => dispatch({type: 'year'})}
            checked={!state.filterToggle}
            aria-label={'Toggle to annual options'}
          />
          <label htmlFor='switch_left'>{t('Annual')}</label>

          <input
            type='radio'
            id='switch_right'
            name='switchToggle'
            value='month'
            aria-label={'Toggle to month options'}
            onChange={() => dispatch({type: 'month'})}
            checked={state.filterToggle}
          />
          <label htmlFor='switch_right'> {t('Monthly')}</label>
        </form>

        <div className={styles.allPlans}>
          {filterPrices().map((price: Price) => (
            <div className={styles.stripePlans} key={price.id}>
              {isSubscribedProduct(price) && (
                <div
                  className={styles.currentPlan}
                  style={{
                    display:
                      filterPrices().findIndex(isSubscribedProduct) >= 0
                        ? ''
                        : 'none',
                  }}
                >
                  {t('your plan')}
                </div>
              )}
              <div
                className={classnames({
                  [styles.planContainerWithBadge]: isSubscribedProduct(price),
                  [styles.planContainer]: true,
                })}
              >
                <h1 className={styles.priceName}> {price.name} </h1>
                <div className={styles.priceTitle}>
                  {typeof price.prices.human_readable_price === 'string' &&
                    (price.prices.human_readable_price.includes('$0.00')
                      ? t('Free')
                      : price.prices.human_readable_price)}
                </div>

                <ul>
                  {Object.keys(price.metadata).map(
                    (featureItem: string) =>
                      featureItem.includes('feature_list_') && (
                        <li key={featureItem}>
                          <div className={styles.iconContainer}>
                            <Icon
                              name='check'
                              size='m'
                              classNames={
                                price.name === 'Professional plan'
                                  ? [styles.tealCheck]
                                  : [styles.stormCheck]
                              }
                            />
                          </div>
                          {price.metadata[featureItem]}
                        </li>
                      )
                  )}
                </ul>

                {!isSubscribedProduct(price) && (
                  <Button
                    type='full'
                    color='blue'
                    size='m'
                    label={t('Upgrade')}
                    onClick={() => upgradePlan(price.prices.id)}
                    aria-label={`upgrade to ${price.name}`}
                    aria-disabled={buttonsDisabled}
                    isDisabled={buttonsDisabled}
                  />
                )}
                {isSubscribedProduct(price) &&
                  state.organization?.uid &&
                  price.name !== 'Community plan' && (
                    <Button
                      type='full'
                      color='blue'
                      size='m'
                      label={t('Manage')}
                      onClick={managePlan}
                      aria-label={`manage your ${price.name} subscription`}
                      aria-disabled={buttonsDisabled}
                      isDisabled={buttonsDisabled}
                    />
                  )}
                {price.name === 'Community plan' && (
                  <div className={styles.btnSpacePlaceholder} />
                )}

                {expandComparison && (
                  <>
                    <hr />
                    {state.featureTypes.map(
                      (type) =>
                        getListItem(type, price.name).length > 0 &&
                        returnListItem(
                          type,
                          price.name,
                          price.metadata[`feature_${type}_title`]
                        )
                    )}
                  </>
                )}
              </div>
            </div>
          ))}

          <div className={styles.enterprisePlanContainer}>
            <div className={styles.otherPlanSpacing} />
            <div className={styles.enterprisePlan}>
              <h1 className={styles.enterpriseTitle}> {t('Need More?')}</h1>
              <p className={styles.enterpriseDetails}>
                {t(
                  'We offer add-on options to increase your limits or the capacity of certain features for a period of time. Scroll down to learn more and purchase add-ons.'
                )}
              </p>
              <p className={styles.enterpriseDetails}>
                {t(
                  'If your organization has larger or more specific needs, contact our team to learn about our enterprise options.'
                )}
              </p>
              <div className={styles.enterpriseLink}>
                <a href='https://www.kobotoolbox.org/contact/' target='_blanks'>
                  {t('Get in touch for Enterprise options')}
                </a>
              </div>
            </div>
          </div>
        </div>
      </div>

      {hasMetaFeatures() && (
        <div className={styles.expandBtn}>
          <Button
            type='full'
            color='cloud'
            size='m'
            isFullWidth
            label={
              expandComparison ? t('Collapse') : t('Display full comparison')
            }
            onClick={() => setExpandComparison(!expandComparison)}
            aria-label={
              expandComparison ? t('Collapse') : t('Display full comparison')
            }
          />
        </div>
      )}
    </div>
  );
}<|MERGE_RESOLUTION|>--- conflicted
+++ resolved
@@ -1,9 +1,5 @@
-<<<<<<< HEAD
-import React, {useEffect, useReducer, useState} from 'react';
-=======
-import React, {ReactNode, useEffect, useReducer, useRef, useState} from 'react';
-import {useSearchParams} from "react-router-dom";
->>>>>>> 31a6de7e
+import React, {useEffect, useReducer, useRef, useState} from 'react';
+import {useSearchParams} from 'react-router-dom';
 import styles from './plan.module.scss';
 import type {
   BaseSubscription,
@@ -21,11 +17,8 @@
 } from './stripe.api';
 import Icon from 'js/components/common/icon';
 import Button from 'js/components/common/button';
-<<<<<<< HEAD
 import classnames from 'classnames';
-=======
-import {notify} from "js/utils";
->>>>>>> 31a6de7e
+import {notify} from 'js/utils';
 
 interface PlanState {
   isLoading: boolean;
@@ -109,12 +102,6 @@
     });
   }, []);
 
-<<<<<<< HEAD
-=======
-  useEffect(() => {
-    hasMetaFeatures();
-  }, [state.products]);
-
   useEffect(() => {
     // display a success message if we're returning from Stripe checkout
     // only run *after* first render
@@ -124,19 +111,27 @@
     }
     const priceId = searchParams.get('checkout');
     if (priceId) {
-      const isSubscriptionUpdated = state.subscribedProduct.find((subscription: BaseSubscription) => {
-        return subscription.items.find((item) => item.price.id === priceId)
-      });
+      const isSubscriptionUpdated = state.subscribedProduct.find(
+        (subscription: BaseSubscription) => {
+          return subscription.items.find((item) => item.price.id === priceId);
+        }
+      );
       if (isSubscriptionUpdated) {
-        notify.success( t('Thanks for your upgrade! We appreciate your continued support. Reach out to billing@kobotoolbox.org if you have any questions about your plan.') );
+        notify.success(
+          t(
+            'Thanks for your upgrade! We appreciate your continued support. Reach out to billing@kobotoolbox.org if you have any questions about your plan.'
+          )
+        );
+      } else {
+        notify.success(
+          t(
+            'Thanks for your upgrade! We appreciate your continued support. If your account is not immediately updated, wait a few minutes and refresh the page.'
+          )
+        );
       }
-      else {
-        notify.success( t('Thanks for your upgrade! We appreciate your continued support. If your account is not immediately updated, wait a few minutes and refresh the page.') );
-      }
-    }
-  }, [state.subscribedProduct])
-
->>>>>>> 31a6de7e
+    }
+  }, [state.subscribedProduct]);
+
   // Filter prices based on plan interval
   const filterPrices = (): Price[] => {
     if (state.products.length > 0) {
