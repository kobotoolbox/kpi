// Libraries
import { useQuery, useQueryClient, useMutation, keepPreviousData } from '@tanstack/react-query'

// Stores, hooks and utilities
import { fetchGet, fetchPatch, fetchDelete } from 'js/api'
import { useOrganizationQuery, type OrganizationUserRole } from './organizationQuery'

// Constants and types
<<<<<<< HEAD
import type { Nullable } from 'jsapp/js/constants';
import {endpoints} from 'js/api.endpoints';
import type {PaginatedResponse} from 'js/dataInterface';
import {QueryKeys} from 'js/query/queryKeys';
import type {PaginatedQueryHookParams} from 'jsapp/js/universalTable/paginatedQueryUniversalTable.component';
import type {MemberInvite} from './membersInviteQuery';
import type {Json} from 'jsapp/js/components/common/common.interfaces';
import {useSession} from 'jsapp/js/stores/useSession';
=======
import type { Nullable } from 'jsapp/js/constants'
import { endpoints } from 'js/api.endpoints'
import type { PaginatedResponse } from 'js/dataInterface'
import { QueryKeys } from 'js/query/queryKeys'
import type { PaginatedQueryHookParams } from 'jsapp/js/universalTable/paginatedQueryUniversalTable.component'
import type { MemberInvite } from './membersInviteQuery'
import type { Json } from 'jsapp/js/components/common/common.interfaces'
import { useSession } from 'jsapp/js/stores/useSession'
>>>>>>> 66db91f0

export interface OrganizationMember {
  /**
   * The url to the member within the organization
   * `/api/v2/organizations/<organization_uid>/members/<username>/`
   */
  url: string
  /** `/api/v2/users/<username>/` */
  user: string
  user__username: string
  /** can be an empty string in some edge cases */
  user__email: string | ''
  /** can be an empty string in some edge cases */
  user__extra_details__name: string | ''
  role: OrganizationUserRole
  user__has_mfa_enabled: boolean
  user__is_active: boolean
  /** yyyy-mm-dd HH:MM:SS */
<<<<<<< HEAD
  date_joined: string;
=======
  date_joined: string
}

export interface OrganizationMemberListItem extends Nullable<OrganizationMember> {
  invite?: MemberInvite
>>>>>>> 66db91f0
}

export interface OrganizationMemberListItem
  extends Nullable<OrganizationMember> {
    invite?: MemberInvite;
  }

function getMemberEndpoint(orgId: string, username: string) {
  return endpoints.ORGANIZATION_MEMBER_URL.replace(':organization_id', orgId).replace(':username', username)
}

/**
 * Mutation hook for updating organization member. It ensures that all related
 * queries refetch data (are invalidated).
 */
export function usePatchOrganizationMember(username: string) {
  const queryClient = useQueryClient()

  const orgQuery = useOrganizationQuery()
  const orgId = orgQuery.data?.id

  return useMutation({
    mutationFn: async (data: Partial<OrganizationMember>) =>
      // We're asserting the `orgId` is not `undefined` here, because the parent
      // query (`useOrganizationMembersQuery`) wouldn't be enabled without it.
      // Plus all the organization-related UI (that would use this hook) is
      // accessible only to logged in users.
      fetchPatch<OrganizationMember>(getMemberEndpoint(orgId!, username), data as Json),
    onSettled: () => {
      // We invalidate query, so it will refetch (instead of refetching it
      // directly, see: https://github.com/TanStack/query/discussions/2468)
      queryClient.invalidateQueries({
        queryKey: [QueryKeys.organizationMembers],
      })
    },
  })
}

/**
 * Mutation hook for removing member from organization. It ensures that all
 * related queries refetch data (are invalidated).
 */
export function useRemoveOrganizationMember() {
  const queryClient = useQueryClient()

  const session = useSession()

  const orgQuery = useOrganizationQuery()
  const orgId = orgQuery.data?.id

  return useMutation({
    mutationFn: async (username: string) =>
      // We're asserting the `orgId` is not `undefined` here, because the parent
      // query (`useOrganizationMembersQuery`) wouldn't be enabled without it.
      // Plus all the organization-related UI (that would use this hook) is
      // accessible only to logged in users.
      fetchDelete(getMemberEndpoint(orgId!, username)),
    onSuccess: (_data, username) => {
      if (username === session.currentLoggedAccount?.username) {
        // If user is removing themselves, we need to clear the session
        session.refreshAccount()
      } else {
        queryClient.invalidateQueries({
          queryKey: [QueryKeys.organizationMembers],
        })
      }
    },
  })
}

/**
 * Fetches paginated list of members for given organization.
 * This is mainly needed for `useOrganizationMembersQuery`, so you most probably
 * would use it through that hook rather than directly.
 */
async function getOrganizationMembers(limit: number, offset: number, orgId: string) {
  const params = new URLSearchParams({
    limit: limit.toString(),
    offset: offset.toString(),
<<<<<<< HEAD
  });

  const apiUrl = endpoints.ORGANIZATION_MEMBERS_URL.replace(
    ':organization_id',
    orgId
  );

  return fetchGet<PaginatedResponse<OrganizationMemberListItem>>(
    apiUrl + '?' + params,
    {
      errorMessageDisplay: t('There was an error getting the list.'),
    }
  );
=======
  })

  const apiUrl = endpoints.ORGANIZATION_MEMBERS_URL.replace(':organization_id', orgId)

  return fetchGet<PaginatedResponse<OrganizationMemberListItem>>(apiUrl + '?' + params, {
    errorMessageDisplay: t('There was an error getting the list.'),
  })
>>>>>>> 66db91f0
}

/**
 * A hook that gives you paginated list of organization members. Uses
 * `useOrganizationQuery` to get the id.
 */
export default function useOrganizationMembersQuery({ limit, offset }: PaginatedQueryHookParams) {
  const orgQuery = useOrganizationQuery()
  const orgId = orgQuery.data?.id

  return useQuery({
    queryKey: [QueryKeys.organizationMembers, limit, offset, orgId],
    // `orgId!` because it's ensured to be there in `enabled` property :ok:
    queryFn: () => getOrganizationMembers(limit, offset, orgId!),
    placeholderData: keepPreviousData,
    enabled: !!orgId,
    // We might want to improve this in future, for now let's not retry
    retry: false,
    // The `refetchOnWindowFocus` option is `true` by default, I'm setting it
    // here so we don't forget about it.
    refetchOnWindowFocus: true,
  })
}<|MERGE_RESOLUTION|>--- conflicted
+++ resolved
@@ -6,16 +6,6 @@
 import { useOrganizationQuery, type OrganizationUserRole } from './organizationQuery'
 
 // Constants and types
-<<<<<<< HEAD
-import type { Nullable } from 'jsapp/js/constants';
-import {endpoints} from 'js/api.endpoints';
-import type {PaginatedResponse} from 'js/dataInterface';
-import {QueryKeys} from 'js/query/queryKeys';
-import type {PaginatedQueryHookParams} from 'jsapp/js/universalTable/paginatedQueryUniversalTable.component';
-import type {MemberInvite} from './membersInviteQuery';
-import type {Json} from 'jsapp/js/components/common/common.interfaces';
-import {useSession} from 'jsapp/js/stores/useSession';
-=======
 import type { Nullable } from 'jsapp/js/constants'
 import { endpoints } from 'js/api.endpoints'
 import type { PaginatedResponse } from 'js/dataInterface'
@@ -24,7 +14,6 @@
 import type { MemberInvite } from './membersInviteQuery'
 import type { Json } from 'jsapp/js/components/common/common.interfaces'
 import { useSession } from 'jsapp/js/stores/useSession'
->>>>>>> 66db91f0
 
 export interface OrganizationMember {
   /**
@@ -43,21 +32,12 @@
   user__has_mfa_enabled: boolean
   user__is_active: boolean
   /** yyyy-mm-dd HH:MM:SS */
-<<<<<<< HEAD
-  date_joined: string;
-=======
   date_joined: string
 }
 
 export interface OrganizationMemberListItem extends Nullable<OrganizationMember> {
   invite?: MemberInvite
->>>>>>> 66db91f0
 }
-
-export interface OrganizationMemberListItem
-  extends Nullable<OrganizationMember> {
-    invite?: MemberInvite;
-  }
 
 function getMemberEndpoint(orgId: string, username: string) {
   return endpoints.ORGANIZATION_MEMBER_URL.replace(':organization_id', orgId).replace(':username', username)
@@ -131,21 +111,6 @@
   const params = new URLSearchParams({
     limit: limit.toString(),
     offset: offset.toString(),
-<<<<<<< HEAD
-  });
-
-  const apiUrl = endpoints.ORGANIZATION_MEMBERS_URL.replace(
-    ':organization_id',
-    orgId
-  );
-
-  return fetchGet<PaginatedResponse<OrganizationMemberListItem>>(
-    apiUrl + '?' + params,
-    {
-      errorMessageDisplay: t('There was an error getting the list.'),
-    }
-  );
-=======
   })
 
   const apiUrl = endpoints.ORGANIZATION_MEMBERS_URL.replace(':organization_id', orgId)
@@ -153,7 +118,6 @@
   return fetchGet<PaginatedResponse<OrganizationMemberListItem>>(apiUrl + '?' + params, {
     errorMessageDisplay: t('There was an error getting the list.'),
   })
->>>>>>> 66db91f0
 }
 
 /**
