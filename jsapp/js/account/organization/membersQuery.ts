// Libraries
import {
  useQuery,
  useQueryClient,
  useMutation,
  keepPreviousData,
} from '@tanstack/react-query';

// Stores, hooks and utilities
import {fetchGet, fetchPatch, fetchDelete} from 'js/api';
import {
  useOrganizationQuery,
  type OrganizationUserRole,
} from './organizationQuery';

// Constants and types
import {endpoints} from 'js/api.endpoints';
import type {PaginatedResponse} from 'js/dataInterface';
import {QueryKeys} from 'js/query/queryKeys';
import type {PaginatedQueryHookParams} from 'jsapp/js/universalTable/paginatedQueryUniversalTable.component';
<<<<<<< HEAD
import type {MemberInvite} from './membersInviteQuery';
import type {Json} from 'jsapp/js/components/common/common.interfaces';
=======
import {useSession} from 'jsapp/js/stores/useSession';
>>>>>>> c18c3bac

export interface OrganizationMember {
  /**
   * The url to the member within the organization
   * `/api/v2/organizations/<organization_uid>/members/<username>/`
   */
  url: string;
  /** `/api/v2/users/<username>/` */
  user: string;
  user__username: string;
  /** can be an empty string in some edge cases */
  user__email: string | '';
  /** can be an empty string in some edge cases */
  user__extra_details__name: string | '';
  role: OrganizationUserRole;
  user__has_mfa_enabled: boolean;
  user__is_active: boolean;
  /** yyyy-mm-dd HH:MM:SS */
  date_joined: string;
  invite?: MemberInvite;
}

function getMemberEndpoint(orgId: string, username: string) {
  return endpoints.ORGANIZATION_MEMBER_URL.replace(
    ':organization_id',
    orgId
  ).replace(':username', username);
}

/**
 * Mutation hook for updating organization member. It ensures that all related
 * queries refetch data (are invalidated).
 */
export function usePatchOrganizationMember(username: string) {
  const queryClient = useQueryClient();

  const orgQuery = useOrganizationQuery();
  const orgId = orgQuery.data?.id;

  return useMutation({
    mutationFn: async (data: Partial<OrganizationMember>) =>
      // We're asserting the `orgId` is not `undefined` here, because the parent
      // query (`useOrganizationMembersQuery`) wouldn't be enabled without it.
      // Plus all the organization-related UI (that would use this hook) is
      // accessible only to logged in users.
<<<<<<< HEAD
      fetchPatch<OrganizationMember>(getMemberEndpoint(orgId!, username), data as Json)
    ),
=======
      fetchPatch<OrganizationMember>(getMemberEndpoint(orgId!, username), data),
>>>>>>> c18c3bac
    onSettled: () => {
      // We invalidate query, so it will refetch (instead of refetching it
      // directly, see: https://github.com/TanStack/query/discussions/2468)
      queryClient.invalidateQueries({
        queryKey: [QueryKeys.organizationMembers],
      });
    },
  });
}

/**
 * Mutation hook for removing member from organization. It ensures that all
 * related queries refetch data (are invalidated).
 */
export function useRemoveOrganizationMember() {
  const queryClient = useQueryClient();

  const session = useSession();

  const orgQuery = useOrganizationQuery();
  const orgId = orgQuery.data?.id;

  return useMutation({
    mutationFn: async (username: string) =>
      // We're asserting the `orgId` is not `undefined` here, because the parent
      // query (`useOrganizationMembersQuery`) wouldn't be enabled without it.
      // Plus all the organization-related UI (that would use this hook) is
      // accessible only to logged in users.
       fetchDelete(getMemberEndpoint(orgId!, username))
    ,
    onSuccess: (_data, username) => {
      if (username === session.currentLoggedAccount?.username) {
        // If user is removing themselves, we need to clear the session
        session.refreshAccount();
      } else {
        queryClient.invalidateQueries({
          queryKey: [QueryKeys.organizationMembers],
        });
      }
    },
  });
}

/**
 * Fetches paginated list of members for given organization.
 * This is mainly needed for `useOrganizationMembersQuery`, so you most probably
 * would use it through that hook rather than directly.
 */
async function getOrganizationMembers(
  limit: number,
  offset: number,
  orgId: string
) {
  const params = new URLSearchParams({
    limit: limit.toString(),
    offset: offset.toString(),
  });

  const apiUrl = endpoints.ORGANIZATION_MEMBERS_URL.replace(
    ':organization_id',
    orgId
  );

  return fetchGet<PaginatedResponse<OrganizationMember>>(
    apiUrl + '?' + params,
    {
      errorMessageDisplay: t('There was an error getting the list.'),
    }
  );
}

/**
 * A hook that gives you paginated list of organization members. Uses
 * `useOrganizationQuery` to get the id.
 */
export default function useOrganizationMembersQuery({
  limit,
  offset,
}: PaginatedQueryHookParams) {
  const orgQuery = useOrganizationQuery();
  const orgId = orgQuery.data?.id;

  return useQuery({
    queryKey: [QueryKeys.organizationMembers, limit, offset, orgId],
    // `orgId!` because it's ensured to be there in `enabled` property :ok:
    queryFn: () => getOrganizationMembers(limit, offset, orgId!),
    placeholderData: keepPreviousData,
    enabled: !!orgId,
    // We might want to improve this in future, for now let's not retry
    retry: false,
    // The `refetchOnWindowFocus` option is `true` by default, I'm setting it
    // here so we don't forget about it.
    refetchOnWindowFocus: true,
  });
}<|MERGE_RESOLUTION|>--- conflicted
+++ resolved
@@ -18,12 +18,9 @@
 import type {PaginatedResponse} from 'js/dataInterface';
 import {QueryKeys} from 'js/query/queryKeys';
 import type {PaginatedQueryHookParams} from 'jsapp/js/universalTable/paginatedQueryUniversalTable.component';
-<<<<<<< HEAD
 import type {MemberInvite} from './membersInviteQuery';
 import type {Json} from 'jsapp/js/components/common/common.interfaces';
-=======
 import {useSession} from 'jsapp/js/stores/useSession';
->>>>>>> c18c3bac
 
 export interface OrganizationMember {
   /**
@@ -69,12 +66,8 @@
       // query (`useOrganizationMembersQuery`) wouldn't be enabled without it.
       // Plus all the organization-related UI (that would use this hook) is
       // accessible only to logged in users.
-<<<<<<< HEAD
       fetchPatch<OrganizationMember>(getMemberEndpoint(orgId!, username), data as Json)
     ),
-=======
-      fetchPatch<OrganizationMember>(getMemberEndpoint(orgId!, username), data),
->>>>>>> c18c3bac
     onSettled: () => {
       // We invalidate query, so it will refetch (instead of refetching it
       // directly, see: https://github.com/TanStack/query/discussions/2468)
