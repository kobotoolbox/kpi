--- conflicted
+++ resolved
@@ -6,10 +6,7 @@
 import { useOrganizationQuery, type OrganizationUserRole } from './organizationQuery'
 
 // Constants and types
-<<<<<<< HEAD
-=======
 import type { Nullable } from 'jsapp/js/constants'
->>>>>>> 06c05bb1
 import { endpoints } from 'js/api.endpoints'
 import type { PaginatedResponse } from 'js/dataInterface'
 import { QueryKeys } from 'js/query/queryKeys'
@@ -36,12 +33,9 @@
   user__is_active: boolean
   /** yyyy-mm-dd HH:MM:SS */
   date_joined: string
-<<<<<<< HEAD
-=======
 }
 
 export interface OrganizationMemberListItem extends Nullable<OrganizationMember> {
->>>>>>> 06c05bb1
   invite?: MemberInvite
 }
 
@@ -121,11 +115,7 @@
 
   const apiUrl = endpoints.ORGANIZATION_MEMBERS_URL.replace(':organization_id', orgId)
 
-<<<<<<< HEAD
-  return fetchGet<PaginatedResponse<OrganizationMember>>(apiUrl + '?' + params, {
-=======
   return fetchGet<PaginatedResponse<OrganizationMemberListItem>>(apiUrl + '?' + params, {
->>>>>>> 06c05bb1
     errorMessageDisplay: t('There was an error getting the list.'),
   })
 }
@@ -150,7 +140,6 @@
     // here so we don't forget about it.
     refetchOnWindowFocus: true,
   })
-<<<<<<< HEAD
 }
 
 export function useOrganizationMemberDetailQuery(username: string, notifyAboutError = true) {
@@ -165,6 +154,4 @@
     retry: false,
     refetchOnWindowFocus: false,
   })
-=======
->>>>>>> 06c05bb1
 }