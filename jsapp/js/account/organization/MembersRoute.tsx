// Libraries
import React from 'react'

// Partial components
<<<<<<< HEAD
import PaginatedQueryUniversalTable from 'js/universalTable/paginatedQueryUniversalTable.component';
import LoadingSpinner from 'js/components/common/loadingSpinner';
import Avatar from 'js/components/common/avatar';
import Badge from 'jsapp/js/components/common/badge';
import MemberActionsDropdown from './MemberActionsDropdown';
import MemberRoleSelector from './MemberRoleSelector';
import ButtonNew from 'jsapp/js/components/common/ButtonNew';
import {Divider, Group, Stack, Text, Title, Box} from '@mantine/core';
import InviteModal from 'js/account/organization/InviteModal';

// Stores, hooks and utilities
import {formatDate} from 'js/utils';
import {OrganizationUserRole, useOrganizationQuery} from './organizationQuery';
import useOrganizationMembersQuery from './membersQuery';
import {useDisclosure} from '@mantine/hooks';

// Constants and types
import type {OrganizationMember, OrganizationMemberListItem} from './membersQuery';
import type {UniversalTableColumn} from 'jsapp/js/universalTable/universalTable.component';

// Styles
import styles from './membersRoute.module.scss';
import {FeatureFlag, useFeatureFlag} from 'jsapp/js/featureFlags';

export default function MembersRoute() {
  const orgQuery = useOrganizationQuery();
  const [opened, {open, close}] = useDisclosure(false);

  /**
 * Checks whether object should be treated as organization member or invitee.
 * Returns both an invite and member, but one of these will be null depending on status
 */
  function getMemberOrInviteDetails(obj: OrganizationMemberListItem) {
    const invite =
      obj.invite?.status === 'pending' || obj.invite?.status === 'resent'
        ? obj.invite
        : null;
    const member = invite ? null : {...obj} as OrganizationMember
    return {invite, member}
  }

  if (!orgQuery.data) {
    return <LoadingSpinner />;
  }

  const isInviteOrgMembersEnabled = useFeatureFlag(
    FeatureFlag.orgMemberInvitesEnabled
  );
=======
import PaginatedQueryUniversalTable from 'js/universalTable/paginatedQueryUniversalTable.component'
import LoadingSpinner from 'js/components/common/loadingSpinner'
import Avatar from 'js/components/common/avatar'
import Badge from 'jsapp/js/components/common/badge'
import MemberActionsDropdown from './MemberActionsDropdown'
import MemberRoleSelector from './MemberRoleSelector'
import ButtonNew from 'jsapp/js/components/common/ButtonNew'
import { Divider, Group, Stack, Text, Title, Box } from '@mantine/core'
import InviteModal from 'js/account/organization/InviteModal'

// Stores, hooks and utilities
import { formatDate } from 'js/utils'
import { OrganizationUserRole, useOrganizationQuery } from './organizationQuery'
import useOrganizationMembersQuery from './membersQuery'
import { useDisclosure } from '@mantine/hooks'

// Constants and types
import type { OrganizationMember, OrganizationMemberListItem } from './membersQuery'
import type { UniversalTableColumn } from 'jsapp/js/universalTable/universalTable.component'

// Styles
import styles from './membersRoute.module.scss'
import { FeatureFlag, useFeatureFlag } from 'jsapp/js/featureFlags'
import ActionIcon from 'jsapp/js/components/common/ActionIcon'
import InviteeActionsDropdown from './InviteeActionsDropdown'

export default function MembersRoute() {
  const orgQuery = useOrganizationQuery()
  const [opened, { open, close }] = useDisclosure(false)

  /**
   * Checks whether object should be treated as organization member or invitee.
   * Returns both an invite and member, but one of these will be null depending on status
   */
  function getMemberOrInviteDetails(obj: OrganizationMemberListItem) {
    const invite = obj.invite?.status === 'pending' || obj.invite?.status === 'resent' ? obj.invite : null
    const member = invite ? null : ({ ...obj } as OrganizationMember)
    return { invite, member }
  }

  if (!orgQuery.data) {
    return <LoadingSpinner />
  }

  const isInviteOrgMembersEnabled = useFeatureFlag(FeatureFlag.orgMemberInvitesEnabled)
>>>>>>> 66db91f0

  const columns: Array<UniversalTableColumn<OrganizationMemberListItem>> = [
    {
      key: 'user__extra_details__name',
      label: t('Name'),
      cellFormatter: (obj: OrganizationMemberListItem) => {
<<<<<<< HEAD
        const {invite, member} = getMemberOrInviteDetails(obj)
          return (
            <Avatar
              size='m'
              username={member ? member.user__username : invite!.invitee}
              isUsernameVisible
              email={member ? member.user__email : undefined}
              // We pass `undefined` for the case it's an empty string
              fullName={invite ? undefined : member?.user__extra_details__name || undefined}
              isEmpty={!member}
            />
          )
=======
        const { invite, member } = getMemberOrInviteDetails(obj)
        return (
          <Avatar
            size='m'
            username={member ? member.user__username : invite!.invitee}
            isUsernameVisible
            email={member ? member.user__email : undefined}
            // We pass `undefined` for the case it's an empty string
            fullName={invite ? undefined : member?.user__extra_details__name || undefined}
            isEmpty={!member}
          />
        )
>>>>>>> 66db91f0
      },
      size: 360,
    },
    {
      key: 'invite',
      label: t('Status'),
      size: 120,
      cellFormatter: (obj: OrganizationMemberListItem) => {
<<<<<<< HEAD
        const {invite, member} = getMemberOrInviteDetails(obj)
        if (invite) {
          return <Badge color='light-blue' size='s' label={t('Invited')} />;
=======
        const { invite, member } = getMemberOrInviteDetails(obj)
        if (invite) {
          return <Badge color='light-blue' size='s' label={t('Invited')} />
>>>>>>> 66db91f0
        } else {
          return <Badge color='light-green' size='s' label={t('Active')} />
        }
      },
    },
    {
      key: 'date_joined',
      label: t('Date added'),
      size: 140,
      cellFormatter: (obj: OrganizationMemberListItem) => {
<<<<<<< HEAD
        const {invite, member} = getMemberOrInviteDetails(obj)
=======
        const { invite, member } = getMemberOrInviteDetails(obj)
>>>>>>> 66db91f0
        return invite ? formatDate(invite.date_created) : formatDate(member!.date_joined)
      },
    },
    {
      key: 'role',
      label: t('Role'),
      size: 140,
      cellFormatter: (obj: OrganizationMemberListItem) => {
<<<<<<< HEAD
        const {invite, member} = getMemberOrInviteDetails(obj)
=======
        const { invite, member } = getMemberOrInviteDetails(obj)
>>>>>>> 66db91f0
        if (invite) {
          return (
            <MemberRoleSelector
              username={invite.invitee}
              role={invite.invitee_role}
              currentUserRole={orgQuery.data.request_user_role}
              inviteUrl={invite.url}
            />
<<<<<<< HEAD
          );
=======
          )
>>>>>>> 66db91f0
        }
        if (
          member!.role === OrganizationUserRole.owner ||
          !['owner', 'admin'].includes(orgQuery.data.request_user_role)
        ) {
          // If the member is the Owner or
          // If the user is not an owner or admin, we don't show the selector
          switch (member!.role) {
            case OrganizationUserRole.owner:
<<<<<<< HEAD
              return t('Owner');
            case OrganizationUserRole.admin:
              return t('Admin');
            case OrganizationUserRole.member:
              return t('Member');
            default:
              return t('Unknown');
=======
              return t('Owner')
            case OrganizationUserRole.admin:
              return t('Admin')
            case OrganizationUserRole.member:
              return t('Member')
            default:
              return t('Unknown')
>>>>>>> 66db91f0
          }
        }
        return (
          <MemberRoleSelector
            username={member!.user__username}
            role={member!.role}
            currentUserRole={orgQuery.data.request_user_role}
          />
        )
      },
    },
    {
      key: 'user__has_mfa_enabled',
      label: t('2FA'),
      size: 90,
      cellFormatter: (obj: OrganizationMemberListItem) => {
<<<<<<< HEAD
        const {invite, member} = getMemberOrInviteDetails(obj)
        if (member) {
          if (member.user__has_mfa_enabled) {
            return <Badge size='s' color='light-blue' icon='check' />;
          }
          return <Badge size='s' color='light-storm' icon='minus' />;
=======
        const { invite, member } = getMemberOrInviteDetails(obj)
        if (member) {
          if (member.user__has_mfa_enabled) {
            return <Badge size='s' color='light-blue' icon='check' />
          }
          return <Badge size='s' color='light-storm' icon='minus' />
>>>>>>> 66db91f0
        }
        return
      },
    },
  ]

  // Actions column is only for owner and admins.
  if (
    orgQuery.data.request_user_role === OrganizationUserRole.admin ||
    orgQuery.data.request_user_role === OrganizationUserRole.owner
  ) {
    columns.push({
      key: 'url',
      label: '',
      size: 64,
      isPinned: 'right',
      cellFormatter: (obj: OrganizationMemberListItem) => {
<<<<<<< HEAD
        const {invite, member} = getMemberOrInviteDetails(obj)
        // There is no action that can be done on an owner
        if (member?.role === OrganizationUserRole.owner) {
          return null;
        }

        return (
          <MemberActionsDropdown
            targetUsername={member?.user__username ?? invite!.invitee}
            currentUserRole={orgQuery.data.request_user_role}
          />
        );
=======
        const { invite, member } = getMemberOrInviteDetails(obj)
        // There is no action that can be done on an owner
        if (member?.role === OrganizationUserRole.owner) {
          return null
        }

        const target = <ActionIcon variant='transparent' size='md' iconName='more' />

        if (member) {
          return (
            <MemberActionsDropdown
              target={target}
              targetUsername={member?.user__username ?? invite!.invitee}
              currentUserRole={orgQuery.data.request_user_role}
            />
          )
        } else if (invite) {
          return <InviteeActionsDropdown target={target} invite={invite} />
        }

        return null
>>>>>>> 66db91f0
      },
    })
  }

  return (
    <div className={styles.membersRouteRoot}>
      <header className={styles.header}>
        <h2 className={styles.headerText}>{t('Members')}</h2>
      </header>

<<<<<<< HEAD
      {isInviteOrgMembersEnabled &&
        !(orgQuery.data.request_user_role === 'member') && (
          <Box>
            <Divider />
            <Group w='100%' justify='space-between'>
              <Stack gap='xs' pt='xs' pb='xs'>
                {/*TODO: 'Roboto' font is not loading correctly. The styling matches the figma but still looks off.*/}
                <Title fw={600} order={5}>{t('Invite members')}</Title>
                <Text>
                  {t('Invite more people to join your team or change their role permissions below.')}
                </Text>
              </Stack>

              <Box>
                <ButtonNew size='lg' onClick={open}>
                  {t('Invite members')}
                </ButtonNew>
                <InviteModal opened={opened} onClose={close} />
              </Box>
            </Group>
            <Divider mb='md' />
          </Box>
        )}
=======
      {isInviteOrgMembersEnabled && !(orgQuery.data.request_user_role === 'member') && (
        <Box>
          <Divider />
          <Group w='100%' justify='space-between'>
            <Stack gap='xs' pt='xs' pb='xs'>
              {/*TODO: 'Roboto' font is not loading correctly. The styling matches the figma but still looks off.*/}
              <Title fw={600} order={5}>
                {t('Invite members')}
              </Title>
              <Text>{t('Invite more people to join your team or change their role permissions below.')}</Text>
            </Stack>

            <Box>
              <ButtonNew size='lg' onClick={open}>
                {t('Invite members')}
              </ButtonNew>
              <InviteModal opened={opened} onClose={close} />
            </Box>
          </Group>
          <Divider mb='md' />
        </Box>
      )}
>>>>>>> 66db91f0

      <PaginatedQueryUniversalTable<OrganizationMemberListItem>
        queryHook={useOrganizationMembersQuery}
        columns={columns}
      />
    </div>
  )
}<|MERGE_RESOLUTION|>--- conflicted
+++ resolved
@@ -2,56 +2,6 @@
 import React from 'react'
 
 // Partial components
-<<<<<<< HEAD
-import PaginatedQueryUniversalTable from 'js/universalTable/paginatedQueryUniversalTable.component';
-import LoadingSpinner from 'js/components/common/loadingSpinner';
-import Avatar from 'js/components/common/avatar';
-import Badge from 'jsapp/js/components/common/badge';
-import MemberActionsDropdown from './MemberActionsDropdown';
-import MemberRoleSelector from './MemberRoleSelector';
-import ButtonNew from 'jsapp/js/components/common/ButtonNew';
-import {Divider, Group, Stack, Text, Title, Box} from '@mantine/core';
-import InviteModal from 'js/account/organization/InviteModal';
-
-// Stores, hooks and utilities
-import {formatDate} from 'js/utils';
-import {OrganizationUserRole, useOrganizationQuery} from './organizationQuery';
-import useOrganizationMembersQuery from './membersQuery';
-import {useDisclosure} from '@mantine/hooks';
-
-// Constants and types
-import type {OrganizationMember, OrganizationMemberListItem} from './membersQuery';
-import type {UniversalTableColumn} from 'jsapp/js/universalTable/universalTable.component';
-
-// Styles
-import styles from './membersRoute.module.scss';
-import {FeatureFlag, useFeatureFlag} from 'jsapp/js/featureFlags';
-
-export default function MembersRoute() {
-  const orgQuery = useOrganizationQuery();
-  const [opened, {open, close}] = useDisclosure(false);
-
-  /**
- * Checks whether object should be treated as organization member or invitee.
- * Returns both an invite and member, but one of these will be null depending on status
- */
-  function getMemberOrInviteDetails(obj: OrganizationMemberListItem) {
-    const invite =
-      obj.invite?.status === 'pending' || obj.invite?.status === 'resent'
-        ? obj.invite
-        : null;
-    const member = invite ? null : {...obj} as OrganizationMember
-    return {invite, member}
-  }
-
-  if (!orgQuery.data) {
-    return <LoadingSpinner />;
-  }
-
-  const isInviteOrgMembersEnabled = useFeatureFlag(
-    FeatureFlag.orgMemberInvitesEnabled
-  );
-=======
 import PaginatedQueryUniversalTable from 'js/universalTable/paginatedQueryUniversalTable.component'
 import LoadingSpinner from 'js/components/common/loadingSpinner'
 import Avatar from 'js/components/common/avatar'
@@ -97,27 +47,12 @@
   }
 
   const isInviteOrgMembersEnabled = useFeatureFlag(FeatureFlag.orgMemberInvitesEnabled)
->>>>>>> 66db91f0
 
   const columns: Array<UniversalTableColumn<OrganizationMemberListItem>> = [
     {
       key: 'user__extra_details__name',
       label: t('Name'),
       cellFormatter: (obj: OrganizationMemberListItem) => {
-<<<<<<< HEAD
-        const {invite, member} = getMemberOrInviteDetails(obj)
-          return (
-            <Avatar
-              size='m'
-              username={member ? member.user__username : invite!.invitee}
-              isUsernameVisible
-              email={member ? member.user__email : undefined}
-              // We pass `undefined` for the case it's an empty string
-              fullName={invite ? undefined : member?.user__extra_details__name || undefined}
-              isEmpty={!member}
-            />
-          )
-=======
         const { invite, member } = getMemberOrInviteDetails(obj)
         return (
           <Avatar
@@ -130,7 +65,6 @@
             isEmpty={!member}
           />
         )
->>>>>>> 66db91f0
       },
       size: 360,
     },
@@ -139,15 +73,9 @@
       label: t('Status'),
       size: 120,
       cellFormatter: (obj: OrganizationMemberListItem) => {
-<<<<<<< HEAD
-        const {invite, member} = getMemberOrInviteDetails(obj)
-        if (invite) {
-          return <Badge color='light-blue' size='s' label={t('Invited')} />;
-=======
         const { invite, member } = getMemberOrInviteDetails(obj)
         if (invite) {
           return <Badge color='light-blue' size='s' label={t('Invited')} />
->>>>>>> 66db91f0
         } else {
           return <Badge color='light-green' size='s' label={t('Active')} />
         }
@@ -158,11 +86,7 @@
       label: t('Date added'),
       size: 140,
       cellFormatter: (obj: OrganizationMemberListItem) => {
-<<<<<<< HEAD
-        const {invite, member} = getMemberOrInviteDetails(obj)
-=======
-        const { invite, member } = getMemberOrInviteDetails(obj)
->>>>>>> 66db91f0
+        const { invite, member } = getMemberOrInviteDetails(obj)
         return invite ? formatDate(invite.date_created) : formatDate(member!.date_joined)
       },
     },
@@ -171,11 +95,7 @@
       label: t('Role'),
       size: 140,
       cellFormatter: (obj: OrganizationMemberListItem) => {
-<<<<<<< HEAD
-        const {invite, member} = getMemberOrInviteDetails(obj)
-=======
-        const { invite, member } = getMemberOrInviteDetails(obj)
->>>>>>> 66db91f0
+        const { invite, member } = getMemberOrInviteDetails(obj)
         if (invite) {
           return (
             <MemberRoleSelector
@@ -184,11 +104,7 @@
               currentUserRole={orgQuery.data.request_user_role}
               inviteUrl={invite.url}
             />
-<<<<<<< HEAD
-          );
-=======
           )
->>>>>>> 66db91f0
         }
         if (
           member!.role === OrganizationUserRole.owner ||
@@ -198,15 +114,6 @@
           // If the user is not an owner or admin, we don't show the selector
           switch (member!.role) {
             case OrganizationUserRole.owner:
-<<<<<<< HEAD
-              return t('Owner');
-            case OrganizationUserRole.admin:
-              return t('Admin');
-            case OrganizationUserRole.member:
-              return t('Member');
-            default:
-              return t('Unknown');
-=======
               return t('Owner')
             case OrganizationUserRole.admin:
               return t('Admin')
@@ -214,7 +121,6 @@
               return t('Member')
             default:
               return t('Unknown')
->>>>>>> 66db91f0
           }
         }
         return (
@@ -231,21 +137,12 @@
       label: t('2FA'),
       size: 90,
       cellFormatter: (obj: OrganizationMemberListItem) => {
-<<<<<<< HEAD
-        const {invite, member} = getMemberOrInviteDetails(obj)
-        if (member) {
-          if (member.user__has_mfa_enabled) {
-            return <Badge size='s' color='light-blue' icon='check' />;
-          }
-          return <Badge size='s' color='light-storm' icon='minus' />;
-=======
         const { invite, member } = getMemberOrInviteDetails(obj)
         if (member) {
           if (member.user__has_mfa_enabled) {
             return <Badge size='s' color='light-blue' icon='check' />
           }
           return <Badge size='s' color='light-storm' icon='minus' />
->>>>>>> 66db91f0
         }
         return
       },
@@ -263,20 +160,6 @@
       size: 64,
       isPinned: 'right',
       cellFormatter: (obj: OrganizationMemberListItem) => {
-<<<<<<< HEAD
-        const {invite, member} = getMemberOrInviteDetails(obj)
-        // There is no action that can be done on an owner
-        if (member?.role === OrganizationUserRole.owner) {
-          return null;
-        }
-
-        return (
-          <MemberActionsDropdown
-            targetUsername={member?.user__username ?? invite!.invitee}
-            currentUserRole={orgQuery.data.request_user_role}
-          />
-        );
-=======
         const { invite, member } = getMemberOrInviteDetails(obj)
         // There is no action that can be done on an owner
         if (member?.role === OrganizationUserRole.owner) {
@@ -298,7 +181,6 @@
         }
 
         return null
->>>>>>> 66db91f0
       },
     })
   }
@@ -309,31 +191,6 @@
         <h2 className={styles.headerText}>{t('Members')}</h2>
       </header>
 
-<<<<<<< HEAD
-      {isInviteOrgMembersEnabled &&
-        !(orgQuery.data.request_user_role === 'member') && (
-          <Box>
-            <Divider />
-            <Group w='100%' justify='space-between'>
-              <Stack gap='xs' pt='xs' pb='xs'>
-                {/*TODO: 'Roboto' font is not loading correctly. The styling matches the figma but still looks off.*/}
-                <Title fw={600} order={5}>{t('Invite members')}</Title>
-                <Text>
-                  {t('Invite more people to join your team or change their role permissions below.')}
-                </Text>
-              </Stack>
-
-              <Box>
-                <ButtonNew size='lg' onClick={open}>
-                  {t('Invite members')}
-                </ButtonNew>
-                <InviteModal opened={opened} onClose={close} />
-              </Box>
-            </Group>
-            <Divider mb='md' />
-          </Box>
-        )}
-=======
       {isInviteOrgMembersEnabled && !(orgQuery.data.request_user_role === 'member') && (
         <Box>
           <Divider />
@@ -356,7 +213,6 @@
           <Divider mb='md' />
         </Box>
       )}
->>>>>>> 66db91f0
 
       <PaginatedQueryUniversalTable<OrganizationMemberListItem>
         queryHook={useOrganizationMembersQuery}
