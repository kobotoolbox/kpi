--- conflicted
+++ resolved
@@ -21,11 +21,7 @@
 import Avatar from '#/components/common/avatar'
 import Badge from '#/components/common/badge'
 import envStore from '#/envStore'
-<<<<<<< HEAD
-import { formatDate } from '#/utils'
-=======
 import { formatDate, notify } from '#/utils'
->>>>>>> f36dd0ab
 import InviteeActionsDropdown from './InviteeActionsDropdown'
 import MemberActionsDropdown from './MemberActionsDropdown'
 import MemberRoleSelector from './MemberRoleSelector'
@@ -53,16 +49,10 @@
       // The `refetchOnWindowFocus` option is `true` by default, I'm setting it
       // here so we don't forget about it.
       refetchOnWindowFocus: true,
-<<<<<<< HEAD
-    },
-    request: {
-      errorMessageDisplay: t('There was an error getting the list.'),
-=======
       throwOnError: () => {
         notify(t('There was an error getting the list.'), 'error') // TODO: update message in backend (DEV-1218).
         return false
       },
->>>>>>> f36dd0ab
     },
   })
 
