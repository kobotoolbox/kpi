--- conflicted
+++ resolved
@@ -12,7 +12,7 @@
 // Stores, hooks and utilities
 import {formatTime} from 'js/utils';
 import {OrganizationUserRole, useOrganizationQuery} from './organizationQuery';
-import useOrganizationMembersQuery, {useRemoveOrganizationMember, usePatchOrganizationMember} from './membersQuery';
+import useOrganizationMembersQuery, {usePatchOrganizationMember} from './membersQuery';
 
 // Constants and types
 import type {OrganizationMember} from './membersQuery';
@@ -22,11 +22,7 @@
 
 export default function MembersRoute() {
   const orgQuery = useOrganizationQuery();
-<<<<<<< HEAD
-  const removeMember = useRemoveOrganizationMember();
   const patchMember = usePatchOrganizationMember();
-=======
->>>>>>> fd6d4a71
 
   if (!orgQuery.data) {
     return (
