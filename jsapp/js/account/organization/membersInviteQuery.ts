import { useQuery, useQueryClient, useMutation } from '@tanstack/react-query'
import { fetchPost, fetchGet, fetchPatchUrl, fetchDeleteUrl } from 'js/api'
import { type OrganizationUserRole, useOrganizationQuery } from './organizationQuery'
import { QueryKeys } from 'js/query/queryKeys'
import { endpoints } from 'jsapp/js/api.endpoints'
import type { FailResponse } from 'jsapp/js/dataInterface'
<<<<<<< HEAD
import { type OrganizationMember } from './membersQuery'
import { type Json } from 'jsapp/js/components/common/common.interfaces'
=======
import type { OrganizationMember } from './membersQuery'
import type { Json } from 'jsapp/js/components/common/common.interfaces'
>>>>>>> 06c05bb1

/*
 * NOTE: `invites` - `membersQuery` holds a list of members, each containing
 * an optional `invite` property (i.e. invited users that are not members yet
 * will also appear on that list). That's why we have mutation hooks here for
 * managing the invites. And each mutation will invalidate `membersQuery` to
 * make it refetch.
 */

/*
 * NOTE: `orgId` - we're assuming it is not `undefined` in code below,
 * because the parent query (`useOrganizationMembersQuery`) wouldn't be enabled
 * without it. Plus all the organization-related UI (that would use this hook)
 * is accessible only to logged in users.
 */

/**
 * The source of truth of statuses are at `OrganizationInviteStatusChoices` in
 * `kobo/apps/organizations/models.py`. This enum should be kept in sync.
 */
export enum MemberInviteStatus {
  accepted = 'accepted',
  cancelled = 'cancelled',
  declined = 'declined',
  expired = 'expired',
  pending = 'pending',
  resent = 'resent',
}

export interface MemberInvite {
  /** This is `endpoints.ORG_INVITE_URL`. */
  url: string
  /** Url of a user that have sent the invite. */
  invited_by: string
<<<<<<< HEAD
  organization_name: string
=======
>>>>>>> 06c05bb1
  status: MemberInviteStatus
  /** Username of user being invited. */
  invitee: string
  /** Target role of user being invited. */
  invitee_role: OrganizationUserRole
  /** Date format `yyyy-mm-dd HH:MM:SS`. */
  date_created: string
  /** Date format: `yyyy-mm-dd HH:MM:SS`. */
  date_modified: string
}

interface MemberInviteRequestBase {
  role: OrganizationUserRole
}

interface SendMemberInviteParams extends MemberInviteRequestBase {
  /** List of usernames. */
  invitees: string[]
<<<<<<< HEAD
  /** Target role for the invitied users. */
  role: OrganizationUserRole
=======
}

interface MemberInviteUpdate extends MemberInviteRequestBase {
  status: MemberInviteStatus
}

interface MemberInviteUpdate extends MemberInviteRequestBase {
  status: MemberInviteStatus
>>>>>>> 06c05bb1
}

/**
 * Mutation hook that allows sending invite for given user to join organization
 * (of logged in user). It ensures that `membersQuery` will refetch data (by
 * invalidation).
 */
export function useSendMemberInvite() {
  const queryClient = useQueryClient()
  const orgQuery = useOrganizationQuery()
  const orgId = orgQuery.data?.id
<<<<<<< HEAD
  const apiPath = endpoints.ORG_MEMBER_INVITES_URL.replace(':organization_id', orgId!)
  return useMutation({
    mutationFn: async (payload: SendMemberInviteParams & Json) => fetchPost<OrganizationMember>(apiPath, payload),
=======
  return useMutation({
    mutationFn: async (payload: SendMemberInviteParams & Json) => {
      const apiPath = endpoints.ORG_MEMBER_INVITES_URL.replace(':organization_id', orgId!)
      return fetchPost<OrganizationMember>(apiPath, payload)
    },
>>>>>>> 06c05bb1
    onSettled: () => {
      queryClient.invalidateQueries({ queryKey: [QueryKeys.organizationMembers] })
    },
  })
}

/**
 * Mutation hook that allows removing existing invite. It ensures that
 * `membersQuery` will refetch data (by invalidation).
 */
export function useRemoveMemberInvite() {
  const queryClient = useQueryClient()
  return useMutation({
    mutationFn: async (inviteUrl: string) => fetchDeleteUrl<OrganizationMember>(inviteUrl),
    onSettled: () => {
      queryClient.invalidateQueries({ queryKey: [QueryKeys.organizationMembers] })
    },
  })
}

/**
 * A hook that gives you a single organization member invite.
 */
export const useOrgMemberInviteQuery = (orgId: string, inviteId: string) => {
  const apiPath = endpoints.ORG_MEMBER_INVITE_DETAIL_URL.replace(':organization_id', orgId!).replace(
    ':invite_id',
    inviteId,
  )
  return useQuery<MemberInvite, FailResponse>({
    queryFn: () => fetchGet<MemberInvite>(apiPath),
    queryKey: [QueryKeys.organizationMemberInviteDetail, apiPath],
<<<<<<< HEAD
    retry: false, // if it's not there it's not there
=======
>>>>>>> 06c05bb1
  })
}

/**
 * Mutation hook that allows patching existing invite. Use it to change
 * the status of the invite (e.g. decline invite). It ensures that both
 * `membersQuery` and `useOrgMemberInviteQuery` will refetch data (by
 * invalidation).
 */
<<<<<<< HEAD
export function usePatchMemberInvite(inviteUrl: string) {
  const queryClient = useQueryClient()
  return useMutation({
    mutationFn: async (newInviteData: Partial<MemberInvite>) =>
      fetchPatchUrl<OrganizationMember>(inviteUrl, newInviteData),
    onSettled: () => {
      queryClient.invalidateQueries({ queryKey: [QueryKeys.organizationMemberInviteDetail] })
      queryClient.invalidateQueries({ queryKey: [QueryKeys.organizationMembers] })
      queryClient.invalidateQueries({ queryKey: [QueryKeys.organizationMemberDetail] })
=======
export function usePatchMemberInvite(inviteUrl?: string) {
  const queryClient = useQueryClient()
  return useMutation({
    mutationFn: async (newInviteData: Partial<MemberInviteUpdate>) => {
      if (inviteUrl) {
        return fetchPatchUrl<OrganizationMember>(inviteUrl, newInviteData, {
          errorMessageDisplay: t('There was an error updating this invitation.'),
        })
      } else return null
    },
    onSettled: () => {
      queryClient.invalidateQueries({
        queryKey: [QueryKeys.organizationMemberInviteDetail],
      })
      queryClient.invalidateQueries({
        queryKey: [QueryKeys.organizationMembers],
      })
>>>>>>> 06c05bb1
    },
  })
}<|MERGE_RESOLUTION|>--- conflicted
+++ resolved
@@ -4,13 +4,8 @@
 import { QueryKeys } from 'js/query/queryKeys'
 import { endpoints } from 'jsapp/js/api.endpoints'
 import type { FailResponse } from 'jsapp/js/dataInterface'
-<<<<<<< HEAD
-import { type OrganizationMember } from './membersQuery'
-import { type Json } from 'jsapp/js/components/common/common.interfaces'
-=======
 import type { OrganizationMember } from './membersQuery'
 import type { Json } from 'jsapp/js/components/common/common.interfaces'
->>>>>>> 06c05bb1
 
 /*
  * NOTE: `invites` - `membersQuery` holds a list of members, each containing
@@ -45,10 +40,7 @@
   url: string
   /** Url of a user that have sent the invite. */
   invited_by: string
-<<<<<<< HEAD
   organization_name: string
-=======
->>>>>>> 06c05bb1
   status: MemberInviteStatus
   /** Username of user being invited. */
   invitee: string
@@ -67,19 +59,12 @@
 interface SendMemberInviteParams extends MemberInviteRequestBase {
   /** List of usernames. */
   invitees: string[]
-<<<<<<< HEAD
   /** Target role for the invitied users. */
   role: OrganizationUserRole
-=======
 }
 
 interface MemberInviteUpdate extends MemberInviteRequestBase {
   status: MemberInviteStatus
-}
-
-interface MemberInviteUpdate extends MemberInviteRequestBase {
-  status: MemberInviteStatus
->>>>>>> 06c05bb1
 }
 
 /**
@@ -91,17 +76,9 @@
   const queryClient = useQueryClient()
   const orgQuery = useOrganizationQuery()
   const orgId = orgQuery.data?.id
-<<<<<<< HEAD
   const apiPath = endpoints.ORG_MEMBER_INVITES_URL.replace(':organization_id', orgId!)
   return useMutation({
     mutationFn: async (payload: SendMemberInviteParams & Json) => fetchPost<OrganizationMember>(apiPath, payload),
-=======
-  return useMutation({
-    mutationFn: async (payload: SendMemberInviteParams & Json) => {
-      const apiPath = endpoints.ORG_MEMBER_INVITES_URL.replace(':organization_id', orgId!)
-      return fetchPost<OrganizationMember>(apiPath, payload)
-    },
->>>>>>> 06c05bb1
     onSettled: () => {
       queryClient.invalidateQueries({ queryKey: [QueryKeys.organizationMembers] })
     },
@@ -133,10 +110,6 @@
   return useQuery<MemberInvite, FailResponse>({
     queryFn: () => fetchGet<MemberInvite>(apiPath),
     queryKey: [QueryKeys.organizationMemberInviteDetail, apiPath],
-<<<<<<< HEAD
-    retry: false, // if it's not there it's not there
-=======
->>>>>>> 06c05bb1
   })
 }
 
@@ -146,17 +119,6 @@
  * `membersQuery` and `useOrgMemberInviteQuery` will refetch data (by
  * invalidation).
  */
-<<<<<<< HEAD
-export function usePatchMemberInvite(inviteUrl: string) {
-  const queryClient = useQueryClient()
-  return useMutation({
-    mutationFn: async (newInviteData: Partial<MemberInvite>) =>
-      fetchPatchUrl<OrganizationMember>(inviteUrl, newInviteData),
-    onSettled: () => {
-      queryClient.invalidateQueries({ queryKey: [QueryKeys.organizationMemberInviteDetail] })
-      queryClient.invalidateQueries({ queryKey: [QueryKeys.organizationMembers] })
-      queryClient.invalidateQueries({ queryKey: [QueryKeys.organizationMemberDetail] })
-=======
 export function usePatchMemberInvite(inviteUrl?: string) {
   const queryClient = useQueryClient()
   return useMutation({
@@ -174,7 +136,9 @@
       queryClient.invalidateQueries({
         queryKey: [QueryKeys.organizationMembers],
       })
->>>>>>> 06c05bb1
+      queryClient.invalidateQueries({
+        queryKey: [QueryKeys.organizationMemberDetail],
+      })
     },
   })
 }