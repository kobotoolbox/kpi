<<<<<<< HEAD
import type {ModalProps} from '@mantine/core';
import {Group, Modal, Stack, Text, TextInput, Loader} from '@mantine/core';
import ButtonNew from 'jsapp/js/components/common/ButtonNew';
import {Select} from 'jsapp/js/components/common/Select';
import {useSendMemberInvite} from './membersInviteQuery';
import {useState} from 'react';
import {OrganizationUserRole} from './organizationQuery';
import userExistence from 'js/users/userExistence.store';
import {useField} from '@mantine/form';
import {checkEmailPattern, notify} from 'js/utils';
=======
import { Group, Modal, Stack, Text, TextInput, ModalProps } from '@mantine/core'
import ButtonNew from 'jsapp/js/components/common/ButtonNew'
import { Select } from 'jsapp/js/components/common/Select'
>>>>>>> 06c05bb1

export default function InviteModal(props: ModalProps) {
  const inviteQuery = useSendMemberInvite();

  //const [role, setRole] = useState<string | null>(null);

  async function handleUsernameOrEmailCheck(value: string) {
    if (value === '' || checkEmailPattern(value)) {
      return null;
    }

    const checkResult = await userExistence.checkUsername(value);
    if (checkResult === false) {
      return t('This username does not exist. Please try again.');
    } else {
      return null;
    }
  }

  const userOrEmail = useField({
    initialValue: '',
    validate: handleUsernameOrEmailCheck,
    validateOnBlur: true,
  });

  const role = useField({
    initialValue: null,
  });

  const handleSendInvite = () => {
    if (role) {
      inviteQuery
        .mutateAsync({
          invitees: [userOrEmail.getValue()],
          role: role as OrganizationUserRole,
        })
        .then(() => {
          userOrEmail.reset();
          setRole(null);
        })
        .catch(() => {
          notify(t('Failed to send invite'), 'error');
        });
    }
  };

  const isValidated =
    role !== null &&
    userOrEmail.isDirty() &&
    !userOrEmail.isValidating &&
    !userOrEmail.error;

  return (
<<<<<<< HEAD
    <Modal
      opened={props.opened}
      onClose={props.onClose}
      title={t('Invite members to your team')}
      size='lg'
    >
      <Stack>
        <Text>
          {t(
            'Enter the username or email address of the person you wish to invite to your team. They will receive an invitation in their inbox.'
          )}
        </Text>
        <Group align={'flex-start'} w='100%' gap='xs'>
          <TextInput
            flex={3}
            placeholder={t('Enter username or email address')}
            readOnly={userOrEmail.isValidating}
            rightSection={userOrEmail.isValidating && <Loader />}
            {...userOrEmail.getInputProps()}
          />
          <Select
            flex={2}
            placeholder='Role'
            data={[
              {
                value: OrganizationUserRole.admin,
                label: t('Admin'),
              },
              {
                value: OrganizationUserRole.member,
                label: t('Member'),
              },
            ]}
            value={role.getValue()}
            onChange={role.setValue}
          />
=======
    <Modal opened={props.opened} onClose={props.onClose} title={t('Invite memebrs to your team')}>
      <Stack>
        <Text>
          {t(
            'Enter the username or email address of the person you wish to invite to your team. They will receive an invitation in their inbox.',
          )}
        </Text>
        <Group w='100%' gap='xs'>
          <TextInput flex={3} placeholder={t('Enter username or email address')} />
          <Select flex={2} placeholder={'Role'} data={['Owner', 'Admin', 'Member']} />
>>>>>>> 06c05bb1
        </Group>
        <Group w='100%' justify='flex-end'>
          <ButtonNew
            size='lg'
            disabled={!isValidated}
            onClick={handleSendInvite}
          >
            {t('Send invite')}
          </ButtonNew>

          <ButtonNew
            size='lg'
            onClick={() => {setRole(null); console.log('-----------', role);}}
          />
        </Group>
      </Stack>
    </Modal>
  )
}<|MERGE_RESOLUTION|>--- conflicted
+++ resolved
@@ -1,4 +1,3 @@
-<<<<<<< HEAD
 import type {ModalProps} from '@mantine/core';
 import {Group, Modal, Stack, Text, TextInput, Loader} from '@mantine/core';
 import ButtonNew from 'jsapp/js/components/common/ButtonNew';
@@ -9,11 +8,6 @@
 import userExistence from 'js/users/userExistence.store';
 import {useField} from '@mantine/form';
 import {checkEmailPattern, notify} from 'js/utils';
-=======
-import { Group, Modal, Stack, Text, TextInput, ModalProps } from '@mantine/core'
-import ButtonNew from 'jsapp/js/components/common/ButtonNew'
-import { Select } from 'jsapp/js/components/common/Select'
->>>>>>> 06c05bb1
 
 export default function InviteModal(props: ModalProps) {
   const inviteQuery = useSendMemberInvite();
@@ -67,7 +61,6 @@
     !userOrEmail.error;
 
   return (
-<<<<<<< HEAD
     <Modal
       opened={props.opened}
       onClose={props.onClose}
@@ -104,18 +97,6 @@
             value={role.getValue()}
             onChange={role.setValue}
           />
-=======
-    <Modal opened={props.opened} onClose={props.onClose} title={t('Invite memebrs to your team')}>
-      <Stack>
-        <Text>
-          {t(
-            'Enter the username or email address of the person you wish to invite to your team. They will receive an invitation in their inbox.',
-          )}
-        </Text>
-        <Group w='100%' gap='xs'>
-          <TextInput flex={3} placeholder={t('Enter username or email address')} />
-          <Select flex={2} placeholder={'Role'} data={['Owner', 'Admin', 'Member']} />
->>>>>>> 06c05bb1
         </Group>
         <Group w='100%' justify='flex-end'>
           <ButtonNew
