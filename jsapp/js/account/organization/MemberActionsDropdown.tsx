--- conflicted
+++ resolved
@@ -1,19 +1,10 @@
 // Libraries
-<<<<<<< HEAD
-import {useState} from 'react';
-
-// Partial components
-import ActionIcon from 'jsapp/js/components/common/ActionIcon';
-import MemberRemoveModal from './MemberRemoveModal';
-import {Menu} from '@mantine/core';
-=======
 import type { ReactNode } from 'react'
 import { useState } from 'react'
 
 // Partial components
 import MemberRemoveModal from './MemberRemoveModal'
 import { Menu } from '@mantine/core'
->>>>>>> 66db91f0
 
 // Stores, hooks and utilities
 import { useSession } from 'jsapp/js/stores/useSession'
@@ -25,13 +16,8 @@
 import { OrganizationUserRole } from './organizationQuery'
 
 // Styles
-<<<<<<< HEAD
-import router from 'jsapp/js/router/router';
-import {ROUTES} from 'jsapp/js/router/routerConstants';
-=======
 import router from 'jsapp/js/router/router'
 import { ROUTES } from 'jsapp/js/router/routerConstants'
->>>>>>> 66db91f0
 
 interface MemberActionsDropdownProps {
   target: ReactNode
@@ -40,28 +26,15 @@
    * The role of the currently logged in user, i.e. the role of the user that
    * wants to do the actions (not the role of the target member).
    */
-<<<<<<< HEAD
-  currentUserRole: OrganizationUserRole;
-=======
   currentUserRole: OrganizationUserRole
->>>>>>> 66db91f0
 }
 
 /**
  * A dropdown with all actions that can be taken towards an organization member.
  */
-<<<<<<< HEAD
-export default function MemberActionsDropdown({
-  targetUsername,
-  currentUserRole,
-}: MemberActionsDropdownProps) {
-  const session = useSession();
-  const [isRemoveModalVisible, setIsRemoveModalVisible] = useState(false);
-=======
 export default function MemberActionsDropdown({ target, targetUsername, currentUserRole }: MemberActionsDropdownProps) {
   const session = useSession()
   const [isRemoveModalVisible, setIsRemoveModalVisible] = useState(false)
->>>>>>> 66db91f0
 
   // Wait for session
   if (!session.currentLoggedAccount?.username) {
@@ -109,21 +82,8 @@
       <Menu offset={0} position='bottom-end'>
         <Menu.Target>{target}</Menu.Target>
 
-<<<<<<< HEAD
-      <Menu width={100} offset={0}>
-        <Menu.Target>
-          <ActionIcon variant='transparent' size='md' iconName='more' />
-        </Menu.Target>
-
-        <Menu.Dropdown>
-          <Menu.Item
-            variant='danger'
-            onClick={() => setIsRemoveModalVisible(true)}
-          >
-=======
         <Menu.Dropdown>
           <Menu.Item variant='danger' onClick={() => setIsRemoveModalVisible(true)}>
->>>>>>> 66db91f0
             {removeButtonLabel}
           </Menu.Item>
         </Menu.Dropdown>
