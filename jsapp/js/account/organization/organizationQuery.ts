--- conflicted
+++ resolved
@@ -123,11 +123,7 @@
     staleTime: 1000 * 60 * 2,
     queryFn: fetchOrganization,
     queryKey: [QueryKeys.organization],
-<<<<<<< HEAD
-    enabled: isQueryEnabled,
-=======
-    enabled: !!organizationUrl && options?.enabled !== false,
->>>>>>> 9e143ff8
+    enabled: !!organizationUrl
   });
 
   // `organizationUrl` must exist, unless it's changed (e.g. user added/removed
