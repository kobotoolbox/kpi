--- conflicted
+++ resolved
@@ -7,11 +7,7 @@
 } from '#/api/react-query/user-team-organization-usage'
 import { useOrganizationAssumed } from '#/api/useOrganizationAssumed'
 import Select from '#/components/common/Select'
-<<<<<<< HEAD
-import { getAssetUIDFromUrl } from '#/utils'
-=======
 import { getAssetUIDFromUrl, notify } from '#/utils'
->>>>>>> f36dd0ab
 
 interface MemberRoleSelectorProps {
   username: string
@@ -26,17 +22,10 @@
 export default function MemberRoleSelector({ username, role, inviteUrl }: MemberRoleSelectorProps) {
   const [organization] = useOrganizationAssumed()
 
-<<<<<<< HEAD
-  const orgMembersPatch = useOrganizationsMembersPartialUpdate()
-  const orgInvitesPatch = useOrganizationsInvitesPartialUpdate({
-    request: {
-      errorMessageDisplay: t('There was an error updating this invitation.'),
-=======
   const orgMembersPatch = useOrganizationsMembersPartialUpdate({})
   const orgInvitesPatch = useOrganizationsInvitesPartialUpdate({
     mutation: {
       onError: () => notify(t('There was an error updating this invitation.'), 'error'), // TODO: update message in backend (DEV-1218).
->>>>>>> f36dd0ab
     },
   })
 
@@ -44,15 +33,6 @@
     if (!role) return
 
     if (inviteUrl) {
-<<<<<<< HEAD
-      await orgInvitesPatch.mutateAsync({
-        guid: getAssetUIDFromUrl(inviteUrl)!,
-        uidOrganization: organization.id,
-        data: { role },
-      })
-    } else {
-      await orgMembersPatch.mutateAsync({ uidOrganization: organization.id, username: username, data: { role } })
-=======
       orgInvitesPatch.mutate({
         uidOrganization: organization.id,
         guid: getAssetUIDFromUrl(inviteUrl)!,
@@ -60,7 +40,6 @@
       })
     } else {
       orgMembersPatch.mutate({ uidOrganization: organization.id, username: username, data: { role } })
->>>>>>> f36dd0ab
     }
   }
 
