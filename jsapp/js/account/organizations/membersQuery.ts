import {keepPreviousData, useQuery} from '@tanstack/react-query';
import {endpoints} from 'js/api.endpoints';
import type {PaginatedResponse} from 'js/dataInterface';
import {fetchGet, fetchPatch, fetchDelete} from 'js/api';
import {QueryKeys} from 'js/query/queryKeys';
import {useOrganizationQuery} from '../stripe.api';

/**
 * Note that it's only possible to update the role via API to either `admin` or
 * `member`.
 */
export enum OrganizationMemberRole {
  admin = 'admin',
  member = 'member',
  owner = 'owner',
  external = 'external',
}

export interface OrganizationMember {
  /**
   * The url to the member within the organization
   * `/api/v2/organizations/<organization_uid>/members/<username>/`
   */
  url: string;
  /** `/api/v2/users/<username>/` */
  user: string;
  user__username: string;
  /** can be empty an string in some edge cases */
  user__email: string | '';
  /** can be empty an string in some edge cases */
  user__name: string | '';
  role: OrganizationMemberRole;
  user__has_mfa_enabled: boolean;
  user__is_active: boolean;
  /** yyyy-mm-dd HH:MM:SS */
  date_joined: string;
  invite?: {
    /** '/api/v2/organizations/<organization_uid>/invites/<invite_uid>/' */
    url: string;
    /** yyyy-mm-dd HH:MM:SS */
    date_created: string;
    /** yyyy-mm-dd HH:MM:SS */
    date_modified: string;
    status: 'sent' | 'accepted' | 'expired' | 'declined';
  };
}

/**
<<<<<<< HEAD
 * For updating member within given organization. Accepts partial properties
 * of `OrganizationMember`.
 */
export async function patchOrganizationMember(
  organizationId: string,
  username: string,
  newMemberData: Partial<OrganizationMember>
) {
  const apiUrl = endpoints.ORGANIZATION_MEMBER_URL
    .replace(':organization_id', organizationId)
    .replace(':username', username);
  return fetchPatch<OrganizationMember>(apiUrl, newMemberData);
}

/**
 * For removing member from given organization.
 */
export async function removeOrganizationMember(
  organizationId: string,
  username: string
) {
  const apiUrl = endpoints.ORGANIZATION_MEMBER_URL
    .replace(':organization_id', organizationId)
    .replace(':username', username);
  return fetchDelete(apiUrl);
}

/**
 * Fetches paginated list of members for given organization. Requires
 * `options.organizationId` to work.
=======
 * Fetches paginated list of members for given organization.
>>>>>>> 4f0f55a9
 * This is mainly needed for `useOrganizationMembersQuery`, so you most probably
 * would use it through that hook rather than directly.
 */
async function getOrganizationMembers(
  limit: number,
  offset: number,
  orgId: string
) {
  const params = new URLSearchParams({
    limit: limit.toString(),
    offset: offset.toString(),
  });

  let apiUrl = endpoints.ORGANIZATION_MEMBERS_URL;
  apiUrl = apiUrl.replace(':organization_id', orgId);

  return fetchGet<PaginatedResponse<OrganizationMember>>(
    apiUrl + '?' + params,
    {
      errorMessageDisplay: t('There was an error getting the list.'),
    }
  );
}

/**
 * A hook that gives you paginated list of organization members. Uses
 * `useOrganizationQuery` to get the id.
 */
export default function useOrganizationMembersQuery(
  itemLimit: number,
  pageOffset: number
) {
  const orgQuery = useOrganizationQuery();
  const orgId = orgQuery.data?.id;

  return useQuery({
    queryKey: [QueryKeys.organizationMembers, itemLimit, pageOffset, orgId],
    // `orgId!` because it's ensured to be there in `enabled` property :ok:
    queryFn: () => getOrganizationMembers(itemLimit, pageOffset, orgId!),
    placeholderData: keepPreviousData,
    enabled: !!orgId,
    // We might want to improve this in future, for now let's not retry
    retry: false,
    // The `refetchOnWindowFocus` option is `true` by default, I'm setting it
    // here so we don't forget about it.
    refetchOnWindowFocus: true,
  });
}<|MERGE_RESOLUTION|>--- conflicted
+++ resolved
@@ -46,7 +46,6 @@
 }
 
 /**
-<<<<<<< HEAD
  * For updating member within given organization. Accepts partial properties
  * of `OrganizationMember`.
  */
@@ -75,11 +74,7 @@
 }
 
 /**
- * Fetches paginated list of members for given organization. Requires
- * `options.organizationId` to work.
-=======
  * Fetches paginated list of members for given organization.
->>>>>>> 4f0f55a9
  * This is mainly needed for `useOrganizationMembersQuery`, so you most probably
  * would use it through that hook rather than directly.
  */
