--- conflicted
+++ resolved
@@ -112,13 +112,9 @@
   const currentAccount = session.currentAccount
   const unverifiedEmail = email.emails.find((userEmail) => !userEmail.verified && !userEmail.primary)
   const isReady = session.isInitialLoadComplete && 'email' in currentAccount
-<<<<<<< HEAD
-  const userCanChangeEmail = orgQuery.data?.is_mmo ? orgQuery.data.request_user_role !== 'member' : true
   const isSSO =
     session.isInitialLoadComplete && 'social_accounts' in currentAccount && currentAccount.social_accounts.length >= 1
-=======
   const userCanChangeEmail = organization.is_mmo ? organization.request_user_role !== MemberRoleEnum.member : true
->>>>>>> 997b4596
 
   return (
     <section className={securityStyles.securitySection}>
