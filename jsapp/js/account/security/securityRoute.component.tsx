import React from 'react';
import MfaSection from './mfa/mfaSection.component';
import PasswordSection from './password/passwordSection.component';
<<<<<<< HEAD
import EmailSection from './email/emailSection.component';
=======
import ApiTokenSection from './apiToken/apiTokenSection.component';
import SsoSection from './sso/ssoSection.component';
>>>>>>> 2a7c0d46
import style from './securityRoute.module.scss';

export default function securityRoute() {
  return (
    <div className={style['security-section']}>
      <h1>Security</h1>
      <PasswordSection />
      <ApiTokenSection />
      <MfaSection />
<<<<<<< HEAD
      <EmailSection />
=======
      <SsoSection />
>>>>>>> 2a7c0d46
    </div>
  );
}<|MERGE_RESOLUTION|>--- conflicted
+++ resolved
@@ -1,12 +1,9 @@
 import React from 'react';
 import MfaSection from './mfa/mfaSection.component';
 import PasswordSection from './password/passwordSection.component';
-<<<<<<< HEAD
 import EmailSection from './email/emailSection.component';
-=======
 import ApiTokenSection from './apiToken/apiTokenSection.component';
 import SsoSection from './sso/ssoSection.component';
->>>>>>> 2a7c0d46
 import style from './securityRoute.module.scss';
 
 export default function securityRoute() {
@@ -16,11 +13,8 @@
       <PasswordSection />
       <ApiTokenSection />
       <MfaSection />
-<<<<<<< HEAD
       <EmailSection />
-=======
       <SsoSection />
->>>>>>> 2a7c0d46
     </div>
   );
 }