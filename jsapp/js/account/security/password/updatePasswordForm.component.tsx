import React, {useState} from 'react';
import sessionStore from 'js/stores/session';
import TextBox from 'js/components/common/textBox';
import PasswordStrength from 'js/components/passwordStrength.component';
import {ROOT_URL} from 'js/constants';
import styles from './updatePasswordForm.module.scss';
import Button from 'js/components/common/button';
import {fetchPatch} from 'js/api';
import {endpoints} from 'js/api.endpoints';
import {notify} from 'js/utils';
<<<<<<< HEAD
import envStore from 'jsapp/js/envStore';
=======
import type {FailResponse} from 'js/dataInterface';
>>>>>>> b417f530

const FIELD_REQUIRED_ERROR = t('This field is required.');

export default function UpdatePasswordForm() {
  const [isPending, setIsPending] = useState(false);
  const [currentPassword, setCurrentPassword] = useState('');
  const [currentPasswordError, setCurrentPasswordError] = useState<
    string | undefined
  >();
  const [newPassword, setNewPassword] = useState('');
  const [newPasswordError, setNewPasswordError] = useState<
    string | undefined
  >();
  const [verifyPassword, setVerifyPassword] = useState('');
  const [verifyPasswordError, setVerifyPasswordError] = useState<
    string | undefined
  >();

  async function savePassword() {
    let hasErrors = false;
    setCurrentPasswordError(undefined);
    setNewPasswordError(undefined);
    setVerifyPasswordError(undefined);

    // Any of the three inputs can't be empty
    if (!currentPassword) {
      setCurrentPasswordError(FIELD_REQUIRED_ERROR);
      hasErrors = true;
    }
    if (!newPassword) {
      setNewPasswordError(FIELD_REQUIRED_ERROR);
      hasErrors = true;
    }
    if (!verifyPassword) {
      setVerifyPasswordError(FIELD_REQUIRED_ERROR);
      hasErrors = true;
    }

    // Verify password input must match the new password
    if (newPassword !== verifyPassword) {
      setVerifyPasswordError(t("Passwords don't match"));
      hasErrors = true;
    }

    if (!hasErrors) {
      setIsPending(true);

      try {
        await fetchPatch(endpoints.ME_URL, {
          current_password: currentPassword,
          new_password: newPassword,
        });
        setIsPending(false);
        setCurrentPassword('');
        setNewPassword('');
        setVerifyPassword('');
        notify(t('changed password successfully'));
      } catch (error) {
        const errorObj = error as FailResponse;

        if (errorObj.responseJSON?.current_password) {
          setCurrentPasswordError(errorObj.responseJSON.current_password[0]);
        }
        if (errorObj.responseJSON?.new_password) {
          setNewPasswordError(errorObj.responseJSON.new_password[0]);
        }

        setIsPending(false);
        notify(t('failed to change password'), 'error');
      }
    }
  }

  function submitPasswordForm(evt: React.FormEvent<HTMLFormElement>) {
    evt.preventDefault();
    savePassword();
  }

  if (!sessionStore.isLoggedIn) {
    return null;
  }

  return (
    <form className={styles.root} onSubmit={submitPasswordForm}>
      <div className={styles.row}>
        <TextBox
          customModifiers='on-white'
          label={t('Current Password')}
          type='password'
          errors={currentPasswordError}
          value={currentPassword}
          onChange={setCurrentPassword}
        />

        <a
          className='account-settings-link'
          href={`${ROOT_URL}/accounts/password/reset/`}
        >
          {t('Forgot Password?')}
        </a>
      </div>

      <div className={styles.row}>
        <TextBox
          customModifiers='on-white'
          label={t('New Password')}
          type='password'
          errors={newPasswordError}
          value={newPassword}
          onChange={setNewPassword}
        />

        {envStore.isReady &&
          envStore.data.enable_password_entropy_meter &&
          newPassword !== '' && <PasswordStrength password={newPassword} />}
      </div>

      <div className={styles.row}>
        <TextBox
          customModifiers='on-white'
          label={t('Verify Password')}
          type='password'
          errors={verifyPasswordError}
          value={verifyPassword}
          onChange={setVerifyPassword}
        />
      </div>

      <div className={styles.row}>
        <Button
          type='full'
          color='blue'
          size='m'
          label={t('Save Password')}
          isSubmit
          isPending={isPending}
        />
      </div>
    </form>
  );
}<|MERGE_RESOLUTION|>--- conflicted
+++ resolved
@@ -8,11 +8,8 @@
 import {fetchPatch} from 'js/api';
 import {endpoints} from 'js/api.endpoints';
 import {notify} from 'js/utils';
-<<<<<<< HEAD
 import envStore from 'jsapp/js/envStore';
-=======
 import type {FailResponse} from 'js/dataInterface';
->>>>>>> b417f530
 
 const FIELD_REQUIRED_ERROR = t('This field is required.');
 
