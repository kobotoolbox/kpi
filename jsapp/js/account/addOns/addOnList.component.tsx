<<<<<<< HEAD
import React, {useContext, useEffect, useState} from 'react';
import useWhen from 'js/hooks/useWhen.hook';
import subscriptionStore from 'js/account/subscriptionStore';
import type {
  Price,
  Product,
  SubscriptionInfo,
  OneTimeAddOn,
} from 'js/account/stripe.types';
import {isAddonProduct} from 'js/account/stripe.utils';
import styles from './addOnList.module.scss';
import {OneTimeAddOnRow} from 'jsapp/js/account/addOns/oneTimeAddOnRow.component';
import type {BadgeColor} from 'jsapp/js/components/common/badge';
import Badge from 'jsapp/js/components/common/badge';
import {formatDate} from 'js/utils';
import {OneTimeAddOnsContext} from 'jsapp/js/account/useOneTimeAddonList.hook';
import type {Organization} from 'js/account/organization/organizationQuery';
=======
import React, { useContext, useEffect, useState } from 'react'
import useWhen from 'js/hooks/useWhen.hook'
import subscriptionStore from 'js/account/subscriptionStore'
import type { Price, Product, SubscriptionInfo, OneTimeAddOn } from 'js/account/stripe.types'
import { isAddonProduct } from 'js/account/stripe.utils'
import styles from './addOnList.module.scss'
import { OneTimeAddOnRow } from 'jsapp/js/account/addOns/oneTimeAddOnRow.component'
import type { BadgeColor } from 'jsapp/js/components/common/badge'
import Badge from 'jsapp/js/components/common/badge'
import { formatDate } from 'js/utils'
import { OneTimeAddOnsContext } from 'jsapp/js/account/useOneTimeAddonList.hook'
import type { Organization } from 'js/account/organization/organizationQuery'
>>>>>>> 66db91f0

/**
 * A table of add-on products along with dropdowns to purchase them.
 */
const AddOnList = (props: {
  products: Product[]
  organization: Organization | null
  isBusy: boolean
  setIsBusy: (value: boolean) => void
  onClickBuy: (price: Price) => void
}) => {
<<<<<<< HEAD
  const [subscribedAddOns, setSubscribedAddOns] = useState<SubscriptionInfo[]>(
    []
  );
  const [subscribedPlans, setSubscribedPlans] = useState<SubscriptionInfo[]>(
    []
  );
  const [activeSubscriptions, setActiveSubscriptions] = useState<
    SubscriptionInfo[]
  >([]);
  const [addOnProducts, setAddOnProducts] = useState<Product[]>([]);
  const oneTimeAddOnsContext = useContext(OneTimeAddOnsContext);
  const oneTimeAddOnSubscriptions = oneTimeAddOnsContext.oneTimeAddOns;
  const oneTimeAddOnProducts = addOnProducts.filter(
    (product) => product.metadata.product_type === 'addon_onetime'
  );
  const recurringAddOnProducts = addOnProducts.filter(
    (product) => product.metadata.product_type === 'addon'
  );
  const showRecurringAddons = !subscribedPlans.length && !!recurringAddOnProducts.length;
=======
  const [subscribedAddOns, setSubscribedAddOns] = useState<SubscriptionInfo[]>([])
  const [subscribedPlans, setSubscribedPlans] = useState<SubscriptionInfo[]>([])
  const [activeSubscriptions, setActiveSubscriptions] = useState<SubscriptionInfo[]>([])
  const [addOnProducts, setAddOnProducts] = useState<Product[]>([])
  const oneTimeAddOnsContext = useContext(OneTimeAddOnsContext)
  const oneTimeAddOnSubscriptions = oneTimeAddOnsContext.oneTimeAddOns
  const oneTimeAddOnProducts = addOnProducts.filter((product) => product.metadata.product_type === 'addon_onetime')
  const recurringAddOnProducts = addOnProducts.filter((product) => product.metadata.product_type === 'addon')
  const showRecurringAddons = !subscribedPlans.length && !!recurringAddOnProducts.length
>>>>>>> 66db91f0

  /**
   * Extract the add-on products and prices from the list of all products
   */
  useEffect(() => {
    if (!props.products) {
      return
    }
    const addonProducts = props.products
      .filter((product) => isAddonProduct(product))
      .map((product) => {
        return {
          ...product,
          prices: product.prices.filter((price) => price.active),
        }
      })
    setAddOnProducts(addonProducts)
  }, [props.products])

  useWhen(
    () => subscriptionStore.isInitialised,
    () => {
      setSubscribedAddOns(subscriptionStore.addOnsResponse)
      setSubscribedPlans(subscriptionStore.planResponse)
      setActiveSubscriptions(subscriptionStore.activeSubscriptions)
    },
    [],
  )

  if (!addOnProducts.length || !props.organization) {
    return null
  }

  function ActivePreviousAddons(
    addOns: SubscriptionInfo[],
    oneTimeAddOns: OneTimeAddOn[],
    activeStatus: string,
    available: boolean,
    label: string,
    badgeLabel: string,
    color: BadgeColor,
  ) {
    return (
      <table className={styles.table}>
        <caption className={`${styles.caption} ${styles.purchasedAddOns}`}>
          <label className={styles.header}>{label}</label>
        </caption>
        <tbody>
          {addOns.map((product) => {
            if (product.status === activeStatus) {
              return (
                <tr className={styles.row} key={product.id}>
                  <td className={styles.product}>
                    <span className={styles.productName}>{product.items[0].price.product.name}</span>
                    <Badge color={color} size={'s'} label={badgeLabel} />
                    <p className={styles.description}>
                      {t('Added on ##date##').replace('##date##', formatDate(product.created))}
                    </p>
                  </td>
                  <td className={styles.activePrice}>
                    {product.items[0].price.human_readable_price.replace('USD/month', '').replace('USD/year', '')}
                  </td>
                </tr>
              )
            }
            return null
          })}
          {oneTimeAddOns.map((oneTimeAddOn: OneTimeAddOn) => {
            if (oneTimeAddOn.is_available === available) {
              return (
                <tr className={styles.row} key={oneTimeAddOn.id}>
                  <td className={styles.product}>
                    <span className={styles.productName}>
                      {t('##name## x ##quantity##')
                        .replace(
                          '##name##',
                          oneTimeAddOnProducts.find((product) => product.id === oneTimeAddOn.product)?.name || label,
                        )
                        .replace('##quantity##', oneTimeAddOn.quantity.toString())}
                    </span>
                    <Badge color={color} size={'s'} label={badgeLabel} />
                    <p className={styles.addonDescription}>
                      {t('Added on ##date##').replace('##date##', formatDate(oneTimeAddOn.created))}
                    </p>
                  </td>
                  <td className={styles.activePrice}>
                    {'$##price##'.replace(
                      '##price##',
                      (
                        (oneTimeAddOn.quantity *
                          (oneTimeAddOnProducts.find((product) => product.id === oneTimeAddOn.product)?.prices[0]
                            .unit_amount || 0)) /
                        100
                      ).toFixed(2),
                    )}
                  </td>
                </tr>
              )
            }
            return null
          })}
        </tbody>
      </table>
    )
  }
  return (
    <>
      <table className={styles.table}>
        <caption className={styles.caption}>
          <label className={styles.header}>{t('available add-ons')}</label>
          <p>
            {t(
              `Add-ons can be added to your Community plan to increase your usage limits. If you are approaching or
              have reached the usage limits included with your plan, increase your limits with add-ons to continue
              data collection.`,
            )}
          </p>
        </caption>
        <tbody>
          {showRecurringAddons && (
            <OneTimeAddOnRow
              key={recurringAddOnProducts.map((product) => product.id).join('-')}
              products={recurringAddOnProducts}
              isBusy={props.isBusy}
              setIsBusy={props.setIsBusy}
              subscribedAddOns={subscribedAddOns}
              activeSubscriptions={activeSubscriptions}
              organization={props.organization}
            />
          )}
          {!!oneTimeAddOnProducts.length && (
            <OneTimeAddOnRow
              key={oneTimeAddOnProducts.map((product) => product.id).join('-')}
              products={oneTimeAddOnProducts}
              isBusy={props.isBusy}
              setIsBusy={props.setIsBusy}
              subscribedAddOns={subscribedAddOns}
              activeSubscriptions={activeSubscriptions}
              organization={props.organization}
            />
          )}
        </tbody>
      </table>
      {subscribedAddOns.some((product) => product.status === 'active') ||
      oneTimeAddOnSubscriptions.some((oneTimeAddOns) => oneTimeAddOns.is_available)
        ? ActivePreviousAddons(
            subscribedAddOns,
            oneTimeAddOnSubscriptions,
            'active',
            true,
            t('your active add-ons'),
            t('Active'),
            'light-teal',
          )
        : null}

      {subscribedAddOns.some((product) => product.status !== 'active') ||
      oneTimeAddOnSubscriptions.some((oneTimeAddOns) => !oneTimeAddOns.is_available)
        ? ActivePreviousAddons(
            subscribedAddOns,
            oneTimeAddOnSubscriptions,
            'inactive',
            false,
            t('previous add-ons'),
            t('Inactive'),
            'light-storm',
          )
        : null}
    </>
  )
}

export default AddOnList<|MERGE_RESOLUTION|>--- conflicted
+++ resolved
@@ -1,22 +1,3 @@
-<<<<<<< HEAD
-import React, {useContext, useEffect, useState} from 'react';
-import useWhen from 'js/hooks/useWhen.hook';
-import subscriptionStore from 'js/account/subscriptionStore';
-import type {
-  Price,
-  Product,
-  SubscriptionInfo,
-  OneTimeAddOn,
-} from 'js/account/stripe.types';
-import {isAddonProduct} from 'js/account/stripe.utils';
-import styles from './addOnList.module.scss';
-import {OneTimeAddOnRow} from 'jsapp/js/account/addOns/oneTimeAddOnRow.component';
-import type {BadgeColor} from 'jsapp/js/components/common/badge';
-import Badge from 'jsapp/js/components/common/badge';
-import {formatDate} from 'js/utils';
-import {OneTimeAddOnsContext} from 'jsapp/js/account/useOneTimeAddonList.hook';
-import type {Organization} from 'js/account/organization/organizationQuery';
-=======
 import React, { useContext, useEffect, useState } from 'react'
 import useWhen from 'js/hooks/useWhen.hook'
 import subscriptionStore from 'js/account/subscriptionStore'
@@ -29,7 +10,6 @@
 import { formatDate } from 'js/utils'
 import { OneTimeAddOnsContext } from 'jsapp/js/account/useOneTimeAddonList.hook'
 import type { Organization } from 'js/account/organization/organizationQuery'
->>>>>>> 66db91f0
 
 /**
  * A table of add-on products along with dropdowns to purchase them.
@@ -41,27 +21,6 @@
   setIsBusy: (value: boolean) => void
   onClickBuy: (price: Price) => void
 }) => {
-<<<<<<< HEAD
-  const [subscribedAddOns, setSubscribedAddOns] = useState<SubscriptionInfo[]>(
-    []
-  );
-  const [subscribedPlans, setSubscribedPlans] = useState<SubscriptionInfo[]>(
-    []
-  );
-  const [activeSubscriptions, setActiveSubscriptions] = useState<
-    SubscriptionInfo[]
-  >([]);
-  const [addOnProducts, setAddOnProducts] = useState<Product[]>([]);
-  const oneTimeAddOnsContext = useContext(OneTimeAddOnsContext);
-  const oneTimeAddOnSubscriptions = oneTimeAddOnsContext.oneTimeAddOns;
-  const oneTimeAddOnProducts = addOnProducts.filter(
-    (product) => product.metadata.product_type === 'addon_onetime'
-  );
-  const recurringAddOnProducts = addOnProducts.filter(
-    (product) => product.metadata.product_type === 'addon'
-  );
-  const showRecurringAddons = !subscribedPlans.length && !!recurringAddOnProducts.length;
-=======
   const [subscribedAddOns, setSubscribedAddOns] = useState<SubscriptionInfo[]>([])
   const [subscribedPlans, setSubscribedPlans] = useState<SubscriptionInfo[]>([])
   const [activeSubscriptions, setActiveSubscriptions] = useState<SubscriptionInfo[]>([])
@@ -71,7 +30,6 @@
   const oneTimeAddOnProducts = addOnProducts.filter((product) => product.metadata.product_type === 'addon_onetime')
   const recurringAddOnProducts = addOnProducts.filter((product) => product.metadata.product_type === 'addon')
   const showRecurringAddons = !subscribedPlans.length && !!recurringAddOnProducts.length
->>>>>>> 66db91f0
 
   /**
    * Extract the add-on products and prices from the list of all products
