--- conflicted
+++ resolved
@@ -18,17 +18,14 @@
   unit_amount: number;
   human_readable_price: string;
   metadata: {[key: string]: string};
+  product: BaseProduct;
 }
 
 export interface BaseSubscription {
   id: number;
   price: Product;
-<<<<<<< HEAD
   status: string;
-  items: [{price: {product: BaseProduct}}];
-=======
   items: [{ price:BasePrice }];
->>>>>>> 31a6de7e
 }
 
 export interface Organization {
