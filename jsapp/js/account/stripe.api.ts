--- conflicted
+++ resolved
@@ -47,11 +47,7 @@
 }
 
 export interface Portal {
-<<<<<<< HEAD
-  url: string,
-=======
   url: string;
->>>>>>> 84b761ec
 }
 
 const PRODUCTS_URL = '/api/v2/stripe/products/';
