import {actions} from 'js/actions';
import type {EnvironmentResponse} from 'js/dataInterface';
import {makeAutoObservable} from 'mobx';

/*
 * NOTE: This store is written to use MobX, but its imports do not need to be
 * exported with `observer()`. We also do not need to add this to a root store.
 *
 * This is because this store's value does not actually change as they store
 * constant environment variables that are set by the docker container. Thus it
 * JustWorks™ given our frontend architecture.
 */

export interface EnvStoreDataItem {
  value: string;
  /** Note: the labels are always localized in the current UI language */
  label: string;
}

export interface EnvStoreFieldItem {
  name: string;
  required: boolean;
}

class EnvStoreData {
  public terms_of_service_url = '';
  public privacy_policy_url = '';
  public source_code_url = '';
  public support_email = '';
  public support_url = '';
  public community_url = '';
  public min_retry_time = 4; // seconds
  public max_retry_time: number = 4 * 60; // seconds
  public project_metadata_fields: EnvStoreFieldItem[] = [];
  public user_metadata_fields: EnvStoreFieldItem[] = [];
  public sector_choices: EnvStoreDataItem[] = [];
  public operational_purpose_choices: EnvStoreDataItem[] = [];
  public country_choices: EnvStoreDataItem[] = [];
  /** languages come from `kobo/static_lists.py` **/
<<<<<<< HEAD
  public all_languages: EnvStoreDataItem[] = [];
  public interface_languages: EnvStoreDataItem[] = [];
  public submission_placeholder = '';
  public mfa_localized_help_text: {[name: string]: string} = {};
  public mfa_enabled = false;
  public mfa_code_length = 6;

  public getProjectMetadataField(fieldName: string): EnvStoreFieldItem | boolean {
=======
  all_languages: EnvStoreDataItem[] = [];
  interface_languages: EnvStoreDataItem[] = [];
  submission_placeholder = '';
  mfa_localized_help_text: {[name: string]: string} = {};
  mfa_enabled = false;
  mfa_code_length = 6;
  stripe_public_key: string | null = null;
  stripe_pricing_table_id: string | null = null;

  getProjectMetadataField(fieldName: string): EnvStoreFieldItem | boolean {
>>>>>>> dab6f85e
    for (const f of this.project_metadata_fields) {
      if (f.name === fieldName) {
        return f;
      }
    }
    return false;
  }
  public getUserMetadataField(fieldName: string): EnvStoreFieldItem | boolean {
    for (const f of this.user_metadata_fields) {
      if (f.name === fieldName) {
        return f;
      }
    }
    return false;
  }
}

class EnvStore {
  data: EnvStoreData;
  isReady = false;

  constructor() {
    makeAutoObservable(this);
    this.data = new EnvStoreData();

    actions.auth.getEnvironment.completed.listen(this.onGetEnvCompleted.bind(this));
    actions.auth.getEnvironment();
  }

  /**
   * A DRY utility function that turns an array of two items into an object with
   * 'value' and 'label' properties.
   */
  private nestedArrToChoiceObjs = (i: string[]): EnvStoreDataItem => {
    return {
      value: i[0],
      label: i[1],
    };
  };

  private onGetEnvCompleted(response: EnvironmentResponse) {
    this.data.terms_of_service_url = response.terms_of_service_url;
    this.data.privacy_policy_url = response.privacy_policy_url;
    this.data.source_code_url = response.source_code_url;
    this.data.support_email = response.support_email;
    this.data.support_url = response.support_url;
    this.data.community_url = response.community_url;
    this.data.min_retry_time = response.frontend_min_retry_time;
    this.data.max_retry_time = response.frontend_max_retry_time;
    this.data.project_metadata_fields = response.project_metadata_fields;
    this.data.user_metadata_fields = response.user_metadata_fields;
    this.data.submission_placeholder = response.submission_placeholder;
    this.data.mfa_localized_help_text = response.mfa_localized_help_text;
    this.data.mfa_enabled = response.mfa_enabled;
    this.data.mfa_code_length = response.mfa_code_length;
    this.data.stripe_public_key = response.stripe_public_key;
    this.data.stripe_pricing_table_id = response.stripe_pricing_table_id;

    if (response.sector_choices) {
      this.data.sector_choices = response.sector_choices.map(this.nestedArrToChoiceObjs);
    }
    if (response.operational_purpose_choices) {
      this.data.operational_purpose_choices = response.operational_purpose_choices.map(this.nestedArrToChoiceObjs);
    }
    if (response.country_choices) {
      this.data.country_choices = response.country_choices.map(this.nestedArrToChoiceObjs);
    }
    if (response.interface_languages) {
      this.data.interface_languages = response.interface_languages.map(this.nestedArrToChoiceObjs);
    }
    if (response.all_languages) {
      this.data.all_languages = response.all_languages.map(this.nestedArrToChoiceObjs);
    }

    this.isReady = true;
  }

  public getLanguage(code: string): EnvStoreDataItem | undefined {
    return this.data.all_languages.find(
      (item: EnvStoreDataItem) => item.value === code
    );
  }

  public getSectorLabel(sectorName: string): string | undefined {
    const foundSector = this.data.sector_choices.find(
      (item: EnvStoreDataItem) => item.value === sectorName
    );
    if (foundSector) {
      return foundSector.label;
    }
    return undefined;
  }

  public getCountryLabel(code: string): string | undefined {
    const foundCountry = this.data.country_choices.find(
      (item: EnvStoreDataItem) => item.value === code
    );
    if (foundCountry) {
      return foundCountry.label;
    }
    return undefined;
  }

  /** Returns a know language label or the provided code. */
  public getLanguageDisplayLabel(code: string): string {
    let displayLabel = code;
    const envStoreLanguage = this.getLanguage(code);
    if (envStoreLanguage) {
      displayLabel = envStoreLanguage.label;
    }
    return displayLabel;
  }

  /** Case-insensitive lookup by localized name */
  public getLanguageByName(label: string): EnvStoreDataItem | undefined {
    return this.data.all_languages.find(
      (item: EnvStoreDataItem) => item.label.toLocaleLowerCase() === label.toLocaleLowerCase()
    );
  }
}

/**
 * This store keeps all environment data (constants) like languages, countries,
 * external urls…
 */
export default new EnvStore;<|MERGE_RESOLUTION|>--- conflicted
+++ resolved
@@ -37,27 +37,16 @@
   public operational_purpose_choices: EnvStoreDataItem[] = [];
   public country_choices: EnvStoreDataItem[] = [];
   /** languages come from `kobo/static_lists.py` **/
-<<<<<<< HEAD
   public all_languages: EnvStoreDataItem[] = [];
   public interface_languages: EnvStoreDataItem[] = [];
   public submission_placeholder = '';
   public mfa_localized_help_text: {[name: string]: string} = {};
   public mfa_enabled = false;
   public mfa_code_length = 6;
-
-  public getProjectMetadataField(fieldName: string): EnvStoreFieldItem | boolean {
-=======
-  all_languages: EnvStoreDataItem[] = [];
-  interface_languages: EnvStoreDataItem[] = [];
-  submission_placeholder = '';
-  mfa_localized_help_text: {[name: string]: string} = {};
-  mfa_enabled = false;
-  mfa_code_length = 6;
-  stripe_public_key: string | null = null;
-  stripe_pricing_table_id: string | null = null;
+  public stripe_public_key: string | null = null;
+  public stripe_pricing_table_id: string | null = null;
 
   getProjectMetadataField(fieldName: string): EnvStoreFieldItem | boolean {
->>>>>>> dab6f85e
     for (const f of this.project_metadata_fields) {
       if (f.name === fieldName) {
         return f;
