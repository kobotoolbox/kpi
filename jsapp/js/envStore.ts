import {actions} from 'js/actions';
import type {
  LabelValuePair,
  TransxLanguages,
  EnvironmentResponse,
} from 'js/dataInterface';
import {makeAutoObservable} from 'mobx';

/*
 * NOTE: This store is written to use MobX, but its imports do not need to be
 * exported with `observer()`. We also do not need to add this to a root store.
 *
 * This is because this store's value does not actually change as they store
 * constant environment variables that are set by the docker container. Thus it
 * JustWorks™ given our frontend architecture.
 */

export interface EnvStoreFieldItem {
  name: string;
  required: boolean;
}

export interface SocialApp {
  name: string;
  provider: string;
  client_id: string;
}

export interface FreeTierThresholds {
  storage: number | null;
  data: number | null;
  transcription_minutes: number | null;
  translation_chars: number | null;
}

export interface FreeTierDisplay {
  name: string | null;
  feature_list: [string] | [];
}

class EnvStoreData {
  public terms_of_service_url = '';
  public privacy_policy_url = '';
  public source_code_url = '';
  public support_email = '';
  public support_url = '';
  public community_url = '';
  public min_retry_time = 4; // seconds
  public max_retry_time: number = 4 * 60; // seconds
  public project_metadata_fields: EnvStoreFieldItem[] = [];
  public user_metadata_fields: EnvStoreFieldItem[] = [];
  public sector_choices: LabelValuePair[] = [];
  public operational_purpose_choices: LabelValuePair[] = [];
  public country_choices: LabelValuePair[] = [];
  public interface_languages: LabelValuePair[] = [];
  public transcription_languages: TransxLanguages = {};
  public translation_languages: TransxLanguages = {};
  public submission_placeholder = '';
  public asr_mt_features_enabled = false;
  public mfa_localized_help_text = '';
  public mfa_enabled = false;
  public mfa_code_length = 6;
  public stripe_public_key: string | null = null;
  public social_apps: SocialApp[] = [];
  public free_tier_thresholds: FreeTierThresholds = {
    storage: null,
    data: null,
    transcription_minutes: null,
    translation_chars: null
  };
  public free_tier_display: FreeTierDisplay = {name: null, feature_list: []};
<<<<<<< HEAD
  public enable_custom_password_guidance_text = false;
  public custom_password_localized_help_text = '';
=======
  public enable_password_entropy_meter = false;
>>>>>>> 0a4fa4a3

  getProjectMetadataField(fieldName: string): EnvStoreFieldItem | boolean {
    for (const f of this.project_metadata_fields) {
      if (f.name === fieldName) {
        return f;
      }
    }
    return false;
  }

  public getUserMetadataField(fieldName: string): EnvStoreFieldItem | boolean {
    for (const f of this.user_metadata_fields) {
      if (f.name === fieldName) {
        return f;
      }
    }
    return false;
  }
}

class EnvStore {
  data: EnvStoreData;
  isReady = false;

  constructor() {
    makeAutoObservable(this);
    this.data = new EnvStoreData();

    actions.auth.getEnvironment.completed.listen(this.onGetEnvCompleted.bind(this));
    actions.auth.getEnvironment();
  }

  /**
   * A DRY utility function that turns an array of two items into an object with
   * 'value' and 'label' properties.
   */
  private nestedArrToChoiceObjs = (i: string[]): LabelValuePair => {
    return {
      value: i[0],
      label: i[1],
    };
  };

  private onGetEnvCompleted(response: EnvironmentResponse) {
    this.data.terms_of_service_url = response.terms_of_service_url;
    this.data.privacy_policy_url = response.privacy_policy_url;
    this.data.source_code_url = response.source_code_url;
    this.data.support_email = response.support_email;
    this.data.support_url = response.support_url;
    this.data.community_url = response.community_url;
    this.data.min_retry_time = response.frontend_min_retry_time;
    this.data.max_retry_time = response.frontend_max_retry_time;
    this.data.project_metadata_fields = response.project_metadata_fields;
    this.data.user_metadata_fields = response.user_metadata_fields;
    this.data.submission_placeholder = response.submission_placeholder;
    this.data.mfa_localized_help_text = response.mfa_localized_help_text;
    this.data.mfa_enabled = response.mfa_enabled;
    this.data.mfa_code_length = response.mfa_code_length;
    this.data.stripe_public_key = response.stripe_public_key;
    this.data.social_apps = response.social_apps;
    this.data.free_tier_thresholds = response.free_tier_thresholds;
    this.data.free_tier_display = response.free_tier_display;

    if (response.sector_choices) {
      this.data.sector_choices = response.sector_choices.map(this.nestedArrToChoiceObjs);
    }
    if (response.operational_purpose_choices) {
      this.data.operational_purpose_choices = response.operational_purpose_choices.map(this.nestedArrToChoiceObjs);
    }
    if (response.country_choices) {
      this.data.country_choices = response.country_choices.map(this.nestedArrToChoiceObjs);
    }
    if (response.interface_languages) {
      this.data.interface_languages = response.interface_languages.map(this.nestedArrToChoiceObjs);
    }

    this.data.asr_mt_features_enabled = response.asr_mt_features_enabled;

<<<<<<< HEAD
    this.data.enable_custom_password_guidance_text = response.enable_custom_password_guidance_text;
    this.data.custom_password_localized_help_text = response.custom_password_localized_help_text;
=======
    this.data.enable_password_entropy_meter = response.enable_password_entropy_meter;
>>>>>>> 0a4fa4a3

    this.isReady = true;
  }

  public getSectorLabel(sectorName: string): string | undefined {
    const foundSector = this.data.sector_choices.find(
      (item: LabelValuePair) => item.value === sectorName
    );
    if (foundSector) {
      return foundSector.label;
    }
    return undefined;
  }

  public getCountryLabel(code: string): string | undefined {
    const foundCountry = this.data.country_choices.find(
      (item: LabelValuePair) => item.value === code
    );
    if (foundCountry) {
      return foundCountry.label;
    }
    return undefined;
  }
}

/**
 * This store keeps all environment data (constants) like languages, countries,
 * external urls…
 */
export default new EnvStore;<|MERGE_RESOLUTION|>--- conflicted
+++ resolved
@@ -69,12 +69,9 @@
     translation_chars: null
   };
   public free_tier_display: FreeTierDisplay = {name: null, feature_list: []};
-<<<<<<< HEAD
   public enable_custom_password_guidance_text = false;
   public custom_password_localized_help_text = '';
-=======
   public enable_password_entropy_meter = false;
->>>>>>> 0a4fa4a3
 
   getProjectMetadataField(fieldName: string): EnvStoreFieldItem | boolean {
     for (const f of this.project_metadata_fields) {
@@ -153,12 +150,9 @@
 
     this.data.asr_mt_features_enabled = response.asr_mt_features_enabled;
 
-<<<<<<< HEAD
     this.data.enable_custom_password_guidance_text = response.enable_custom_password_guidance_text;
     this.data.custom_password_localized_help_text = response.custom_password_localized_help_text;
-=======
     this.data.enable_password_entropy_meter = response.enable_password_entropy_meter;
->>>>>>> 0a4fa4a3
 
     this.isReady = true;
   }
