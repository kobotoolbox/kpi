--- conflicted
+++ resolved
@@ -90,11 +90,6 @@
     )
   }
 
-<<<<<<< HEAD
-  /**
-   * Case-insensitive lookup by localized name
-   */
-=======
   /** Returns a know language label or the provided code. */
   getLanguageDisplayLabel(code: string): string {
     let displayLabel = code
@@ -106,7 +101,6 @@
   }
 
   /** Case-insensitive lookup by localized name */
->>>>>>> 760a4835
   getLanguageByName(label: string): EnvStoreDataItem | undefined {
     return this.data.all_languages.find(
       (item: EnvStoreDataItem) => item.label.toLocaleLowerCase() === label.toLocaleLowerCase()
