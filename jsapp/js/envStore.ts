import {actions} from 'js/actions';
import type {
  LabelValuePair,
  TransxLanguages,
  EnvironmentResponse,
} from 'js/dataInterface';
import {makeAutoObservable} from 'mobx';

/*
 * NOTE: This store is written to use MobX, but its imports do not need to be
 * exported with `observer()`. We also do not need to add this to a root store.
 *
 * This is because this store's value does not actually change as they store
 * constant environment variables that are set by the docker container. Thus it
 * JustWorks™ given our frontend architecture.
 */

export interface EnvStoreFieldItem {
  name: string;
  required: boolean;
}

export interface SocialApp {
  name: string;
  provider: string;
  client_id: string;
}

export interface FreeTierThresholds {
  storage: number | null;
  data: number | null;
  transcription_minutes: number | null;
  translation_chars: number | null;
}

export interface FreeTierDisplay {
  name: string | null;
  feature_list: [string] | [];
}

class EnvStoreData {
  public terms_of_service_url = '';
  public privacy_policy_url = '';
  public source_code_url = '';
  public support_email = '';
  public support_url = '';
  public community_url = '';
  public min_retry_time = 4; // seconds
  public max_retry_time: number = 4 * 60; // seconds
  public project_metadata_fields: EnvStoreFieldItem[] = [];
  public user_metadata_fields: EnvStoreFieldItem[] = [];
  public sector_choices: LabelValuePair[] = [];
  public operational_purpose_choices: LabelValuePair[] = [];
  public country_choices: LabelValuePair[] = [];
  public interface_languages: LabelValuePair[] = [];
  public transcription_languages: TransxLanguages = {};
  public translation_languages: TransxLanguages = {};
  public submission_placeholder = '';
  public asr_mt_features_enabled = false;
  public mfa_localized_help_text = '';
  public mfa_enabled = false;
  public mfa_code_length = 6;
  public stripe_public_key: string | null = null;
  public social_apps: SocialApp[] = [];
<<<<<<< HEAD
  public enable_password_entropy_meter = false;
=======
  public free_tier_thresholds: FreeTierThresholds = {
    storage: null,
    data: null,
    transcription_minutes: null,
    translation_chars: null
  };
  public free_tier_display: FreeTierDisplay = {name: null, feature_list: []};
>>>>>>> b417f530

  getProjectMetadataField(fieldName: string): EnvStoreFieldItem | boolean {
    for (const f of this.project_metadata_fields) {
      if (f.name === fieldName) {
        return f;
      }
    }
    return false;
  }

  public getUserMetadataField(fieldName: string): EnvStoreFieldItem | boolean {
    for (const f of this.user_metadata_fields) {
      if (f.name === fieldName) {
        return f;
      }
    }
    return false;
  }
}

class EnvStore {
  data: EnvStoreData;
  isReady = false;

  constructor() {
    makeAutoObservable(this);
    this.data = new EnvStoreData();

    actions.auth.getEnvironment.completed.listen(this.onGetEnvCompleted.bind(this));
    actions.auth.getEnvironment();
  }

  /**
   * A DRY utility function that turns an array of two items into an object with
   * 'value' and 'label' properties.
   */
  private nestedArrToChoiceObjs = (i: string[]): LabelValuePair => {
    return {
      value: i[0],
      label: i[1],
    };
  };

  private onGetEnvCompleted(response: EnvironmentResponse) {
    this.data.terms_of_service_url = response.terms_of_service_url;
    this.data.privacy_policy_url = response.privacy_policy_url;
    this.data.source_code_url = response.source_code_url;
    this.data.support_email = response.support_email;
    this.data.support_url = response.support_url;
    this.data.community_url = response.community_url;
    this.data.min_retry_time = response.frontend_min_retry_time;
    this.data.max_retry_time = response.frontend_max_retry_time;
    this.data.project_metadata_fields = response.project_metadata_fields;
    this.data.user_metadata_fields = response.user_metadata_fields;
    this.data.submission_placeholder = response.submission_placeholder;
    this.data.mfa_localized_help_text = response.mfa_localized_help_text;
    this.data.mfa_enabled = response.mfa_enabled;
    this.data.mfa_code_length = response.mfa_code_length;
    this.data.stripe_public_key = response.stripe_public_key;
    this.data.social_apps = response.social_apps;
    this.data.free_tier_thresholds = response.free_tier_thresholds;
    this.data.free_tier_display = response.free_tier_display;

    if (response.sector_choices) {
      this.data.sector_choices = response.sector_choices.map(this.nestedArrToChoiceObjs);
    }
    if (response.operational_purpose_choices) {
      this.data.operational_purpose_choices = response.operational_purpose_choices.map(this.nestedArrToChoiceObjs);
    }
    if (response.country_choices) {
      this.data.country_choices = response.country_choices.map(this.nestedArrToChoiceObjs);
    }
    if (response.interface_languages) {
      this.data.interface_languages = response.interface_languages.map(this.nestedArrToChoiceObjs);
    }

    this.data.asr_mt_features_enabled = response.asr_mt_features_enabled;

    // TODO: fix this when `response.enable_password_entropy_meter` is available
    this.data.enable_password_entropy_meter = false;

    this.isReady = true;
  }

  public getSectorLabel(sectorName: string): string | undefined {
    const foundSector = this.data.sector_choices.find(
      (item: LabelValuePair) => item.value === sectorName
    );
    if (foundSector) {
      return foundSector.label;
    }
    return undefined;
  }

  public getCountryLabel(code: string): string | undefined {
    const foundCountry = this.data.country_choices.find(
      (item: LabelValuePair) => item.value === code
    );
    if (foundCountry) {
      return foundCountry.label;
    }
    return undefined;
  }
}

/**
 * This store keeps all environment data (constants) like languages, countries,
 * external urls…
 */
export default new EnvStore;<|MERGE_RESOLUTION|>--- conflicted
+++ resolved
@@ -62,9 +62,7 @@
   public mfa_code_length = 6;
   public stripe_public_key: string | null = null;
   public social_apps: SocialApp[] = [];
-<<<<<<< HEAD
   public enable_password_entropy_meter = false;
-=======
   public free_tier_thresholds: FreeTierThresholds = {
     storage: null,
     data: null,
@@ -72,7 +70,6 @@
     translation_chars: null
   };
   public free_tier_display: FreeTierDisplay = {name: null, feature_list: []};
->>>>>>> b417f530
 
   getProjectMetadataField(fieldName: string): EnvStoreFieldItem | boolean {
     for (const f of this.project_metadata_fields) {
