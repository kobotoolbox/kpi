--- conflicted
+++ resolved
@@ -6,40 +6,6 @@
 const ENV_ENDPOINT = '/environment/'
 
 export interface EnvironmentResponse {
-<<<<<<< HEAD
-  mfa_has_availability_list: boolean;
-  terms_of_service_url: string;
-  privacy_policy_url: string;
-  source_code_url: string;
-  support_email: string;
-  support_url: string;
-  community_url: string;
-  academy_url: string;
-  project_metadata_fields: EnvStoreFieldItem[];
-  user_metadata_fields: UserMetadataField[];
-  sector_choices: string[][];
-  operational_purpose_choices: string[][];
-  country_choices: string[][];
-  interface_languages: string[][];
-  transcription_languages: TransxLanguages;
-  translation_languages: TransxLanguages;
-  submission_placeholder: string;
-  use_team_label: boolean;
-  frontend_min_retry_time: number;
-  frontend_max_retry_time: number;
-  asr_mt_features_enabled: boolean;
-  mfa_localized_help_text: string;
-  mfa_enabled: boolean;
-  mfa_per_user_availability: boolean;
-  mfa_code_length: number;
-  stripe_public_key: string | null;
-  social_apps: SocialApp[];
-  free_tier_thresholds: FreeTierThresholds;
-  free_tier_display: FreeTierDisplay;
-  enable_custom_password_guidance_text: boolean;
-  custom_password_localized_help_text: string;
-  enable_password_entropy_meter: boolean;
-=======
   mfa_has_availability_list: boolean
   terms_of_service_url: string
   privacy_policy_url: string
@@ -72,7 +38,6 @@
   enable_custom_password_guidance_text: boolean
   custom_password_localized_help_text: string
   enable_password_entropy_meter: boolean
->>>>>>> 66db91f0
   /**
    * Whether the TOS message is defined. This causes the whole TOS Screen checks
    * to be put into motion; i.e. when this is `false` we don't bother to check
@@ -126,35 +91,6 @@
 type ProjectMetadataFieldKey = 'description' | 'sector' | 'country' | 'operational_purpose' | 'collects_pii'
 
 export class EnvStoreData {
-<<<<<<< HEAD
-  public terms_of_service_url = '';
-  public privacy_policy_url = '';
-  public source_code_url = '';
-  public support_email = '';
-  public support_url = '';
-  public community_url = '';
-  public academy_url = '';
-  public min_retry_time = 4; // seconds
-  public max_retry_time: number = 4 * 60; // seconds
-  public project_metadata_fields: EnvStoreFieldItem[] = [];
-  public user_metadata_fields: UserMetadataField[] = [];
-  public sector_choices: LabelValuePair[] = [];
-  public operational_purpose_choices: LabelValuePair[] = [];
-  public country_choices: LabelValuePair[] = [];
-  public interface_languages: LabelValuePair[] = [];
-  public transcription_languages: TransxLanguages = {};
-  public translation_languages: TransxLanguages = {};
-  public submission_placeholder = '';
-  public use_team_label = true;
-  public asr_mt_features_enabled = false;
-  public mfa_localized_help_text = '';
-  public mfa_enabled = false;
-  public mfa_per_user_availability = false;
-  public mfa_has_availability_list = false;
-  public mfa_code_length = 6;
-  public stripe_public_key: string | null = null;
-  public social_apps: SocialApp[] = [];
-=======
   public terms_of_service_url = ''
   public privacy_policy_url = ''
   public source_code_url = ''
@@ -182,7 +118,6 @@
   public mfa_code_length = 6
   public stripe_public_key: string | null = null
   public social_apps: SocialApp[] = []
->>>>>>> 66db91f0
   public free_tier_thresholds: FreeTierThresholds = {
     storage: null,
     data: null,
@@ -262,31 +197,6 @@
   }
 
   private onGetEnvCompleted(response: EnvironmentResponse) {
-<<<<<<< HEAD
-    this.data.terms_of_service_url = response.terms_of_service_url;
-    this.data.privacy_policy_url = response.privacy_policy_url;
-    this.data.source_code_url = response.source_code_url;
-    this.data.support_email = response.support_email;
-    this.data.support_url = response.support_url;
-    this.data.community_url = response.community_url;
-    this.data.academy_url = response.academy_url;
-    this.data.min_retry_time = response.frontend_min_retry_time;
-    this.data.max_retry_time = response.frontend_max_retry_time;
-    this.data.project_metadata_fields = response.project_metadata_fields;
-    this.data.user_metadata_fields = response.user_metadata_fields;
-    this.data.submission_placeholder = response.submission_placeholder;
-    this.data.use_team_label = response.use_team_label;
-    this.data.mfa_localized_help_text = response.mfa_localized_help_text;
-    this.data.mfa_enabled = response.mfa_enabled;
-    this.data.mfa_per_user_availability = response.mfa_per_user_availability;
-    this.data.mfa_has_availability_list = response.mfa_has_availability_list;
-    this.data.mfa_code_length = response.mfa_code_length;
-    this.data.stripe_public_key = response.stripe_public_key;
-    this.data.social_apps = response.social_apps;
-    this.data.free_tier_thresholds = response.free_tier_thresholds;
-    this.data.free_tier_display = response.free_tier_display;
-    this.data.open_rosa_server = response.open_rosa_server;
-=======
     this.data.terms_of_service_url = response.terms_of_service_url
     this.data.privacy_policy_url = response.privacy_policy_url
     this.data.source_code_url = response.source_code_url
@@ -310,7 +220,6 @@
     this.data.free_tier_thresholds = response.free_tier_thresholds
     this.data.free_tier_display = response.free_tier_display
     this.data.open_rosa_server = response.open_rosa_server
->>>>>>> 66db91f0
 
     if (response.sector_choices) {
       this.data.sector_choices = response.sector_choices.map(this.nestedArrToChoiceObjs)
