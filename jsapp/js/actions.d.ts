/**
 * NOTE: all the actions groups definitions are both functions and objects with
 * nested functions.
 */

interface GenericDefinition extends Function {
  (a?: any, b?: any, c?: any, d?: any): void;
  started: GenericCallbackDefinition;
  completed: GenericCallbackDefinition;
  failed: GenericFailedDefinition;
}

interface GenericFailedDefinition extends Function {
  (response: FailResponse): void;
  listen: (callback: (response: FailResponse) => void) => Function;
}

interface GenericCallbackDefinition extends Function {
  (response: any): void;
  listen: (callback: (response: any) => void) => Function;
}

interface GetSubmissionDefinition extends Function {
  (assetUid: string, submissionIdOrUuid: string): void;
  completed: GetSubmissionCompletedDefinition;
  failed: GenericFailedDefinition;
}

interface GetSubmissionCompletedDefinition extends Function {
  (response: SubmissionResponse): void;
  listen: (callback: (response: SubmissionResponse) => void) => Function;
}

interface GetProcessingSubmissionsArgs {
  assetUid: string;
  questionsPaths: string[];
  filters?: string | null;
  sort?: string | null;
  pageSize?: number | null;
  startIndex?: number | null;
}

interface GetProcessingSubmissionsDefinition extends Function {
  (args: GetProcessingSubmissionsArgs, refresh?: boolean): void;
  completed: GetProcessingSubmissionsCompletedDefinition;
  failed: GenericFailedDefinition;
}

interface GetProcessingSubmissionsCompletedDefinition extends Function {
  (response: GetProcessingSubmissionsResponse): void;
  listen: (
    callback: (response: GetProcessingSubmissionsResponse) => void
  ) => Function;
}

interface LoadAssetDefinition extends Function {
  ({id: string}, refresh?: Boolean): void;
  completed: LoadAssetCompletedDefinition;
  failed: GenericFailedDefinition;
}

interface LoadAssetCompletedDefinition extends Function {
  (response: AssetResponse): void;
  listen: (callback: (response: AssetResponse) => void) => Function;
}

interface DeleteAssetDefinition extends Function {
  (
    details: {uid: string; assetType: string},
    params?: {onComplete?: Function; onFail?: function}
  ): void;
  completed: DeleteAssetCompletedDefinition;
  failed: GenericFailedDefinition;
}

interface DeleteAssetCompletedDefinition extends Function {
  (response: AssetResponse): void;
  listen: (callback: (response: AssetResponse) => void) => Function;
}

interface UpdateAssetDefinition extends Function {
  (uid: string, values: any, params?: any): void;
  completed: UpdateAssetCompletedDefinition;
  failed: GenericFailedDefinition;
}

interface UpdateAssetCompletedDefinition extends Function {
  (response: AssetResponse): void;
  listen: (callback: (response: AssetResponse) => void) => Function;
}

interface GetExportDefinition extends Function {
  (assetUid: string, exportUid: string): void;
  completed: GetExportCompletedDefinition;
  failed: GenericFailedDefinition;
}

interface GetExportCompletedDefinition extends Function {
  (response: any): void;
  listen: (callback: (response: any) => void) => Function;
}

// NOTE: as you use more actions in your ts files, please extend this namespace,
// for now we are defining only the ones we need.
export namespace actions {
<<<<<<< HEAD
  const navigation: {
    routeUpdate: GenericCallbackDefinition;
  };
  const auth: {
    verifyLogin: {
      loggedin: GenericCallbackDefinition;
=======
    const navigation: {
      routeUpdate: GenericCallbackDefinition;
    };
    const auth: {
      verifyLogin: {
        loggedin: GenericCallbackDefinition;
      };
      changePassword: GenericDefinition;
    };
    const survey: object;
    const search: object;
    const resources: {
      createImport: GenericDefinition;
      loadAsset: LoadAssetDefinition;
      deployAsset: GenericDefinition;
      setDeploymentActive: GenericDefinition;
      createSnapshot: GenericDefinition;
      cloneAsset: GenericDefinition;
      deleteAsset: DeleteAssetDefinition;
      listTags: GenericDefinition;
      createResource: GenericDefinition;
      updateAsset: UpdateAssetDefinition;
      updateSubmissionValidationStatus: GenericDefinition;
      removeSubmissionValidationStatus: GenericDefinition;
      deleteSubmission: GenericDefinition;
      duplicateSubmission: GenericDefinition;
      refreshTableSubmissions: GenericDefinition;
      getAssetFiles: GenericDefinition;
    };
    const hooks: object;
    const misc: object;
    const reports: object;
    const table: {
      updateSettings: (assetUid: string, newSettings: object) => void;
    };
    const map: object;
    const permissions: {
      getConfig: GenericDefinition;
      copyPermissionsFrom: GenericDefinition;
      removeAssetPermission: GenericDefinition;
      assignAssetPermission: GenericDefinition;
      bulkSetAssetPermissions: GenericDefinition;
      getAssetPermissions: GenericDefinition;
    };
    const help: {
      getInAppMessages: GenericDefinition;
      setMessageAcknowledged: GenericDefinition;
      setMessageReadTime: GenericDefinition;
    };
    const library: any;
    const submissions: {
      getSubmission: GetSubmissionDefinition;
      getSubmissionByUuid: GetSubmissionDefinition;
      getSubmissions: GenericDefinition;
      getProcessingSubmissions: GetProcessingSubmissionsDefinition;
      bulkDeleteStatus: GenericDefinition;
      bulkPatchStatus: GenericDefinition;
      bulkPatchValues: GenericDefinition;
      bulkDelete: GenericDefinition;
    };
    const media: object;
    const exports: {
      getExport: GetExportDefinition;
>>>>>>> 9c909289
    };
    logout: GenericDefinition;
    changePassword: GenericDefinition;
  };
  const survey: object;
  const search: object;
  const resources: {
    createImport: GenericDefinition;
    loadAsset: LoadAssetDefinition;
    deployAsset: GenericDefinition;
    setDeploymentActive: GenericDefinition;
    createSnapshot: GenericDefinition;
    cloneAsset: GenericDefinition;
    deleteAsset: DeleteAssetDefinition;
    listTags: GenericDefinition;
    createResource: GenericDefinition;
    updateAsset: UpdateAssetDefinition;
    updateSubmissionValidationStatus: GenericDefinition;
    removeSubmissionValidationStatus: GenericDefinition;
    deleteSubmission: GenericDefinition;
    duplicateSubmission: GenericDefinition;
    refreshTableSubmissions: GenericDefinition;
    getAssetFiles: GenericDefinition;
  };
  const hooks: object;
  const misc: object;
  const reports: object;
  const table: {
    updateSettings: (assetUid: string, newSettings: object) => void;
  };
  const map: object;
  const permissions: {
    getConfig: GenericDefinition;
    copyPermissionsFrom: GenericDefinition;
    removeAssetPermission: GenericDefinition;
    assignAssetPermission: GenericDefinition;
    bulkSetAssetPermissions: GenericDefinition;
    getAssetPermissions: GenericDefinition;
  };
  const help: {
    getInAppMessages: GenericDefinition;
    setMessageAcknowledged: GenericDefinition;
    setMessageReadTime: GenericDefinition;
  };
  const library: any;
  const submissions: {
    getSubmission: GetSubmissionDefinition;
    getSubmissionByUuid: GetSubmissionDefinition;
    getSubmissions: GenericDefinition;
    getProcessingSubmissions: GetProcessingSubmissionsDefinition;
    bulkDeleteStatus: GenericDefinition;
    bulkPatchStatus: GenericDefinition;
    bulkPatchValues: GenericDefinition;
    bulkDelete: GenericDefinition;
  };
  const media: object;
  const exports: {
    getExport: GetExportDefinition;
  };
  const dataShare: object;
}<|MERGE_RESOLUTION|>--- conflicted
+++ resolved
@@ -103,16 +103,12 @@
 // NOTE: as you use more actions in your ts files, please extend this namespace,
 // for now we are defining only the ones we need.
 export namespace actions {
-<<<<<<< HEAD
   const navigation: {
     routeUpdate: GenericCallbackDefinition;
   };
   const auth: {
     verifyLogin: {
       loggedin: GenericCallbackDefinition;
-=======
-    const navigation: {
-      routeUpdate: GenericCallbackDefinition;
     };
     const auth: {
       verifyLogin: {
@@ -174,65 +170,6 @@
     const media: object;
     const exports: {
       getExport: GetExportDefinition;
->>>>>>> 9c909289
     };
-    logout: GenericDefinition;
-    changePassword: GenericDefinition;
-  };
-  const survey: object;
-  const search: object;
-  const resources: {
-    createImport: GenericDefinition;
-    loadAsset: LoadAssetDefinition;
-    deployAsset: GenericDefinition;
-    setDeploymentActive: GenericDefinition;
-    createSnapshot: GenericDefinition;
-    cloneAsset: GenericDefinition;
-    deleteAsset: DeleteAssetDefinition;
-    listTags: GenericDefinition;
-    createResource: GenericDefinition;
-    updateAsset: UpdateAssetDefinition;
-    updateSubmissionValidationStatus: GenericDefinition;
-    removeSubmissionValidationStatus: GenericDefinition;
-    deleteSubmission: GenericDefinition;
-    duplicateSubmission: GenericDefinition;
-    refreshTableSubmissions: GenericDefinition;
-    getAssetFiles: GenericDefinition;
-  };
-  const hooks: object;
-  const misc: object;
-  const reports: object;
-  const table: {
-    updateSettings: (assetUid: string, newSettings: object) => void;
-  };
-  const map: object;
-  const permissions: {
-    getConfig: GenericDefinition;
-    copyPermissionsFrom: GenericDefinition;
-    removeAssetPermission: GenericDefinition;
-    assignAssetPermission: GenericDefinition;
-    bulkSetAssetPermissions: GenericDefinition;
-    getAssetPermissions: GenericDefinition;
-  };
-  const help: {
-    getInAppMessages: GenericDefinition;
-    setMessageAcknowledged: GenericDefinition;
-    setMessageReadTime: GenericDefinition;
-  };
-  const library: any;
-  const submissions: {
-    getSubmission: GetSubmissionDefinition;
-    getSubmissionByUuid: GetSubmissionDefinition;
-    getSubmissions: GenericDefinition;
-    getProcessingSubmissions: GetProcessingSubmissionsDefinition;
-    bulkDeleteStatus: GenericDefinition;
-    bulkPatchStatus: GenericDefinition;
-    bulkPatchValues: GenericDefinition;
-    bulkDelete: GenericDefinition;
-  };
-  const media: object;
-  const exports: {
-    getExport: GetExportDefinition;
-  };
-  const dataShare: object;
+    const dataShare: object;
 }