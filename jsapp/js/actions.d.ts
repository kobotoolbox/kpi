--- conflicted
+++ resolved
@@ -100,7 +100,6 @@
   listen: (callback: (response: any) => void) => Function;
 }
 
-<<<<<<< HEAD
 interface TableUpdateSettingsDefinition extends Function {
   (assetUid: string, newSettings: object): void;
   completed: GenericCallbackDefinition;
@@ -137,7 +136,8 @@
 interface DuplicateSubmissionCompletedDefinition extends Function {
   (assetUid: string, submissionUid: string, duplicatedSubmission: SubmissionResponse): void;
   listen: (callback: (assetUid: string, submissionUid: string, duplicatedSubmission: SubmissionResponse) => void) => Function;
-=======
+}
+
 interface GetUserDefinition extends Function {
   (username: string): void;
   completed: GetUserCompletedDefinition;
@@ -158,7 +158,6 @@
 interface SetAssetPublicCompletedDefinition extends Function {
   (assetUid: string, shouldSetAnonPerms: boolean): void;
   listen: (callback: (assetUid: string, shouldSetAnonPerms: boolean) => void) => Function;
->>>>>>> b0d18dfd
 }
 
 // NOTE: as you use more actions in your ts files, please extend this namespace,
