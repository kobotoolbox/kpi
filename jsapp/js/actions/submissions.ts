--- conflicted
+++ resolved
@@ -2,21 +2,10 @@
  * submissions related actions
  */
 
-<<<<<<< HEAD
 import Reflux from 'reflux'
 import { dataInterface } from 'js/dataInterface'
-import { notify } from 'js/utils'
+import { notify, matchUuid, addDefaultUuidPrefix } from 'js/utils'
 import { ROOT_URL } from 'js/constants'
-=======
-import Reflux from 'reflux';
-import {dataInterface} from 'js/dataInterface';
-import {
-  notify,
-  matchUuid,
-  addDefaultUuidPrefix,
-} from 'js/utils';
-import {ROOT_URL} from 'js/constants';
->>>>>>> 7ea3403d
 import type {
   GetSubmissionsOptions,
   PaginatedResponse,
@@ -85,16 +74,8 @@
   // `_uuid` is the legacy identifier that changes (per OpenRosa spec) after every edit;
   // `meta/rootUuid` remains consistent across edits.
   const query = JSON.stringify({
-<<<<<<< HEAD
-    $or: [{ 'meta/rootUuid': submissionUuid }, { _uuid: submissionUuid }],
+    $or: [{ 'meta/rootUuid': addDefaultUuidPrefix(submissionUuid) }, { _uuid: submissionUuid }],
   })
-=======
-    '$or': [
-      {'meta/rootUuid': addDefaultUuidPrefix(submissionUuid)},
-      {'_uuid': submissionUuid},
-    ],
-  });
->>>>>>> 7ea3403d
   $.ajax({
     dataType: 'json',
     method: 'GET',
@@ -103,14 +84,8 @@
     .done((response: PaginatedResponse<SubmissionResponse>) => {
       // preferentially return a result matching the persistent UUID
       submissionsActions.getSubmissionByUuid.completed(
-<<<<<<< HEAD
-        response.results.find((sub) => sub['meta/rootUuid'] === submissionUuid) || response.results[0],
+        response.results.find((sub) => matchUuid(sub['meta/rootUuid'], submissionUuid)) || response.results[0],
       )
-=======
-        response.results.find((sub) => matchUuid(sub['meta/rootUuid'], submissionUuid)) ||
-        response.results[0]
-      );
->>>>>>> 7ea3403d
     })
     .fail(submissionsActions.getSubmissionByUuid.failed)
 })
