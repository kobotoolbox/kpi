/**
 * permissions related actions
 */

import Reflux from 'reflux';
import RefluxPromise from 'js/libs/reflux-promise';
Reflux.use(RefluxPromise(window.Promise));
import {dataInterface} from 'js/dataInterface';
import {
  notify,
  buildUserUrl,
} from 'utils';
import {
  ANON_USERNAME,
  PERMISSIONS_CODENAMES,
} from 'js/constants';
import permConfig from 'js/components/permissions/permConfig';

export const permissionsActions = Reflux.createActions({
  getConfig: {children: ['completed', 'failed']},
  getAssetPermissions: {children: ['completed', 'failed']},
  bulkSetAssetPermissions: {children: ['completed', 'failed']},
  assignAssetPermission: {children: ['completed', 'failed']},
  removeAssetPermission: {children: ['completed', 'failed']},
  setAssetPublic: {children: ['completed', 'failed']},
  copyPermissionsFrom: {children: ['completed', 'failed']},
<<<<<<< HEAD
  shareAssetWithOrg: { children: ['completed', 'failed']},
  unshareAssetWithOrg: { children: ['completed', 'failed']}
=======
>>>>>>> c26c728a
});

/**
 * New actions
 */
permissionsActions.getConfig.listen(() => {
  dataInterface.getPermissionsConfig()
    .done(permissionsActions.getConfig.completed)
    .fail(permissionsActions.getConfig.failed);
});

permissionsActions.getConfig.failed.listen(() => {
  notify('Failed to get permissions config!', 'error');
});

permissionsActions.getAssetPermissions.listen((assetUid) => {
  dataInterface.getAssetPermissions(assetUid)
    .done(permissionsActions.getAssetPermissions.completed)
    .fail(permissionsActions.getAssetPermissions.failed);
});

/**
 * For bulk setting permissions - wipes all current permissions, sets given ones
 *
 * @param {string} assetUid
 * @param {Object[]} perms - permissions to set
 */
permissionsActions.bulkSetAssetPermissions.listen((assetUid, perms) => {
  dataInterface.bulkSetAssetPermissions(assetUid, perms)
    .done((permissionAssignments) => {
      permissionsActions.bulkSetAssetPermissions.completed(permissionAssignments);
    })
    .fail(() => {
      permissionsActions.getAssetPermissions(assetUid);
      permissionsActions.bulkSetAssetPermissions.failed();
    });
});
permissionsActions.shareAssetWithOrg.listen((assetUid, org_id) => {
  dataInterface.shareAssetWithOrg(assetUid, org_id)
    .done(() =>{
      permissionsActions.getAssetPermissions(assetUid)
      permissionsActions.shareAssetWithOrg.completed(assetUid);
    })
    .fail(() => {
      permissionsActions.getAssetPermissions(assetUid)
      permissionsActions.shareAssetWithOrg.completed(assetUid);
    })
});
permissionsActions.unshareAssetWithOrg.listen((assetUid, org_id) => {
  dataInterface.unshareAssetWithOrg(assetUid, org_id)
    .done(() =>{
      permissionsActions.getAssetPermissions(assetUid)
      permissionsActions.shareAssetWithOrg.completed(assetUid);
    })
    .fail(() => {
      permissionsActions.getAssetPermissions(assetUid)
      permissionsActions.shareAssetWithOrg.completed(assetUid);
    })
});
/**
 * For adding single asset permission
 *
 * @param {string} assetUid
 * @param {Object} perm - permission to add
 */
permissionsActions.assignAssetPermission.listen((assetUid, perm) => {
  dataInterface.assignAssetPermission(assetUid, perm)
    .done(() => {
      permissionsActions.getAssetPermissions(assetUid);
      permissionsActions.assignAssetPermission.completed(assetUid);
    })
    .fail(() => {
      permissionsActions.getAssetPermissions(assetUid);
      permissionsActions.assignAssetPermission.failed(assetUid);
    });
});

/**
 * For removing single permission
 *
 * @param {string} assetUid
 * @param {string} perm - permission url
 */
permissionsActions.removeAssetPermission.listen((assetUid, perm, isNonOwner) => {
  dataInterface.removePermission(perm)
    .done(() => {
      // Avoid this call if a non-owner removed their own permissions as it will fail
      if (!isNonOwner) {
        permissionsActions.getAssetPermissions(assetUid);
      }
      permissionsActions.removeAssetPermission.completed(assetUid, isNonOwner);
    })
    .fail(() => {
      permissionsActions.getAssetPermissions(assetUid);
      permissionsActions.removeAssetPermission.failed(assetUid);
    });
});

/**
 * Makes asset public or private. This is a special action that mixes
 * bulkSetAssetPermissions and removeAssetPermission to elegantly solve a
 * particular problem.
 *
 * @param {Object} asset - BE asset data
 * @param {boolean} shouldSetAnonPerms
 */
permissionsActions.setAssetPublic.listen((asset, shouldSetAnonPerms) => {
  if (shouldSetAnonPerms) {
    const permsToSet = asset.permissions.filter((permissionAssignment) => {
      return permissionAssignment.user !== asset.owner;
    });
    permsToSet.push({
      user: buildUserUrl(ANON_USERNAME),
      permission: permConfig.getPermissionByCodename(PERMISSIONS_CODENAMES.view_asset).url
    });
    permsToSet.push({
      user: buildUserUrl(ANON_USERNAME),
      permission: permConfig.getPermissionByCodename(PERMISSIONS_CODENAMES.discover_asset).url
    });
    dataInterface.bulkSetAssetPermissions(asset.uid, permsToSet)
      .done(() => {permissionsActions.setAssetPublic.completed(asset.uid, shouldSetAnonPerms);})
      .fail(() => {permissionsActions.setAssetPublic.failed(asset.uid, shouldSetAnonPerms);});
  } else {
    const permToRemove = asset.permissions.find((permissionAssignment) => {
      return (
        permissionAssignment.user === buildUserUrl(ANON_USERNAME) &&
        permissionAssignment.permission === permConfig.getPermissionByCodename(PERMISSIONS_CODENAMES.view_asset).url
      );
    });
    dataInterface.removePermission(permToRemove.url)
      .done(() => {permissionsActions.setAssetPublic.completed(asset.uid, shouldSetAnonPerms);})
      .fail(() => {permissionsActions.setAssetPublic.failed(asset.uid, shouldSetAnonPerms);});
  }
});

// copies permissions from one asset to other
permissionsActions.copyPermissionsFrom.listen(function(sourceUid, targetUid) {
  dataInterface.copyPermissionsFrom(sourceUid, targetUid)
    .done(() => {
      permissionsActions.getAssetPermissions(targetUid);
      permissionsActions.copyPermissionsFrom.completed(sourceUid, targetUid);
    })
    .fail(permissionsActions.copyPermissionsFrom.failed);
});<|MERGE_RESOLUTION|>--- conflicted
+++ resolved
@@ -24,11 +24,8 @@
   removeAssetPermission: {children: ['completed', 'failed']},
   setAssetPublic: {children: ['completed', 'failed']},
   copyPermissionsFrom: {children: ['completed', 'failed']},
-<<<<<<< HEAD
   shareAssetWithOrg: { children: ['completed', 'failed']},
   unshareAssetWithOrg: { children: ['completed', 'failed']}
-=======
->>>>>>> c26c728a
 });
 
 /**
