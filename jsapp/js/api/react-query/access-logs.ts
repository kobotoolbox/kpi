--- conflicted
+++ resolved
@@ -317,17 +317,10 @@
 
 export type accessLogsMeListResponse401 = {
   data: ErrorDetail
-<<<<<<< HEAD
-  status: 403
-}
-
-export type accessLogsMeListResponseComposite = accessLogsMeListResponse200 | accessLogsMeListResponse403
-=======
   status: 401
 }
 
 export type accessLogsMeListResponseComposite = accessLogsMeListResponse200 | accessLogsMeListResponse401
->>>>>>> 48b9f367
 
 export type accessLogsMeListResponse = accessLogsMeListResponseComposite & {
   headers: Headers
