--- conflicted
+++ resolved
@@ -87,13 +87,8 @@
 
             {!this.isFormBuilder() && (
               <React.Fragment>
-<<<<<<< HEAD
-                <MainHeader assetUid={assetid}/>
-                <Drawer/>
-=======
-                <MainHeader assetid={assetid} />
+                <MainHeader assetUid={assetid} />
                 <Drawer />
->>>>>>> 41a86e3e
               </React.Fragment>
             )}
 
