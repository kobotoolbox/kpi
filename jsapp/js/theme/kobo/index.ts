import {createTheme, rem} from '@mantine/core';
import {ActionIconThemeKobo} from './ActionIcon';
import {ButtonThemeKobo} from './Button';
import {TableThemeKobo} from './Table';
import {InputBaseThemeKobo} from './InputBase';
import {TooltipThemeKobo} from './Tooltip';
import {MenuThemeKobo} from './Menu';
import {AlertThemeKobo} from './Alert';
import {SelectThemeKobo} from './Select';
import {LoaderThemeKobo} from './Loader';
import {ModalThemeKobo} from './Modal';

export const themeKobo = createTheme({
  primaryColor: 'blue',
  colors: {
    gray: [
      'hsl(225, 17%, 14%)', // [0] #1e212a, $kobo-gray-900, (accessible) our black, very very rare, only use if necessary for contrast
      'hsl(225, 16%, 24%)', // [1] #333847, $kobo-gray-800, (accessible) active text, important text, text on background, top navigation background
      'hsl(226, 16%, 42%)', // [2] #5a627d, $kobo-gray-700, (accessible) default text, inactive text, options text, buttons text, tabs text, notifications background, hover for popups and dropdowns
      'hsl(225, 16%, 58%)', // [3] #828ba5, $kobo-gray-600, (readable) clickable icons on hover
      'hsl(226, 16%, 70%)', // [4] #a6acbf, $kobo-gray-500, icons default (clickable), arrows and indicators default
      'hsl(228, 16%, 82%)', // [5] #cacdd9, $kobo-gray-400, inactive icons, some decorative icons
      'hsl(227, 18%, 90%)', // [6] #e1e3ea, $kobo-gray-300, scroll bars, table lines, dividers, background of clickable icons on hover when also in a highlighted table row
      'hsl(228, 16%, 94%)', // [7] #edeef2, $kobo-gray-200, default light background, icons on hover, sidebar menu, table headings, …
      'hsl(240, 20%, 98%)', // [8] #f9f9fb, $kobo-gray-100, table row highlight on hover
      'hsl(0, 0%, 100%)', // [9] #ffffff, white background
    ],
    blue: [
      '#000',
      '#000',
      '#000',
      '#000',
      'hsl(207, 77%, 32%)', // #135991,
      'hsl(207, 77%, 43%)', // #1977c2,
      'hsl(207, 90%, 54%)', // #2095f3,
      'hsl(207, 90%, 77%)', // #8fcaf9, (previously $kobo-alt-blue)
      'hsl(207, 88%, 91%)', // #d2e9fc, (previously $kobo-mid-blue)
      'hsl(206, 84%, 95%)', // #e8f4fd, (previously $kobo-light-blue)
    ],
    teal: [
      '#000',
      '#000',
      'hsl(185, 57%, 25%)', // #1b5e64
      'hsl(185, 57%, 35%)', // #26838c
      'hsl(185, 57%, 57%)', // #52c5d0
      'hsl(186, 57%, 75%)', // #9bdde4
      'hsl(185, 58%, 85%)', // #c3ebef
      'hsl(188, 60%, 95%)', // #ebf8fa
      '#000',
      '#000',
    ],
    red: [
      '#000',
      '#000',
      '#000',
      '#000',
      '#000',
      'hsl(0, 100%, 26%)', // #850000
      'hsl(0, 100%, 31%)', // #9d0000
      'hsl(0, 100%, 75%)', // #ff8080
      'hsl(0, 100%, 90%)', // #ffcccc
      'hsl(0, 100%, 96%)', // #ffe9e9
    ],
    amber: [
      '#000',
      '#000',
      '#000',
      '#000',
      '#000',
      'hsl(30, 100%, 25%)', // #803f00 ($kobo-dark-amber)
      'hsl(29, 100%, 75%)', // #ffbe80 ($kobo-amber)
      'hsl(30, 100%, 90%)', // #ffe8cc ($kobo-light-amber)
      '#000',
      '#000',
    ],
  },

  // Typography
  scale: 16 / 14, // Because old ways set base font to 14px instead of standard 16px.
  fontFamily: '"Roboto", sans-serif',
  fontFamilyMonospace: 'Roboto Mono, monospace',
  fontSizes: {
    xs: rem(12),
    sm: rem(13), // TODO: For now implied from button sizes.
    md: rem(14), // TODO: For now implied from button sizes.
    lg: rem(16),
    xl: rem(18),
  },
  lineHeights: {},
  headings: {
    fontWeight: '500',
  },
  // headings: {
  //   fontFamily: '"Roboto", sans-serif',
  // },

  defaultRadius: 'md',
  radius: {
    xs: '2px',
    sm: '4px',
    md: '6px',
    lg: '10px',
    xl: '14px',
  },

  components: {
    ActionIcon: ActionIconThemeKobo,
    Alert: AlertThemeKobo,
    Button: ButtonThemeKobo,
    InputBase: InputBaseThemeKobo,
    Loader: LoaderThemeKobo,
    Menu: MenuThemeKobo,
    Select: SelectThemeKobo,
    Tooltip: TooltipThemeKobo,
    Table: TableThemeKobo,
<<<<<<< HEAD
=======
    Select: SelectThemeKobo,
    Loader: LoaderThemeKobo,
    Modal: ModalThemeKobo,
>>>>>>> aa5a20c8
  },
});<|MERGE_RESOLUTION|>--- conflicted
+++ resolved
@@ -110,14 +110,9 @@
     InputBase: InputBaseThemeKobo,
     Loader: LoaderThemeKobo,
     Menu: MenuThemeKobo,
+    Modal: ModalThemeKobo,
     Select: SelectThemeKobo,
     Tooltip: TooltipThemeKobo,
     Table: TableThemeKobo,
-<<<<<<< HEAD
-=======
-    Select: SelectThemeKobo,
-    Loader: LoaderThemeKobo,
-    Modal: ModalThemeKobo,
->>>>>>> aa5a20c8
   },
 });