import {createTheme, rem} from '@mantine/core';
import {ActionIconThemeKobo} from './ActionIcon';
import {ButtonThemeKobo} from './Button';
import {TableThemeKobo} from './Table';
import {TooltipThemeKobo} from './Tooltip';
<<<<<<< HEAD
import {MenuThemeKobo} from './menu';
import {AlertThemeKobo} from './Alert';
=======
import {MenuThemeKobo} from './Menu';
>>>>>>> c933d131

export const themeKobo = createTheme({
  primaryColor: 'blue',
  colors: {
    gray: [
      'hsl(225, 17%, 14%)', // [0] #1e212a, $kobo-gray-900, (accessible) our black, very very rare, only use if necessary for contrast
      'hsl(225, 16%, 24%)', // [1] #333847, $kobo-gray-800, (accessible) active text, important text, text on background, top navigation background
      'hsl(226, 16%, 42%)', // [2] #5a627d, $kobo-gray-700, (accessible) default text, inactive text, options text, buttons text, tabs text, notifications background, hover for popups and dropdowns
      'hsl(225, 16%, 58%)', // [3] #828ba5, $kobo-gray-600, (readable) clickable icons on hover
      'hsl(226, 16%, 70%)', // [4] #a6acbf, $kobo-gray-500, icons default (clickable), arrows and indicators default
      'hsl(228, 16%, 82%)', // [5] #cacdd9, $kobo-gray-400, inactive icons, some decorative icons
      'hsl(227, 18%, 90%)', // [6] #e1e3ea, $kobo-gray-300, scroll bars, table lines, dividers, background of clickable icons on hover when also in a highlighted table row
      'hsl(228, 16%, 94%)', // [7] #edeef2, $kobo-gray-200, default light background, icons on hover, sidebar menu, table headings, …
      'hsl(240, 20%, 98%)', // [8] #f9f9fb, $kobo-gray-100, table row highlight on hover
      'hsl(0, 0%, 100%)', // [9] #ffffff, white background
    ],
    blue: [
      '#000',
      '#000',
      '#000',
      '#000',
      'hsl(207, 77%, 32%)', // #135991,
      'hsl(207, 77%, 43%)', // #1977c2,
      'hsl(207, 90%, 54%)', // #2095f3,
      'hsl(207, 90%, 77%)', // #8fcaf9, (previously $kobo-alt-blue)
      'hsl(207, 88%, 91%)', // #d2e9fc, (previously $kobo-mid-blue)
      'hsl(206, 84%, 95%)', // #e8f4fd, (previously $kobo-light-blue)
    ],
    teal: [
      '#000',
      '#000',
      'hsl(185, 57%, 25%)', // #1b5e64
      'hsl(185, 57%, 35%)', // #26838c
      'hsl(185, 57%, 57%)', // #52c5d0
      'hsl(186, 57%, 75%)', // #9bdde4
      'hsl(185, 58%, 85%)', // #c3ebef
      'hsl(188, 60%, 95%)', // #ebf8fa
      '#000',
      '#000',
    ],
    red: [
      '#000',
      '#000',
      '#000',
      '#000',
      '#000',
      'hsl(0, 100%, 26%)', // #850000
      'hsl(0, 100%, 31%)', // #9d0000
      'hsl(0, 100%, 75%)', // #ff8080
      'hsl(0, 100%, 90%)', // #ffcccc
      'hsl(0, 100%, 96%)', // #ffe9e9
    ],
    amber: [
      '#000',
      '#000',
      '#000',
      '#000',
      '#000',
      'hsl(30, 100%, 25%)', // #803f00 ($kobo-dark-amber)
      'hsl(29, 100%, 75%)', // #ffbe80 ($kobo-amber)
      'hsl(30, 100%, 90%)', // #ffe8cc ($kobo-light-amber)
      '#000',
      '#000',
    ]
  },

  // Typography
  scale: 16 / 14, // Because old ways set base font to 14px instead of standard 16px.
  fontFamily: '"Roboto", sans-serif',
  fontFamilyMonospace: 'Roboto Mono, monospace',
  fontSizes: {
    xs: rem(11), // TODO: For now implied from button sizes.
    sm: rem(13), // TODO: For now implied from button sizes.
    md: rem(14), // TODO: For now implied from button sizes.
    lg: rem(16),
    xl: rem(18),
  },
  lineHeights: {
  },
  headings: {
    fontWeight: '500',
  },
  // headings: {
  //   fontFamily: '"Roboto", sans-serif',
  // },

  defaultRadius: 'md',
  radius: {
    xs: '2px',
    sm: '4px',
    md: '6px',
    lg: '10px',
    xl: '14px',
  },

  components: {
<<<<<<< HEAD
    Alert: AlertThemeKobo,
=======
    ActionIcon: ActionIconThemeKobo,
>>>>>>> c933d131
    Button: ButtonThemeKobo,
    Menu: MenuThemeKobo,
    Tooltip: TooltipThemeKobo,
    Table: TableThemeKobo,
  },
});<|MERGE_RESOLUTION|>--- conflicted
+++ resolved
@@ -3,12 +3,8 @@
 import {ButtonThemeKobo} from './Button';
 import {TableThemeKobo} from './Table';
 import {TooltipThemeKobo} from './Tooltip';
-<<<<<<< HEAD
-import {MenuThemeKobo} from './menu';
+import {MenuThemeKobo} from './Menu';
 import {AlertThemeKobo} from './Alert';
-=======
-import {MenuThemeKobo} from './Menu';
->>>>>>> c933d131
 
 export const themeKobo = createTheme({
   primaryColor: 'blue',
@@ -105,11 +101,8 @@
   },
 
   components: {
-<<<<<<< HEAD
+    ActionIcon: ActionIconThemeKobo,
     Alert: AlertThemeKobo,
-=======
-    ActionIcon: ActionIconThemeKobo,
->>>>>>> c933d131
     Button: ButtonThemeKobo,
     Menu: MenuThemeKobo,
     Tooltip: TooltipThemeKobo,
