--- conflicted
+++ resolved
@@ -11,10 +11,7 @@
 import { SelectThemeKobo } from './Select'
 import { TableThemeKobo } from './Table'
 import { TagsInputThemeKobo } from './TagsInput'
-<<<<<<< HEAD
-=======
 import { ThemeIconThemeKobo } from './ThemeIcon'
->>>>>>> f36dd0ab
 import { TooltipThemeKobo } from './Tooltip'
 
 export const themeKobo = createTheme({
@@ -124,10 +121,7 @@
     Table: TableThemeKobo,
     Divider: DividerThemeKobo,
     TagsInput: TagsInputThemeKobo,
-<<<<<<< HEAD
-=======
     ThemeIcon: ThemeIconThemeKobo,
     NumberInput: NumberInputThemeKobo,
->>>>>>> f36dd0ab
   },
 })