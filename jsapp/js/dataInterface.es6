/**
 * The only file that is making calls to Backend. You shouldn't use it directly,
 * but through proper actions in `jsapp/js/actions.es6`.
 *
 * TODO: Instead of splitting this huge file it could be a good idead to move
 * all the calls from here to appropriate actions and drop this file entirely.
 * And make actions for calls that doesn't have them.
 */

import alertify from 'alertifyjs';
import {assign} from 'utils';
import {
  ROOT_URL,
  COMMON_QUERIES
} from './constants';

const DEFAULT_PAGE_SIZE = 100;

export var dataInterface;
(function(){
  var $ajax = (o)=> {
    return $.ajax(assign({}, {dataType: 'json', method: 'GET'}, o));
  };
  const assetMapping = {
    'a': 'assets',
    'c': 'collections',
    'p': 'permissions',
  };

<<<<<<< HEAD
  // hook up to all AJAX requests to check auth problems
  $(document).ajaxError((event, request, settings) => {
    if (request.status === 403 || request.status === 401 || request.status === 404) {
      dataInterface.selfProfile().done((data) => {
        if (data.message === 'user is not logged in') {
          let errorMessage = t('Please try reloading the page. If you need to contact support, note the following message: <pre>##server_message##</pre>');
          let serverMessage = request.status.toString();
          if (request.responseJSON && request.responseJSON.detail) {
            serverMessage += ': ' + request.responseJSON.detail;
          }
          errorMessage = errorMessage.replace('##server_message##', serverMessage);
          alertify.alert(t('You are not logged in to the monitoring application, please login'), errorMessage);
        }
      });
    }
  });

=======
>>>>>>> c26c728a
  assign(this, {
    selfProfile: () => $ajax({ url: `${ROOT_URL}/me/` }),
    apiToken: () => {
      return $ajax({
        url: `${ROOT_URL}/token/?format=json`
      });
    },
    getUser: (userUrl) => {
      return $ajax({
        url: userUrl
      });
    },
    queryUserExistence: (username) => {
      var d = new $.Deferred();
      $ajax({ url: `${ROOT_URL}/api/v2/users/${username}/` })
        .done(()=>{ d.resolve(username, true); })
        .fail(()=>{ d.reject(username, false); });
      return d.promise();
    },
    logout: () => {
      var d = new $.Deferred();
      $ajax({ url: `${ROOT_URL}/accounts/logout/` }).done(d.resolve).fail(function (/*resp, etype, emessage*/) {
        // logout request wasn't successful, but may have logged the user out
        // querying '/me/' can confirm if we have logged out.
        dataInterface.selfProfile().done(function(data){
          if (data.message === 'user is not logged in') {
            d.resolve(data);
          } else {
            d.fail(data);
          }
        }).fail(d.fail);
      });
      return d.promise();
    },
    patchProfile (data) {
      return $ajax({
        url: `${ROOT_URL}/me/`,
        method: 'PATCH',
        data: data
      });
    },
    listTemplates () {
      return $ajax({
        url: `${ROOT_URL}/api/v2/assets/?q=${COMMON_QUERIES.t}`
      });
    },
    getCollections(params = {}) {
      let q = COMMON_QUERIES.c;
      if (params.owner) {
        q += ` AND owner__username__exact:${params.owner}`;
      }
      return $ajax({
        url: `${ROOT_URL}/api/v2/assets/`,
        dataType: 'json',
        data: {
          q: q,
          limit: params.pageSize || DEFAULT_PAGE_SIZE,
          page: params.page || 0
        },
        method: 'GET'
      });
    },
    createAssetSnapshot (data) {
      return $ajax({
        url: `${ROOT_URL}/api/v2/asset_snapshots/`,
        method: 'POST',
        data: data
      });
    },
    createTemporaryAssetSnapshot ({source}) {
      return $ajax({
        url: `${ROOT_URL}/api/v2/asset_snapshots/`,
        method: 'POST',
        data: {
          source: source
        }
      });
    },

    /*
     * external services
     */

    getHooks(uid) {
      return $ajax({
        url: `${ROOT_URL}/api/v2/assets/${uid}/hooks/`,
        method: 'GET'
      });
    },
    getHook(uid, hookUid) {
      return $ajax({
        url: `${ROOT_URL}/api/v2/assets/${uid}/hooks/${hookUid}/`,
        method: 'GET'
      });
    },
    addExternalService(uid, data) {
      return $ajax({
        url: `${ROOT_URL}/api/v2/assets/${uid}/hooks/`,
        method: 'POST',
        data: JSON.stringify(data),
        dataType: 'json',
        contentType: 'application/json'
      });
    },
    updateExternalService(uid, hookUid, data) {
      return $ajax({
        url: `${ROOT_URL}/api/v2/assets/${uid}/hooks/${hookUid}/`,
        method: 'PATCH',
        data: JSON.stringify(data),
        dataType: 'json',
        contentType: 'application/json'
      });
    },
    deleteExternalService(uid, hookUid) {
      return $ajax({
        url: `${ROOT_URL}/api/v2/assets/${uid}/hooks/${hookUid}/`,
        method: 'DELETE'
      });
    },
    getHookLogs(uid, hookUid) {
      return $ajax({
        url: `${ROOT_URL}/api/v2/assets/${uid}/hooks/${hookUid}/logs/`,
        method: 'GET'
      });
    },
    getHookLog(uid, hookUid, lid) {
      return $ajax({
        url: `${ROOT_URL}/api/v2/assets/${uid}/hooks/${hookUid}/logs/${lid}/`,
        method: 'GET'
      });
    },
    retryExternalServiceLogs(uid, hookUid) {
      return $ajax({
        url: `${ROOT_URL}/api/v2/assets/${uid}/hooks/${hookUid}/retry/`,
        method: 'PATCH'
      });
    },
    retryExternalServiceLog(uid, hookUid, lid) {
      return $ajax({
        url: `${ROOT_URL}/api/v2/assets/${uid}/hooks/${hookUid}/logs/${lid}/retry/`,
        method: 'PATCH'
      });
    },

    getReportData (data) {
      let identifierString;
      if (data.identifiers) {
        identifierString = `?names=${data.identifiers.join(',')}`
      }
      if (data.group_by != '')
        identifierString += `&split_by=${data.group_by}`;

      return $ajax({
        url: `${ROOT_URL}/api/v2/assets/${data.uid}/reports/${identifierString}`,
      });
    },
    cloneAsset ({uid, name, version_id, new_asset_type, parent}) {
      let data = {
        clone_from: uid,
      };
      if (name) { data.name = name; }
      if (version_id) { data.clone_from_version_id = version_id; }
      if (new_asset_type) { data.asset_type = new_asset_type; }
      if (parent) { data.parent = parent; }
      return $ajax({
        method: 'POST',
        url: `${ROOT_URL}/api/v2/assets/`,
        data: data,
      });
    },

    /*
     * form media
     */
    postFormMedia(uid, data) {
      return $ajax({
        method: 'POST',
        url: `${ROOT_URL}/api/v2/assets/${uid}/files/`,
        data: data,
      });
    },
    deleteFormMedia(url) {
      return $ajax({
        method: 'DELETE',
        url: url,
      });
    },
    pullOrgDataIntoAsset(orgId, uid) {
      return $ajax({
        method: 'POST',
        url: `${ROOT_URL}/pull-veritree-org-data`,
        data: {
          org_id: orgId,
          asset_uid: uid
        }
      })
    },

    /*
     * Dynamic data attachments
     */
    attachToSource(assetUid, data) {
      return $ajax({
        url: `${ROOT_URL}/api/v2/assets/${assetUid}/paired-data/`,
        method: 'POST',
        data: JSON.stringify(data),
        contentType: 'application/json'
      });
    },
    detachSource(attachmentUrl) {
      return $ajax({
        url: attachmentUrl,
        method: 'DELETE',
      });
    },
    patchSource(attachmentUrl, data) {
      return $ajax({
        url: attachmentUrl,
        method: 'PATCH',
        data: JSON.stringify(data),
        contentType: 'application/json'
      });
    },
    getAttachedSources(assetUid) {
      return $ajax({
        url: `${ROOT_URL}/api/v2/assets/${assetUid}/paired-data/`,
        method: 'GET',
      });
    },
    getSharingEnabledAssets() {
      return $ajax({
        url: `${ROOT_URL}/api/v2/assets/?q=data_sharing__enabled:true`,
        method: 'GET',
      });
    },
    patchDataSharing(assetUid, data) {
      return $ajax({
        url: `${ROOT_URL}/api/v2/assets/${assetUid}/`,
        method: 'PATCH',
        data: JSON.stringify(data),
        contentType: 'application/json'
      });
    },

    /*
     * permissions
     */

    getPermissionsConfig() {
      return $ajax({
        url: `${ROOT_URL}/api/v2/permissions/`,
        method: 'GET'
      });
    },

    getAssetPermissions(assetUid) {
      return $ajax({
        url: `${ROOT_URL}/api/v2/assets/${assetUid}/permission-assignments/`,
        method: 'GET'
      });
    },

    bulkSetAssetPermissions(assetUid, perms) {
      return $ajax({
        url: `${ROOT_URL}/api/v2/assets/${assetUid}/permission-assignments/bulk/`,
        method: 'POST',
        data: JSON.stringify(perms),
        dataType: 'json',
        contentType: 'application/json'
      });
    },

    assignAssetPermission(assetUid, perm) {
      return $ajax({
        url: `${ROOT_URL}/api/v2/assets/${assetUid}/permission-assignments/`,
        method: 'POST',
        data: JSON.stringify(perm),
        dataType: 'json',
        contentType: 'application/json'
      });
    },

    removePermission (permUrl) {
      return $ajax({
        method: 'DELETE',
        url: permUrl
      });
    },

    copyPermissionsFrom(sourceUid, targetUid) {
      return $ajax({
        url: `${ROOT_URL}/api/v2/assets/${targetUid}/permission-assignments/clone/`,
        method: 'PATCH',
        data: {
          clone_from: sourceUid
        }
      });
    },
    deleteAsset ({uid}) {
      return $ajax({
        url: `${ROOT_URL}/api/v2/assets/${uid}/`,
        method: 'DELETE'
      });
    },
    subscribeToCollection(assetUrl) {
      return $ajax({
        url: `${ROOT_URL}/api/v2/asset_subscriptions/`,
        data: {
          asset: assetUrl
        },
        method: 'POST'
      });
    },
    unsubscribeFromCollection(uid) {
      return $ajax({
        url: `${ROOT_URL}/api/v2/asset_subscriptions/`,
        data: {
          asset__uid: uid
        },
        method: 'GET'
      }).then((data) => {
        return $ajax({
          url: data.results[0].url,
          method: 'DELETE'
        });
      });
    },
    getImportDetails ({uid}) {
      return $.getJSON(`${ROOT_URL}/api/v2/imports/${uid}/`);
    },
    getAsset (params={}) {
      if (params.url) {
        return $.getJSON(params.url);
      } else {
        // limit is for collections children
        return $.getJSON(`${ROOT_URL}/api/v2/assets/${params.id}/?limit=${DEFAULT_PAGE_SIZE}`);
      }
    },

    getAssetExports(assetUid) {
      return $ajax({
        url: `${ROOT_URL}/api/v2/assets/${assetUid}/exports/`,
        data: {
          ordering: '-date_created',
          // TODO: handle pagination of this in future, for now we get "all"
          limit: 9999,
        },
      });
    },

    createAssetExport(assetUid, data) {
      return $ajax({
        url: `${ROOT_URL}/api/v2/assets/${assetUid}/exports/`,
        method: 'POST',
        data: JSON.stringify(data),
        dataType: 'json',
        contentType: 'application/json',
      });
    },

    getAssetExport(assetUid, exportUid) {
      return $ajax({
        url: `${ROOT_URL}/api/v2/assets/${assetUid}/exports/${exportUid}/`,
        method: 'GET',
      });
    },

    deleteAssetExport(assetUid, exportUid) {
      return $ajax({
        url: `${ROOT_URL}/api/v2/assets/${assetUid}/exports/${exportUid}/`,
        method: 'DELETE',
      });
    },

    getExportSettings(assetUid) {
      return $ajax({
        url: `${ROOT_URL}/api/v2/assets/${assetUid}/export-settings/`,
        // TODO: handle pagination of this in future, for now we get "all"
        data: {limit: 9999},
      });
    },

    getExportSetting(assetUid, settingUid) {
      return $ajax({
        url: `${ROOT_URL}/api/v2/assets/${assetUid}/export-settings/${settingUid}/`,
      });
    },

    updateExportSetting(assetUid, settingUid, data) {
      return $ajax({
        url: `${ROOT_URL}/api/v2/assets/${assetUid}/export-settings/${settingUid}/`,
        method: 'PATCH',
        data: data,
      });
    },

    createExportSetting(assetUid, data) {
      return $ajax({
        url: `${ROOT_URL}/api/v2/assets/${assetUid}/export-settings/`,
        method: 'POST',
        data: data,
      });
    },

    deleteExportSetting(assetUid, settingUid) {
      return $ajax({
        url: `${ROOT_URL}/api/v2/assets/${assetUid}/export-settings/${settingUid}/`,
        method: 'DELETE',
      });
    },

    getAssetXformView (uid) {
      return $ajax({
        url: `${ROOT_URL}/api/v2/assets/${uid}/xform/`,
        dataType: 'html'
      });
    },
    searchAssets(searchData) {
      // TODO https://github.com/kobotoolbox/kpi/issues/1983
      // force set limit to get hacky "all" assets
      searchData.limit = 200;
      return $.ajax({
        url: `${ROOT_URL}/api/v2/assets/`,
        dataType: 'json',
        data: searchData,
        method: 'GET'
      });
    },
    _searchAssetsWithPredefinedQuery(params, predefinedQuery) {
      const searchData = {
        q: predefinedQuery,
        limit: params.pageSize || DEFAULT_PAGE_SIZE,
        offset: params.page * params.pageSize || 0
      };

      if (params.searchPhrase) {
        searchData.q += ` AND (${params.searchPhrase})`;
      }

      if (params.filterProperty && params.filterValue) {
        searchData.q += ` AND ${params.filterProperty}:${params.filterValue}`;
      }

      if (params.ordering) {
        searchData.ordering = params.ordering;
      }

      if (params.metadata === true) {
        searchData.metadata = 'on';
      }

      if (params.collectionsFirst === true) {
        searchData.collections_first = 'true';
      }

      if (params.status) {
        searchData.status = params.status;
      }

      return $ajax({
        url: `${ROOT_URL}/api/v2/assets/`,
        dataType: 'json',
        data: searchData,
        method: 'GET'
      });
    },
    _searchMetadataWithPredefinedQuery(params, predefinedQuery) {
      const searchData = {
        q: predefinedQuery,
        limit: params.pageSize || DEFAULT_PAGE_SIZE,
        offset: params.page * params.pageSize || 0
      };

      if (params.searchPhrase) {
        searchData.q += ` AND (${params.searchPhrase})`;
      }

      if (params.filterProperty && params.filterValue) {
        searchData.q += ` AND ${params.filterProperty}:"${params.filterValue}"`;
      }

      if (params.ordering) {
        searchData.ordering = params.ordering;
      }

      if (params.status) {
        searchData.status = params.status;
      }

      return $ajax({
        url: `${ROOT_URL}/api/v2/assets/metadata/`,
        dataType: 'json',
        data: searchData,
        method: 'GET'
      });
    },
    searchMyCollectionAssets(params = {}) {
      return this._searchAssetsWithPredefinedQuery(
        params,
        // we only want the currently viewed collection's assets
        `${COMMON_QUERIES.qbtc} AND parent__uid:${params.uid}`,
      );
    },
    searchMyLibraryAssets(params = {}) {
      // we only want orphans (assets not inside collection)
      // unless it's a search
      let query = COMMON_QUERIES.qbtc;
      if (!params.searchPhrase) {
        query += ' AND parent:null';
      }

      return this._searchAssetsWithPredefinedQuery(params, query);
    },
    searchMyCollectionMetadata(params = {}) {
      return this._searchMetadataWithPredefinedQuery(
        params,
        // we only want the currently viewed collection's assets
        `${COMMON_QUERIES.qbtc} AND parent__uid:${params.uid}`,
      );
    },
    searchMyLibraryMetadata(params = {}) {
      // we only want orphans (assets not inside collection)
      // unless it's a search
      let query = COMMON_QUERIES.qbtc;
      if (!params.searchPhrase) {
        query += ' AND parent:null';
      }

      return this._searchMetadataWithPredefinedQuery(params, query);
    },
    searchPublicCollections(params = {}) {
      params.status = 'public-discoverable';
      return this._searchAssetsWithPredefinedQuery(
        params,
        COMMON_QUERIES.c,
      );
    },
    searchPublicCollectionsMetadata(params = {}) {
      params.status = 'public-discoverable';
      return this._searchMetadataWithPredefinedQuery(
        params,
        COMMON_QUERIES.c,
      );
    },
    assetsHash () {
      return $ajax({
        url: `${ROOT_URL}/api/v2/assets/hash/`,
        method: 'GET'
      });
    },
    createResource (details) {
      return $ajax({
        method: 'POST',
        url: `${ROOT_URL}/api/v2/assets/`,
        data: details
      });
    },
    patchAsset (uid, data) {
      return $ajax({
        url: `${ROOT_URL}/api/v2/assets/${uid}/`,
        method: 'PATCH',
        data: JSON.stringify(data),
        dataType: 'json',
        contentType: 'application/json'
      });
    },
    listTags (data) {
      return $ajax({
        url: `${ROOT_URL}/tags/`,
        method: 'GET',
        data: assign({
          // If this number is too big (e.g. 9999) it causes a deadly timeout
          // whenever Form Builder displays the aside Library search
          limit: 100,
        }, data),
      });
    },
    loadNextPageUrl(nextPageUrl){
      return $ajax({
        url: nextPageUrl,
        method: 'GET'
      });
    },
    deployAsset (asset, redeployment) {
      var data = {
        'active': true,
      };
      var method = 'POST';
      if (redeployment) {
        method = 'PATCH';
        data.version_id = asset.version_id;
      }
      return $ajax({
        method: method,
        url: `${asset.url}deployment/`,
        data: data
      });
    },
    setDeploymentActive ({asset, active}) {
      return $ajax({
        method: 'PATCH',
        url: `${asset.url}deployment/`,
        data: {
          active: active
        }
      });
    },
    createImport(contents) {
      var formData = new FormData();
      Object.keys(contents).forEach((key) => {
        formData.append(key, contents[key]);
      });
      return $ajax({
        method: 'POST',
        url: `${ROOT_URL}/api/v2/imports/`,
        data: formData,
        processData: false,
        contentType: false
      });
    },
    getResource ({id}) {
      // how can we avoid pulling asset type from the 1st character of the uid?
      var assetType = assetMapping[id[0]];
      return $.getJSON(`${ROOT_URL}/${assetType}/${id}/`);
    },

    getSubmissions(
      uid,
      pageSize = DEFAULT_PAGE_SIZE,
      page = 0,
      sort = [],
      fields = [],
      filter = ''
    ) {
      const query = `limit=${pageSize}&start=${page}`;
      var s = '&sort={"_id":-1}'; // default sort
      var f = '';
      if (sort.length) {
        s = sort[0].desc === true ? `&sort={"${sort[0].id}":-1}` : `&sort={"${sort[0].id}":1}`;
      }
      if (fields.length) {
        f = `&fields=${JSON.stringify(fields)}`;
      }

      return $ajax({
        url: `${ROOT_URL}/api/v2/assets/${uid}/data/?${query}${s}${f}${filter}`,
        method: 'GET',
      });
    },

    getSubmission(uid, sid) {
      return $ajax({
        url: `${ROOT_URL}/api/v2/assets/${uid}/data/${sid}/`,
        method: 'GET'
      });
    },
    duplicateSubmission(uid, sid) {
      return $ajax({
        url: `${ROOT_URL}/api/v2/assets/${uid}/data/${sid}/duplicate/`,
        method: 'POST'
      });
    },
    bulkPatchSubmissionsValues(uid, submissionIds, data) {
      return $ajax({
        url: `${ROOT_URL}/api/v2/assets/${uid}/data/bulk/`,
        method: 'PATCH',
        data: {'payload': JSON.stringify({
          submission_ids: submissionIds,
          data: data,
        })}
      });
    },
    bulkPatchSubmissionsValidationStatus(uid, data) {
      return $ajax({
        url: `${ROOT_URL}/api/v2/assets/${uid}/data/validation_statuses/`,
        method: 'PATCH',
        data: {'payload': JSON.stringify(data)}
      });
    },
    bulkRemoveSubmissionsValidationStatus(uid, data) {
      return $ajax({
        url: `${ROOT_URL}/api/v2/assets/${uid}/data/validation_statuses/`,
        method: 'DELETE',
        data: {'payload': JSON.stringify(data)}
      });
    },
    updateSubmissionValidationStatus(uid, sid, data) {
      return $ajax({
        url: `${ROOT_URL}/api/v2/assets/${uid}/data/${sid}/validation_status/`,
        method: 'PATCH',
        data: data
      });
    },
    removeSubmissionValidationStatus(uid, sid) {
      return $ajax({
        url: `${ROOT_URL}/api/v2/assets/${uid}/data/${sid}/validation_status/`,
        method: 'DELETE'
      });
    },
    getSubmissionsQuery(uid, query='') {
      return $ajax({
        url: `${ROOT_URL}/api/v2/assets/${uid}/data/?${query}`,
        method: 'GET'
      });
    },
    deleteSubmission(uid, sid) {
      return $ajax({
        url: `${ROOT_URL}/api/v2/assets/${uid}/data/${sid}/`,
        method: 'DELETE'
      });
    },
    bulkDeleteSubmissions(uid, data) {
      return $ajax({
        url: `${ROOT_URL}/api/v2/assets/${uid}/data/bulk/`,
        method: 'DELETE',
        data: {'payload': JSON.stringify(data)}
      });
    },
    getEnketoEditLink(uid, sid) {
      return $ajax({
        url: `${ROOT_URL}/api/v2/assets/${uid}/data/${sid}/enketo/edit/?return_url=false`,
        method: 'GET'
      });
    },
    getEnketoViewLink(uid, sid) {
      return $ajax({
        url: `${ROOT_URL}/api/v2/assets/${uid}/data/${sid}/enketo/view/`,
        method: 'GET'
      });
    },
    uploadAssetFile(uid, data) {
      var formData = new FormData();
      Object.keys(data).forEach(function(key) {
        formData.append(key, data[key]);
      });

      return $ajax({
        url: `${ROOT_URL}/api/v2/assets/${uid}/files/`,
        method: 'POST',
        data: formData,
        processData: false,
        contentType: false
      });
    },
    getAssetFiles(uid, fileType) {
      return $ajax({
        url: `${ROOT_URL}/api/v2/assets/${uid}/files/?file_type=${fileType}`,
        method: 'GET'
      });
    },
    deleteAssetFile(assetUid, uid) {
      return $ajax({
        url: `${ROOT_URL}/api/v2/assets/${assetUid}/files/${uid}/`,
        method: 'DELETE'
      });
    },

    getHelpInAppMessages() {
      return $ajax({
        url: `${ROOT_URL}/help/in_app_messages/`,
        method: 'GET'
      });
    },
    patchHelpInAppMessage(uid, data) {
      return $ajax({
        url: `${ROOT_URL}/help/in_app_messages/${uid}/`,
        method: 'PATCH',
        data: JSON.stringify(data),
        dataType: 'json',
        contentType: 'application/json'
      });
    },

    setLanguage(data) {
      return $ajax({
        url: `${ROOT_URL}/i18n/setlang/`,
        method: 'POST',
        data: data
      });
    },
    environment() {
      return $ajax({url: `${ROOT_URL}/environment/`});
    },
    login: (creds)=> {
<<<<<<< HEAD
      return $ajax({ url: `${ROOT_URL}/api-auth/login/?next=/me/`, data: creds, method: 'POST'});
    },
    shareAssetWithOrg: (assetUid, orgId)=> {
      return $ajax({ url: `${ROOT_URL}/veritree_org_asset/share`, method: 'POST', data: { asset_uid: assetUid, org_id: orgId } })
    },
    unshareAssetWithOrg: (assetUid, orgId)=> {
      return $ajax({ url: `${ROOT_URL}/veritree_org_asset/unshare`, method: 'POST', data: { asset_uid: assetUid, org_id: orgId } })
=======
      return $ajax({ url: `${ROOT_URL}/accounts/login/?next=/me/`, data: creds, method: 'POST'});
>>>>>>> c26c728a
    }
  });
}).call(dataInterface = {});<|MERGE_RESOLUTION|>--- conflicted
+++ resolved
@@ -27,7 +27,6 @@
     'p': 'permissions',
   };
 
-<<<<<<< HEAD
   // hook up to all AJAX requests to check auth problems
   $(document).ajaxError((event, request, settings) => {
     if (request.status === 403 || request.status === 401 || request.status === 404) {
@@ -45,8 +44,6 @@
     }
   });
 
-=======
->>>>>>> c26c728a
   assign(this, {
     selfProfile: () => $ajax({ url: `${ROOT_URL}/me/` }),
     apiToken: () => {
@@ -831,17 +828,13 @@
       return $ajax({url: `${ROOT_URL}/environment/`});
     },
     login: (creds)=> {
-<<<<<<< HEAD
-      return $ajax({ url: `${ROOT_URL}/api-auth/login/?next=/me/`, data: creds, method: 'POST'});
+      return $ajax({ url: `${ROOT_URL}/accounts/login/?next=/me/`, data: creds, method: 'POST'});
     },
     shareAssetWithOrg: (assetUid, orgId)=> {
       return $ajax({ url: `${ROOT_URL}/veritree_org_asset/share`, method: 'POST', data: { asset_uid: assetUid, org_id: orgId } })
     },
     unshareAssetWithOrg: (assetUid, orgId)=> {
       return $ajax({ url: `${ROOT_URL}/veritree_org_asset/unshare`, method: 'POST', data: { asset_uid: assetUid, org_id: orgId } })
-=======
-      return $ajax({ url: `${ROOT_URL}/accounts/login/?next=/me/`, data: creds, method: 'POST'});
->>>>>>> c26c728a
     }
   });
 }).call(dataInterface = {});