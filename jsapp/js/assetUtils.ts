/**
 * This file contains different methods for filtering and understanding asset's
 * data. Most of these are helpers for rendering information in UI.
 */

import React from 'react';
import {stores} from 'js/stores';
import permConfig from 'js/components/permissions/permConfig';
import {buildUserUrl} from 'js/utils';
import envStore from 'js/envStore';
import sessionStore from 'js/stores/session';
import type {
  AssetTypeName,
  AnyRowTypeName,
  QuestionTypeName,
} from 'js/constants';
import assetStore from 'js/assetStore';
import {
  ASSET_TYPES,
  MODAL_TYPES,
  QUESTION_TYPES,
  META_QUESTION_TYPES,
  GROUP_TYPES_BEGIN,
  GROUP_TYPES_END,
  SCORE_ROW_TYPE,
  RANK_LEVEL_TYPE,
  ANON_USERNAME,
  PERMISSIONS_CODENAMES,
  ACCESS_TYPES,
  ROOT_URL,
  SUPPLEMENTAL_DETAILS_PROP,
} from 'js/constants';
import type {
  AssetContent,
  AssetResponse,
  ProjectViewAsset,
  SurveyRow,
  SurveyChoice,
  Permission,
} from 'js/dataInterface';
import {
  getSupplementalTranscriptPath,
  getSupplementalTranslationPath,
} from 'js/components/processing/processingUtils';
import type {LanguageCode} from 'js/components/languages/languagesStore';

/**
 * Removes whitespace from tags. Returns list of cleaned up tags.
 * NOTE: Behavior should match KpiTaggableManager.add()
 */
export function cleanupTags(tags: string[]) {
  return tags.map(function (tag) {
    return tag.trim().replace(/ /g, '-');
  });
}

/**
 * Returns nicer "me" label for your own assets.
 */
export function getAssetOwnerDisplayName(username: string) {
  if (
    sessionStore.currentAccount?.username &&
    sessionStore.currentAccount.username === username
  ) {
    return t('me');
  } else {
    return username;
  }
}

export function getOrganizationDisplayString(asset: AssetResponse | ProjectViewAsset) {
  if (asset.settings.organization) {
    return asset.settings.organization;
  } else {
    return '-';
  }
}

/**
 * Note: `langString` is language string (the de facto "id").
 * Returns the index of language or null if not found.
 */
export function getLanguageIndex(asset: AssetResponse, langString: string) {
  let foundIndex = null;

  if (
    Array.isArray(asset.summary?.languages) &&
    asset.summary?.languages.length >= 1
  ) {
    asset.summary.languages.forEach((language, index) => {
      if (language === langString) {
        foundIndex = index;
      }
    });
  }

  return foundIndex;
}

export function getLanguagesDisplayString(asset: AssetResponse | ProjectViewAsset) {
  if (
    asset &&
    'summary' in asset &&
    asset.summary.languages &&
    asset.summary.languages.length > 0
  ) {
    return asset?.summary?.languages?.join(', ');
  } else if (
    asset &&
    'languages' in asset &&
    asset.languages.length > 0
  ) {
    return asset.languages.join(', ');
  } else {
    return '-';
  }
}

/**
 * Returns `-` for assets without sector and localized label otherwise
 */
export function getSectorDisplayString(asset: AssetResponse | ProjectViewAsset): string {
  let output = '-';

  if (asset.settings.sector?.value) {
    /**
     * We don't want to use labels from asset's settings, as these are localized
     * and thus prone to not be true (e.g. creating form in spanish UI language
     * and then switching to french would result in seeing spanish labels)
     */
    const sectorLabel = envStore.getSectorLabel(asset.settings.sector.value);
    if (sectorLabel !== undefined) {
      output = sectorLabel;
    } else {
      output = asset.settings.sector.value;
    }
  }

  return output;
}

export function getCountryDisplayString(asset: AssetResponse | ProjectViewAsset): string {
  if (asset.settings.country) {
    /**
     * We don't want to use labels from asset's settings, as these are localized
     * and thus prone to not be true (e.g. creating form in spanish UI language
     * and then switching to french would result in seeing spanish labels)
     */
    const countries = [];
    // https://www.typescriptlang.org/docs/handbook/2/everyday-types.html#working-with-union-types
    if (Array.isArray(asset.settings.country)) {
      for (const country of asset.settings.country) {
        countries.push(envStore.getCountryLabel(country.value));
      }
    } else {
      countries.push(envStore.getCountryLabel(asset.settings.country.value));
    }

    if (countries.length === 0) {
      return '-';
    }

    // TODO: improve for RTL?
    // See: https://github.com/kobotoolbox/kpi/issues/3903
    return countries.join(', ');
  } else {
    return '-';
  }
}

interface DisplayNameObj {
  original?: string; // Name typed in by user.
  question?: string; // First question name.
  empty?: string; // Set when no other is available.
  final: string; // original, question or empty name - the one to be displayed.
}

/**
 * Returns a name to be displayed for asset (especially unnamed ones) - an object
 * containing final name and all useful data. Most of the times you should use
 * `getAssetDisplayName(…).final`.
 */
export function getAssetDisplayName(asset?: AssetResponse | ProjectViewAsset): DisplayNameObj {
  const emptyName = t('untitled');

  const output: DisplayNameObj = {
    // empty name is a fallback
    final: emptyName,
  };

  if (asset?.name) {
    output.original = asset.name;
  }
  if (
    asset &&
    'summary' in asset &&
    asset.summary.labels &&
    asset.summary.labels.length > 0
  ) {
    // for unnamed assets, we try to display first question name
    output.question = asset.summary.labels[0];
  }
  if (!output.original && !output.question) {
    output.empty = emptyName;
  }

  // We prefer original name over question name
  if (output.original) {
    output.final = output.original;
  } else if (output.question) {
    output.final = output.question;
  }

  return output;
}

/**
 * Returns usable name of the question or choice when possible, fallbacks to
 * "Unlabelled". `translationIndex` defaults to first (default) language.
 */
export function getQuestionOrChoiceDisplayName(
  questionOrChoice: SurveyChoice | SurveyRow,
  translationIndex = 0
): string {
  if (questionOrChoice.label && Array.isArray(questionOrChoice.label)) {
    return questionOrChoice.label[translationIndex];
  } else if (questionOrChoice.label && !Array.isArray(questionOrChoice.label)) {
    // in rare cases the label could be a string
    return questionOrChoice.label;
  } else if (questionOrChoice.name) {
    return questionOrChoice.name;
  // the "string in obj" is needed because choice type doesn't have $autoname
  } else if ('$autoname' in questionOrChoice && questionOrChoice.$autoname) {
    return questionOrChoice.$autoname;
  } else {
    return t('Unlabelled');
  }
}

export function isLibraryAsset(assetType: AssetTypeName) {
  return (
    assetType === ASSET_TYPES.question.id ||
    assetType === ASSET_TYPES.block.id ||
    assetType === ASSET_TYPES.template.id ||
    assetType === ASSET_TYPES.collection.id
  );
}

/**
 * Checks whether the asset is public - i.e. visible and discoverable by anyone.
 * Note that `view_asset` is implied when you have `discover_asset`.
 */
export function isAssetPublic(permissions?: Permission[]) {
  let isDiscoverableByAnonymous = false;
  permissions?.forEach((perm) => {
    const foundPerm = permConfig.getPermissionByCodename(PERMISSIONS_CODENAMES.discover_asset);
    if (
      perm.user === buildUserUrl(ANON_USERNAME) &&
      foundPerm !== undefined &&
      perm.permission === foundPerm.url
    ) {
      isDiscoverableByAnonymous = true;
    }
  });
  return isDiscoverableByAnonymous;
}

/** For getting the icon name for given asset type. */
export function getAssetIconName(asset: AssetResponse) {
  switch (asset.asset_type) {
    case ASSET_TYPES.template.id:
<<<<<<< HEAD
      if (asset.summary?.lock_any) {
        return 'template-locked';
=======
      if ('summary' in asset && asset.summary?.lock_any) {
        return 'k-icon k-icon-template-locked';
>>>>>>> 597d5549
      } else {
        return 'template';
      }
    case ASSET_TYPES.question.id:
      return 'question';
    case ASSET_TYPES.block.id:
      return 'block';
    case ASSET_TYPES.survey.id:
<<<<<<< HEAD
      if (asset.summary?.lock_any) {
        return 'project-locked';
      } else if (asset.has_deployment && !asset.deployment__active) {
        return 'project-archived';
      } else if (asset.has_deployment) {
        return 'project-deployed';
=======
      if ('summary' in asset && asset.summary?.lock_any) {
        return 'k-icon k-icon-project-locked';
      } else if (asset.deployment_status === 'archived') {
        return 'k-icon k-icon-project-archived';
      } else if (asset.deployment_status === 'deployed') {
        return 'k-icon k-icon-project-deployed';
>>>>>>> 597d5549
      } else {
        return 'project-draft';
      }
    case ASSET_TYPES.collection.id:
<<<<<<< HEAD
      if (asset?.access_types?.includes(ACCESS_TYPES.subscribed)) {
        return 'folder-subscribed';
=======
      if ('access_types' in asset && asset?.access_types?.includes(ACCESS_TYPES.subscribed)) {
        return 'k-icon k-icon-folder-subscribed';
>>>>>>> 597d5549
      } else if (isAssetPublic(asset.permissions)) {
        return 'folder-public';
      } else if (asset?.access_types?.includes(ACCESS_TYPES.shared)) {
        return 'folder-shared';
      } else {
        return 'folder';
      }
    default:
      return 'project';
  }
}

<<<<<<< HEAD
/**
 * For getting the icon class name for given asset type. Returned string always
 * contains two class names: base `k-icon` and respective CSS class name.
 */
export function getAssetIcon(asset: AssetResponse) {
  return `k-icon k-icon-${getAssetIconName(asset)}`;
}

/**
 * Opens a modal for editing asset details.
 */
export function modifyDetails(asset: AssetResponse) {
  let modalType;
  if (asset.asset_type === ASSET_TYPES.template.id) {
    modalType = MODAL_TYPES.LIBRARY_TEMPLATE;
  } else if (asset.asset_type === ASSET_TYPES.collection.id) {
    modalType = MODAL_TYPES.LIBRARY_COLLECTION;
  }
  if (modalType) {
    stores.pageState.showModal({
      type: modalType,
      asset: asset,
    });
  } else {
    throw new Error(`Unsupported asset type: ${asset.asset_type}.`);
  }
}

/**
 * Opens a modal for sharing asset.
 */
export function share(asset: AssetResponse) {
  stores.pageState.showModal({
    type: MODAL_TYPES.SHARING,
    assetid: asset.uid,
  });
}

/**
 * Opens a modal for modifying asset languages and translation strings.
 */
export function editLanguages(asset: AssetResponse) {
  stores.pageState.showModal({
    type: MODAL_TYPES.FORM_LANGUAGES,
    asset: asset,
  });
}

/**
 * Opens a modal for modifying asset tags (also editable in Details Modal).
 */
export function editTags(asset: AssetResponse) {
  stores.pageState.showModal({
    type: MODAL_TYPES.ASSET_TAGS,
    asset: asset,
  });
}

/**
 * Opens a modal for replacing an asset using a file.
 */
export function replaceForm(asset: AssetResponse) {
  stores.pageState.showModal({
    type: MODAL_TYPES.REPLACE_PROJECT,
    asset: asset,
  });
}

=======
>>>>>>> 597d5549
export type SurveyFlatPaths = {
  [P in string]: string
};

export function getRowName(row: SurveyChoice | SurveyRow) {
  return row.name || ('$autoname' in row && row.$autoname) || row.$kuid;
}

/**
 * NOTE: this works based on a fact that all questions have unique names.
 * @param includeGroups - wheter to put groups into output
 * @param includeMeta - whether to include meta question types (false on default)
 * Returns object with pairs of quesion names and their full paths
 */
export function getSurveyFlatPaths(
  survey: SurveyRow[],
  includeGroups = false,
  includeMeta = false
): SurveyFlatPaths {
  const output: SurveyFlatPaths = {};
  const openedGroups: string[] = [];

  survey.forEach((row) => {
    const rowName = getRowName(row);
    if (Object.prototype.hasOwnProperty.call(GROUP_TYPES_BEGIN, row.type)) {
      openedGroups.push(rowName);
      if (includeGroups) {
        output[rowName] = openedGroups.join('/');
      }
    } else if (Object.prototype.hasOwnProperty.call(GROUP_TYPES_END, row.type)) {
      openedGroups.pop();
    } else if (
      Object.prototype.hasOwnProperty.call(QUESTION_TYPES, row.type) ||
      row.type === SCORE_ROW_TYPE ||
      row.type === RANK_LEVEL_TYPE ||
      (includeMeta && Object.prototype.hasOwnProperty.call(META_QUESTION_TYPES, row.type))
    ) {
      let groupsPath = '';
      if (openedGroups.length >= 1) {
        groupsPath = openedGroups.join('/') + '/';
      }
      output[rowName] = `${groupsPath}${rowName}`;
    }
  });

  return output;
}

/**
 * An internal helper function for DRY code
 */
function getRowLabelAtIndex(row: SurveyChoice | SurveyRow, index: number) {
  if (Array.isArray(row.label)) {
    return row.label[index] || null;
  } else {
    return row.label || null;
  }
}

/**
 * If a row doesn't have a label it is very possible that this is
 * a complex type of form item (e.g. ranking, matrix) that was constructed
 * as a group and a row by Backend. This function detects if this is the case.
 */
export function isRowSpecialLabelHolder(
  mainRow: SurveyChoice | SurveyRow,
  holderRow: SurveyChoice | SurveyRow
): boolean {
  if (!mainRow || !holderRow || !Object.prototype.hasOwnProperty.call(holderRow, 'label')) {
    return false;
  } else {
    const mainRowName = getRowName(mainRow);
    const holderRowName = getRowName(holderRow);
    return (
      (
        // this handles ranking questions
        'type' in holderRow &&
        holderRowName === `${mainRowName}_label` &&
        holderRow.type === QUESTION_TYPES.note.id
      ) ||
      (
        // this handles matrix questions (partially)
        'type' in holderRow &&
        holderRowName === `${mainRowName}_note` &&
        holderRow.type === QUESTION_TYPES.note.id
      ) ||
      (
        // this handles rating questions
        'type' in holderRow &&
        holderRowName === `${mainRowName}_header` &&
        holderRow.type === QUESTION_TYPES.select_one.id // rating
      )
    );
  }
}

/**
 * @param rowName - could be either a survey row name or choices row name
 * @param data - is either a survey or choices
 * Returns null for not found
 */
export function getTranslatedRowLabel(
  rowName: string,
  data: SurveyChoice[] | SurveyRow[] | undefined,
  translationIndex: number
): string | null {
  let foundRowIndex: number | undefined;
  let foundRow: SurveyChoice | SurveyRow | undefined;

  if (data === undefined) {
    return null;
  }

  data.forEach((row, rowIndex) => {
    if (getRowName(row) === rowName) {
      foundRow = row;
      foundRowIndex = rowIndex;
    }
  });

  if (typeof foundRow === 'object' && Object.prototype.hasOwnProperty.call(foundRow, 'label')) {
    return getRowLabelAtIndex(foundRow, translationIndex);
  } else if (typeof foundRow === 'object' && typeof foundRowIndex === 'number') {
    // that mysterious row always comes as a next row
    const possibleRow = data[foundRowIndex + 1];
    if (isRowSpecialLabelHolder(foundRow, possibleRow)) {
      return getRowLabelAtIndex(possibleRow, translationIndex);
    }
  }

  return null;
}

export function findRow(assetContent: AssetContent, rowName: string) {
  return assetContent?.survey?.find((row) => getRowName(row) === rowName);
}

export function findRowByQpath(assetContent: AssetContent, qpath: string) {
  return assetContent?.survey?.find((row) => row.$qpath === qpath);
}

export function getRowType(assetContent: AssetContent, rowName: string) {
  const foundRow = findRow(assetContent, rowName);
  return foundRow?.type;
}

export function getRowNameByQpath(assetContent: AssetContent, qpath: string) {
  const foundRow = findRowByQpath(assetContent, qpath);
  if (foundRow) {
    return getRowName(foundRow);
  }
  return undefined;
}

export function getRowTypeIcon(rowType: AnyRowTypeName | undefined) {
  if (rowType === SCORE_ROW_TYPE) {
    return QUESTION_TYPES.score.icon;
  } else if (rowType === RANK_LEVEL_TYPE) {
    return QUESTION_TYPES.rank.icon;
  } else if (rowType && Object.prototype.hasOwnProperty.call(QUESTION_TYPES, rowType)) {
    // We need to cast with `as` operator to avoid typescript complaining that
    // we can't use AnyRowTypeName as index for QuestionTypes.
    const rowTypeAsQuestionType = rowType as QuestionTypeName;
    return QUESTION_TYPES[rowTypeAsQuestionType].icon;
  }

  if (rowType === META_QUESTION_TYPES['background-audio']) {
    return 'background-rec';
  } else if (rowType && Object.prototype.hasOwnProperty.call(META_QUESTION_TYPES, rowType)) {
    return 'qt-meta-default';
  }

  return undefined;
}

export function renderQuestionTypeIcon(
  rowType: AnyRowTypeName
): React.DetailedReactHTMLElement<{}, HTMLElement> | null {
  const rowTypeIcon = getRowTypeIcon(rowType);
  if (rowTypeIcon) {
    // TODO: use Icon component here, but please check out all usages first.
    // Also make sure the icon size is right.
    // It should be done while working on https://github.com/kobotoolbox/kpi/issues/3571
    return React.createElement(
      'i',
      {
        className: `k-icon k-icon-${rowTypeIcon}`,
        title: rowType,
      }
    );
  } else {
    return null;
  }
}

/**
 * This returns a list of paths for all applicable question names - we do it
 * this way to make it easier to connect the paths to the source question.
 */
export function getSupplementalDetailsPaths(asset: AssetResponse): {
  [questionName: string]: string[];
} {
  const paths: {[questionName: string]: string[]} = {};
  const advancedFeatures = asset.advanced_features;

  advancedFeatures?.transcript?.values?.forEach((questionName: string) => {
    if (!Array.isArray(paths[questionName])) {
      paths[questionName] = [];
    }
    // NOTE: the values for transcripts are not nested in submission, but we
    // need the path to contain language for other parts of code to work.
    advancedFeatures.transcript?.languages?.forEach((languageCode: LanguageCode) => {
      paths[questionName].push(
        getSupplementalTranscriptPath(questionName, languageCode)
      );
    });
  });

  advancedFeatures?.translation?.values?.forEach((questionName: string) => {
    if (!Array.isArray(paths[questionName])) {
      paths[questionName] = [];
    }
    advancedFeatures.translation?.languages?.forEach((languageCode: LanguageCode) => {
      paths[questionName].push(
        getSupplementalTranslationPath(questionName, languageCode)
      );
    });
  });

  return paths;
}

/**
 * Injects supplemental details columns next to (immediately after) their
 * matching rows in a given list of rows.
 *
 * NOTE: it returns a new updated `rows` list.
 */
export function injectSupplementalRowsIntoListOfRows(
  asset: AssetResponse,
  rows: string[],
) {
  if (asset.content?.survey === undefined) {
    throw new Error('Asset has no content');
  }

  let output = Array.from(rows);

  // First filter out the SUPPLEMENTAL_DETAILS_PROP as it bears no data
  output = output.filter((key) => key !== SUPPLEMENTAL_DETAILS_PROP);

  const supplementalDetailsPaths = getSupplementalDetailsPaths(asset);

  const { analysis_form_json } = asset;
  const additional_fields: any = analysis_form_json.additional_fields;

  const extraColsBySource: Record<string, any[]> = {};
  additional_fields.forEach((add_field: any) => {
    let sourceName: string = add_field.source;
    if (!extraColsBySource[sourceName]) {
      extraColsBySource[sourceName] = [];
    }
    extraColsBySource[sourceName].push(add_field);
  });

  const outputWithCols: string[] = [];
  output.forEach((col: string) => {
    let qpath = col.replace(/\//g, '-')
    outputWithCols.push(col);
    (extraColsBySource[qpath] || []).forEach((assetAddlField) => {
      outputWithCols.push(`_supplementalDetails/${assetAddlField.dtpath}`)
    });
  });

  /*
  revisit this before merge: (does this work with longer paths / within groups?)

  Object.keys(supplementalDetailsPaths).forEach((rowName) => {
    // In supplementalDetailsPaths we get row names, in output we already have
    // row paths. We need to find a matching row and put all paths immediately
    // after it.
    const rowPath = flatPathsWithGroups[rowName];
    const sourceRowIndex = output.indexOf(rowPath);
    if (sourceRowIndex !== -1) {
      output.splice(sourceRowIndex + 1, 0, ...supplementalDetailsPaths[rowName]);
    }
  });
  */
  return outputWithCols;
}

export interface FlatQuestion {
  type: AnyRowTypeName;
  name: string;
  isRequired: boolean;
  label: string;
  path: string;
  parents: string[];
  parentRows: SurveyRow[];
  hasRepeatParent: boolean;
}

/**
 * Use this to get a nice parsed list of survey questions (optionally with meta
 * questions included). Useful when you need to render form questions to users.
 */
export function getFlatQuestionsList(
  survey: SurveyRow[],
  /** Defaults to first (default) language. */
  translationIndex = 0,
  /** Whether to include meta question types (not included by default). */
  includeMeta = false
): FlatQuestion[] {
  const flatPaths = getSurveyFlatPaths(survey, false, true);
  const output: FlatQuestion[] = [];
  const openedGroups: SurveyRow[] = [];
  let openedRepeatGroupsCount = 0;

  survey.forEach((row) => {
    if (row.type === 'begin_group' || row.type === 'begin_repeat') {
      openedGroups.push(row);
    }
    if (row.type === 'end_group' || row.type === 'end_repeat') {
      openedGroups.pop();
    }

    if (row.type === 'begin_repeat') {
      openedRepeatGroupsCount++;
    } else if (row.type === 'end_repeat') {
      openedRepeatGroupsCount--;
    }

    if (
      Object.prototype.hasOwnProperty.call(QUESTION_TYPES, row.type) ||
      (includeMeta && Object.prototype.hasOwnProperty.call(META_QUESTION_TYPES, row.type))
    ) {
      const rowName = getRowName(row);
      output.push({
        type: row.type,
        name: rowName,
        isRequired: Boolean(row.required),
        label: getQuestionOrChoiceDisplayName(row, translationIndex),
        path: flatPaths[rowName],
        parents: openedGroups
          .slice(0)
          .map((group) =>
            getQuestionOrChoiceDisplayName(group, translationIndex)
          ),
        parentRows: openedGroups.slice(0),
        hasRepeatParent: openedRepeatGroupsCount >= 1,
      });
    }
  });

  return output;
}

/**
 * Validates asset data to see if ready to be made public.
 * NOTE: currently we assume the asset type is `collection`.
 *
 * Returns an array of errors (empty array means no errors)
 */
export function isAssetPublicReady(asset: AssetResponse): string[] {
  const errors = [];

  if (asset.asset_type === ASSET_TYPES.collection.id) {
    if (!asset.name || !asset.settings.organization || !asset.settings.sector) {
      errors.push(t('Name, organization and sector are required to make collection public.'));
    }
    if (asset.children.count === 0) {
      errors.push(t('Empty collection is not allowed to be made public.'));
    }
  } else {
    errors.push(t('Only collections are allowed to be made public!'));
  }

  return errors;
}

export function isSelfOwned(asset: AssetResponse | ProjectViewAsset) {
  return (
    asset &&
    sessionStore.currentAccount &&
    asset.owner__username === sessionStore.currentAccount.username
  );
}

export function buildAssetUrl(assetUid: string) {
  return `${ROOT_URL}/api/v2/assets/${assetUid}/`;
}

/*
* Inspired by https://gist.github.com/john-doherty/b9195065884cdbfd2017a4756e6409cc
* Remove everything forbidden by XML 1.0 specifications, plus the unicode replacement character U+FFFD
* @param {string} str
*/
export function removeInvalidChars(str: string) {
  const regex = /((?:[\0-\x08\x0B\f\x0E-\x1F\uFFFD\uFFFE\uFFFF]|[\uD800-\uDBFF](?![\uDC00-\uDFFF])|(?:[^\uD800-\uDBFF]|^)[\uDC00-\uDFFF]))/g;
  return str = String(str || '').replace(regex, '');
}

export function getAssetAdvancedFeatures(assetUid: string) {
  const foundAsset = assetStore.getAsset(assetUid);
  if (foundAsset) {
    return foundAsset.advanced_features;
  }
  return undefined;
}

export function getAssetProcessingUrl(assetUid: string): string | undefined {
  const foundAsset = assetStore.getAsset(assetUid);
  if (foundAsset) {
    return foundAsset.advanced_submission_schema?.url;
  }
  return undefined;
}

/** Returns a list of all rows (their `qpath`s) activated for advanced features. */
export function getAssetProcessingRows(assetUid: string) {
  const foundAsset = assetStore.getAsset(assetUid);
  if (foundAsset?.advanced_submission_schema?.properties) {
    const rows: string[] = [];
    Object.keys(foundAsset.advanced_submission_schema.properties).forEach((propertyName) => {
      if (foundAsset.advanced_submission_schema?.properties !== undefined) {
        const propertyObj = foundAsset.advanced_submission_schema.properties[propertyName];
        // NOTE: we assume that the properties will hold only a special string
        // "submission" property and one object property for each
        // processing-enabled row.
        if (propertyObj.type === 'object') {
          rows.push(propertyName);
        }
      }
    });
    return rows;
  }
  return undefined;
}

export function isRowProcessingEnabled(assetUid: string, qpath: string) {
  const processingRows = getAssetProcessingRows(assetUid);
  return Array.isArray(processingRows) && processingRows.includes(qpath);
}

export function isAssetProcessingActivated(assetUid: string) {
  return getAssetProcessingUrl(assetUid) !== undefined;
}

export default {
  buildAssetUrl,
  cleanupTags,
  getAssetDisplayName,
  getAssetIcon,
  getAssetOwnerDisplayName,
  getCountryDisplayString,
  getFlatQuestionsList,
  getLanguageIndex,
  getLanguagesDisplayString,
  getOrganizationDisplayString,
  getQuestionOrChoiceDisplayName,
  getRowName,
  getSectorDisplayString,
  getSurveyFlatPaths,
  getTranslatedRowLabel,
  isAssetPublic,
  isAssetPublicReady,
  isLibraryAsset,
  isRowSpecialLabelHolder,
  isSelfOwned,
  renderQuestionTypeIcon,
  removeInvalidChars,
  getAssetAdvancedFeatures,
  getAssetProcessingUrl,
  getAssetProcessingRows,
  isRowProcessingEnabled,
  isAssetProcessingActivated,
};<|MERGE_RESOLUTION|>--- conflicted
+++ resolved
@@ -269,13 +269,8 @@
 export function getAssetIconName(asset: AssetResponse) {
   switch (asset.asset_type) {
     case ASSET_TYPES.template.id:
-<<<<<<< HEAD
-      if (asset.summary?.lock_any) {
+      if ('summary' in asset && asset.summary?.lock_any) {
         return 'template-locked';
-=======
-      if ('summary' in asset && asset.summary?.lock_any) {
-        return 'k-icon k-icon-template-locked';
->>>>>>> 597d5549
       } else {
         return 'template';
       }
@@ -284,32 +279,18 @@
     case ASSET_TYPES.block.id:
       return 'block';
     case ASSET_TYPES.survey.id:
-<<<<<<< HEAD
-      if (asset.summary?.lock_any) {
+      if ('summary' in asset && asset.summary?.lock_any) {
         return 'project-locked';
-      } else if (asset.has_deployment && !asset.deployment__active) {
+      } else if (asset.deployment_status === 'archived') {
         return 'project-archived';
-      } else if (asset.has_deployment) {
+      } else if (asset.deployment_status === 'deployed') {
         return 'project-deployed';
-=======
-      if ('summary' in asset && asset.summary?.lock_any) {
-        return 'k-icon k-icon-project-locked';
-      } else if (asset.deployment_status === 'archived') {
-        return 'k-icon k-icon-project-archived';
-      } else if (asset.deployment_status === 'deployed') {
-        return 'k-icon k-icon-project-deployed';
->>>>>>> 597d5549
       } else {
         return 'project-draft';
       }
     case ASSET_TYPES.collection.id:
-<<<<<<< HEAD
-      if (asset?.access_types?.includes(ACCESS_TYPES.subscribed)) {
+      if ('access_types' in asset && asset?.access_types?.includes(ACCESS_TYPES.subscribed)) {
         return 'folder-subscribed';
-=======
-      if ('access_types' in asset && asset?.access_types?.includes(ACCESS_TYPES.subscribed)) {
-        return 'k-icon k-icon-folder-subscribed';
->>>>>>> 597d5549
       } else if (isAssetPublic(asset.permissions)) {
         return 'folder-public';
       } else if (asset?.access_types?.includes(ACCESS_TYPES.shared)) {
@@ -322,77 +303,6 @@
   }
 }
 
-<<<<<<< HEAD
-/**
- * For getting the icon class name for given asset type. Returned string always
- * contains two class names: base `k-icon` and respective CSS class name.
- */
-export function getAssetIcon(asset: AssetResponse) {
-  return `k-icon k-icon-${getAssetIconName(asset)}`;
-}
-
-/**
- * Opens a modal for editing asset details.
- */
-export function modifyDetails(asset: AssetResponse) {
-  let modalType;
-  if (asset.asset_type === ASSET_TYPES.template.id) {
-    modalType = MODAL_TYPES.LIBRARY_TEMPLATE;
-  } else if (asset.asset_type === ASSET_TYPES.collection.id) {
-    modalType = MODAL_TYPES.LIBRARY_COLLECTION;
-  }
-  if (modalType) {
-    stores.pageState.showModal({
-      type: modalType,
-      asset: asset,
-    });
-  } else {
-    throw new Error(`Unsupported asset type: ${asset.asset_type}.`);
-  }
-}
-
-/**
- * Opens a modal for sharing asset.
- */
-export function share(asset: AssetResponse) {
-  stores.pageState.showModal({
-    type: MODAL_TYPES.SHARING,
-    assetid: asset.uid,
-  });
-}
-
-/**
- * Opens a modal for modifying asset languages and translation strings.
- */
-export function editLanguages(asset: AssetResponse) {
-  stores.pageState.showModal({
-    type: MODAL_TYPES.FORM_LANGUAGES,
-    asset: asset,
-  });
-}
-
-/**
- * Opens a modal for modifying asset tags (also editable in Details Modal).
- */
-export function editTags(asset: AssetResponse) {
-  stores.pageState.showModal({
-    type: MODAL_TYPES.ASSET_TAGS,
-    asset: asset,
-  });
-}
-
-/**
- * Opens a modal for replacing an asset using a file.
- */
-export function replaceForm(asset: AssetResponse) {
-  stores.pageState.showModal({
-    type: MODAL_TYPES.REPLACE_PROJECT,
-    asset: asset,
-  });
-}
-
-=======
->>>>>>> 597d5549
 export type SurveyFlatPaths = {
   [P in string]: string
 };
