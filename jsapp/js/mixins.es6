--- conflicted
+++ resolved
@@ -1080,14 +1080,11 @@
           </bem.FormView__group>
           <bem.FormView__group m="deploy-row">
             <bem.FormView__item m='version'>
-<<<<<<< HEAD
-=======
               {this.state.version_id}
               <span>
                 &nbsp;
                 {this.state.deployment__active ? t('(deployed)') : t('(undeployed draft)')}
               </span>
->>>>>>> 3967aa97
               {this.renderEditPreviewButtons()}
             </bem.FormView__item>
             <bem.FormView__item m='date'>
