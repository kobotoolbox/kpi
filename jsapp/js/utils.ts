--- conflicted
+++ resolved
@@ -182,11 +182,7 @@
 
     // For legacy use. Instead, use `import * as Sentry from '@sentry/react';`.
     // See note on window.Raven in main.js
-<<<<<<< HEAD
-    Raven?: Sentry.BrowserClient;
-=======
     Raven?: Sentry.BrowserClient
->>>>>>> 66db91f0
   }
 }
 
@@ -209,21 +205,12 @@
 }
 
 /** Alias for string but it always has `<name>(<code>)` format, e.g. "francais (fr)" */
-<<<<<<< HEAD
-export type LangString = string;
-
-// langString contains name and code e.g. "English (en)"
-export function getLangAsObject(langString: LangString): LangObject | undefined {
-  const openingIndex = langString.indexOf('(');
-  const closingIndex = langString.indexOf(')');
-=======
 export type LangString = string
 
 // langString contains name and code e.g. "English (en)"
 export function getLangAsObject(langString: LangString): LangObject | undefined {
   const openingIndex = langString.indexOf('(')
   const closingIndex = langString.indexOf(')')
->>>>>>> 66db91f0
 
   const langCode = langString.substring(openingIndex + 1, closingIndex)
 
