--- conflicted
+++ resolved
@@ -146,12 +146,6 @@
       navIsOpen = false;
     }
     this.state = {
-<<<<<<< HEAD
-      // drawerIsVisible: false,
-      // headerSearch: true,
-      assetNavPresent: false,
-=======
->>>>>>> f7cdd46f
       assetNavIsOpen: navIsOpen,
       assetNavIntentOpen: navIsOpen,
       assetNavExpanded: false,
@@ -202,23 +196,15 @@
       modal: false
     });
   },
-<<<<<<< HEAD
-  setDrawerHidden (tf) {
-=======
   hideDrawerAndHeader (tf) {
->>>>>>> f7cdd46f
     var val = !!tf;
     if (val !== this.state.drawerHidden) {
       var _changes = {
         drawerHidden: val,
         headerHidden: val
-<<<<<<< HEAD
-      });
-=======
       };
       assign(this.state, _changes);
       this.trigger(this.state);
->>>>>>> f7cdd46f
     }
   }
 });
