/**
 * Reflux stores for keeping all the user data.
 *
 * Using it in multiple components helps with keeping whole application up to
 * date and avoids making unnecessary calls to Backend.
 *
 * It is tightly connected to actions and the most kosher way of handling data
 * would be to trigger Backend calls through actions but to observe the results
 * throught stores not actions callbacks (for applicable stores of course - not
 * every action is connected to a store).
 *
 * TODO: it would be best to split these to separate files within `jsapp/js/stores`
 * directory and probably import all of them here and keep this file as a single
 * source for all stores(?).
 */

import Reflux from 'reflux';
import {Cookies} from 'react-cookie';
import {parsed, parseTags} from './assetParserUtils';
import {actions} from './actions';
import {
  log,
  notify,
  assign,
} from 'utils';
import {ANON_USERNAME} from 'js/constants';

const cookies = new Cookies();

function changes(orig_obj, new_obj) {
  var out = {},
      any = false;
  Object.keys(new_obj).forEach(function(key) {
    if (orig_obj[key] !== new_obj[key]) {
      out[key] = new_obj[key];
      any = true;
    }
  });
  if (!any) {
    return false;
  }
  return out;
}

export var stores = {};

stores.tags = Reflux.createStore({
  init () {
    this.queries = {};
    this.listenTo(actions.resources.listTags.completed, this.listTagsCompleted);
  },
  listTagsCompleted (data) {
    this.trigger(data.results);
  }
});

const MAX_SEARCH_AGE = (5 * 60); // seconds

stores.surveyState = Reflux.createStore({
  init () {
    this.state = {};
  },
  setState (state) {
    var chz = changes(this.state, state);
    if (chz) {
      assign(this.state, state);
      this.trigger(chz);
    }
  },
});

stores.assetSearch = Reflux.createStore({
  init () {
    this.queries = {};
    this.listenTo(actions.search.assets.completed, this.onSearchAssetsCompleted);
  },
  getRecentSearch (queryString) {
    if (queryString in this.queries) {
      var age = new Date().getTime() - this.queries[queryString][1].getTime();
      if (age < MAX_SEARCH_AGE * 1000) {
        return this.queries[queryString][0];
      }
    }
    return false;
  },
  onSearchAssetsCompleted (searchData, response) {
    response.query = searchData.q;
    this.queries[searchData.q] = [response, new Date()];
    if(response.count > 0) {
      this.trigger(response);
    }
  }
});

stores.translations = Reflux.createStore({
  init() {
    this.state = {
      isTranslationTableUnsaved: false
    }
  },
  setState (change) {
    const changed = changes(this.state, change);
    if (changed) {
      assign(this.state, changed);
      this.trigger(changed);
    }
  },
  setTranslationTableUnsaved (isUnsaved) {
    this.setState({
      isTranslationTableUnsaved: isUnsaved
    });
  },
});

stores.pageState = Reflux.createStore({
  init () {
    this.state = {
      assetNavExpanded: false,
      showFixedDrawer: false
    };
  },
  setState (chz) {
    var changed = changes(this.state, chz);
    if (changed) {
      assign(this.state, changed);
      this.trigger(changed);
    }
  },
  toggleFixedDrawer () {
    var _changes = {};
    var newval = !this.state.showFixedDrawer;
    _changes.showFixedDrawer = newval;
    assign(this.state, _changes);
    this.trigger(_changes);
  },
  showModal (params) {
    this.setState({
      modal: params
    });
  },
  hideModal () {
    if (this._onHideModal) {
      this._onHideModal();
    }
    this.setState({
      modal: false
    });
  },
  // use it when you have one modal opened and want to display different one
  // because just calling showModal has weird outcome
  switchModal (params) {
    this.hideModal();
    // HACK switch to setState callback after updating to React 16+
    window.setTimeout(() => {
      this.showModal(params);
    }, 0);
  },
  switchToPreviousModal() {
    this.switchModal({
      type: this.state.modal.previousType
    });
  },
  hasPreviousModal() {
    return this.state.modal && this.state.modal.previousType;
  }
});

stores.snapshots = Reflux.createStore({
  init () {
    this.listenTo(actions.resources.createSnapshot.completed, this.snapshotCreated);
    this.listenTo(actions.resources.createSnapshot.failed, this.snapshotCreationFailed);
  },
  snapshotCreated (snapshot) {
    this.trigger(assign({success: true}, snapshot));
  },
  snapshotCreationFailed (jqxhr) {
    this.trigger(assign({success: false}, jqxhr.responseJSON));
  },
});

stores.session = Reflux.createStore({
  // start up with "fake" current account
  currentAccount: {
    username: ANON_USERNAME,
  },
  isAuthStateKnown: false,
  isLoggedIn: false,

  init() {
    actions.misc.updateProfile.completed.listen(this.onUpdateProfileCompleted);
    this.listenTo(actions.auth.verifyLogin.loggedin, this.onLoggedIn);
    this.listenTo(actions.auth.verifyLogin.anonymous, this.onNotLoggedIn);
    this.listenTo(actions.auth.verifyLogin.failed, this.onVerifyLoginFailed);
    actions.auth.verifyLogin();
<<<<<<< HEAD
    actions.auth.getEnvironment();
  },
  triggerEnv(environment) {
    const nestedArrToChoiceObjs = (i) => {
      return {
        value: i[0],
        label: i[1],
      };
    };
    if (environment.available_sectors) {
      environment.available_sectors = environment.available_sectors.map(
        nestedArrToChoiceObjs);
    }
    if (environment.available_countries) {
      environment.available_countries = environment.available_countries.map(
        nestedArrToChoiceObjs);
    }
    if (environment.veritree_form_types) {
      environment.veritree_form_types = environment.veritree_form_types.map(
        nestedArrToChoiceObjs);
    }
    if (environment.interface_languages) {
      environment.interface_languages = environment.interface_languages.map(
        nestedArrToChoiceObjs);
    }
    if (environment.all_languages) {
      environment.all_languages = environment.all_languages.map(
        nestedArrToChoiceObjs);
    }
    this.environment = environment;
    this.trigger({environment: environment});
=======
>>>>>>> c26c728a
  },

  onUpdateProfileCompleted(response) {
    this.currentAccount = response;
    this.trigger({currentAccount: this.currentAccount});
  },

  onLoggedIn(account) {
    this.isAuthStateKnown = true;
    this.isLoggedIn = true;
    this.currentAccount = account;
    this.trigger();
  },

  onNotLoggedIn(data) {
    log('login confirmed anonymous', data.message);
    this.isAuthStateKnown = true;
    this.trigger();
  },

  onVerifyLoginFailed(xhr) {
    log('login not verified', xhr.status, xhr.statusText);
  },
});

/**
 * NOTE: this is not a reliable source of complete assets (i.e. ones with
 * `content`) as `onListAssetsCompleted` will overwrite asset-with-content with
 * one without it.
 */
stores.allAssets = Reflux.createStore({
  init() {
    this.data = [];
    this.byUid = {};
    this._waitingOn = {};

    this.listenTo(actions.search.assets.completed, this.onListAssetsCompleted);
    this.listenTo(actions.search.assets.failed, this.onListAssetsFailed);
    this.listenTo(actions.resources.updateAsset.completed, this.onUpdateAssetCompleted);
    this.listenTo(actions.resources.deleteAsset.completed, this.onDeleteAssetCompleted);
    this.listenTo(actions.resources.cloneAsset.completed, this.onCloneAssetCompleted);
    this.listenTo(actions.resources.loadAsset.completed, this.onLoadAssetCompleted);
    this.listenTo(actions.permissions.removeAssetPermission.completed, this.onDeletePermissionCompleted);
  },
  /**
   * Either calls immediately if data already exists, or makes a call to get
   * asset and then calls.
   *
   * @param {string} uid
   * @param {function} cb
   */
  whenLoaded(uid, cb) {
    if (typeof uid !== 'string' || typeof cb !== 'function') {
      return;
    }

    if (this.byUid[uid] && this.byUid[uid].content) {
      cb.call(this, this.byUid[uid]);
    } else {
      if (!this._waitingOn[uid]) {
        this._waitingOn[uid] = [];
      }
      this._waitingOn[uid].push(cb);
      actions.resources.loadAsset({id: uid});
    }
  },

  /**
   * @param {string} assetUid
   * @returns {object|undefined}
   */
  getAsset(assetUid) {
    return this.byUid[assetUid];
  },

  onUpdateAssetCompleted (asset) {
    this.registerAsset(asset);
    this.data.forEach((dataAsset, index) => {
      if (dataAsset.uid === asset.uid) {
        this.data[index] = asset;
      }
    });
  },
  onLoadAssetCompleted (asset) {
    this.registerAsset(asset);
  },
  onCloneAssetCompleted (asset) {
    this.registerAsset(asset);
    this.byUid[asset.uid] = asset;
    this.data.unshift(asset);
    this.trigger(this.data);
  },
  onDeleteAssetCompleted (asset) {
    if (this.byUid[asset.uid]) {
      // We append `deleted: true` to the asset after the asset is removed in
      // the backend because the asset still exists in the frontend,
      // specifically in the search store's lists.
      // We do this so that the deleted asset doesn't show up in the asset list
      // during the same search store instance
      this.byUid[asset.uid].deleted = 'true';
      this.trigger(this.data);
      window.setTimeout(()=> {
        this.data = this.data.filter(function(item){
          return item.uid !== asset.uid;
        });
        this.trigger(this.data);
      }, 500);
    }
  },
  onDeletePermissionCompleted (assetUid, isNonOwner) {
    // When non owner self removes all his asset permissions, it's as if the
    // asset was deleted for them
    if (isNonOwner) {
      this.onDeleteAssetCompleted({uid: assetUid});
    }
  },
  registerAsset (asset) {
    const parsedObj = parseTags(asset);
    asset.tags = parsedObj.tags;
    this.byUid[asset.uid] = asset;
    if (asset.content) {
      this.callCallbacks(asset);
    }
  },
  callCallbacks (asset) {
    if (this._waitingOn[asset.uid]) {
      while (this._waitingOn[asset.uid].length > 0) {
        var cb = this._waitingOn[asset.uid].pop();
        cb.call(this, asset);
      }
    }
  },
  onListAssetsCompleted: function(searchData, response) {
    response.results.forEach(this.registerAsset);
    this.data = response.results;
    this.trigger(this.data);
  },
  onListAssetsFailed: function (searchData, response) {
    notify(response?.responseJSON?.detail || t('failed to list assets'));
  }
});

stores.selectedAsset = Reflux.createStore({
  init () {
    this.uid = cookies.get('selectedAssetUid');
    this.listenTo(actions.resources.cloneAsset.completed, this.onCloneAssetCompleted);
  },
  onCloneAssetCompleted (asset) {
    this.uid = asset.uid;
    this.asset = stores.allAssets.byUid[asset.uid];
    if (!this.asset) {
      console.error('selectedAssetStore error');
    }
    this.trigger(this.asset);
  },
  toggleSelect (uid, forceSelect=false) {
    if (forceSelect || this.uid !== uid) {
      this.uid = uid;
      this.asset = stores.allAssets.byUid[uid];
    } else {
      this.uid = false;
      this.asset = {};
    }
    cookies.set('selectedAssetUid', this.uid);
    this.trigger({
      selectedAssetUid: this.uid,
    });
    return this.uid !== false;
  }
});

stores.userExists = Reflux.createStore({
  init () {
    this.checked = {};
    this.listenTo(actions.misc.checkUsername.completed, this.usernameExists);
    this.listenTo(actions.misc.checkUsername.failed, this.usernameDoesntExist);
  },
  checkUsername (username) {
    if (username in this.checked) {
      return this.checked[username];
    }
  },
  usernameExists (username) {
    this.checked[username] = true;
    this.trigger(this.checked, username);
  },
  usernameDoesntExist (username) {
    this.checked[username] = false;
    this.trigger(this.checked, username);
  }
});<|MERGE_RESOLUTION|>--- conflicted
+++ resolved
@@ -192,40 +192,6 @@
     this.listenTo(actions.auth.verifyLogin.anonymous, this.onNotLoggedIn);
     this.listenTo(actions.auth.verifyLogin.failed, this.onVerifyLoginFailed);
     actions.auth.verifyLogin();
-<<<<<<< HEAD
-    actions.auth.getEnvironment();
-  },
-  triggerEnv(environment) {
-    const nestedArrToChoiceObjs = (i) => {
-      return {
-        value: i[0],
-        label: i[1],
-      };
-    };
-    if (environment.available_sectors) {
-      environment.available_sectors = environment.available_sectors.map(
-        nestedArrToChoiceObjs);
-    }
-    if (environment.available_countries) {
-      environment.available_countries = environment.available_countries.map(
-        nestedArrToChoiceObjs);
-    }
-    if (environment.veritree_form_types) {
-      environment.veritree_form_types = environment.veritree_form_types.map(
-        nestedArrToChoiceObjs);
-    }
-    if (environment.interface_languages) {
-      environment.interface_languages = environment.interface_languages.map(
-        nestedArrToChoiceObjs);
-    }
-    if (environment.all_languages) {
-      environment.all_languages = environment.all_languages.map(
-        nestedArrToChoiceObjs);
-    }
-    this.environment = environment;
-    this.trigger({environment: environment});
-=======
->>>>>>> c26c728a
   },
 
   onUpdateProfileCompleted(response) {
