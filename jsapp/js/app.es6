--- conflicted
+++ resolved
@@ -36,10 +36,7 @@
 } from './components/formEditors';
 
 import Reports from './components/reports';
-<<<<<<< HEAD
-=======
 import FormData from './components/formData';
->>>>>>> 98beb2ee
 
 import {
   ListSearch,
