--- conflicted
+++ resolved
@@ -77,11 +77,6 @@
       stores.pageState.hideModal();
     }
   }
-<<<<<<< HEAD
-  componentDidMount() {
-    actions.misc.getServerEnvironment();
-    permConfig.fetchAndBuildConfig();
-=======
   componentDidMount () {
     this.listenTo(actions.permissions.getConfig.completed, this.onGetConfigCompleted);
 
@@ -90,7 +85,6 @@
   }
   onGetConfigCompleted() {
     this.setState({isConfigReady: true});
->>>>>>> 3fb2a01a
   }
   _handleShortcuts(action) {
     switch (action) {
@@ -103,18 +97,6 @@
     return {shortcuts: shortcutManager};
   }
   render() {
-<<<<<<< HEAD
-    var assetid = this.props.params.assetid || this.props.params.uid || null;
-
-    const pageWrapperContentModifiers = [];
-    if (this.isFormSingle()) {
-      pageWrapperContentModifiers.push('form-landing');
-    }
-    if (this.isLibrarySingle()) {
-      pageWrapperContentModifiers.push('library-landing');
-=======
-    var assetid = this.props.params.assetid || null;
-
     if (!this.state.isConfigReady) {
       return (
         <bem.Loading>
@@ -124,7 +106,16 @@
           </bem.Loading__inner>
         </bem.Loading>
       );
->>>>>>> 3fb2a01a
+    }
+
+    var assetid = this.props.params.assetid || this.props.params.uid || null;
+
+    const pageWrapperContentModifiers = [];
+    if (this.isFormSingle()) {
+      pageWrapperContentModifiers.push('form-landing');
+    }
+    if (this.isLibrarySingle()) {
+      pageWrapperContentModifiers.push('library-landing');
     }
 
     return (
