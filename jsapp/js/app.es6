--- conflicted
+++ resolved
@@ -300,20 +300,11 @@
 
         <Route path={ROUTES.FORM_SETTINGS}>
           <IndexRoute component={FormSubScreens} />
-<<<<<<< HEAD
-          <Route path='media' component={FormSubScreens} />
-          <Route path='sharing' component={FormSubScreens} />
-          <Route path='records' component={FormSubScreens} />
-          <Route path='rest' component={FormSubScreens} />
-          <Route path='rest/:hookUid' component={FormSubScreens} />
-          <Route path='kobocat' component={FormSubScreens} />
-=======
           <Route path={ROUTES.FORM_MEDIA} component={FormSubScreens} />
           <Route path={ROUTES.FORM_SHARING} component={FormSubScreens} />
           <Route path={ROUTES.FORM_REST} component={FormSubScreens} />
           <Route path={ROUTES.FORM_REST_HOOK} component={FormSubScreens} />
           <Route path={ROUTES.FORM_KOBOCAT} component={FormSubScreens} />
->>>>>>> 4cfa7a4d
         </Route>
 
         {/**
