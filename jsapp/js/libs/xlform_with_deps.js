<<<<<<< HEAD

// TODO: why require instead of import?
/* eslint-disable no-undef */
var $ = require('jquery');
window.jQuery = $;
window.$ = $;
window._ = require('underscore');
window.Backbone = require('backbone');
window.Backbone.$ = $;
window.BackboneValidation = require('backbone-validation');
=======
// TODO: why require instead of import?
>>>>>>> 66db91f0

var $ = require('jquery')
window.jQuery = $
window.$ = $
window._ = require('underscore')
window.Backbone = require('backbone')
window.Backbone.$ = $
window.BackboneValidation = require('backbone-validation')

module.exports = require('./xlform')<|MERGE_RESOLUTION|>--- conflicted
+++ resolved
@@ -1,17 +1,4 @@
-<<<<<<< HEAD
-
 // TODO: why require instead of import?
-/* eslint-disable no-undef */
-var $ = require('jquery');
-window.jQuery = $;
-window.$ = $;
-window._ = require('underscore');
-window.Backbone = require('backbone');
-window.Backbone.$ = $;
-window.BackboneValidation = require('backbone-validation');
-=======
-// TODO: why require instead of import?
->>>>>>> 66db91f0
 
 var $ = require('jquery')
 window.jQuery = $
