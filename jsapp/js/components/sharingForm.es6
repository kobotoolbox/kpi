--- conflicted
+++ resolved
@@ -303,13 +303,7 @@
     return (
       <bem.FormModal>
         <bem.FormModal__item>
-<<<<<<< HEAD
           <bem.FormView__cell m="asset-name">{name}</bem.FormView__cell>
-=======
-          <bem.FormView__cell m="asset-name">
-            {this.state.currentAssetName}
-          </bem.FormView__cell>
->>>>>>> 3b21ed6b
           <bem.FormView__cell m="label">
             {t('Who has access')}
           </bem.FormView__cell>
@@ -382,21 +376,12 @@
               />
             </bem.FormView__cell>
           )}
-
-<<<<<<< HEAD
         {kind != 'collection' &&
           Object.keys(stores.allAssets.byUid).length >= 2 && (
             <bem.FormView__cell m="copy-team-permissions">
               <CopyTeamPermissions uid={uid} />
             </bem.FormView__cell>
           )}
-=======
-        {Object.keys(stores.allAssets.byUid).length >= 2 && (
-          <bem.FormView__cell m="copy-team-permissions">
-            <CopyTeamPermissions uid={uid} />
-          </bem.FormView__cell>
-        )}
->>>>>>> 3b21ed6b
       </bem.FormModal>
     );
   }
