--- conflicted
+++ resolved
@@ -1,12 +1,8 @@
 import React from 'react';
 import autoBind from 'react-autobind';
 import zxcvbn from 'zxcvbn';
-<<<<<<< HEAD
-import {bem} from '../bem';
+import bem from '../bem';
 import './passwordStrength.scss';
-=======
-import bem from '../bem';
->>>>>>> 80f78699
 
 /*
 Properties:
