import React from 'react'
import bem, { makeBem } from 'js/bem'
import { KEY_CODES } from 'js/constants'
import envStore from 'js/envStore'
import Icon from 'js/components/common/icon'
import './helpBubble.scss'
import type { InAppMessage } from './helpBubbleStore'
import helpBubbleStore from './helpBubbleStore'
import { observer } from 'mobx-react'

bem.HelpBubble = makeBem(null, 'help-bubble')
bem.HelpBubble__close = makeBem(bem.HelpBubble, 'close', 'button')
bem.HelpBubble__back = makeBem(bem.HelpBubble, 'back', 'button')
bem.HelpBubble__trigger = makeBem(bem.HelpBubble, 'trigger', 'button')
bem.HelpBubble__triggerCounter = makeBem(bem.HelpBubble, 'trigger-counter', 'span')
bem.HelpBubble__popup = makeBem(bem.HelpBubble, 'popup')
bem.HelpBubble__popupContent = makeBem(bem.HelpBubble, 'popup-content')
bem.HelpBubble__row = makeBem(bem.HelpBubble, 'row')
bem.HelpBubble__rowAnchor = makeBem(bem.HelpBubble, 'row', 'a')
bem.HelpBubble__rowWrapper = makeBem(bem.HelpBubble, 'row-wrapper')

interface HelpBubbleState {
  isOpen: boolean
}

class HelpBubble extends React.Component<{}, HelpBubbleState> {
  public cancelOutsideCloseWatch = Function.prototype
  private store = helpBubbleStore

  constructor(props: {}) {
    super(props)
    this.state = {
      isOpen: false,
    }
  }

  open() {
    this.setState({ isOpen: true })

    // if enabled we want to close this HelpBubble
    // whenever user clicks outside it or hits ESC key
    this.cancelOutsideCloseWatch()
    if (this.store.unacknowledgedMessages.length === 0) {
      this.watchOutsideClose()
    }

    if (this.store.unacknowledgedMessages.length === 1) {
      this.store.selectMessage(this.store.unacknowledgedMessages[0].uid)
    }

    this.store.fetchMessages()
  }

  close() {
    this.setState({ isOpen: false })
    this.cancelOutsideCloseWatch()
    this.store.unselectMessage()
  }

  toggle() {
    if (this.state.isOpen) {
      this.close()
    } else {
      this.open()
    }
  }

  watchOutsideClose() {
    const outsideClickHandler = (evt: MouseEvent) => {
      if (evt.target) {
        const $targetEl = $(evt.target)
        if (
          $targetEl.parents('.help-bubble__back').length === 0 &&
          $targetEl.parents('.help-bubble__popup').length === 0 &&
          $targetEl.parents('.help-bubble__popup-content').length === 0 &&
          $targetEl.parents('.help-bubble__row').length === 0 &&
          $targetEl.parents('.help-bubble__row-wrapper').length === 0 &&
          $targetEl.parents('.help-bubble').length === 0
        ) {
          this.close()
        }
      }
    }

    const escHandler = (evt: KeyboardEvent) => {
      if (evt.keyCode === KEY_CODES.ESC || evt.key === 'Escape') {
        this.close()
      }
    }

    this.cancelOutsideCloseWatch = () => {
      document.removeEventListener('click', outsideClickHandler)
      document.removeEventListener('keydown', escHandler)
    }

    document.addEventListener('click', outsideClickHandler)
    document.addEventListener('keydown', escHandler)
  }

  onSelectMessage(messageUid: string) {
    this.store.selectMessage(messageUid)
  }

  onSelectUnacknowledgedListMessage(messageUid: string) {
    this.store.selectMessage(messageUid)
    this.open()
  }

  renderSnippetRow(msg: InAppMessage, clickCallback: (messageUid: string) => void) {
    const modifiers = ['message', 'message-clickable']
    if (!msg.interactions.readTime || msg.always_display_as_new) {
      modifiers.push('message-unread')
    }
    return (
      <bem.HelpBubble__row m={modifiers} key={msg.uid} onClick={clickCallback}>
        <header>{msg.title}</header>
        <div dangerouslySetInnerHTML={{ __html: msg.html.snippet }} />
      </bem.HelpBubble__row>
    )
  }

  renderDefaultPopup() {
    const popupModifiers = []
    if (this.store.messages.length > 0) {
      popupModifiers.push('has-more-content')
    }

    return (
      <bem.HelpBubble__popup m={popupModifiers}>
        <bem.HelpBubble__close onClick={this.close.bind(this)}>
          <i className='k-icon k-icon-close' />
        </bem.HelpBubble__close>

        <bem.HelpBubble__popupContent>
          <bem.HelpBubble__row m='header'>{t('Help Resources')}</bem.HelpBubble__row>

          {envStore.isReady && envStore.data.support_url && (
            <bem.HelpBubble__rowAnchor
              m='link'
              target='_blank'
              href={envStore.data.support_url}
              onClick={this.close.bind(this)}
            >
              <i className='k-icon k-icon-help-articles' />
              <header>{t('Help Center')}</header>
<<<<<<< HEAD
              <p>
                {t('Find answers in our extensive library of user support articles and tutorials.')}
              </p>
=======
              <p>{t('Find answers in our extensive library of user support articles and tutorials.')}</p>
>>>>>>> 66db91f0
            </bem.HelpBubble__rowAnchor>
          )}

          {envStore.isReady && envStore.data.community_url && (
            <bem.HelpBubble__rowAnchor
              m='link'
              target='_blank'
              href={envStore.data.community_url}
              onClick={this.close.bind(this)}
            >
              <i className='k-icon k-icon-help-forum' />
              <header>{t('Community Forum')}</header>
<<<<<<< HEAD
              <p>
                {t('Connect with thousands of KoboToolbox users, ask questions, and share ideas.')}
              </p>
            </bem.HelpBubble__rowAnchor>
          )}

          {envStore.isReady && envStore.data.academy_url && (
            <bem.HelpBubble__rowAnchor
              m='link'
              target='_blank'
              href={envStore.data.academy_url}
              onClick={this.close.bind(this)}
            >
              <i className='k-icon k-icon-help-academy' />
              <header>{t('KoboToolbox Academy')}</header>
              <p>
                {t('Enroll in an online self-paced course designed by Kobo staff experts.')}
              </p>
=======
              <p>{t('Connect with thousands of KoboToolbox users, ask questions, and share ideas.')}</p>
>>>>>>> 66db91f0
            </bem.HelpBubble__rowAnchor>
          )}

          {envStore.isReady && envStore.data.academy_url && (
            <bem.HelpBubble__rowAnchor
              m='link'
              target='_blank'
              href={envStore.data.academy_url}
              onClick={this.close.bind(this)}
            >
              <i className='k-icon k-icon-help-academy' />
              <header>{t('KoboToolbox Academy')}</header>
              <p>{t('Enroll in an online self-paced course designed by Kobo staff experts.')}</p>
            </bem.HelpBubble__rowAnchor>
          )}

          {this.store.messages.length > 0 && <bem.HelpBubble__row m='header'>{t('Notifications')}</bem.HelpBubble__row>}

          {this.store.messages.map((msg) => {
            const modifiers = ['message', 'message-clickable']
            if (!msg.interactions.readTime || msg.always_display_as_new) {
              modifiers.push('message-unread')
            }
            return this.renderSnippetRow(msg, this.onSelectMessage.bind(this, msg.uid))
          })}
        </bem.HelpBubble__popupContent>
      </bem.HelpBubble__popup>
    )
  }

  renderUnacknowledgedListPopup() {
    return (
      <bem.HelpBubble__popup>
        <bem.HelpBubble__popupContent>
          {this.store.messages.map((msg) => {
            const locallyAcknowledged = this.store.locallyAcknowledgedMessageUids.has(msg.uid)
            if (
              (msg.always_display_as_new && locallyAcknowledged) ||
              (!msg.always_display_as_new && msg.interactions.acknowledged)
            ) {
              return
            }

            return (
              <bem.HelpBubble__rowWrapper key={msg.uid}>
                <bem.HelpBubble__close onClick={this.store.markMessageAcknowledged.bind(this.store, msg.uid)}>
                  <i className='k-icon k-icon-close' />
                </bem.HelpBubble__close>

                {this.renderSnippetRow(msg, this.onSelectUnacknowledgedListMessage.bind(this, msg.uid))}
              </bem.HelpBubble__rowWrapper>
            )
          })}
        </bem.HelpBubble__popupContent>
      </bem.HelpBubble__popup>
    )
  }

  renderMessagePopup() {
    if (this.store.selectedMessageUid === null) {
      return null
    }

    const msg = this.store.findMessage(this.store.selectedMessageUid)

    if (msg === undefined) {
      return null
    }

    return (
      <bem.HelpBubble__popup>
        <bem.HelpBubble__close onClick={this.close.bind(this)}>
          <i className='k-icon k-icon-close' />
        </bem.HelpBubble__close>

        <bem.HelpBubble__back onClick={this.store.unselectMessage.bind(this.store)}>
          <i className='k-icon k-icon-angle-left' />
        </bem.HelpBubble__back>

        <bem.HelpBubble__popupContent>
          <bem.HelpBubble__row m='message-title'>
            <header>{msg.title}</header>
          </bem.HelpBubble__row>

          <bem.HelpBubble__row m='message' dangerouslySetInnerHTML={{ __html: msg.html.body }} />
        </bem.HelpBubble__popupContent>
      </bem.HelpBubble__popup>
    )
  }

  renderTrigger() {
    return (
      <bem.HelpBubble__trigger onClick={this.toggle.bind(this)} data-tip={t('Help')} disabled={this.store.isLoading}>
        <Icon name='help' size='l' />

        {this.store.unreadCount !== 0 && (
          <bem.HelpBubble__triggerCounter>{this.store.unreadCount}</bem.HelpBubble__triggerCounter>
        )}
      </bem.HelpBubble__trigger>
    )
  }

  render() {
    let popupRenderFn: () => JSX.Element | null = () => null
    const modifiers = ['support']
    if (this.state.isOpen) {
      modifiers.push('open')
      if (this.store.selectedMessageUid) {
        popupRenderFn = this.renderMessagePopup.bind(this)
        modifiers.push('single-message')
      } else {
        popupRenderFn = this.renderDefaultPopup.bind(this)
        modifiers.push('list-with-header')
      }
    } else if (this.store.unacknowledgedMessages.length >= 1) {
      popupRenderFn = this.renderUnacknowledgedListPopup.bind(this)
      modifiers.push('list')
    }

    return (
      <bem.HelpBubble m={modifiers}>
        {this.renderTrigger()}

        {popupRenderFn()}
      </bem.HelpBubble>
    )
  }
}

export default observer(HelpBubble)<|MERGE_RESOLUTION|>--- conflicted
+++ resolved
@@ -143,13 +143,7 @@
             >
               <i className='k-icon k-icon-help-articles' />
               <header>{t('Help Center')}</header>
-<<<<<<< HEAD
-              <p>
-                {t('Find answers in our extensive library of user support articles and tutorials.')}
-              </p>
-=======
               <p>{t('Find answers in our extensive library of user support articles and tutorials.')}</p>
->>>>>>> 66db91f0
             </bem.HelpBubble__rowAnchor>
           )}
 
@@ -162,28 +156,7 @@
             >
               <i className='k-icon k-icon-help-forum' />
               <header>{t('Community Forum')}</header>
-<<<<<<< HEAD
-              <p>
-                {t('Connect with thousands of KoboToolbox users, ask questions, and share ideas.')}
-              </p>
-            </bem.HelpBubble__rowAnchor>
-          )}
-
-          {envStore.isReady && envStore.data.academy_url && (
-            <bem.HelpBubble__rowAnchor
-              m='link'
-              target='_blank'
-              href={envStore.data.academy_url}
-              onClick={this.close.bind(this)}
-            >
-              <i className='k-icon k-icon-help-academy' />
-              <header>{t('KoboToolbox Academy')}</header>
-              <p>
-                {t('Enroll in an online self-paced course designed by Kobo staff experts.')}
-              </p>
-=======
               <p>{t('Connect with thousands of KoboToolbox users, ask questions, and share ideas.')}</p>
->>>>>>> 66db91f0
             </bem.HelpBubble__rowAnchor>
           )}
 
