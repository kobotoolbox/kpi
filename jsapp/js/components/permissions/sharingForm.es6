import React from 'react';
import PropTypes from 'prop-types';
import reactMixin from 'react-mixin';
import autoBind from 'react-autobind';
import Reflux from 'reflux';
import mixins from 'js/mixins';
import {stores} from 'js/stores';
import {actions} from 'js/actions';
import bem from 'js/bem';
import LoadingSpinner from 'js/components/common/loadingSpinner';
import {buildUserUrl} from 'utils';
import {
  ASSET_TYPES,
  ANON_USERNAME,
} from 'js/constants';
<<<<<<< HEAD
import './sharingForm.scss';

=======
import {ROUTES} from 'js/router/routerConstants';
>>>>>>> f6823e96
// parts
import CopyTeamPermissions from './copyTeamPermissions';
import UserAssetPermsEditor from './userAssetPermsEditor';
import PublicShareSettings from './publicShareSettings';
import UserPermissionRow from './userPermissionRow';
import {permParser} from './permParser';

class SharingForm extends React.Component {
  constructor(props) {
    super(props);
    autoBind(this);
    this.state = {
      allAssetsCount: 0,
      isAddUserEditorVisible: false,
    };
  }

  componentDidMount() {
    this.listenTo(stores.asset, this.onAssetChange);
    this.listenTo(stores.allAssets, this.onAllAssetsChange);
    this.listenTo(actions.permissions.bulkSetAssetPermissions.completed, this.onAssetPermissionsUpdated);
    this.listenTo(actions.permissions.getAssetPermissions.completed, this.onAssetPermissionsUpdated);

    if (this.props.uid) {
      actions.resources.loadAsset({id: this.props.uid});
    }

    this.onAllAssetsChange();
  }

  onAllAssetsChange() {
    this.setState({allAssetsCount: Object.keys(stores.allAssets.byUid).length});
  }

  onAssetPermissionsUpdated(permissionAssignments) {
    const parsedPerms = permParser.parseBackendData(permissionAssignments, this.state.asset.owner, true);
    const anonUserUrl = buildUserUrl(ANON_USERNAME);
    const publicPerms = permissionAssignments.filter((assignment) => {
      return assignment.user === anonUserUrl;
    });
    const nonOwnerPerms = permParser.parseUserWithPermsList(parsedPerms).filter((perm) => {
      return perm.user !== buildUserUrl(this.state.asset.owner);
    });

    this.setState({
      permissions: parsedPerms,
      nonOwnerPerms: nonOwnerPerms,
      publicPerms: publicPerms,
    });
  }

  onAssetChange(data) {
    const uid = this.props.uid || this.currentAssetID;
    const asset = data[uid];

    if (asset) {
      this.setState({asset: asset});
    }

    this.setState({
      assignablePerms: this.getAssignablePermsMap(asset.assignable_permissions)
    });
    // we need to fetch permissions after asset has loaded,
    // as we need the owner username to parse permissions
    actions.permissions.getAssetPermissions(uid);
  }

  getAssignablePermsMap(backendPerms) {
    const assignablePerms = new Map();
    backendPerms.forEach((backendPerm) => {
      assignablePerms.set(backendPerm.url, backendPerm.label);
    });
    return assignablePerms;
  }

  toggleAddUserEditor() {
    this.setState({isAddUserEditorVisible: !this.state.isAddUserEditorVisible});
  }

  onPermissionsEditorSubmitEnd(isSuccess) {
    if (isSuccess) {
      this.setState({isAddUserEditorVisible: false});
    }
  }

  render() {
    if (!this.state.permissions) {
      return (<LoadingSpinner/>);
    }

    let uid = this.state.asset.uid,
        asset_type = this.state.asset.asset_type,
        objectUrl = this.state.asset.url;

    return (
      <bem.FormModal m='sharing-form'>
        <bem.Modal__subheader>
          {this.state.asset.name}
        </bem.Modal__subheader>

        {stores.session.currentAccount.extra_details?.require_auth !== true &&
          <bem.FormModal__item>
            <bem.FormView__cell m='warning'>
              <i className='k-icon k-icon-alert' />
              <p>
                {t('Anyone can see this blank form and add submissions to it because you have not set ')}
                <a href={`/#${ROUTES.ACCOUNT_SETTINGS}`}>
                  {t('your account')}
                </a>
                {t(' to require authentication.')}
              </p>
            </bem.FormView__cell>
          </bem.FormModal__item>
        }

        {/* list of users and their permissions */}
        <bem.FormModal__item>
          <h2>{t('Who has access')}</h2>

          {this.state.permissions.map((perm) => {
            // don't show anonymous user permissions in UI
            if (perm.user.name === ANON_USERNAME) {
              return null;
            }
            return <UserPermissionRow
              key={`perm.${uid}.${perm.user.name}`}
              uid={uid}
              nonOwnerPerms={this.state.nonOwnerPerms}
              assignablePerms={this.state.assignablePerms}
              assetType={asset_type}
              {...perm}
            />;
          })}

          {!this.state.isAddUserEditorVisible &&
            <bem.KoboButton
              m='blue'
              onClick={this.toggleAddUserEditor}
            >
              {t('Add user')}
            </bem.KoboButton>
          }

          {this.state.isAddUserEditorVisible &&
            <bem.FormModal__item m={['gray-row', 'copy-team-permissions']}>
              <bem.Button
                m='icon'
                className='user-permissions-editor-closer'
                onClick={this.toggleAddUserEditor}
              >
                <i className='k-icon k-icon-close'/>
              </bem.Button>

              <UserAssetPermsEditor
                uid={uid}
                assignablePerms={this.state.assignablePerms}
                nonOwnerPerms={this.state.nonOwnerPerms}
                onSubmitEnd={this.onPermissionsEditorSubmitEnd}
              />

            </bem.FormModal__item>
          }
        </bem.FormModal__item>

        {/* public sharing settings */}
        { asset_type === ASSET_TYPES.survey.id &&
          <React.Fragment>
            <bem.Modal__hr/>

            <bem.FormModal__item m='share-settings'>
              <h2>{t('Share publicly by link')}</h2>

              <PublicShareSettings
                publicPerms={this.state.publicPerms}
                uid={uid}
                objectUrl={objectUrl}
                deploymentActive={this.state.asset.deployment__active}
              />
            </bem.FormModal__item>
          </React.Fragment>
        }

        {/* copying permissions from other assets */}
        { asset_type !== ASSET_TYPES.collection.id && this.state.allAssetsCount === 0 &&
          <React.Fragment>
            <bem.Modal__hr/>
            {t('Waiting for all projects to load…')}
          </React.Fragment>
        }
        { asset_type !== ASSET_TYPES.collection.id && this.state.allAssetsCount >= 2 &&
          <React.Fragment>
            <bem.Modal__hr/>
            <CopyTeamPermissions uid={uid}/>
          </React.Fragment>
        }
      </bem.FormModal>
    );
  }
}

SharingForm.contextTypes = {router: PropTypes.object};

reactMixin(SharingForm.prototype, mixins.permissions);
reactMixin(SharingForm.prototype, mixins.contextRouter);
reactMixin(SharingForm.prototype, Reflux.ListenerMixin);

export default SharingForm;<|MERGE_RESOLUTION|>--- conflicted
+++ resolved
@@ -13,12 +13,8 @@
   ASSET_TYPES,
   ANON_USERNAME,
 } from 'js/constants';
-<<<<<<< HEAD
 import './sharingForm.scss';
-
-=======
 import {ROUTES} from 'js/router/routerConstants';
->>>>>>> f6823e96
 // parts
 import CopyTeamPermissions from './copyTeamPermissions';
 import UserAssetPermsEditor from './userAssetPermsEditor';
