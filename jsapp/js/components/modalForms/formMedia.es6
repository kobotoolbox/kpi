import React from 'react';
import autoBind from 'react-autobind';
import alertify from 'alertifyjs';
import Dropzone from 'react-dropzone';
import TextBox from 'js/components/common/textBox';
import {actions} from 'js/actions';
import bem from 'js/bem';
import LoadingSpinner from 'js/components/common/loadingSpinner';
import envStore from 'js/envStore';
import {
  ASSET_FILE_TYPES,
  MAX_DISPLAYED_STRING_LENGTH,
} from 'js/constants';

import {
  truncateString,
  truncateUrl,
} from 'js/utils';
import './formMedia.scss';

const MAX_ITEM_LENGTH = 50;
const DEFAULT_MEDIA_DESCRIPTION = 'default';
const MEDIA_SUPPORT_URL = 'media.html';

/**
 * @prop {object} asset
 *
 * Modal for uploading form media
 */
class FormMedia extends React.Component {
  constructor(props) {
    super(props);
    this.state = {
      uploadedAssets: [],
      fieldsErrors: {},
      inputURL: '',
      // to show loading icon instead of nothing on first load
      isInitialised: false,
      // to show loading icon while uploading any file
      isUploadFilePending: false,
      isUploadURLPending: false,
    };

    autoBind(this);
  }

  /*
   * setup
   */

  componentDidMount() {
    actions.media.loadMedia(this.props.asset.uid);

    actions.media.loadMedia.completed.listen(this.onGetMediaCompleted);
    actions.media.uploadMedia.failed.listen(this.onUploadFailed);
  }

  /*
   * action listeners
   */

  onGetMediaCompleted(uploadedAssets) {
    this.setState({
      uploadedAssets: uploadedAssets.results,
      isUploadFilePending: false,
      isUploadURLPending: false,
      isInitialised: true,
    });
  }

  onUploadFailed(response) {
    this.setState({
      fieldsErrors: response.responseJSON,
      isUploadFilePending: false,
      isUploadURLPending: false,
    });
  }
  /*
   * Utilities
   */

  toBase64(file) {
    return new Promise((resolve, reject) => {
      var reader = new FileReader();
      reader.onload = () => resolve(reader.result);
      reader.onerror = reject;
      reader.readAsDataURL(file);
    });
  }

  /*
   * Backend requires form media payload to include the following
   *
   * @namespace formMediaJSON
   * @param {string} description - can be anything, when in doubt use 'default'
   * @param {string} filetype - should be `ASSET_FILE_TYPES.form_media.id`
   * @param {string} metadata - Won't break if not included, but should contain
   *                            the JSON stringified filename for downloading
   * @param {string} base64Encoded
   *
   * @param {formMediaJSON} formMediaJSON
   *
   * Taken from: https://github.com/kobotoolbox/kpi/blob/a5302750fa0974d075495bfc070afc85ff5cf60d/kpi/views/v2/asset_file.py#L49-L67
   */

  uploadMedia(formMediaJSON) {
    // Reset error message before uploading again
    this.setState({fieldsErrors: {}});
    actions.media.uploadMedia(this.props.asset.uid, formMediaJSON);
  }

  /*
   * DOM listeners
   */

  onFileDrop(files) {
    if (files.length >= 1) {
      this.setState({isUploadFilePending: true});

      files.forEach(async (file) => {
        var base64File = await this.toBase64(file);

        this.uploadMedia({
          description: DEFAULT_MEDIA_DESCRIPTION,
          file_type: ASSET_FILE_TYPES.form_media.id,
          metadata: JSON.stringify({filename: file.name}),
          base64Encoded: base64File,
        });
      });
    }
  }

  onInputURLChange(inputURL) {
    this.setState({inputURL: inputURL});
  }

  onSubmitURL() {
    var url = this.state.inputURL;

    if (url === '') {
      alertify.warning(t('URL is empty!'));
    } else {
      this.setState({
        isUploadURLPending: true,
        inputURL: '',
      });

      this.uploadMedia({
        description: DEFAULT_MEDIA_DESCRIPTION,
        file_type: ASSET_FILE_TYPES.form_media.id,
        metadata: JSON.stringify({redirect_url: url}),
      });
    }
  }

  onDeleteMedia(evt, url) {
    evt.preventDefault();
    actions.media.deleteMedia(this.props.asset.uid, url);
  }

  /*
   * rendering
   */

  renderButton() {
    const buttonClassNames = [
      'form-builder-header__button',
      'form-builder-header__button--save',
    ];

    if (this.state.isUploadURLPending) {
      buttonClassNames.push('form-builder-header__button--savepending');
    }

    return (
      <button
        className={buttonClassNames.join(' ')}
        onClick={this.onSubmitURL}
        disabled={!this.state.inputURL}
      >
        {/* Icon gets populated via CSS like formbuilder, see: kpi#3133 */}
        <i />
        {t('Add')}
      </button>
    );
  }

  renderFileName(item) {
    // Check if current item is uploaded via URL. `redirect_url` is the indicator
    var fileName = item.metadata.filename;
    if (item.metadata.redirect_url) {
      fileName = truncateUrl(item.metadata.redirect_url, MAX_DISPLAYED_STRING_LENGTH.form_media);
    } else {
      fileName = truncateString(fileName, MAX_DISPLAYED_STRING_LENGTH.form_media);
    }

    return (
      <a
        href={item?.content}
        target='_blank'
        // Added manually by frontend, not backend. See uploadMedia()
        download={item?.metadata?.filename}
      >
        {fileName}
      </a>
    );
  }

  renderIcon(item) {
    const iconClassNames = ['form-media__file-type', 'k-icon'];
    // Check if current item is uploaded via URL. `redirect_url` is the indicator
    if (item.metadata.redirect_url) {
      iconClassNames.push('k-icon-link');
    } else {
      iconClassNames.push('k-icon-media-files');
    }

    return <i className={iconClassNames.join(' ')} />;
  }

  render() {
    return (
      <bem.FormView m='form-media'>
        <bem.FormMedia>
          {this.props.asset.deployment__active &&
            <bem.FormView__cell m='warning'>
              <i className='k-icon k-icon-alert' />
              <p>{t('You must redeploy this form to see media changes.')}</p>
            </bem.FormView__cell>
          }
          <bem.FormMedia__title>
            <bem.FormMedia__label>
              {t('Attach files')}
            </bem.FormMedia__label>
<<<<<<< HEAD
            {stores.serverEnvironment &&
              stores.serverEnvironment.state.support_url && (
=======

            {envStore.isReady &&
              envStore.data.support_url && (
>>>>>>> c26c728a
                <a
                  className='title-help'
                  target='_blank'
                  href={
                    envStore.data.support_url +
                    MEDIA_SUPPORT_URL
                  }
                  data-tip={t('Learn more about form media')}
                >
                  <i className='k-icon k-icon-help' />
                </a>
              )}
          </bem.FormMedia__title>

          <bem.FormMedia__upload>
            {!this.state.isUploadFilePending && (
              <Dropzone
                onDrop={this.onFileDrop.bind(this)}
                className='kobo-dropzone kobo-dropzone--form-media'
              >
                {this.state.fieldsErrors?.base64Encoded && (
                  <bem.FormView__cell m='error'>
                    <i className='k-icon k-icon-alert' />
                    <p>{this.state.fieldsErrors?.base64Encoded}</p>
                  </bem.FormView__cell>
                )}
                <i className='k-icon k-icon-upload' />
                {t('Drag and drop files here')}
                <div className='dropzone-description'>
                  {t('or')} <a>{t('click here to browse')}</a>
                </div>
              </Dropzone>
            )}

            {this.state.isUploadFilePending && (
              <div className='kobo-dropzone kobo-dropzone--form-media'>
                <LoadingSpinner message={t('Uploading file…')} />
              </div>
            )}

            <bem.FormMediaUploadUrl>
              <bem.FormMediaUploadUrl__label>
                {t('You can also add files using a URL')}
              </bem.FormMediaUploadUrl__label>

              <bem.FormMediaUploadUrl__form>
                <TextBox
                  type='url'
                  placeholder={t('Paste URL here')}
                  errors={this.state.fieldsErrors?.metadata}
                  value={this.state.inputURL}
                  onChange={this.onInputURLChange}
                />
                {this.renderButton()}
              </bem.FormMediaUploadUrl__form>
            </bem.FormMediaUploadUrl>
          </bem.FormMedia__upload>
          <bem.FormMedia__list>
            <bem.FormMedia__label>
              {t('Attached files')}
            </bem.FormMedia__label>

            <ul>
              {(!this.state.isInitialised ||
                this.state.isUploadFilePending ||
                this.state.isUploadURLPending) && (
                <bem.FormMedia__listItem>
                  <LoadingSpinner message={t('loading media')} />
                </bem.FormMedia__listItem>
              )}

              {this.state.isInitialised &&
                !this.state.uploadedAssets.length && (
                  <bem.FormMedia__listItem>
                    {t('No files uploaded yet')}
                  </bem.FormMedia__listItem>
                )}

              {this.state.uploadedAssets.map((item, n) => (
                <bem.FormMedia__listItem key={n}>
                  {this.renderIcon(item)}

                  {this.renderFileName(item)}

                  <bem.KoboLightButton
                    m={['red', 'icon-only']}
                    onClick={(evt) => this.onDeleteMedia(evt, item.url)}
                  >
                    <i className='k-icon k-icon-trash' />
                  </bem.KoboLightButton>
                </bem.FormMedia__listItem>
              ))}
            </ul>
          </bem.FormMedia__list>
        </bem.FormMedia>
      </bem.FormView>
    );
  }
}

export default FormMedia;<|MERGE_RESOLUTION|>--- conflicted
+++ resolved
@@ -232,14 +232,9 @@
             <bem.FormMedia__label>
               {t('Attach files')}
             </bem.FormMedia__label>
-<<<<<<< HEAD
-            {stores.serverEnvironment &&
-              stores.serverEnvironment.state.support_url && (
-=======
 
             {envStore.isReady &&
               envStore.data.support_url && (
->>>>>>> c26c728a
                 <a
                   className='title-help'
                   target='_blank'
