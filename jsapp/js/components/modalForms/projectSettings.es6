import React from 'react';
import PropTypes from 'prop-types';
import reactMixin from 'react-mixin';
import autoBind from 'react-autobind';
import Reflux from 'reflux';
import alertify from 'alertifyjs';
import Dropzone from 'react-dropzone';
import clonedeep from 'lodash.clonedeep';
import TextBox from 'js/components/common/textBox';
import Checkbox from 'js/components/common/checkbox';
import WrappedSelect from 'js/components/common/wrappedSelect';
import bem from 'js/bem';
import LoadingSpinner from 'js/components/common/loadingSpinner';
import assetUtils from 'js/assetUtils';
import {stores} from 'js/stores';
import {hashHistory} from 'react-router';
import mixins from 'js/mixins';
import TemplatesList from 'js/components/templatesList';
import {actions} from 'js/actions';
import {dataInterface} from 'js/dataInterface';
import {
  addRequiredToLabel,
  escapeHtml,
  isAValidUrl,
  validFileTypes,
} from 'utils';
import {
  NAME_MAX_LENGTH,
  PROJECT_SETTINGS_CONTEXTS,
} from 'js/constants';
import {ROUTES} from 'js/router/routerConstants';
import {LOCKING_RESTRICTIONS} from 'js/components/locking/lockingConstants';
import {hasAssetRestriction} from 'js/components/locking/lockingUtils';
import envStore from 'js/envStore';

const VIA_URL_SUPPORT_URL = 'xls_url.html';

/**
 * This is used for multiple different purposes:
 *
 * 1. When creating new project
 * 2. When replacing project with new one
 * 3. When editing project in /settings
 * 4. When editing or creating asset in Form Builder
 *
 * Identifying the purpose is done by checking `context` and `formAsset`.
 *
 * You can listen to field changes by `onProjectDetailsChange` prop function.
 *
 * NOTE: We have multiple components with similar form:
 * - ProjectSettings
 * - AccountSettingsRoute
 * - LibraryAssetForm
 */
class ProjectSettings extends React.Component {
  constructor(props) {
    super(props);

    this.STEPS = {
      FORM_SOURCE: 'form-source',
      CHOOSE_TEMPLATE: 'choose-template',
      UPLOAD_FILE: 'upload-file',
      IMPORT_URL: 'import-url',
      PROJECT_DETAILS: 'project-details',
    };

    this.unlisteners = [];

    this.state = {
      isSessionLoaded: !!stores.session.isLoggedIn,
      isSubmitPending: false,
      formAsset: this.props.formAsset,
      // project details
<<<<<<< HEAD
      name: formAsset ? formAsset.name : '',
      description: formAsset ? formAsset.settings.description : '',
      sector: formAsset ? formAsset.settings.sector : null,
      country: formAsset ? formAsset.settings.country : null,
      veritreeFormType: formAsset? formAsset.settings.veritree_form_type : null,
      'share-metadata': formAsset ? formAsset.settings['share-metadata'] : false,
=======
      fields: this.getInitialFieldsFromAsset(this.props.formAsset),
      fieldsWithErrors: [],
>>>>>>> c26c728a
      // steps
      currentStep: null,
      previousStep: null,
      // importing url
      isImportFromURLPending: false,
      importUrl: '',
      importUrlButtonEnabled: false,
      importUrlButton: t('Import'),
      // template
      isApplyTemplatePending: false,
      applyTemplateButton: t('Next'),
      chosenTemplateUid: null,
      // upload files
      isUploadFilePending: false,
      // archive flow
      isAwaitingArchiveCompleted: false,
      isAwaitingUnarchiveCompleted: false,
    };

    autoBind(this);
  }

  /*
   * setup
   */

  componentDidMount() {
    this.setInitialStep();
    this.listenTo(stores.session, () => {
      this.setState({
        isSessionLoaded: true,
      });
    });
    this.unlisteners.push(
      actions.resources.loadAsset.completed.listen(this.onLoadAssetCompleted.bind(this)),
      actions.resources.updateAsset.completed.listen(this.onUpdateAssetCompleted.bind(this)),
      actions.resources.updateAsset.failed.listen(this.onUpdateAssetFailed.bind(this)),
      actions.resources.cloneAsset.completed.listen(this.onCloneAssetCompleted.bind(this)),
      actions.resources.cloneAsset.failed.listen(this.onCloneAssetFailed.bind(this)),
      actions.resources.setDeploymentActive.failed.listen(this.onSetDeploymentActiveFailed.bind(this)),
      actions.resources.setDeploymentActive.completed.listen(this.onSetDeploymentActiveCompleted.bind(this)),
      hashHistory.listen(this.onRouteChange.bind(this))
    );
  }

  componentWillUnmount() {
    this.unlisteners.forEach((clb) => {clb();});
  }

  getInitialFieldsFromAsset(asset) {
    const fields = {};

    fields.name = asset ? asset.name : '';
    fields.description = asset?.settings ? asset.settings.description : '';
    fields.sector = asset?.settings ? asset.settings.sector : null;
    fields.country = asset?.settings ? asset.settings.country : null;
    fields['share-metadata'] = asset?.settings ? asset.settings['share-metadata'] : false;
    fields.operational_purpose = asset?.settings ? asset.settings.operational_purpose : null;
    fields.collects_pii = asset?.settings ? asset.settings.collects_pii : null;

    return fields;
  }

  setInitialStep() {
    switch (this.props.context) {
      case PROJECT_SETTINGS_CONTEXTS.NEW:
      case PROJECT_SETTINGS_CONTEXTS.REPLACE:
        return this.displayStep(this.STEPS.FORM_SOURCE);
      case PROJECT_SETTINGS_CONTEXTS.EXISTING:
      case PROJECT_SETTINGS_CONTEXTS.BUILDER:
        return this.displayStep(this.STEPS.PROJECT_DETAILS);
      default:
        throw new Error(`Unknown context: ${this.props.context}!`);
    }
  }

  getBaseTitle() {
    switch (this.props.context) {
      case PROJECT_SETTINGS_CONTEXTS.NEW:
        return t('Create project');
      case PROJECT_SETTINGS_CONTEXTS.REPLACE:
        return t('Replace form');
      case PROJECT_SETTINGS_CONTEXTS.EXISTING:
      case PROJECT_SETTINGS_CONTEXTS.BUILDER:
      default:
        return t('Project settings');
    }
  }

  getStepTitle(step) {
    switch (step) {
      case this.STEPS.FORM_SOURCE: return t('Choose a source');
      case this.STEPS.CHOOSE_TEMPLATE: return t('Choose template');
      case this.STEPS.UPLOAD_FILE: return t('Upload XLSForm');
      case this.STEPS.IMPORT_URL: return t('Import XLSForm');
      case this.STEPS.PROJECT_DETAILS: return t('Project details');
      default: return '';
    }
  }

  getFilenameFromURI(url) {
    return decodeURIComponent(new URL(url).pathname.split('/').pop().split('.')[0]);
  }

  isLoading() {
    return (
      !this.state.isSessionLoaded ||
      !this.state.currentStep ||
      (
        // this checks if the modal is about existing asset
        // that is not fully loaded yet
        this.props.context !== PROJECT_SETTINGS_CONTEXTS.NEW &&
        typeof this.state.formAsset?.content === 'undefined'
      )
    );
  }

  isReplacingFormLocked() {
    return (
      this.props.context === PROJECT_SETTINGS_CONTEXTS.REPLACE &&
      this.state.formAsset.content &&
      hasAssetRestriction(this.state.formAsset.content, LOCKING_RESTRICTIONS.form_replace.name)
    );
  }

  /*
   * handling user input
   */

  onAnyFieldChange(fieldName, newFieldValue) {
    let newStateObj = clonedeep(this.state);

    // Set Value
    newStateObj.fields[fieldName] = newFieldValue;

    // If given field has error and user starts to edit it, we can remove
    // the error and wait for `handleSubmit` to add new ones if necessary.
    if (this.hasFieldError(fieldName)) {
      newStateObj.fieldsWithErrors = newStateObj.fieldsWithErrors.filter(
        (fieldWithErrorName) => (fieldWithErrorName !== fieldName)
      );
    }

    this.setState(newStateObj);

    if (typeof this.props.onProjectDetailsChange === 'function') {
      this.props.onProjectDetailsChange({fieldName, newFieldValue});
    }
  }

<<<<<<< HEAD
  onVeritreeFormTypeChange(val) {
    this.setState({ veritreeFormType: val })
    this.onAnyDataChange('veritreeFormType', val);
  }

  onSectorChange(val) {
    this.setState({sector: val});
    this.onAnyDataChange('sector', val);
=======
  onNameChange(newValue) {
    this.onAnyFieldChange('name', assetUtils.removeInvalidChars(newValue).slice(0, NAME_MAX_LENGTH));
>>>>>>> c26c728a
  }

  onDescriptionChange(newValue) {
    this.onAnyFieldChange('description', assetUtils.removeInvalidChars(newValue));
  }

  onImportUrlChange(value) {
    this.setState({
      importUrl: value,
      importUrlButtonEnabled: isAValidUrl(value),
      importUrlButton: t('Import'),
    });
  }

  onTemplateChange(templateUid) {
    this.setState({
      chosenTemplateUid: templateUid,
    });
  }

  resetApplyTemplateButton() {
    this.setState({
      isApplyTemplatePending: false,
      applyTemplateButton: t('Choose'),
    });
  }

  resetImportUrlButton() {
    this.setState({
      isImportFromURLPending: false,
      importUrlButtonEnabled: false,
      importUrlButton: t('Import'),
    });
  }

  deleteProject(evt) {
    evt.preventDefault();

    this.deleteAsset(
      this.state.formAsset.uid,
      this.state.formAsset.name,
      this.goToProjectsList.bind(this)
    );
  }

  // archive flow

  isArchivable() {
    return this.state.formAsset.has_deployment && this.state.formAsset.deployment__active;
  }

  isArchived() {
    return this.state.formAsset.has_deployment && !this.state.formAsset.deployment__active;
  }

  archiveProject(evt) {
    evt.preventDefault();
    this.archiveAsset(this.state.formAsset.uid, this.onArchiveProjectStarted.bind(this));
  }

  onArchiveProjectStarted() {
    this.setState({isAwaitingArchiveCompleted: true});
  }

  unarchiveProject(evt) {
    evt.preventDefault();
    this.unarchiveAsset(this.state.formAsset.uid, this.onUnarchiveProjectStarted.bind(this));
  }

  onUnarchiveProjectStarted() {
    this.setState({isAwaitingUnarchiveCompleted: true});
  }

  onSetDeploymentActiveFailed() {
    this.setState({
      isAwaitingArchiveCompleted: false,
      isAwaitingUnarchiveCompleted: false,
    });
  }

  // when archiving/unarchiving finishes, take user to a route that makes sense
  // unless user navigates by themselves before that happens
  onSetDeploymentActiveCompleted() {
    if (this.state.isAwaitingArchiveCompleted) {
      this.goToProjectsList();
    }
    if (this.state.isAwaitingUnarchiveCompleted) {
      this.goToFormLanding();
    }
    this.setState({
      isAwaitingArchiveCompleted: false,
      isAwaitingUnarchiveCompleted: false,
    });
  }

  onRouteChange() {
    this.setState({
      isAwaitingArchiveCompleted: false,
      isAwaitingUnarchiveCompleted: false,
    });
  }

  /*
   * routes navigation
   */

  goToFormBuilder(assetUid) {
    stores.pageState.hideModal();
    hashHistory.push(`/forms/${assetUid}/edit`);
  }

  goToFormLanding() {
    stores.pageState.hideModal();

    let targetUid;
    if (this.state.formAsset) {
      targetUid = this.state.formAsset.uid;
    } else if (this.context.router && this.context.router.params.assetid) {
      targetUid = this.context.router.params.assetid;
    } else if (this.context.router && this.context.router.params.uid) {
      targetUid = this.context.router.params.uid;
    }

    if (!targetUid) {
      throw new Error('Unknown uid!');
    }

    hashHistory.push(ROUTES.FORM_LANDING.replace(':uid', targetUid));
  }

  goToProjectsList() {
    stores.pageState.hideModal();
    hashHistory.push(ROUTES.FORMS);
  }

  /*
   * modal steps navigation
   */

  displayStep(targetStep) {
    const currentStep = this.state.currentStep;
    const previousStep = this.state.previousStep;

    if (targetStep === currentStep) {
      return;
    } else if (targetStep === previousStep) {
      this.setState({
        currentStep: previousStep,
        previousStep: null,
      });
    } else {
      this.setState({
        currentStep: targetStep,
        previousStep: currentStep,
      });
    }

    if (this.props.onSetModalTitle) {
      const stepTitle = this.getStepTitle(targetStep);
      const baseTitle = this.getBaseTitle();
      this.props.onSetModalTitle(`${baseTitle}: ${stepTitle}`);
    }
  }

  displayPreviousStep() {
    if (this.state.previousStep) {
      this.displayStep(this.state.previousStep);
    }
  }

  /*
   * handling asset creation
   */

  onLoadAssetCompleted(response) {
    if (this.state.formAsset?.uid === response.uid) {
      this.setState({formAsset: response});
    }
  }

  onUpdateAssetCompleted() {
    if (
      this.props.context === PROJECT_SETTINGS_CONTEXTS.REPLACE ||
      this.props.context === PROJECT_SETTINGS_CONTEXTS.NEW
    ) {
      this.goToFormLanding();
    }
  }

  onUpdateAssetFailed() {
    if (
      this.props.context === PROJECT_SETTINGS_CONTEXTS.REPLACE ||
      this.props.context === PROJECT_SETTINGS_CONTEXTS.NEW
    ) {
      this.resetApplyTemplateButton();
    }
  }

  onCloneAssetCompleted(asset) {
    if (
      (this.props.context === PROJECT_SETTINGS_CONTEXTS.REPLACE || this.props.context === PROJECT_SETTINGS_CONTEXTS.NEW) &&
      this.state.currentStep === this.STEPS.CHOOSE_TEMPLATE
    ) {
      this.setState({
        formAsset: asset,
<<<<<<< HEAD
        name: asset.name,
        description: asset.settings.description,
        veritreeFormType: asset.settings.veritree_form_type,
        sector: asset.settings.sector,
        country: asset.settings.country,
        'share-metadata': asset.settings['share-metadata'] || false,
=======
        fields: getInitialFieldsFromAsset(asset),
>>>>>>> c26c728a
      });
      this.resetApplyTemplateButton();
      this.displayStep(this.STEPS.PROJECT_DETAILS);
    }
  }

  onCloneAssetFailed() {
    if (
      this.props.context === PROJECT_SETTINGS_CONTEXTS.REPLACE ||
      this.props.context === PROJECT_SETTINGS_CONTEXTS.NEW
    ) {
      this.resetApplyTemplateButton();
    }
  }

  getOrCreateFormAsset() {
    const assetPromise = new Promise((resolve, reject) => {
      if (this.state.formAsset) {
        resolve(this.state.formAsset);
      } else {
        dataInterface.createResource({
          asset_type: 'empty',
        }).done((asset) => {
          resolve(asset);
        }).fail((r) => {
          reject(t('Error: asset could not be created.') + ` (code: ${r.statusText})`);
        });
      }
    });
    return assetPromise;
  }

  getSettingsForEndpoint() {
    return JSON.stringify({
      description: this.state.fields.description,
      sector: this.state.fields.sector,
      country: this.state.fields.country,
      'share-metadata': this.state.fields['share-metadata'],
      operational_purpose: this.state.fields.operational_purpose,
      collects_pii: this.state.fields.collects_pii,
    });
  }

  createAssetAndOpenInBuilder() {
    dataInterface.createResource({
<<<<<<< HEAD
      name: this.state.name,
      settings: JSON.stringify({
        description: this.state.description,
        sector: this.state.sector,
        country: this.state.country,
        'share-metadata': this.state['share-metadata'],
        veritree_form_type: this.state.veritreeFormType
      }),
      content: JSON.stringify({ settings: { default_language: "English (en)" }, translations: ["English (en)"], translated: ['label'] }), // Default language to english here
=======
      name: this.state.fields.name,
      settings: this.getSettingsForEndpoint(),
>>>>>>> c26c728a
      asset_type: 'survey',
    }).done((asset) => {
      this.goToFormBuilder(asset.uid);
    }).fail((r) => {
      alertify.error(t('Error: new project could not be created.') + ` (code: ${r.statusText})`);
    });
  }

  updateAndOpenAsset() {
    actions.resources.updateAsset(
      this.state.formAsset.uid,
      {
<<<<<<< HEAD
        name: this.state.name,
        settings: JSON.stringify({
          description: this.state.description,
          sector: this.state.sector,
          country: this.state.country,
          veritree_form_type: this.state.veritreeFormType,
          'share-metadata': this.state['share-metadata']
        }),
=======
        name: this.state.fields.name,
        settings: this.getSettingsForEndpoint(),
>>>>>>> c26c728a
      }
    );
  }

  applyTemplate(evt) {
    evt.preventDefault();

    this.setState({
      isApplyTemplatePending: true,
      applyTemplateButton: t('Please wait…'),
    });

    if (this.props.context === PROJECT_SETTINGS_CONTEXTS.REPLACE) {
      actions.resources.updateAsset(
        this.state.formAsset.uid,
        {
          clone_from: this.state.chosenTemplateUid,
          name: this.state.formAsset.name,
        }
      );
    } else {
      actions.resources.cloneAsset({
        uid: this.state.chosenTemplateUid,
        new_asset_type: 'survey',
      });
    }
  }

  importFromURL(evt) {
    evt.preventDefault();

    if (isAValidUrl(this.state.importUrl)) {
      this.setState({
        isImportFromURLPending: true,
        importUrlButtonEnabled: false,
        importUrlButton: t('Retrieving form, please wait...'),
      });

      this.getOrCreateFormAsset().then(
        (asset) => {
          this.setState({formAsset: asset});
          const importUrl = this.state.importUrl;

          this.applyUrlToAsset(importUrl, asset).then(
            (data) => {
              dataInterface.getAsset({id: data.uid}).done((finalAsset) => {
                if (this.props.context === PROJECT_SETTINGS_CONTEXTS.REPLACE) {
                  // when replacing, we omit PROJECT_DETAILS step
                  this.goToFormLanding();
                } else {
                  this.setState({
                    formAsset: finalAsset,
<<<<<<< HEAD
                    name: assetName,
                    description: finalAsset.settings.description,
                    sector: finalAsset.settings.sector,
                    country: finalAsset.settings.country,
                    'share-metadata': finalAsset.settings['share-metadata'],
                    veritreeFormType: finalAsset.settings.veritree_form_type,
                    isImportFromURLPending: false
=======
                    fields: this.getInitialFieldsFromAsset(finalAsset),
                    isImportFromURLPending: false,
>>>>>>> c26c728a
                  });
                  this.displayStep(this.STEPS.PROJECT_DETAILS);
                }
              }).fail(() => {
                this.resetImportUrlButton();
                alertify.error(t('Failed to reload project after import!'));
              });
            },
            (response) => {
              this.resetImportUrlButton();
              const errLines = [];
              errLines.push(t('Import Failed!'));
              if (importUrl) {
                errLines.push(`<code>Name: ${this.getFilenameFromURI(importUrl)}</code>`);
              }
              if (response.messages.error) {
                errLines.push(`<code>${response.messages.error_type}: ${escapeHtml(response.messages.error)}</code>`);
              }
              alertify.error(errLines.join('<br/>'));
            }
          );
        },
        () => {
          alertify.error(t('Could not initialize XLSForm import!'));
        }
      );
    }
  }

  onFileDrop(files) {
    if (files.length >= 1) {
      this.setState({isUploadFilePending: true});

      this.getOrCreateFormAsset().then(
        (asset) => {
          this.applyFileToAsset(files[0], asset).then(
            (data) => {
              dataInterface.getAsset({id: data.uid}).done((finalAsset) => {
                // TODO: Getting asset outside of actions.resources.loadAsset
                // is not going to notify all the listeners, causing some hard
                // to identify bugs.
                // Until we switch this code to use actions we HACK it so other
                // places are notified.
                actions.resources.loadAsset.completed(finalAsset);

                if (this.props.context === PROJECT_SETTINGS_CONTEXTS.REPLACE) {
                  // when replacing, we omit PROJECT_DETAILS step
                  this.goToFormLanding();
                } else {
                  this.setState({
                    formAsset: finalAsset,
<<<<<<< HEAD
                    name: assetName,
                    description: finalAsset.settings.description,
                    sector: finalAsset.settings.sector,
                    country: finalAsset.settings.country,
                    'share-metadata': finalAsset.settings['share-metadata'],
                    veritree_form_type: finalAsset.settings.veritreeFormType,
                    isUploadFilePending: false
=======
                    fields: this.getInitialFieldsFromAsset(finalAsset),
                    isUploadFilePending: false,
>>>>>>> c26c728a
                  });
                  this.displayStep(this.STEPS.PROJECT_DETAILS);
                }
              }).fail(() => {
                this.setState({isUploadFilePending: false});
                alertify.error(t('Failed to reload project after upload!'));
              });
            },
            (response) => {
              this.setState({isUploadFilePending: false});
              const errLines = [];
              errLines.push(t('Import Failed!'));
              if (files[0].name) {
                errLines.push(`<code>Name: ${files[0].name}</code>`);
              }
              if (response.messages.error) {
                errLines.push(`<code>${response.messages.error_type}: ${escapeHtml(response.messages.error)}</code>`);
              }
              alertify.error(errLines.join('<br/>'));
            }
          );
        },
        () => {
          this.setState({isUploadFilePending: false});
          alertify.error(t('Could not import XLSForm!'));
        }
      );
    }
  }

  hasFieldError(fieldName) {
    return this.state.fieldsWithErrors.includes(fieldName);
  }

  handleSubmit(evt) {
    evt.preventDefault();

    const fieldsWithErrors = [];

    // simple non-empty name validation
    if (!this.state.fields.name.trim()) {
      fieldsWithErrors.push('name');
    }

    // superuser-configured metadata
    if (
      envStore.data.getProjectMetadataField('sector').required &&
      !this.state.fields.sector
    ) {
      fieldsWithErrors.push('sector');
    }
    if (
      envStore.data.getProjectMetadataField('country').required &&
      !this.state.fields.country?.length
    ) {
      fieldsWithErrors.push('country');
    }
    if (
      envStore.data.getProjectMetadataField('operational_purpose').required &&
      !this.state.fields.operational_purpose
    ) {
      fieldsWithErrors.push('operational_purpose');
    }
    if (
      envStore.data.getProjectMetadataField('collects_pii').required &&
      !this.state.fields.collects_pii
    ) {
      fieldsWithErrors.push('collects_pii');
    }

    // Will set either an empty array (no errors) or a list of fieldNames.
    this.setState({fieldsWithErrors: fieldsWithErrors});

    if (fieldsWithErrors.length >= 1) {
      alertify.error(t('Some fields contain errors!'));
      return;
    }

    if(!this.state.veritreeFormType) {
      alertify.error(t('Please select a form type for this project'))
      return
    }
    this.setState({isSubmitPending: true});

    if (this.state.formAsset) {
      this.updateAndOpenAsset();
    } else {
      this.createAssetAndOpenInBuilder();
    }
  }

  /*
   * rendering
   */

  getNameInputLabel(nameVal) {
    let label = t('Project Name');
    if (nameVal.length >= NAME_MAX_LENGTH - 99) {
      label += ` (${t('##count## characters left').replace('##count##', NAME_MAX_LENGTH - nameVal.length)})`;
    }
    return label;
  }

  renderChooseTemplateButton() {
    return (
      <button onClick={this.displayStep.bind(this, this.STEPS.CHOOSE_TEMPLATE)}>
        <i className='k-icon k-icon-template' />
        {t('Use a template')}
      </button>
    );
  }

  renderStepFormSource() {
    return (
      <bem.FormModal__form className='project-settings project-settings--form-source'>
        {this.props.context !== PROJECT_SETTINGS_CONTEXTS.REPLACE &&
          <bem.Modal__subheader>
            {t('Choose one of the options below to continue. You will be prompted to enter name and other details in further steps.')}
          </bem.Modal__subheader>
        }

        <bem.FormModal__item m='form-source-buttons'>
          {this.props.context === PROJECT_SETTINGS_CONTEXTS.NEW &&
            <button onClick={this.displayStep.bind(this, this.STEPS.PROJECT_DETAILS)}>
              <i className='k-icon k-icon-edit' />
              {t('Build from scratch')}
            </button>
          }

          {this.props.context === PROJECT_SETTINGS_CONTEXTS.NEW &&
            this.renderChooseTemplateButton()
          }

          <button onClick={this.displayStep.bind(this, this.STEPS.UPLOAD_FILE)}>
            <i className='k-icon k-icon-upload' />
            {t('Upload an XLSForm')}
          </button>

          <button onClick={this.displayStep.bind(this, this.STEPS.IMPORT_URL)}>
            <i className='k-icon k-icon-link' />
            {t('Import an XLSForm via URL')}
          </button>

          {this.props.context !== PROJECT_SETTINGS_CONTEXTS.NEW &&
            this.renderChooseTemplateButton()
          }
        </bem.FormModal__item>
      </bem.FormModal__form>
    );
  }

  renderStepChooseTemplate() {
    return (
      <bem.FormModal__form className='project-settings project-settings--choose-template'>
        <TemplatesList onSelectTemplate={this.onTemplateChange}/>

        <bem.Modal__footer>
          {this.renderBackButton()}

          <bem.KoboButton
            m='blue'
            type='submit'
            onClick={this.applyTemplate}
            disabled={!this.state.chosenTemplateUid || this.state.isApplyTemplatePending}
          >
            {this.state.applyTemplateButton}
          </bem.KoboButton>
        </bem.Modal__footer>
      </bem.FormModal__form>
    );
  }

  renderStepUploadFile() {
    return (
      <bem.FormModal__form className='project-settings'>
        <bem.Modal__subheader>
          {t('Import an XLSForm from your computer.')}
        </bem.Modal__subheader>

        {!this.state.isUploadFilePending &&
          <Dropzone
            onDrop={this.onFileDrop.bind(this)}
            multiple={false}
            className='kobo-dropzone'
            activeClassName='dropzone-active'
            rejectClassName='dropzone-reject'
            accept={validFileTypes()}
          >
            <i className='k-icon k-icon-file-xls' />
            {t(' Drag and drop the XLSForm file here or click to browse')}
          </Dropzone>
        }
        {this.state.isUploadFilePending &&
          <div className='dropzone'>
            <LoadingSpinner message={t('Uploading file…')}/>
          </div>
        }

        <bem.Modal__footer>
          {this.renderBackButton()}
        </bem.Modal__footer>
      </bem.FormModal__form>
    );
  }

  renderStepImportUrl() {
    return (
      <bem.FormModal__form className='project-settings project-settings--import-url'>
        <div className='intro'>
          {t('Enter a valid XLSForm URL in the field below.')}<br/>

          { envStore.isReady &&
            envStore.data.support_url &&
            <a href={envStore.data.support_url + VIA_URL_SUPPORT_URL} target='_blank'>
              {t('Having issues? See this help article.')}
            </a>
          }
        </div>

        <bem.FormModal__item>
          <TextBox
            customModifiers='on-white'
            type='url'
            label={t('URL')}
            placeholder='https://'
            value={this.state.importUrl}
            onChange={this.onImportUrlChange}
          />
        </bem.FormModal__item>

        <bem.Modal__footer>
          {this.renderBackButton()}

          <bem.KoboButton
            m='blue'
            type='submit'
            onClick={this.importFromURL}
            disabled={!this.state.importUrlButtonEnabled}
          >
            {this.state.importUrlButton}
          </bem.KoboButton>
        </bem.Modal__footer>
      </bem.FormModal__form>
    );
  }

  renderStepProjectDetails() {
<<<<<<< HEAD
    const sectors = stores.session.environment.available_sectors;
    const countries = stores.session.environment.available_countries;
    const veritreeFormTypes = stores.session.environment.veritree_form_types;
=======
    const sectorField = envStore.data.getProjectMetadataField('sector');
    const sectors = envStore.data.sector_choices;
    const countryField = envStore.data.getProjectMetadataField('country');
    const countries = envStore.data.country_choices;
    const bothCountryAndSector = sectorField && countryField;
    const operationalPurposeField = envStore.data.getProjectMetadataField('operational_purpose');
    const operationalPurposes = envStore.data.operational_purpose_choices;
    const collectsPiiField = envStore.data.getProjectMetadataField('collects_pii');
>>>>>>> c26c728a
    const isSelfOwned = assetUtils.isSelfOwned(this.state.formAsset);

    return (
      <bem.FormModal__form
        onSubmit={this.handleSubmit}
        onChange={this.onProjectDetailsFormChange}
        className={[
          'project-settings',
          'project-settings--project-details',
          this.props.context === PROJECT_SETTINGS_CONTEXTS.BUILDER ? 'project-settings--narrow' : null,
        ].join(' ')}
      >
        {this.props.context === PROJECT_SETTINGS_CONTEXTS.EXISTING &&
          <bem.Modal__footer>
            <bem.KoboButton
              type='submit'
              m='blue'
              onClick={this.handleSubmit}
            >
              {t('Save Changes')}
            </bem.KoboButton>
          </bem.Modal__footer>
        }

        <bem.FormModal__item m='wrapper'>
          {/* form builder displays name in different place */}
          {this.props.context !== PROJECT_SETTINGS_CONTEXTS.BUILDER &&
            <bem.FormModal__item>
              <TextBox
                customModifiers='on-white'
                value={this.state.fields.name}
                onChange={this.onNameChange.bind(this)}
                errors={this.hasFieldError('name') ? t('Please enter a title for your project!') : false}
                label={addRequiredToLabel(this.getNameInputLabel(this.state.fields.name))}
                placeholder={t('Enter title of project here')}
              />
            </bem.FormModal__item>
          }

          <bem.FormModal__item>
            <TextBox
              customModifiers='on-white'
              type='text-multiline'
              value={this.state.fields.description}
              onChange={this.onDescriptionChange.bind(this)}
              label={t('Description')}
              placeholder={t('Enter short description here')}
            />
          </bem.FormModal__item>
<<<<<<< HEAD
          <bem.FormModal__item m='form_type'>
            <label htmlFor='form_type'>
              {t('Form Type')}
            </label>
            <Select
              id='form_type'
              value={this.state.veritreeFormType}
              onChange={this.onVeritreeFormTypeChange}
              options={veritreeFormTypes}
              className='kobo-select'
              classNamePrefix='kobo-select'
              menuPlacement='auto'
              isClearable
            />
          </bem.FormModal__item>
          <bem.FormModal__item>
            <label className='long'>
              {t('Please specify the country and the sector where this project will be deployed. ')}
              {/*t('This information will be used to help you filter results on the project list page.')*/}
            </label>
          </bem.FormModal__item>
=======

          {sectorField &&
            <bem.FormModal__item m={bothCountryAndSector ? 'sector' : null}>
              <WrappedSelect
                label={addRequiredToLabel(t('Sector'), sectorField.required)}
                value={this.state.fields.sector}
                onChange={this.onAnyFieldChange.bind(this, 'sector')}
                options={sectors}
                isLimitedHeight
                isClearable
                error={this.hasFieldError('sector') ? t('Please choose a sector') : false}
              />
            </bem.FormModal__item>
          }
>>>>>>> c26c728a

          {countryField &&
            <bem.FormModal__item m={bothCountryAndSector ? 'country' : null}>
              <WrappedSelect
                label={addRequiredToLabel(t('Country'), countryField.required)}
                isMulti
                value={this.state.fields.country}
                onChange={this.onAnyFieldChange.bind(this, 'country')}
                options={countries}
                isLimitedHeight
                isClearable
                error={this.hasFieldError('country') ? t('Please select at least one contry') : false}
              />
            </bem.FormModal__item>
          }

          {operationalPurposeField &&
            <bem.FormModal__item>
              <WrappedSelect
                label={addRequiredToLabel(t('Operational Purpose of Data'), operationalPurposeField.required)}
                value={this.state.fields.operational_purpose}
                onChange={this.onAnyFieldChange.bind(this, 'operational_purpose')}
                options={operationalPurposes}
                isLimitedHeight
                isClearable
                error={this.hasFieldError('operational_purpose') ? t('Please specify the operational purpose of your project') : false}
              />
            </bem.FormModal__item>
          }

          {collectsPiiField &&
            <bem.FormModal__item>
              <WrappedSelect
                label={addRequiredToLabel(t('Does this project collect personally identifiable information?'), collectsPiiField.required)}
                value={this.state.fields.collects_pii}
                onChange={this.onAnyFieldChange.bind(this, 'collects_pii')}
                options={[
                  {value: 'Yes', label: t('Yes')},
                  {value: 'No', label: t('No')},
                ]}
                isClearable
                error={this.hasFieldError('collects_pii') ? t('Please indicate whether or not your project collects personally identifiable information') : false}
              />
            </bem.FormModal__item>
          }

          <bem.FormModal__item m='metadata-share'>
            <Checkbox
<<<<<<< HEAD
              checked={this.state['share-metadata']}
              onChange={this.onShareMetadataChange}
              label={t('Help veritree improve this product by sharing the sector and country where this project will be deployed.') + ' ' + t('All the information is submitted anonymously, and will not include the project name or description listed above.')}
=======
              checked={this.state.fields['share-metadata']}
              onChange={this.onAnyFieldChange.bind(this, 'share-metadata')}
              label={t('Help KoboToolbox improve this product by sharing the sector and country where this project will be deployed.') + ' ' + t('All the information is submitted anonymously, and will not include the project name or description listed above.')}
>>>>>>> c26c728a
            />
          </bem.FormModal__item>

          {(this.props.context === PROJECT_SETTINGS_CONTEXTS.NEW || this.props.context === PROJECT_SETTINGS_CONTEXTS.REPLACE) &&
            <bem.Modal__footer>
              {/* Don't allow going back if asset already exist */}
              {!this.state.formAsset &&
                this.renderBackButton()
              }

              <bem.KoboButton
                m='blue'
                type='submit'
                onClick={this.handleSubmit}
                disabled={this.state.isSubmitPending}
              >
                {this.state.isSubmitPending && t('Please wait…')}
                {!this.state.isSubmitPending && this.props.context === PROJECT_SETTINGS_CONTEXTS.NEW && t('Create project')}
                {!this.state.isSubmitPending && this.props.context === PROJECT_SETTINGS_CONTEXTS.REPLACE && t('Save')}
              </bem.KoboButton>
            </bem.Modal__footer>
          }

          {this.props.context === PROJECT_SETTINGS_CONTEXTS.EXISTING &&
            <bem.FormModal__item>
              <bem.FormModal__item m='inline'>
                {this.isArchived() &&
                  <bem.KoboButton
                    m='blue'
                    onClick={this.unarchiveProject}
                  >
                    {t('Unarchive Project')}
                  </bem.KoboButton>
                }

                {this.isArchivable() &&
                  <bem.KoboButton
                    m='red'
                    onClick={this.archiveProject}
                  >
                    {t('Archive Project')}
                  </bem.KoboButton>
                }
              </bem.FormModal__item>

              {this.isArchivable() &&
                <bem.FormModal__item m='inline'>
                  {t('Archive project to stop accepting submissions.')}
                </bem.FormModal__item>
              }
              {this.isArchived() &&
                <bem.FormModal__item m='inline'>
                  {t('Unarchive project to resume accepting submissions.')}
                </bem.FormModal__item>
              }

            </bem.FormModal__item>
          }

          {isSelfOwned && this.props.context === PROJECT_SETTINGS_CONTEXTS.EXISTING &&
            <bem.FormModal__item>
              <bem.KoboButton m='red' onClick={this.deleteProject}>
                {t('Delete Project and Data')}
              </bem.KoboButton>
            </bem.FormModal__item>
          }
        </bem.FormModal__item>
      </bem.FormModal__form>
    );
  }

  renderBackButton() {
    if (this.state.previousStep) {
      const isBackButtonDisabled = (
        this.state.isSubmitPending ||
        this.state.isApplyTemplatePending ||
        this.state.isImportFromURLPending ||
        this.state.isUploadFilePending
      );
      return (
        <bem.KoboButton
          m='whitegray'
          type='button'
          onClick={this.displayPreviousStep}
          disabled={isBackButtonDisabled}
        >
          {t('Back')}
        </bem.KoboButton>
      );
    } else {
      return false;
    }
  }

  render() {
    if (this.isLoading()) {
      return (<LoadingSpinner/>);
    }

    if (this.isReplacingFormLocked()) {
      return (
        <bem.Loading>
          <bem.Loading__inner>
            <i className='k-icon k-icon-alert'/>
            {t("Form replacing is not available due to form's Locking Profile restrictions.")}
          </bem.Loading__inner>
        </bem.Loading>
      );
    }

    switch (this.state.currentStep) {
      case this.STEPS.FORM_SOURCE: return this.renderStepFormSource();
      case this.STEPS.CHOOSE_TEMPLATE: return this.renderStepChooseTemplate();
      case this.STEPS.UPLOAD_FILE: return this.renderStepUploadFile();
      case this.STEPS.IMPORT_URL: return this.renderStepImportUrl();
      case this.STEPS.PROJECT_DETAILS: return this.renderStepProjectDetails();
      default:
        throw new Error(`Unknown step: ${this.state.currentStep}!`);
    }
  }
}

reactMixin(ProjectSettings.prototype, Reflux.ListenerMixin);
reactMixin(ProjectSettings.prototype, mixins.permissions);
reactMixin(ProjectSettings.prototype, mixins.droppable);
// NOTE: dmix mixin is causing a full asset load after component mounts
reactMixin(ProjectSettings.prototype, mixins.dmix);

ProjectSettings.contextTypes = {router: PropTypes.object};

export default ProjectSettings;<|MERGE_RESOLUTION|>--- conflicted
+++ resolved
@@ -71,17 +71,8 @@
       isSubmitPending: false,
       formAsset: this.props.formAsset,
       // project details
-<<<<<<< HEAD
-      name: formAsset ? formAsset.name : '',
-      description: formAsset ? formAsset.settings.description : '',
-      sector: formAsset ? formAsset.settings.sector : null,
-      country: formAsset ? formAsset.settings.country : null,
-      veritreeFormType: formAsset? formAsset.settings.veritree_form_type : null,
-      'share-metadata': formAsset ? formAsset.settings['share-metadata'] : false,
-=======
       fields: this.getInitialFieldsFromAsset(this.props.formAsset),
       fieldsWithErrors: [],
->>>>>>> c26c728a
       // steps
       currentStep: null,
       previousStep: null,
@@ -141,6 +132,7 @@
     fields['share-metadata'] = asset?.settings ? asset.settings['share-metadata'] : false;
     fields.operational_purpose = asset?.settings ? asset.settings.operational_purpose : null;
     fields.collects_pii = asset?.settings ? asset.settings.collects_pii : null;
+    fields.veritreeFormType = asset?.settings ? asset.settings.veritreeFormType : null
 
     return fields;
   }
@@ -232,19 +224,16 @@
     }
   }
 
-<<<<<<< HEAD
   onVeritreeFormTypeChange(val) {
-    this.setState({ veritreeFormType: val })
-    this.onAnyDataChange('veritreeFormType', val);
+    this.onAnyFieldChange('veritreeFormType', val);
   }
 
   onSectorChange(val) {
-    this.setState({sector: val});
-    this.onAnyDataChange('sector', val);
-=======
+    this.onAnyFieldChange('sector', val);
+  }
+
   onNameChange(newValue) {
     this.onAnyFieldChange('name', assetUtils.removeInvalidChars(newValue).slice(0, NAME_MAX_LENGTH));
->>>>>>> c26c728a
   }
 
   onDescriptionChange(newValue) {
@@ -450,16 +439,7 @@
     ) {
       this.setState({
         formAsset: asset,
-<<<<<<< HEAD
-        name: asset.name,
-        description: asset.settings.description,
-        veritreeFormType: asset.settings.veritree_form_type,
-        sector: asset.settings.sector,
-        country: asset.settings.country,
-        'share-metadata': asset.settings['share-metadata'] || false,
-=======
         fields: getInitialFieldsFromAsset(asset),
->>>>>>> c26c728a
       });
       this.resetApplyTemplateButton();
       this.displayStep(this.STEPS.PROJECT_DETAILS);
@@ -500,25 +480,15 @@
       'share-metadata': this.state.fields['share-metadata'],
       operational_purpose: this.state.fields.operational_purpose,
       collects_pii: this.state.fields.collects_pii,
+      veritree_form_type: this.state.fields.veritreeFormType
     });
   }
 
   createAssetAndOpenInBuilder() {
     dataInterface.createResource({
-<<<<<<< HEAD
-      name: this.state.name,
-      settings: JSON.stringify({
-        description: this.state.description,
-        sector: this.state.sector,
-        country: this.state.country,
-        'share-metadata': this.state['share-metadata'],
-        veritree_form_type: this.state.veritreeFormType
-      }),
       content: JSON.stringify({ settings: { default_language: "English (en)" }, translations: ["English (en)"], translated: ['label'] }), // Default language to english here
-=======
       name: this.state.fields.name,
       settings: this.getSettingsForEndpoint(),
->>>>>>> c26c728a
       asset_type: 'survey',
     }).done((asset) => {
       this.goToFormBuilder(asset.uid);
@@ -531,19 +501,8 @@
     actions.resources.updateAsset(
       this.state.formAsset.uid,
       {
-<<<<<<< HEAD
-        name: this.state.name,
-        settings: JSON.stringify({
-          description: this.state.description,
-          sector: this.state.sector,
-          country: this.state.country,
-          veritree_form_type: this.state.veritreeFormType,
-          'share-metadata': this.state['share-metadata']
-        }),
-=======
         name: this.state.fields.name,
         settings: this.getSettingsForEndpoint(),
->>>>>>> c26c728a
       }
     );
   }
@@ -596,18 +555,8 @@
                 } else {
                   this.setState({
                     formAsset: finalAsset,
-<<<<<<< HEAD
-                    name: assetName,
-                    description: finalAsset.settings.description,
-                    sector: finalAsset.settings.sector,
-                    country: finalAsset.settings.country,
-                    'share-metadata': finalAsset.settings['share-metadata'],
-                    veritreeFormType: finalAsset.settings.veritree_form_type,
-                    isImportFromURLPending: false
-=======
                     fields: this.getInitialFieldsFromAsset(finalAsset),
                     isImportFromURLPending: false,
->>>>>>> c26c728a
                   });
                   this.displayStep(this.STEPS.PROJECT_DETAILS);
                 }
@@ -659,18 +608,8 @@
                 } else {
                   this.setState({
                     formAsset: finalAsset,
-<<<<<<< HEAD
-                    name: assetName,
-                    description: finalAsset.settings.description,
-                    sector: finalAsset.settings.sector,
-                    country: finalAsset.settings.country,
-                    'share-metadata': finalAsset.settings['share-metadata'],
-                    veritree_form_type: finalAsset.settings.veritreeFormType,
-                    isUploadFilePending: false
-=======
                     fields: this.getInitialFieldsFromAsset(finalAsset),
                     isUploadFilePending: false,
->>>>>>> c26c728a
                   });
                   this.displayStep(this.STEPS.PROJECT_DETAILS);
                 }
@@ -918,11 +857,7 @@
   }
 
   renderStepProjectDetails() {
-<<<<<<< HEAD
-    const sectors = stores.session.environment.available_sectors;
-    const countries = stores.session.environment.available_countries;
-    const veritreeFormTypes = stores.session.environment.veritree_form_types;
-=======
+    const veritreeFormTypes = envStore.data.veritree_form_types;
     const sectorField = envStore.data.getProjectMetadataField('sector');
     const sectors = envStore.data.sector_choices;
     const countryField = envStore.data.getProjectMetadataField('country');
@@ -931,7 +866,6 @@
     const operationalPurposeField = envStore.data.getProjectMetadataField('operational_purpose');
     const operationalPurposes = envStore.data.operational_purpose_choices;
     const collectsPiiField = envStore.data.getProjectMetadataField('collects_pii');
->>>>>>> c26c728a
     const isSelfOwned = assetUtils.isSelfOwned(this.state.formAsset);
 
     return (
@@ -981,29 +915,20 @@
               placeholder={t('Enter short description here')}
             />
           </bem.FormModal__item>
-<<<<<<< HEAD
           <bem.FormModal__item m='form_type'>
             <label htmlFor='form_type'>
               {t('Form Type')}
             </label>
-            <Select
+            <WrappedSelect
               id='form_type'
-              value={this.state.veritreeFormType}
+              value={this.state.fields.veritreeFormType}
               onChange={this.onVeritreeFormTypeChange}
               options={veritreeFormTypes}
-              className='kobo-select'
-              classNamePrefix='kobo-select'
-              menuPlacement='auto'
+              isLimitedHeight
               isClearable
+              error={this.hasFieldError('form_type') ? t('Please choose a form type') : false}
             />
           </bem.FormModal__item>
-          <bem.FormModal__item>
-            <label className='long'>
-              {t('Please specify the country and the sector where this project will be deployed. ')}
-              {/*t('This information will be used to help you filter results on the project list page.')*/}
-            </label>
-          </bem.FormModal__item>
-=======
 
           {sectorField &&
             <bem.FormModal__item m={bothCountryAndSector ? 'sector' : null}>
@@ -1018,7 +943,6 @@
               />
             </bem.FormModal__item>
           }
->>>>>>> c26c728a
 
           {countryField &&
             <bem.FormModal__item m={bothCountryAndSector ? 'country' : null}>
@@ -1067,15 +991,9 @@
 
           <bem.FormModal__item m='metadata-share'>
             <Checkbox
-<<<<<<< HEAD
-              checked={this.state['share-metadata']}
-              onChange={this.onShareMetadataChange}
-              label={t('Help veritree improve this product by sharing the sector and country where this project will be deployed.') + ' ' + t('All the information is submitted anonymously, and will not include the project name or description listed above.')}
-=======
               checked={this.state.fields['share-metadata']}
               onChange={this.onAnyFieldChange.bind(this, 'share-metadata')}
               label={t('Help KoboToolbox improve this product by sharing the sector and country where this project will be deployed.') + ' ' + t('All the information is submitted anonymously, and will not include the project name or description listed above.')}
->>>>>>> c26c728a
             />
           </bem.FormModal__item>
 
