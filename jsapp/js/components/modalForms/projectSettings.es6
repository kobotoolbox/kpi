import React from 'react';
import PropTypes from 'prop-types';
import reactMixin from 'react-mixin';
import autoBind from 'react-autobind';
import Reflux from 'reflux';
import alertify from 'alertifyjs';
import Dropzone from 'react-dropzone';
import clonedeep from 'lodash.clonedeep';
import TextBox from 'js/components/common/textBox';
import Checkbox from 'js/components/common/checkbox';
import WrappedSelect from 'js/components/common/wrappedSelect';
import bem from 'js/bem';
import LoadingSpinner from 'js/components/common/loadingSpinner';
import assetUtils from 'js/assetUtils';
import {stores} from 'js/stores';
import {hashHistory} from 'react-router';
import mixins from 'js/mixins';
import TemplatesList from 'js/components/templatesList';
import {actions} from 'js/actions';
import {dataInterface} from 'js/dataInterface';
import {
  addRequiredToLabel,
  escapeHtml,
  isAValidUrl,
  validFileTypes,
} from 'utils';
import {
  NAME_MAX_LENGTH,
  PROJECT_SETTINGS_CONTEXTS,
} from 'js/constants';
import {ROUTES} from 'js/router/routerConstants';
import {LOCKING_RESTRICTIONS} from 'js/components/locking/lockingConstants';
import {hasAssetRestriction} from 'js/components/locking/lockingUtils';
import envStore from 'js/envStore';

const VIA_URL_SUPPORT_URL = 'xls_url.html';

/**
 * This is used for multiple different purposes:
 *
 * 1. When creating new project
 * 2. When replacing project with new one
 * 3. When editing project in /settings
 * 4. When editing or creating asset in Form Builder
 *
 * Identifying the purpose is done by checking `context` and `formAsset`.
 *
 * You can listen to field changes by `onProjectDetailsChange` prop function.
 *
 * NOTE: We have multiple components with similar form:
 * - ProjectSettings
 * - AccountSettingsRoute
 * - LibraryAssetForm
 */
class ProjectSettings extends React.Component {
  constructor(props) {
    super(props);

    this.STEPS = {
      FORM_SOURCE: 'form-source',
      CHOOSE_TEMPLATE: 'choose-template',
      UPLOAD_FILE: 'upload-file',
      IMPORT_URL: 'import-url',
      PROJECT_DETAILS: 'project-details',
    };

    this.unlisteners = [];

    this.state = {
      isSessionLoaded: !!stores.session.isLoggedIn,
      isSubmitPending: false,
      formAsset: this.props.formAsset,
      // project details
      fields: this.getInitialFieldsFromAsset(this.props.formAsset),
      fieldsWithErrors: [],
      // steps
      currentStep: null,
      previousStep: null,
      // importing url
      isImportFromURLPending: false,
      importUrl: '',
      importUrlButtonEnabled: false,
      importUrlButton: t('Import'),
      // template
      isApplyTemplatePending: false,
      applyTemplateButton: t('Next'),
      chosenTemplateUid: null,
      // upload files
      isUploadFilePending: false,
      // archive flow
      isAwaitingArchiveCompleted: false,
      isAwaitingUnarchiveCompleted: false,
    };

    autoBind(this);
  }

  /*
   * setup
   */

  componentDidMount() {
    this.setInitialStep();
    this.listenTo(stores.session, () => {
      this.setState({
        isSessionLoaded: true,
      });
    });
    this.unlisteners.push(
      actions.resources.loadAsset.completed.listen(this.onLoadAssetCompleted.bind(this)),
      actions.resources.updateAsset.completed.listen(this.onUpdateAssetCompleted.bind(this)),
      actions.resources.updateAsset.failed.listen(this.onUpdateAssetFailed.bind(this)),
      actions.resources.cloneAsset.completed.listen(this.onCloneAssetCompleted.bind(this)),
      actions.resources.cloneAsset.failed.listen(this.onCloneAssetFailed.bind(this)),
      actions.resources.setDeploymentActive.failed.listen(this.onSetDeploymentActiveFailed.bind(this)),
      actions.resources.setDeploymentActive.completed.listen(this.onSetDeploymentActiveCompleted.bind(this)),
      hashHistory.listen(this.onRouteChange.bind(this))
    );
  }

  componentWillUnmount() {
    this.unlisteners.forEach((clb) => {clb();});
  }

  getInitialFieldsFromAsset(asset) {
    const fields = {};

    fields.name = asset ? asset.name : '';
    fields.description = asset?.settings ? asset.settings.description : '';
    fields.sector = asset?.settings ? asset.settings.sector : null;
    fields.country = asset?.settings ? asset.settings.country : null;
    fields['share-metadata'] = asset?.settings ? asset.settings['share-metadata'] : false;
    fields.operational_purpose = asset?.settings ? asset.settings.operational_purpose : null;
    fields.collects_pii = asset?.settings ? asset.settings.collects_pii : null;

    return fields;
  }

  setInitialStep() {
    switch (this.props.context) {
      case PROJECT_SETTINGS_CONTEXTS.NEW:
      case PROJECT_SETTINGS_CONTEXTS.REPLACE:
        return this.displayStep(this.STEPS.FORM_SOURCE);
      case PROJECT_SETTINGS_CONTEXTS.EXISTING:
      case PROJECT_SETTINGS_CONTEXTS.BUILDER:
        return this.displayStep(this.STEPS.PROJECT_DETAILS);
      default:
        throw new Error(`Unknown context: ${this.props.context}!`);
    }
  }

  getBaseTitle() {
    switch (this.props.context) {
      case PROJECT_SETTINGS_CONTEXTS.NEW:
        return t('Create project');
      case PROJECT_SETTINGS_CONTEXTS.REPLACE:
        return t('Replace form');
      case PROJECT_SETTINGS_CONTEXTS.EXISTING:
      case PROJECT_SETTINGS_CONTEXTS.BUILDER:
      default:
        return t('Project settings');
    }
  }

  getStepTitle(step) {
    switch (step) {
      case this.STEPS.FORM_SOURCE: return t('Choose a source');
      case this.STEPS.CHOOSE_TEMPLATE: return t('Choose template');
      case this.STEPS.UPLOAD_FILE: return t('Upload XLSForm');
      case this.STEPS.IMPORT_URL: return t('Import XLSForm');
      case this.STEPS.PROJECT_DETAILS: return t('Project details');
      default: return '';
    }
  }

  getFilenameFromURI(url) {
    return decodeURIComponent(new URL(url).pathname.split('/').pop().split('.')[0]);
  }

  isLoading() {
    return (
      !this.state.isSessionLoaded ||
      !this.state.currentStep ||
      (
        // this checks if the modal is about existing asset
        // that is not fully loaded yet
        this.props.context !== PROJECT_SETTINGS_CONTEXTS.NEW &&
        typeof this.state.formAsset?.content === 'undefined'
      )
    );
  }

  isReplacingFormLocked() {
    return (
      this.props.context === PROJECT_SETTINGS_CONTEXTS.REPLACE &&
      this.state.formAsset.content &&
      hasAssetRestriction(this.state.formAsset.content, LOCKING_RESTRICTIONS.form_replace.name)
    );
  }

  /*
   * handling user input
   */

  onAnyFieldChange(fieldName, newFieldValue) {
    let newStateObj = clonedeep(this.state);

    // Set Value
    newStateObj.fields[fieldName] = newFieldValue;

    // If given field has error and user starts to edit it, we can remove
    // the error and wait for `handleSubmit` to add new ones if necessary.
    if (this.hasFieldError(fieldName)) {
      newStateObj.fieldsWithErrors = newStateObj.fieldsWithErrors.filter(
        (fieldWithErrorName) => (fieldWithErrorName !== fieldName)
      );
    }

    this.setState(newStateObj);

    if (typeof this.props.onProjectDetailsChange === 'function') {
      this.props.onProjectDetailsChange({fieldName, newFieldValue});
    }
  }

  onNameChange(newValue) {
    this.onAnyFieldChange('name', assetUtils.removeInvalidChars(newValue).slice(0, NAME_MAX_LENGTH));
  }

  onDescriptionChange(newValue) {
    this.onAnyFieldChange('description', assetUtils.removeInvalidChars(newValue));
  }

  onImportUrlChange(value) {
    this.setState({
      importUrl: value,
      importUrlButtonEnabled: isAValidUrl(value),
      importUrlButton: t('Import'),
    });
  }

  onTemplateChange(templateUid) {
    this.setState({
      chosenTemplateUid: templateUid,
    });
  }

  resetApplyTemplateButton() {
    this.setState({
      isApplyTemplatePending: false,
      applyTemplateButton: t('Choose'),
    });
  }

  resetImportUrlButton() {
    this.setState({
      isImportFromURLPending: false,
      importUrlButtonEnabled: false,
      importUrlButton: t('Import'),
    });
  }

  deleteProject(evt) {
    evt.preventDefault();

    this.deleteAsset(
      this.state.formAsset.uid,
      this.state.formAsset.name,
      this.goToProjectsList.bind(this)
    );
  }

  // archive flow

  isArchivable() {
    return this.state.formAsset.has_deployment && this.state.formAsset.deployment__active;
  }

  isArchived() {
    return this.state.formAsset.has_deployment && !this.state.formAsset.deployment__active;
  }

  archiveProject(evt) {
    evt.preventDefault();
    this.archiveAsset(this.state.formAsset.uid, this.onArchiveProjectStarted.bind(this));
  }

  onArchiveProjectStarted() {
    this.setState({isAwaitingArchiveCompleted: true});
  }

  unarchiveProject(evt) {
    evt.preventDefault();
    this.unarchiveAsset(this.state.formAsset.uid, this.onUnarchiveProjectStarted.bind(this));
  }

  onUnarchiveProjectStarted() {
    this.setState({isAwaitingUnarchiveCompleted: true});
  }

  onSetDeploymentActiveFailed() {
    this.setState({
      isAwaitingArchiveCompleted: false,
      isAwaitingUnarchiveCompleted: false,
    });
  }

  // when archiving/unarchiving finishes, take user to a route that makes sense
  // unless user navigates by themselves before that happens
  onSetDeploymentActiveCompleted() {
    if (this.state.isAwaitingArchiveCompleted) {
      this.goToProjectsList();
    }
    if (this.state.isAwaitingUnarchiveCompleted) {
      this.goToFormLanding();
    }
    this.setState({
      isAwaitingArchiveCompleted: false,
      isAwaitingUnarchiveCompleted: false,
    });
  }

  onRouteChange() {
    this.setState({
      isAwaitingArchiveCompleted: false,
      isAwaitingUnarchiveCompleted: false,
    });
  }

  /*
   * routes navigation
   */

  goToFormBuilder(assetUid) {
    stores.pageState.hideModal();
    hashHistory.push(`/forms/${assetUid}/edit`);
  }

  goToFormLanding() {
    stores.pageState.hideModal();

    let targetUid;
    if (this.state.formAsset) {
      targetUid = this.state.formAsset.uid;
    } else if (this.context.router && this.context.router.params.assetid) {
      targetUid = this.context.router.params.assetid;
    } else if (this.context.router && this.context.router.params.uid) {
      targetUid = this.context.router.params.uid;
    }

    if (!targetUid) {
      throw new Error('Unknown uid!');
    }

    hashHistory.push(ROUTES.FORM_LANDING.replace(':uid', targetUid));
  }

  goToProjectsList() {
    stores.pageState.hideModal();
    hashHistory.push(ROUTES.FORMS);
  }

  /*
   * modal steps navigation
   */

  displayStep(targetStep) {
    const currentStep = this.state.currentStep;
    const previousStep = this.state.previousStep;

    if (targetStep === currentStep) {
      return;
    } else if (targetStep === previousStep) {
      this.setState({
        currentStep: previousStep,
        previousStep: null,
      });
    } else {
      this.setState({
        currentStep: targetStep,
        previousStep: currentStep,
      });
    }

    if (this.props.onSetModalTitle) {
      const stepTitle = this.getStepTitle(targetStep);
      const baseTitle = this.getBaseTitle();
      this.props.onSetModalTitle(`${baseTitle}: ${stepTitle}`);
    }
  }

  displayPreviousStep() {
    if (this.state.previousStep) {
      this.displayStep(this.state.previousStep);
    }
  }

  /*
   * handling asset creation
   */

  onLoadAssetCompleted(response) {
    if (this.state.formAsset?.uid === response.uid) {
      this.setState({formAsset: response});
    }
  }

  onUpdateAssetCompleted() {
    if (
      this.props.context === PROJECT_SETTINGS_CONTEXTS.REPLACE ||
      this.props.context === PROJECT_SETTINGS_CONTEXTS.NEW
    ) {
      this.goToFormLanding();
    }
  }

  onUpdateAssetFailed() {
    if (
      this.props.context === PROJECT_SETTINGS_CONTEXTS.REPLACE ||
      this.props.context === PROJECT_SETTINGS_CONTEXTS.NEW
    ) {
      this.resetApplyTemplateButton();
    }
  }

  onCloneAssetCompleted(asset) {
    if (
      (this.props.context === PROJECT_SETTINGS_CONTEXTS.REPLACE || this.props.context === PROJECT_SETTINGS_CONTEXTS.NEW) &&
      this.state.currentStep === this.STEPS.CHOOSE_TEMPLATE
    ) {
      this.setState({
        formAsset: asset,
        fields: getInitialFieldsFromAsset(asset),
      });
      this.resetApplyTemplateButton();
      this.displayStep(this.STEPS.PROJECT_DETAILS);
    }
  }

  onCloneAssetFailed() {
    if (
      this.props.context === PROJECT_SETTINGS_CONTEXTS.REPLACE ||
      this.props.context === PROJECT_SETTINGS_CONTEXTS.NEW
    ) {
      this.resetApplyTemplateButton();
    }
  }

  getOrCreateFormAsset() {
    const assetPromise = new Promise((resolve, reject) => {
      if (this.state.formAsset) {
        resolve(this.state.formAsset);
      } else {
        dataInterface.createResource({
          asset_type: 'empty',
        }).done((asset) => {
          resolve(asset);
        }).fail((r) => {
          reject(t('Error: asset could not be created.') + ` (code: ${r.statusText})`);
        });
      }
    });
    return assetPromise;
  }

  getSettingsForEndpoint() {
    return JSON.stringify({
      description: this.state.fields.description,
      sector: this.state.fields.sector,
      country: this.state.fields.country,
      'share-metadata': this.state.fields['share-metadata'],
      operational_purpose: this.state.fields.operational_purpose,
      collects_pii: this.state.fields.collects_pii,
    });
  }

  createAssetAndOpenInBuilder() {
    dataInterface.createResource({
      name: this.state.fields.name,
      settings: this.getSettingsForEndpoint(),
      asset_type: 'survey',
    }).done((asset) => {
      this.goToFormBuilder(asset.uid);
    }).fail((r) => {
      alertify.error(t('Error: new project could not be created.') + ` (code: ${r.statusText})`);
    });
  }

  updateAndOpenAsset() {
    actions.resources.updateAsset(
      this.state.formAsset.uid,
      {
        name: this.state.fields.name,
        settings: this.getSettingsForEndpoint(),
      }
    );
  }

  applyTemplate(evt) {
    evt.preventDefault();

    this.setState({
      isApplyTemplatePending: true,
      applyTemplateButton: t('Please wait…'),
    });

    if (this.props.context === PROJECT_SETTINGS_CONTEXTS.REPLACE) {
      actions.resources.updateAsset(
        this.state.formAsset.uid,
        {
          clone_from: this.state.chosenTemplateUid,
          name: this.state.formAsset.name,
        }
      );
    } else {
      actions.resources.cloneAsset({
        uid: this.state.chosenTemplateUid,
        new_asset_type: 'survey',
      });
    }
  }

  importFromURL(evt) {
    evt.preventDefault();

    if (isAValidUrl(this.state.importUrl)) {
      this.setState({
        isImportFromURLPending: true,
        importUrlButtonEnabled: false,
        importUrlButton: t('Retrieving form, please wait...'),
      });

      this.getOrCreateFormAsset().then(
        (asset) => {
          this.setState({formAsset: asset});
          const importUrl = this.state.importUrl;

          this.applyUrlToAsset(importUrl, asset).then(
            (data) => {
              dataInterface.getAsset({id: data.uid}).done((finalAsset) => {
                if (this.props.context === PROJECT_SETTINGS_CONTEXTS.REPLACE) {
                  // when replacing, we omit PROJECT_DETAILS step
                  this.goToFormLanding();
                } else {
                  this.setState({
                    formAsset: finalAsset,
                    fields: this.getInitialFieldsFromAsset(finalAsset),
                    isImportFromURLPending: false,
                  });
                  this.displayStep(this.STEPS.PROJECT_DETAILS);
                }
              }).fail(() => {
                this.resetImportUrlButton();
                alertify.error(t('Failed to reload project after import!'));
              });
            },
            (response) => {
              this.resetImportUrlButton();
              const errLines = [];
              errLines.push(t('Import Failed!'));
              if (importUrl) {
                errLines.push(`<code>Name: ${this.getFilenameFromURI(importUrl)}</code>`);
              }
              if (response.messages.error) {
                errLines.push(`<code>${response.messages.error_type}: ${escapeHtml(response.messages.error)}</code>`);
              }
              alertify.error(errLines.join('<br/>'));
            }
          );
        },
        () => {
          alertify.error(t('Could not initialize XLSForm import!'));
        }
      );
    }
  }

  onFileDrop(files) {
    if (files.length >= 1) {
      this.setState({isUploadFilePending: true});

      this.getOrCreateFormAsset().then(
        (asset) => {
          this.applyFileToAsset(files[0], asset).then(
            (data) => {
              dataInterface.getAsset({id: data.uid}).done((finalAsset) => {
                // TODO: Getting asset outside of actions.resources.loadAsset
                // is not going to notify all the listeners, causing some hard
                // to identify bugs.
                // Until we switch this code to use actions we HACK it so other
                // places are notified.
                actions.resources.loadAsset.completed(finalAsset);

                if (this.props.context === PROJECT_SETTINGS_CONTEXTS.REPLACE) {
                  // when replacing, we omit PROJECT_DETAILS step
                  this.goToFormLanding();
                } else {
                  this.setState({
                    formAsset: finalAsset,
                    fields: this.getInitialFieldsFromAsset(finalAsset),
                    isUploadFilePending: false,
                  });
                  this.displayStep(this.STEPS.PROJECT_DETAILS);
                }
              }).fail(() => {
                this.setState({isUploadFilePending: false});
                alertify.error(t('Failed to reload project after upload!'));
              });
            },
            (response) => {
              this.setState({isUploadFilePending: false});
              const errLines = [];
              errLines.push(t('Import Failed!'));
              if (files[0].name) {
                errLines.push(`<code>Name: ${files[0].name}</code>`);
              }
              if (response.messages.error) {
                errLines.push(`<code>${response.messages.error_type}: ${escapeHtml(response.messages.error)}</code>`);
              }
              alertify.error(errLines.join('<br/>'));
            }
          );
        },
        () => {
          this.setState({isUploadFilePending: false});
          alertify.error(t('Could not import XLSForm!'));
        }
      );
    }
  }

  hasFieldError(fieldName) {
    return this.state.fieldsWithErrors.includes(fieldName);
  }

  handleSubmit(evt) {
    evt.preventDefault();

    const fieldsWithErrors = [];

    // simple non-empty name validation
    if (!this.state.fields.name.trim()) {
      fieldsWithErrors.push('name');
    }

    // superuser-configured metadata
    if (
      envStore.data.getProjectMetadataField('sector').required &&
      !this.state.fields.sector
    ) {
      fieldsWithErrors.push('sector');
    }
    if (
      envStore.data.getProjectMetadataField('country').required &&
      !this.state.fields.country?.length
    ) {
      fieldsWithErrors.push('country');
    }
    if (
      envStore.data.getProjectMetadataField('operational_purpose').required &&
      !this.state.fields.operational_purpose
    ) {
      fieldsWithErrors.push('operational_purpose');
    }
    if (
      envStore.data.getProjectMetadataField('collects_pii').required &&
      !this.state.fields.collects_pii
    ) {
      fieldsWithErrors.push('collects_pii');
    }

    // Will set either an empty array (no errors) or a list of fieldNames.
    this.setState({fieldsWithErrors: fieldsWithErrors});

    if (fieldsWithErrors.length >= 1) {
      alertify.error(t('Some fields contain errors!'));
      return;
    }

    this.setState({isSubmitPending: true});

    if (this.state.formAsset) {
      this.updateAndOpenAsset();
    } else {
      this.createAssetAndOpenInBuilder();
    }
  }

  /*
   * rendering
   */

  getNameInputLabel(nameVal) {
    let label = t('Project Name');
    if (nameVal.length >= NAME_MAX_LENGTH - 99) {
      label += ` (${t('##count## characters left').replace('##count##', NAME_MAX_LENGTH - nameVal.length)})`;
    }
    return label;
  }

  renderChooseTemplateButton() {
    return (
      <button onClick={this.displayStep.bind(this, this.STEPS.CHOOSE_TEMPLATE)}>
        <i className='k-icon k-icon-template' />
        {t('Use a template')}
      </button>
    );
  }

  renderStepFormSource() {
    return (
      <bem.FormModal__form className='project-settings project-settings--form-source'>
        {this.props.context !== PROJECT_SETTINGS_CONTEXTS.REPLACE &&
          <bem.Modal__subheader>
            {t('Choose one of the options below to continue. You will be prompted to enter name and other details in further steps.')}
          </bem.Modal__subheader>
        }

        <bem.FormModal__item m='form-source-buttons'>
          {this.props.context === PROJECT_SETTINGS_CONTEXTS.NEW &&
            <button onClick={this.displayStep.bind(this, this.STEPS.PROJECT_DETAILS)}>
              <i className='k-icon k-icon-edit' />
              {t('Build from scratch')}
            </button>
          }

          {this.props.context === PROJECT_SETTINGS_CONTEXTS.NEW &&
            this.renderChooseTemplateButton()
          }

          <button onClick={this.displayStep.bind(this, this.STEPS.UPLOAD_FILE)}>
            <i className='k-icon k-icon-upload' />
            {t('Upload an XLSForm')}
          </button>

          <button onClick={this.displayStep.bind(this, this.STEPS.IMPORT_URL)}>
            <i className='k-icon k-icon-link' />
            {t('Import an XLSForm via URL')}
          </button>

          {this.props.context !== PROJECT_SETTINGS_CONTEXTS.NEW &&
            this.renderChooseTemplateButton()
          }
        </bem.FormModal__item>
      </bem.FormModal__form>
    );
  }

  renderStepChooseTemplate() {
    return (
      <bem.FormModal__form className='project-settings project-settings--choose-template'>
        <TemplatesList onSelectTemplate={this.onTemplateChange}/>

        <bem.Modal__footer>
          {this.renderBackButton()}

          <bem.KoboButton
            m='blue'
            type='submit'
            onClick={this.applyTemplate}
            disabled={!this.state.chosenTemplateUid || this.state.isApplyTemplatePending}
          >
            {this.state.applyTemplateButton}
          </bem.KoboButton>
        </bem.Modal__footer>
      </bem.FormModal__form>
    );
  }

  renderStepUploadFile() {
    return (
      <bem.FormModal__form className='project-settings'>
        <bem.Modal__subheader>
          {t('Import an XLSForm from your computer.')}
        </bem.Modal__subheader>

        {!this.state.isUploadFilePending &&
          <Dropzone
            onDrop={this.onFileDrop.bind(this)}
            multiple={false}
            className='kobo-dropzone'
            activeClassName='dropzone-active'
            rejectClassName='dropzone-reject'
            accept={validFileTypes()}
          >
            <i className='k-icon k-icon-file-xls' />
            {t(' Drag and drop the XLSForm file here or click to browse')}
          </Dropzone>
        }
        {this.state.isUploadFilePending &&
          <div className='dropzone'>
            <LoadingSpinner message={t('Uploading file…')}/>
          </div>
        }

        <bem.Modal__footer>
          {this.renderBackButton()}
        </bem.Modal__footer>
      </bem.FormModal__form>
    );
  }

  renderStepImportUrl() {
    return (
      <bem.FormModal__form className='project-settings project-settings--import-url'>
        <div className='intro'>
          {t('Enter a valid XLSForm URL in the field below.')}<br/>

          { envStore.isReady &&
            envStore.data.support_url &&
            <a href={envStore.data.support_url + VIA_URL_SUPPORT_URL} target='_blank'>
              {t('Having issues? See this help article.')}
            </a>
          }
        </div>

        <bem.FormModal__item>
          <TextBox
            customModifiers='on-white'
            type='url'
            label={t('URL')}
            placeholder='https://'
            value={this.state.importUrl}
            onChange={this.onImportUrlChange}
          />
        </bem.FormModal__item>

        <bem.Modal__footer>
          {this.renderBackButton()}

          <bem.KoboButton
            m='blue'
            type='submit'
            onClick={this.importFromURL}
            disabled={!this.state.importUrlButtonEnabled}
          >
            {this.state.importUrlButton}
          </bem.KoboButton>
        </bem.Modal__footer>
      </bem.FormModal__form>
    );
  }

  renderStepProjectDetails() {
    const sectorField = envStore.data.getProjectMetadataField('sector');
    const sectors = envStore.data.sector_choices;
    const countryField = envStore.data.getProjectMetadataField('country');
    const countries = envStore.data.country_choices;
    const bothCountryAndSector = sectorField && countryField;
    const operationalPurposeField = envStore.data.getProjectMetadataField('operational_purpose');
    const operationalPurposes = envStore.data.operational_purpose_choices;
    const collectsPiiField = envStore.data.getProjectMetadataField('collects_pii');
    const isSelfOwned = assetUtils.isSelfOwned(this.state.formAsset);

    return (
      <bem.FormModal__form
        onSubmit={this.handleSubmit}
        onChange={this.onProjectDetailsFormChange}
        className={[
          'project-settings',
          'project-settings--project-details',
          this.props.context === PROJECT_SETTINGS_CONTEXTS.BUILDER ? 'project-settings--narrow' : null,
        ].join(' ')}
      >
        {this.props.context === PROJECT_SETTINGS_CONTEXTS.EXISTING &&
          <bem.Modal__footer>
            <bem.KoboButton
              type='submit'
              m='blue'
              onClick={this.handleSubmit}
            >
              {t('Save Changes')}
            </bem.KoboButton>
          </bem.Modal__footer>
        }

        <bem.FormModal__item m='wrapper'>
          {/* form builder displays name in different place */}
          {this.props.context !== PROJECT_SETTINGS_CONTEXTS.BUILDER &&
            <bem.FormModal__item>
              <TextBox
                customModifiers='on-white'
                value={this.state.fields.name}
                onChange={this.onNameChange.bind(this)}
                errors={this.hasFieldError('name') ? t('Please enter a title for your project!') : false}
                label={addRequiredToLabel(this.getNameInputLabel(this.state.fields.name))}
                placeholder={t('Enter title of project here')}
<<<<<<< HEAD
                value={this.state.name}
                onChange={this.onNameChange}
=======
>>>>>>> 61a068d8
                data-cy='title'
              />
            </bem.FormModal__item>
          }

          <bem.FormModal__item>
            <TextBox
              customModifiers='on-white'
              type='text-multiline'
              value={this.state.fields.description}
              onChange={this.onDescriptionChange.bind(this)}
              label={t('Description')}
              placeholder={t('Enter short description here')}
              data-cy='description'
            />
          </bem.FormModal__item>

          {sectorField &&
            <bem.FormModal__item m={bothCountryAndSector ? 'sector' : null}>
              <WrappedSelect
                label={addRequiredToLabel(t('Sector'), sectorField.required)}
                value={this.state.fields.sector}
                onChange={this.onAnyFieldChange.bind(this, 'sector')}
                options={sectors}
                isLimitedHeight
                isClearable
                error={this.hasFieldError('sector') ? t('Please choose a sector') : false}
                data-cy='sector'
              />
            </bem.FormModal__item>
          }

          {countryField &&
            <bem.FormModal__item m={bothCountryAndSector ? 'country' : null}>
              <WrappedSelect
                label={addRequiredToLabel(t('Country'), countryField.required)}
                isMulti
                value={this.state.fields.country}
                onChange={this.onAnyFieldChange.bind(this, 'country')}
                options={countries}
                isLimitedHeight
                isClearable
                error={this.hasFieldError('country') ? t('Please select at least one country') : false}
                data-cy='country'
              />
            </bem.FormModal__item>
          }

          {operationalPurposeField &&
            <bem.FormModal__item>
              <WrappedSelect
                label={addRequiredToLabel(t('Operational Purpose of Data'), operationalPurposeField.required)}
                value={this.state.fields.operational_purpose}
                onChange={this.onAnyFieldChange.bind(this, 'operational_purpose')}
                options={operationalPurposes}
                isLimitedHeight
                isClearable
                error={this.hasFieldError('operational_purpose') ? t('Please specify the operational purpose of your project') : false}
              />
            </bem.FormModal__item>
          }

          {collectsPiiField &&
            <bem.FormModal__item>
              <WrappedSelect
                label={addRequiredToLabel(t('Does this project collect personally identifiable information?'), collectsPiiField.required)}
                value={this.state.fields.collects_pii}
                onChange={this.onAnyFieldChange.bind(this, 'collects_pii')}
                options={[
                  {value: 'Yes', label: t('Yes')},
                  {value: 'No', label: t('No')},
                ]}
                isClearable
                error={this.hasFieldError('collects_pii') ? t('Please indicate whether or not your project collects personally identifiable information') : false}
              />
            </bem.FormModal__item>
          }

          <bem.FormModal__item m='metadata-share'>
            <Checkbox
              checked={this.state.fields['share-metadata']}
              onChange={this.onAnyFieldChange.bind(this, 'share-metadata')}
              label={t('Help KoboToolbox improve this product by sharing the sector and country where this project will be deployed.') + ' ' + t('All the information is submitted anonymously, and will not include the project name or description listed above.')}
            />
          </bem.FormModal__item>

          {(this.props.context === PROJECT_SETTINGS_CONTEXTS.NEW || this.props.context === PROJECT_SETTINGS_CONTEXTS.REPLACE) &&
            <bem.Modal__footer>
              {/* Don't allow going back if asset already exist */}
              {!this.state.formAsset &&
                this.renderBackButton()
              }

              <bem.KoboButton
                m='blue'
                type='submit'
                onClick={this.handleSubmit}
                disabled={this.state.isSubmitPending}
              >
                {this.state.isSubmitPending && t('Please wait…')}
                {!this.state.isSubmitPending && this.props.context === PROJECT_SETTINGS_CONTEXTS.NEW && t('Create project')}
                {!this.state.isSubmitPending && this.props.context === PROJECT_SETTINGS_CONTEXTS.REPLACE && t('Save')}
              </bem.KoboButton>
            </bem.Modal__footer>
          }

          {this.props.context === PROJECT_SETTINGS_CONTEXTS.EXISTING &&
            <bem.FormModal__item>
              <bem.FormModal__item m='inline'>
                {this.isArchived() &&
                  <bem.KoboButton
                    m='blue'
                    onClick={this.unarchiveProject}
                  >
                    {t('Unarchive Project')}
                  </bem.KoboButton>
                }

                {this.isArchivable() &&
                  <bem.KoboButton
                    m='red'
                    onClick={this.archiveProject}
                  >
                    {t('Archive Project')}
                  </bem.KoboButton>
                }
              </bem.FormModal__item>

              {this.isArchivable() &&
                <bem.FormModal__item m='inline'>
                  {t('Archive project to stop accepting submissions.')}
                </bem.FormModal__item>
              }
              {this.isArchived() &&
                <bem.FormModal__item m='inline'>
                  {t('Unarchive project to resume accepting submissions.')}
                </bem.FormModal__item>
              }

            </bem.FormModal__item>
          }

          {isSelfOwned && this.props.context === PROJECT_SETTINGS_CONTEXTS.EXISTING &&
            <bem.FormModal__item>
              <bem.KoboButton m='red' onClick={this.deleteProject}>
                {t('Delete Project and Data')}
              </bem.KoboButton>
            </bem.FormModal__item>
          }
        </bem.FormModal__item>
      </bem.FormModal__form>
    );
  }

  renderBackButton() {
    if (this.state.previousStep) {
      const isBackButtonDisabled = (
        this.state.isSubmitPending ||
        this.state.isApplyTemplatePending ||
        this.state.isImportFromURLPending ||
        this.state.isUploadFilePending
      );
      return (
        <bem.KoboButton
          m='whitegray'
          type='button'
          onClick={this.displayPreviousStep}
          disabled={isBackButtonDisabled}
        >
          {t('Back')}
        </bem.KoboButton>
      );
    } else {
      return false;
    }
  }

  render() {
    if (this.isLoading()) {
      return (<LoadingSpinner/>);
    }

    if (this.isReplacingFormLocked()) {
      return (
        <bem.Loading>
          <bem.Loading__inner>
            <i className='k-icon k-icon-alert'/>
            {t("Form replacing is not available due to form's Locking Profile restrictions.")}
          </bem.Loading__inner>
        </bem.Loading>
      );
    }

    switch (this.state.currentStep) {
      case this.STEPS.FORM_SOURCE: return this.renderStepFormSource();
      case this.STEPS.CHOOSE_TEMPLATE: return this.renderStepChooseTemplate();
      case this.STEPS.UPLOAD_FILE: return this.renderStepUploadFile();
      case this.STEPS.IMPORT_URL: return this.renderStepImportUrl();
      case this.STEPS.PROJECT_DETAILS: return this.renderStepProjectDetails();
      default:
        throw new Error(`Unknown step: ${this.state.currentStep}!`);
    }
  }
}

reactMixin(ProjectSettings.prototype, Reflux.ListenerMixin);
reactMixin(ProjectSettings.prototype, mixins.permissions);
reactMixin(ProjectSettings.prototype, mixins.droppable);
// NOTE: dmix mixin is causing a full asset load after component mounts
reactMixin(ProjectSettings.prototype, mixins.dmix);

ProjectSettings.contextTypes = {router: PropTypes.object};

export default ProjectSettings;<|MERGE_RESOLUTION|>--- conflicted
+++ resolved
@@ -885,11 +885,8 @@
                 errors={this.hasFieldError('name') ? t('Please enter a title for your project!') : false}
                 label={addRequiredToLabel(this.getNameInputLabel(this.state.fields.name))}
                 placeholder={t('Enter title of project here')}
-<<<<<<< HEAD
                 value={this.state.name}
                 onChange={this.onNameChange}
-=======
->>>>>>> 61a068d8
                 data-cy='title'
               />
             </bem.FormModal__item>
