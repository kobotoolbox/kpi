--- conflicted
+++ resolved
@@ -432,11 +432,7 @@
               <span>
                 {t('Select any questions you want to share in the right side table')}
                 {this.state.isLoading &&
-<<<<<<< HEAD
-                  <LoadingSpinner message={t('Updating shared questions')} />
-=======
                   <LoadingSpinner message={t('Updating shared questions')}/>
->>>>>>> 488f65e8
                 }
               </span>
 
@@ -491,11 +487,7 @@
 
           {(!this.state.isInitialised || this.state.isLoading) &&
             <div className='connect-projects__import--list-item'>
-<<<<<<< HEAD
-              <LoadingSpinner message={t('Loading imported projects')} />
-=======
               <LoadingSpinner message={t('Loading imported projects')}/>
->>>>>>> 488f65e8
             </div>
           }
 
