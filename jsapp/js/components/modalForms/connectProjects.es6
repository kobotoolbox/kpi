import React from 'react';
import autoBind from 'react-autobind';
import alertify from 'alertifyjs';
import assetUtils from 'js/assetUtils';
import Select from 'react-select';
import ToggleSwitch from 'js/components/common/toggleSwitch';
import Checkbox from 'js/components/common/checkbox';
import TextBox from 'js/components/common/textBox';
<<<<<<< HEAD
import MultiCheckbox from 'js/components/multiCheckbox';
import Radio from 'js/components/common/radio';
import {actions} from '../../actions';
import {stores} from '../../stores';
import {bem} from 'js/bem';
import {renderLoading} from '../modalForms/modalHelpers';
import {
  MODAL_TYPES,
} from '../../constants';
=======
import {actions} from 'js/actions';
import {bem} from 'js/bem';
import {renderLoading} from './modalHelpers';
import {
  truncateFile,
  truncateString,
} from '../../utils';

const MAX_DISPLAYED_STRING_LENGTH = 30;
>>>>>>> 60efe29b

/*
 * Modal for connecting project data
 *
 * @prop {object} asset
 */
class ConnectProjects extends React.Component {
  constructor(props) {
    super(props);
    this.state = {
      isInitialised: false,
      isLoading: false,
      // `data_sharing` is an empty object if never enabled before
      isShared: props.asset.data_sharing?.enabled || false,
      isSharingSomeQuestions: props.asset.data_sharing?.fields?.length || false,
      attachedParents: [],
      sharingEnabledAssets: null,
      newParent: null,
      newFilename: '',
      columnsToDisplay: [],
      fieldsErrors: {},
    };

    autoBind(this);

    this.unlisteners = [];
  }

  /*
   * Setup
   */

  componentDidMount() {
<<<<<<< HEAD
    this.refreshAttachmentList();

    if (this.state.isShared) {
      this.setState({
        columnsToDisplay: this.generateColumnFilters(
          this.props.asset.data_sharing.fields,
          this.props.asset.content.survey,
        ),
      });
    }

    actions.dataShare.getSharingEnabledAssets();

    this.unlisteners.push(
      actions.dataShare.attachToParent.completed.listen(
        this.refreshAttachmentList
      ),
      actions.dataShare.attachToParent.failed.listen(
        this.onAttachToParentFailed
      ),
      actions.dataShare.detachParent.completed.listen(
        this.refreshAttachmentList
      ),
      actions.dataShare.patchParent.completed.listen(
        this.onPatchParentCompleted
      ),
      actions.dataShare.getSharingEnabledAssets.completed.listen(
        this.onGetSharingEnabledAssetsCompleted
      ),
      actions.dataShare.getAttachedParents.completed.listen(
        this.onGetAttachedParentsCompleted
      ),
      actions.dataShare.toggleDataSharing.completed.listen(
        this.onToggleDataSharingCompleted
      ),
      actions.dataShare.updateColumnFilters.completed.listen(
        this.onUpdateColumnFiltersCompleted
      ),
      actions.dataShare.updateColumnFilters.failed.listen(
        this.stopLoading
      ),
      actions.dataShare.patchParent.completed.listen(
        this.stopLoading
      ),
      actions.dataShare.patchParent.failed.listen(
        this.stopLoading
      ),
=======
    actions.dataShare.attachToParent.completed.listen(
      this.refreshAttachmentList
    );
    actions.dataShare.attachToParent.failed.listen(
      this.onAttachToParentFailed
    );
    actions.dataShare.detachParent.completed.listen(
      this.refreshAttachmentList
    );
    actions.dataShare.getSharingEnabledAssets.completed.listen(
      this.onGetSharingEnabledAssetsCompleted
    );
    actions.dataShare.getAttachedParents.completed.listen(
      this.onGetAttachedParentsCompleted
    );
    actions.dataShare.toggleDataSharing.completed.listen(
      this.onToggleDataSharingCompleted
>>>>>>> 60efe29b
    );

    this.refreshAttachmentList();
    actions.dataShare.getSharingEnabledAssets();
  }

  componentWillUnmount() {
    this.unlisteners.forEach((clb) => {clb();});
  }

  /*
   * `actions` Listeners
   */

  onAttachToParentFailed(response) {
    this.setState({
      isLoading: false,
      fieldsErrors: response.responseJSON,
    });
  }

  onGetAttachedParentsCompleted(response) {
    this.setState({
      isInitialised: true,
      isLoading: false,
      attachedParents: response,
    });
  }

  onGetSharingEnabledAssetsCompleted(response) {
    this.setState({sharingEnabledAssets: response});
  }
<<<<<<< HEAD

  onToggleDataSharingCompleted() {
    this.setState({
      isShared: !this.state.isShared,
      isSharingSomeQuestions: false,
      columnsToDisplay: this.generateColumnFilters(
        [],
        this.props.asset.content.survey,
      ),
    });
=======
  onToggleDataSharingCompleted(response) {
    this.setState({isShared: response.data_sharing.enabled});
>>>>>>> 60efe29b
  }

  // Safely update state after guaranteed columm changes
  onUpdateColumnFiltersCompleted(response) {
    this.setState({
      isLoading: false,
      columnsToDisplay: this.generateColumnFilters(
        response.data_sharing.fields,
        this.props.asset.content.survey,
      ),
    });
  }

  onPatchParentCompleted() {
    actions.dataShare.getAttachedParents(this.props.asset.uid);
  }

  refreshAttachmentList() {
    this.setState({
      newParent: null,
      newFilename: '',
    });
    actions.dataShare.getAttachedParents(this.props.asset.uid);
  }

  stopLoading () {
    this.setState({isLoading: false});
  }

  /*
   * UI Listeners
   */

  onFilenameChange(newVal) {
    this.setState({
      newFilename: newVal,
      fieldsErrors: {},
    });
  }

  onParentChange(newVal) {
    this.setState({
      newParent: newVal,
      fieldsErrors: {},
    });
    this.generateAutoname(newVal);
  }

  onConfirmAttachment(evt) {
    evt.preventDefault();
    if (this.state.newFilename !== '' && this.state.newParent?.url) {
      this.setState({
        fieldsErrors: {},
      });

      this.showColumnFilterModal(
        this.props.asset,
        this.state.newParent,
        this.state.newFilename,
        [],
      );
    } else {
      if (!this.state.newParent?.url) {
        this.setState({
          fieldsErrors: Object.assign(
<<<<<<< HEAD
            this.state.fieldsErrors, {parent: 'No project selected'}
=======
            this.state.fieldsErrors, {emptyParent: t('No project selected')}
>>>>>>> 60efe29b
          )
        });
      }
      if (this.state.newFilename === '') {
        this.setState({
          fieldsErrors: Object.assign(
<<<<<<< HEAD
            this.state.fieldsErrors, {filename: 'Field is empty'}
=======
            this.state.fieldsErrors, {emptyFilename: t('Field is empty')}
>>>>>>> 60efe29b
          )
        });
      }
    }
  }

  onRemoveAttachment(newVal) {
    this.setState({isLoading: true})
    actions.dataShare.detachParent(newVal);
  }

  onToggleSharingData() {
    var data = JSON.stringify({
      data_sharing: {
        enabled: !this.state.isShared,
        fields: [],
      }
    });

    if (!this.state.isShared) {
      let dialog = alertify.dialog('confirm');
      let opts = {
        title: `${t('Privacy Notice')}`,
        message: t('This will attach the full dataset from \"##ASSET_NAME##\" as a background XML file to this form. While not easily visible, it is technically possible for anyone entering data to your form to retrieve and view this dataset. Do not use this feature if \"##ASSET_NAME##\" includes sensitive data.').replaceAll('##ASSET_NAME##', this.props.asset.name),
        labels: {ok: t('Acknowledge and continue'), cancel: t('Cancel')},
        onok: (evt, value) => {
          actions.dataShare.toggleDataSharing(this.props.asset.uid, data);
          dialog.destroy();
        },
        oncancel: () => {
          dialog.destroy();
        }
      };
      dialog.set(opts).show();
    } else {
      actions.dataShare.toggleDataSharing(this.props.asset.uid, data);
    }
  }

  onColumnSelected(columnList) {
    this.setState({isLoading: true});

    let fields = [];
    columnList.forEach((item) => {
      if (item.checked) {
        fields.push(item.label);
      }
    })
    var data = JSON.stringify({
      data_sharing: {
        enabled: this.state.isShared,
        fields: fields,
      }
    });

    actions.dataShare.updateColumnFilters(this.props.asset.uid, data);
  }

  onSharingCheckboxChange(checked) {
    let columnsToDisplay = this.state.columnsToDisplay;
    if (!checked) {
      columnsToDisplay = [];
      var data = JSON.stringify({
        data_sharing: {
          enabled: this.state.isShared,
          fields: [],
        }
      });
      actions.dataShare.updateColumnFilters(this.props.asset.uid, data);
    }

    this.setState({
      columnsToDisplay: columnsToDisplay,
      isSharingSomeQuestions: checked,
    });
  }

  /*
   * Utilities
   */

  // Generates a filename for the selected parent, done so by taking the first
  // 30 characters, turning them lowercase and replacing spaces with underscores
  generateAutoname(newParent) {
    if (newParent) {
      let autoname = newParent.name;
      autoname = autoname.toLowerCase().substring(0, MAX_DISPLAYED_STRING_LENGTH).replace(/(\ |\.)/g, '_');
      this.setState({newFilename: autoname});
    }
  }
<<<<<<< HEAD

  // Figure out what columns need to be 'checked' or 'unchecked' by comparing
  // `selectedColumns` - the columns that are already selected versus
  // `selectableColumns` - the columns that are allowed to be exposed
  generateColumnFilters(selectedColumns, selectableQuestions) {
    let selectableColumns = [];

    // We need to flatten questions if coming from survey
    if (selectableQuestions?.length && typeof selectableQuestions[0] === 'object') {
      let questions = assetUtils.getSurveyFlatPaths(selectableQuestions);
      for (const key in questions) {
        if (!questions[key].includes('version')) {
          selectableColumns.push(questions[key]);
        }
      }
    } else {
      selectableColumns = selectableQuestions;
    }

    let columnsToDisplay = [];
    // Columns are unchecked by default to avoid exposing new questions if user
    // has selected `Share some questions`
    if (selectedColumns.length == 0) {
      selectableColumns.forEach((column) => {
        columnsToDisplay.push({label: column, checked: false});
      });
    } else {
      selectableColumns.forEach((column) => {
        // 'Check' only matching columns
        columnsToDisplay.push({
          label: column,
          checked: selectedColumns.includes(column),
        });
      });
    }
    return columnsToDisplay;
  }

  generateTruncatedDisplayName(name) {
    return name.length > 30 ? `${name.substring(0, 30)}...` : name;
  }

=======
>>>>>>> 60efe29b
  generateFilteredAssetList() {
    let attachedParentUids = [];
    this.state.attachedParents.forEach((item) => {
      attachedParentUids.push(item.parentUid)
    });

    // Filter out attached projects from displayed asset list
    return (
      this.state.sharingEnabledAssets.results.filter(
        item => !attachedParentUids.includes(item.uid)
      )
    );
  }

<<<<<<< HEAD
  showColumnFilterModal(asset, parent, filename, fields, attachmentUrl) {
    stores.pageState.showModal(
      {
        type: MODAL_TYPES.DATA_ATTACHMENT_COLUMNS,
        generateColumnFilters: this.generateColumnFilters,
        triggerParentLoading: this.triggerParentLoading,
        asset: asset,
        parent: parent,
        filename: filename,
        fields: fields,
        attachmentUrl: attachmentUrl,
      }
    );
  }

  // Lets import modal trigger loading of this modal
  triggerParentLoading() {
    this.setState({isLoading: true})
  }

=======
>>>>>>> 60efe29b
  /*
   * Rendering
   */

<<<<<<< HEAD
  renderSelect(sharingEnabledAssets) {
    const selectClassNames = ['kobo-select__wrapper'];
    if (this.state.fieldsErrors.parent) {
      selectClassNames.push('kobo-select__wrapper--error');
    }
    return(
      <div className={selectClassNames.join(' ')}>
        <Select
          placeholder={t('Select a different project to import data from')}
          options={sharingEnabledAssets}
          value={this.state.newParent}
          isLoading={(this.state.isVirgin || this.state.isLoading || !sharingEnabledAssets)}
          getOptionLabel={option => option.name}
          getOptionValue={option => option.url}
          noOptionsMessage={() => {return t('No projects to connect')}}
          onChange={this.onParentChange}
          className='kobo-select'
          classNamePrefix='kobo-select'
        />
        <label className='select-errors'>
          {this.state.fieldsErrors.parent}
        </label>
      </div>
    );
  }

  renderExports() {
    if (this.state.isShared) {
      return (
        <div className='connect-projects__export'>
          <div className='connect-projects__export--options'>
            <ToggleSwitch
              onChange={this.onToggleSharingData.bind(this)}
              label={t('Data sharing enabled')}
              checked={this.state.isShared}
            />

            <Checkbox
              name='sharing'
              checked={this.state.isSharingSomeQuestions}
              onChange={this.onSharingCheckboxChange}
              label={t('Select specific questions to share')}
            />
          </div>
          {this.state.isSharingSomeQuestions &&
            <div className='connect-projects__export--multicheckbox'>
              <span>
                {t('Select any questions you want to share in the right side table')}
                {this.state.isLoading &&
                  renderLoading(t('Updating shared questions'))
                }
              </span>

              <MultiCheckbox
                items={this.state.columnsToDisplay}
                disabled={this.state.isLoading}
                onChange={this.onColumnSelected}
              />
            </div>
          }
        </div>
      );
    } else {
      return (
        <div className='connect-projects__export'>
          <div className='connect-projects__export--switch'>
            <ToggleSwitch
              onChange={this.onToggleSharingData.bind(this)}
              label={t('Data sharing disabled')}
              checked={this.state.isShared}
            />
          </div>
        </div>
      );
    }
  }

  renderImports(sharingEnabledAssets) {
    if (sharingEnabledAssets) {
      return (
        <div className='connect-projects__import'>
          <div className='connect-projects__import--form'>
            {this.renderSelect(sharingEnabledAssets)}

            <TextBox
              placeholder={t('Give a unique name to the import')}
              value={this.state.newFilename}
              onChange={this.onFilenameChange}
              errors={this.state.fieldsErrors.filename}
            />

            <bem.KoboButton
              m='blue'
              onClick={this.onConfirmAttachment}
            >
              {t('Import')}
            </bem.KoboButton>
          </div>

          {/* Display attached projects */}
          <ul className='connect-projects__import--list'>
            <label>{t('Imported')}</label>
            {(this.state.isVirgin || this.state.isLoading) &&
              <div className='connect-projects__import--list-item'>
                {renderLoading(t('Loading imported projects'))}
              </div>
=======
  renderSwitchLabel() {
    let switchLabel = this.state.isShared
      ? t('Data sharing enabled')
      : t('Data sharing disabled');

    return (
      <ToggleSwitch
        onChange={this.toggleSharingData.bind(this)}
        label={switchLabel}
        checked={this.state.isShared}
      />
    );
  }
  renderSelect() {
    // Don't crash the page before `actions.dataShare.sharingEnabledAssets` finishes
    if (this.state.sharingEnabledAssets !== null) {
      let sharingEnabledAssets = this.generateFilteredAssetList();

      const selectClassNames = ['kobo-select__wrapper'];
      if (this.state.fieldsErrors.emptyParent || this.state.fieldsErrors.parent) {
        selectClassNames.push('kobo-select__wrapper--error');
      }

      return(
        <div className='connect-projects__import-data-form'>
          <div className={selectClassNames.join(' ')}>
            <Select
              placeholder={t('Select a different project to import data from')}
              options={sharingEnabledAssets}
              value={this.state.newParent}
              isLoading={(!this.state.isInitialised || this.state.isLoading)}
              getOptionLabel={option => option.name}
              getOptionValue={option => option.url}
              noOptionsMessage={() => {return t('No projects to connect')}}
              onChange={this.onParentChange}
              className='kobo-select'
              classNamePrefix='kobo-select'
            />
            <label className='connect-projects__label select-errors'>
              {this.state.fieldsErrors.emptyParent || this.state.fieldsErrors.parent}
            </label>
          </div>

          <TextBox
            placeholder={t('Give a unique name to the import')}
            value={this.state.newFilename}
            onChange={this.onFilenameChange}
            errors={this.state.fieldsErrors.emptyFilename ||
                    this.state.fieldsErrors.filename}
          />

          <bem.KoboButton m='blue'>
            {t('Import')}
          </bem.KoboButton>
        </div>
      );
    } else {
      return null;
    }
  }

  render() {
    return (
      <bem.FormModal__form
        className='connect-projects'
        onSubmit={this.confirmAttachment}
      >
        {/* Enable data sharing */}
        <bem.FormModal__item m='data-sharing'>
          <div className='connect-projects__header'>
            <i className="k-icon k-icon-folder-out"/>
            <h2>{t('Share data with other project forms')}</h2>
          </div>
          <p>
            {t('Enable data sharing to allow other forms to import and use dynamic data from this project. Learn more about dynamic data attachments')}
            &nbsp;
            <a href='#'>{t('here')}</a>
          </p>
          {this.renderSwitchLabel()}
        </bem.FormModal__item>

        {/* Attach other projects data */}
        <bem.FormModal__item m='import-data'>
          <div className='connect-projects__header'>
            <i className="k-icon k-icon-folder-in"/>
            <h2>{t('Import other project data')}</h2>
          </div>
          <p>
            {t('Connect with other project(s) to import dynamic data from them into this project. Learn more about dynamic data attachments')}
            &nbsp;
            <a href='#'>{t('here')}</a>
          </p>

          {this.renderSelect()}

          {/* Display attached projects */}
          <ul>
            <label className='connect-projects__label'>
              {t('Imported')}
            </label>
            {(!this.state.isInitialised || this.state.isLoading) &&
              <li className='connect-projects__imported-item'>
                {renderLoading(t('Loading imported projects'))}
              </li>
>>>>>>> 60efe29b
            }
            {!this.state.isLoading && this.state.attachedParents.length == 0 &&
              <li className='connect-projects__no-imports'>
                {t('No data imported')}
              </li>
            }
            {!this.state.isLoading && this.state.attachedParents.length > 0 &&
<<<<<<< HEAD
              this.state.attachedParents.map((item, n) => {
                return (
                  <li key={n} className='connect-projects__import--list-item'>
                    <i className="k-icon k-icon-check"/>

                    <div className='imported-names'>
                      <span className='imported-filename'>
                        {item.filename}
                      </span>

                      <span className='imported-parent'>
                        {this.generateTruncatedDisplayName(item.parentName)}
                      </span>
                    </div>

                    <div className='imported-options'>
                      <i
                        className="k-icon-trash"
                        onClick={() => this.onRemoveAttachment(item.attachmentUrl)}
=======
                this.state.attachedParents.map((item, n) => {
                  return (
                    <li key={n} className='connect-projects__imported-item'>
                      <i className="k-icon k-icon-check"/>
                      <div className='connect-projects__imported-names'>
                        <span className='connect-projects__imported-filename'>
                          {truncateFile(item.filename, MAX_DISPLAYED_STRING_LENGTH)}
                        </span>
                        <span className='connect-projects__imported-parent'>
                          {truncateString(item.parentName, MAX_DISPLAYED_STRING_LENGTH)}
                        </span>
                      </div>
                      <i
                        className="k-icon k-icon-trash"
                        onClick={() => this.removeAttachment(item.attachmentUrl)}
>>>>>>> 60efe29b
                      />

                      <i
                        className="k-icon-settings"
                        onClick={() => this.showColumnFilterModal(
                          this.props.asset,
                          {
                            uid: item.parentUid,
                            name: item.parentName,
                            url: item.parentUrl,
                          },
                          item.filename,
                          item.childFields,
                          item.attachmentUrl,
                        )}
                      />
                    </div>
                  </li>
                );
              })
            }
          </ul>
        </div>
      );
    }
  }

  render() {
    let sharingEnabledAssets = [];
    if (this.state.sharingEnabledAssets !== null) {
      sharingEnabledAssets = this.generateFilteredAssetList();
    }

    return (
      <bem.FormView__row>

        {/* Enable data sharing */}
        <bem.FormView__cell m={['page-title']}>
          <i className="k-icon k-icon-folder-out"/>
          <h2>{t('Share data with other project forms')}</h2>
        </bem.FormView__cell>

        <bem.FormView__cell m={['box', 'padding']}>
          <bem.FormView__form>
            <span>
              {t('Enable data sharing to allow other forms to import and use dynamic data from this project. Learn more about dynamic data attachments')}
              <a href='#'>{t(' ' + 'here')}</a>
            </span>
            {this.renderExports()}
          </bem.FormView__form>
        </bem.FormView__cell>

        {/* Attach other projects data */}
        <bem.FormView__cell m={['page-title']}>
          <i className="k-icon k-icon-folder-in"/>
          <h2>{t('Import other project data')}</h2>
        </bem.FormView__cell>

        <bem.FormView__cell m={['box', 'padding']}>
          <bem.FormView__form>
            <span>
              {t('Connect with other project(s) to import dynamic data from them into this project. Learn more about dynamic data attachments')}
              <a href='#'>{t(' ' + 'here')}</a>
            </span>
            {this.renderImports(sharingEnabledAssets)}
          </bem.FormView__form>
        </bem.FormView__cell>
      </bem.FormView__row>
    );
  }
}

export default ConnectProjects;<|MERGE_RESOLUTION|>--- conflicted
+++ resolved
@@ -6,27 +6,20 @@
 import ToggleSwitch from 'js/components/common/toggleSwitch';
 import Checkbox from 'js/components/common/checkbox';
 import TextBox from 'js/components/common/textBox';
-<<<<<<< HEAD
 import MultiCheckbox from 'js/components/multiCheckbox';
-import Radio from 'js/components/common/radio';
-import {actions} from '../../actions';
+import {actions} from 'js/actions';
 import {stores} from '../../stores';
 import {bem} from 'js/bem';
 import {renderLoading} from '../modalForms/modalHelpers';
+
 import {
   MODAL_TYPES,
+  MAX_DISPLAYED_STRING_LENGTH,
 } from '../../constants';
-=======
-import {actions} from 'js/actions';
-import {bem} from 'js/bem';
-import {renderLoading} from './modalHelpers';
 import {
   truncateFile,
   truncateString,
 } from '../../utils';
-
-const MAX_DISPLAYED_STRING_LENGTH = 30;
->>>>>>> 60efe29b
 
 /*
  * Modal for connecting project data
@@ -60,7 +53,42 @@
    */
 
   componentDidMount() {
-<<<<<<< HEAD
+    this.unlisteners.push(
+      actions.dataShare.attachToParent.completed.listen(
+        this.refreshAttachmentList
+      ),
+      actions.dataShare.attachToParent.failed.listen(
+        this.onAttachToParentFailed
+      ),
+      actions.dataShare.detachParent.completed.listen(
+        this.refreshAttachmentList
+      ),
+      actions.dataShare.patchParent.completed.listen(
+        this.onPatchParentCompleted
+      ),
+      actions.dataShare.getSharingEnabledAssets.completed.listen(
+        this.onGetSharingEnabledAssetsCompleted
+      ),
+      actions.dataShare.getAttachedParents.completed.listen(
+        this.onGetAttachedParentsCompleted
+      ),
+      actions.dataShare.toggleDataSharing.completed.listen(
+        this.onToggleDataSharingCompleted
+      ),
+      actions.dataShare.updateColumnFilters.completed.listen(
+        this.onUpdateColumnFiltersCompleted
+      ),
+      actions.dataShare.updateColumnFilters.failed.listen(
+        this.stopLoading
+      ),
+      actions.dataShare.patchParent.completed.listen(
+        this.stopLoading
+      ),
+      actions.dataShare.patchParent.failed.listen(
+        this.stopLoading
+      ),
+    );
+
     this.refreshAttachmentList();
 
     if (this.state.isShared) {
@@ -73,64 +101,6 @@
     }
 
     actions.dataShare.getSharingEnabledAssets();
-
-    this.unlisteners.push(
-      actions.dataShare.attachToParent.completed.listen(
-        this.refreshAttachmentList
-      ),
-      actions.dataShare.attachToParent.failed.listen(
-        this.onAttachToParentFailed
-      ),
-      actions.dataShare.detachParent.completed.listen(
-        this.refreshAttachmentList
-      ),
-      actions.dataShare.patchParent.completed.listen(
-        this.onPatchParentCompleted
-      ),
-      actions.dataShare.getSharingEnabledAssets.completed.listen(
-        this.onGetSharingEnabledAssetsCompleted
-      ),
-      actions.dataShare.getAttachedParents.completed.listen(
-        this.onGetAttachedParentsCompleted
-      ),
-      actions.dataShare.toggleDataSharing.completed.listen(
-        this.onToggleDataSharingCompleted
-      ),
-      actions.dataShare.updateColumnFilters.completed.listen(
-        this.onUpdateColumnFiltersCompleted
-      ),
-      actions.dataShare.updateColumnFilters.failed.listen(
-        this.stopLoading
-      ),
-      actions.dataShare.patchParent.completed.listen(
-        this.stopLoading
-      ),
-      actions.dataShare.patchParent.failed.listen(
-        this.stopLoading
-      ),
-=======
-    actions.dataShare.attachToParent.completed.listen(
-      this.refreshAttachmentList
-    );
-    actions.dataShare.attachToParent.failed.listen(
-      this.onAttachToParentFailed
-    );
-    actions.dataShare.detachParent.completed.listen(
-      this.refreshAttachmentList
-    );
-    actions.dataShare.getSharingEnabledAssets.completed.listen(
-      this.onGetSharingEnabledAssetsCompleted
-    );
-    actions.dataShare.getAttachedParents.completed.listen(
-      this.onGetAttachedParentsCompleted
-    );
-    actions.dataShare.toggleDataSharing.completed.listen(
-      this.onToggleDataSharingCompleted
->>>>>>> 60efe29b
-    );
-
-    this.refreshAttachmentList();
-    actions.dataShare.getSharingEnabledAssets();
   }
 
   componentWillUnmount() {
@@ -159,24 +129,19 @@
   onGetSharingEnabledAssetsCompleted(response) {
     this.setState({sharingEnabledAssets: response});
   }
-<<<<<<< HEAD
-
-  onToggleDataSharingCompleted() {
-    this.setState({
-      isShared: !this.state.isShared,
+
+  onToggleDataSharingCompleted(response) {
+    this.setState({
+      isShared: response.data_sharing.enabled,
       isSharingSomeQuestions: false,
       columnsToDisplay: this.generateColumnFilters(
         [],
         this.props.asset.content.survey,
       ),
     });
-=======
-  onToggleDataSharingCompleted(response) {
-    this.setState({isShared: response.data_sharing.enabled});
->>>>>>> 60efe29b
-  }
-
-  // Safely update state after guaranteed columm changes
+  }
+
+  // Safely update state after guaranteed column changes
   onUpdateColumnFiltersCompleted(response) {
     this.setState({
       isLoading: false,
@@ -239,22 +204,14 @@
       if (!this.state.newParent?.url) {
         this.setState({
           fieldsErrors: Object.assign(
-<<<<<<< HEAD
-            this.state.fieldsErrors, {parent: 'No project selected'}
-=======
-            this.state.fieldsErrors, {emptyParent: t('No project selected')}
->>>>>>> 60efe29b
+            this.state.fieldsErrors, {parent: t('No project selected')}
           )
         });
       }
       if (this.state.newFilename === '') {
         this.setState({
           fieldsErrors: Object.assign(
-<<<<<<< HEAD
-            this.state.fieldsErrors, {filename: 'Field is empty'}
-=======
-            this.state.fieldsErrors, {emptyFilename: t('Field is empty')}
->>>>>>> 60efe29b
+            this.state.fieldsErrors, {filename: t('Field is empty')}
           )
         });
       }
@@ -341,11 +298,13 @@
   generateAutoname(newParent) {
     if (newParent) {
       let autoname = newParent.name;
-      autoname = autoname.toLowerCase().substring(0, MAX_DISPLAYED_STRING_LENGTH).replace(/(\ |\.)/g, '_');
+      autoname = autoname
+        .toLowerCase()
+        .substring(0, MAX_DISPLAYED_STRING_LENGTH.connect_projects)
+        .replace(/(\ |\.)/g, '_');
       this.setState({newFilename: autoname});
     }
   }
-<<<<<<< HEAD
 
   // Figure out what columns need to be 'checked' or 'unchecked' by comparing
   // `selectedColumns` - the columns that are already selected versus
@@ -384,12 +343,6 @@
     return columnsToDisplay;
   }
 
-  generateTruncatedDisplayName(name) {
-    return name.length > 30 ? `${name.substring(0, 30)}...` : name;
-  }
-
-=======
->>>>>>> 60efe29b
   generateFilteredAssetList() {
     let attachedParentUids = [];
     this.state.attachedParents.forEach((item) => {
@@ -404,7 +357,6 @@
     );
   }
 
-<<<<<<< HEAD
   showColumnFilterModal(asset, parent, filename, fields, attachmentUrl) {
     stores.pageState.showModal(
       {
@@ -420,42 +372,43 @@
     );
   }
 
-  // Lets import modal trigger loading of this modal
+  // Allows import modal trigger loading of this modal
   triggerParentLoading() {
     this.setState({isLoading: true})
   }
 
-=======
->>>>>>> 60efe29b
   /*
    * Rendering
    */
 
-<<<<<<< HEAD
-  renderSelect(sharingEnabledAssets) {
-    const selectClassNames = ['kobo-select__wrapper'];
-    if (this.state.fieldsErrors.parent) {
-      selectClassNames.push('kobo-select__wrapper--error');
-    }
-    return(
-      <div className={selectClassNames.join(' ')}>
-        <Select
-          placeholder={t('Select a different project to import data from')}
-          options={sharingEnabledAssets}
-          value={this.state.newParent}
-          isLoading={(this.state.isVirgin || this.state.isLoading || !sharingEnabledAssets)}
-          getOptionLabel={option => option.name}
-          getOptionValue={option => option.url}
-          noOptionsMessage={() => {return t('No projects to connect')}}
-          onChange={this.onParentChange}
-          className='kobo-select'
-          classNamePrefix='kobo-select'
-        />
-        <label className='select-errors'>
-          {this.state.fieldsErrors.parent}
-        </label>
-      </div>
-    );
+  renderSelect() {
+    if (this.state.sharingEnabledAssets !== null) {
+      let sharingEnabledAssets = this.generateFilteredAssetList();
+      const selectClassNames = ['kobo-select__wrapper'];
+      if (this.state.fieldsErrors.parent) {
+        selectClassNames.push('kobo-select__wrapper--error');
+      }
+      return(
+        <div className={selectClassNames.join(' ')}>
+          <Select
+            placeholder={t('Select a different project to import data from')}
+            options={sharingEnabledAssets}
+            value={this.state.newParent}
+            isLoading={(this.state.isVirgin || this.state.isLoading || !sharingEnabledAssets)}
+            getOptionLabel={option => option.name}
+            getOptionValue={option => option.url}
+            noOptionsMessage={() => {return t('No projects to connect')}}
+            onChange={this.onParentChange}
+            className='kobo-select'
+            classNamePrefix='kobo-select'
+          />
+
+          <label className='select-errors'>
+            {this.state.fieldsErrors.parent}
+          </label>
+        </div>
+      );
+    }
   }
 
   renderExports() {
@@ -476,6 +429,7 @@
               label={t('Select specific questions to share')}
             />
           </div>
+
           {this.state.isSharingSomeQuestions &&
             <div className='connect-projects__export--multicheckbox'>
               <span>
@@ -509,221 +463,92 @@
     }
   }
 
-  renderImports(sharingEnabledAssets) {
-    if (sharingEnabledAssets) {
-      return (
-        <div className='connect-projects__import'>
-          <div className='connect-projects__import--form'>
-            {this.renderSelect(sharingEnabledAssets)}
-
-            <TextBox
-              placeholder={t('Give a unique name to the import')}
-              value={this.state.newFilename}
-              onChange={this.onFilenameChange}
-              errors={this.state.fieldsErrors.filename}
-            />
-
-            <bem.KoboButton
-              m='blue'
-              onClick={this.onConfirmAttachment}
-            >
-              {t('Import')}
-            </bem.KoboButton>
-          </div>
-
-          {/* Display attached projects */}
-          <ul className='connect-projects__import--list'>
-            <label>{t('Imported')}</label>
-            {(this.state.isVirgin || this.state.isLoading) &&
-              <div className='connect-projects__import--list-item'>
-                {renderLoading(t('Loading imported projects'))}
-              </div>
-=======
-  renderSwitchLabel() {
-    let switchLabel = this.state.isShared
-      ? t('Data sharing enabled')
-      : t('Data sharing disabled');
-
+  renderImports() {
     return (
-      <ToggleSwitch
-        onChange={this.toggleSharingData.bind(this)}
-        label={switchLabel}
-        checked={this.state.isShared}
-      />
-    );
-  }
-  renderSelect() {
-    // Don't crash the page before `actions.dataShare.sharingEnabledAssets` finishes
-    if (this.state.sharingEnabledAssets !== null) {
-      let sharingEnabledAssets = this.generateFilteredAssetList();
-
-      const selectClassNames = ['kobo-select__wrapper'];
-      if (this.state.fieldsErrors.emptyParent || this.state.fieldsErrors.parent) {
-        selectClassNames.push('kobo-select__wrapper--error');
-      }
-
-      return(
-        <div className='connect-projects__import-data-form'>
-          <div className={selectClassNames.join(' ')}>
-            <Select
-              placeholder={t('Select a different project to import data from')}
-              options={sharingEnabledAssets}
-              value={this.state.newParent}
-              isLoading={(!this.state.isInitialised || this.state.isLoading)}
-              getOptionLabel={option => option.name}
-              getOptionValue={option => option.url}
-              noOptionsMessage={() => {return t('No projects to connect')}}
-              onChange={this.onParentChange}
-              className='kobo-select'
-              classNamePrefix='kobo-select'
-            />
-            <label className='connect-projects__label select-errors'>
-              {this.state.fieldsErrors.emptyParent || this.state.fieldsErrors.parent}
-            </label>
-          </div>
+      <div className='connect-projects__import'>
+        <div className='connect-projects__import--form'>
+          {this.renderSelect()}
 
           <TextBox
             placeholder={t('Give a unique name to the import')}
             value={this.state.newFilename}
             onChange={this.onFilenameChange}
-            errors={this.state.fieldsErrors.emptyFilename ||
-                    this.state.fieldsErrors.filename}
+            errors={this.state.fieldsErrors.filename}
           />
 
-          <bem.KoboButton m='blue'>
+          <bem.KoboButton
+            m='blue'
+            onClick={this.onConfirmAttachment}
+          >
             {t('Import')}
           </bem.KoboButton>
         </div>
-      );
-    } else {
-      return null;
-    }
+
+        {/* Display attached projects */}
+        <ul className='connect-projects__import--list'>
+          <label>{t('Imported')}</label>
+
+          {(this.state.isVirgin || this.state.isLoading) &&
+            <div className='connect-projects__import--list-item'>
+              {renderLoading(t('Loading imported projects'))}
+            </div>
+          }
+
+          {!this.state.isLoading && this.state.attachedParents.length == 0 &&
+            <li className='connect-projects__no-imports'>
+              {t('No data imported')}
+            </li>
+          }
+
+          {!this.state.isLoading && this.state.attachedParents.length > 0 &&
+            this.state.attachedParents.map((item, n) => {
+              return (
+                <li key={n} className='connect-projects__import--list-item'>
+                  <i className="k-icon k-icon-check"/>
+
+                  <div className='connect-projects__import--labels'>
+                    <span className='connect-projects__import--labels--filename'>
+                      {item.filename}
+                    </span>
+
+                    <span className='connect-projects__import--labels--parent'>
+                      {item.parentName}
+                    </span>
+                  </div>
+
+                  <div className='connect-projects__import--options'>
+                    <i
+                      className="k-icon k-icon-trash"
+                      onClick={() => this.onRemoveAttachment(item.attachmentUrl)}
+                    />
+
+                    <i
+                      className="k-icon k-icon-settings"
+                      onClick={() => this.showColumnFilterModal(
+                        this.props.asset,
+                        {
+                          uid: item.parentUid,
+                          name: item.parentName,
+                          url: item.parentUrl,
+                        },
+                        item.filename,
+                        item.childFields,
+                        item.attachmentUrl,
+                      )}
+                    />
+                  </div>
+                </li>
+              );
+            })
+          }
+        </ul>
+      </div>
+    );
   }
 
   render() {
     return (
-      <bem.FormModal__form
-        className='connect-projects'
-        onSubmit={this.confirmAttachment}
-      >
-        {/* Enable data sharing */}
-        <bem.FormModal__item m='data-sharing'>
-          <div className='connect-projects__header'>
-            <i className="k-icon k-icon-folder-out"/>
-            <h2>{t('Share data with other project forms')}</h2>
-          </div>
-          <p>
-            {t('Enable data sharing to allow other forms to import and use dynamic data from this project. Learn more about dynamic data attachments')}
-            &nbsp;
-            <a href='#'>{t('here')}</a>
-          </p>
-          {this.renderSwitchLabel()}
-        </bem.FormModal__item>
-
-        {/* Attach other projects data */}
-        <bem.FormModal__item m='import-data'>
-          <div className='connect-projects__header'>
-            <i className="k-icon k-icon-folder-in"/>
-            <h2>{t('Import other project data')}</h2>
-          </div>
-          <p>
-            {t('Connect with other project(s) to import dynamic data from them into this project. Learn more about dynamic data attachments')}
-            &nbsp;
-            <a href='#'>{t('here')}</a>
-          </p>
-
-          {this.renderSelect()}
-
-          {/* Display attached projects */}
-          <ul>
-            <label className='connect-projects__label'>
-              {t('Imported')}
-            </label>
-            {(!this.state.isInitialised || this.state.isLoading) &&
-              <li className='connect-projects__imported-item'>
-                {renderLoading(t('Loading imported projects'))}
-              </li>
->>>>>>> 60efe29b
-            }
-            {!this.state.isLoading && this.state.attachedParents.length == 0 &&
-              <li className='connect-projects__no-imports'>
-                {t('No data imported')}
-              </li>
-            }
-            {!this.state.isLoading && this.state.attachedParents.length > 0 &&
-<<<<<<< HEAD
-              this.state.attachedParents.map((item, n) => {
-                return (
-                  <li key={n} className='connect-projects__import--list-item'>
-                    <i className="k-icon k-icon-check"/>
-
-                    <div className='imported-names'>
-                      <span className='imported-filename'>
-                        {item.filename}
-                      </span>
-
-                      <span className='imported-parent'>
-                        {this.generateTruncatedDisplayName(item.parentName)}
-                      </span>
-                    </div>
-
-                    <div className='imported-options'>
-                      <i
-                        className="k-icon-trash"
-                        onClick={() => this.onRemoveAttachment(item.attachmentUrl)}
-=======
-                this.state.attachedParents.map((item, n) => {
-                  return (
-                    <li key={n} className='connect-projects__imported-item'>
-                      <i className="k-icon k-icon-check"/>
-                      <div className='connect-projects__imported-names'>
-                        <span className='connect-projects__imported-filename'>
-                          {truncateFile(item.filename, MAX_DISPLAYED_STRING_LENGTH)}
-                        </span>
-                        <span className='connect-projects__imported-parent'>
-                          {truncateString(item.parentName, MAX_DISPLAYED_STRING_LENGTH)}
-                        </span>
-                      </div>
-                      <i
-                        className="k-icon k-icon-trash"
-                        onClick={() => this.removeAttachment(item.attachmentUrl)}
->>>>>>> 60efe29b
-                      />
-
-                      <i
-                        className="k-icon-settings"
-                        onClick={() => this.showColumnFilterModal(
-                          this.props.asset,
-                          {
-                            uid: item.parentUid,
-                            name: item.parentName,
-                            url: item.parentUrl,
-                          },
-                          item.filename,
-                          item.childFields,
-                          item.attachmentUrl,
-                        )}
-                      />
-                    </div>
-                  </li>
-                );
-              })
-            }
-          </ul>
-        </div>
-      );
-    }
-  }
-
-  render() {
-    let sharingEnabledAssets = [];
-    if (this.state.sharingEnabledAssets !== null) {
-      sharingEnabledAssets = this.generateFilteredAssetList();
-    }
-
-    return (
       <bem.FormView__row>
-
         {/* Enable data sharing */}
         <bem.FormView__cell m={['page-title']}>
           <i className="k-icon k-icon-folder-out"/>
@@ -734,8 +559,10 @@
           <bem.FormView__form>
             <span>
               {t('Enable data sharing to allow other forms to import and use dynamic data from this project. Learn more about dynamic data attachments')}
-              <a href='#'>{t(' ' + 'here')}</a>
+              &nbsp;
+              <a href='#'>{t('here')}</a>
             </span>
+
             {this.renderExports()}
           </bem.FormView__form>
         </bem.FormView__cell>
@@ -750,9 +577,11 @@
           <bem.FormView__form>
             <span>
               {t('Connect with other project(s) to import dynamic data from them into this project. Learn more about dynamic data attachments')}
-              <a href='#'>{t(' ' + 'here')}</a>
+              &nbsp;
+              <a href='#'>{t('here')}</a>
             </span>
-            {this.renderImports(sharingEnabledAssets)}
+
+            {this.renderImports()}
           </bem.FormView__form>
         </bem.FormView__cell>
       </bem.FormView__row>
