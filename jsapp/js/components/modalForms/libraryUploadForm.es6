import React from 'react';
import PropTypes from 'prop-types';
import reactMixin from 'react-mixin';
import autoBind from 'react-autobind';
import Reflux from 'reflux';
import Dropzone from 'react-dropzone';
import Select from 'react-select';
import {bem} from 'js/bem';
import {LoadingSpinner} from 'js/ui';
import {stores} from 'js/stores';
import mixins from 'js/mixins';
import {renderBackButton} from './modalHelpers';
import {validFileTypes} from 'utils';
import {ASSET_TYPES} from 'js/constants';

const DESIRED_TYPES = [
  {
    value: ASSET_TYPES.block.id,
    label: ASSET_TYPES.block.label,
  },
  {
    value: ASSET_TYPES.template.id,
    label: ASSET_TYPES.template.label,
  },
];

/**
 * @prop {function} onSetModalTitle
 * @prop {file} [file] optional preloaded file
 */
class LibraryUploadForm extends React.Component {
  constructor(props) {
    super(props);
    this.state = {
<<<<<<< HEAD
      isSessionLoaded: !!stores.session.currentAccount,
=======
      isSessionLoaded: !!stores.session.isLoggedIn,
>>>>>>> 11231349
      isPending: false,
      // default is block
      desiredType: DESIRED_TYPES[0],
      currentFile: this.props.file || null,
    };

    autoBind(this);
  }

  componentDidMount() {
    this.listenTo(stores.session, () => {
      this.setState({isSessionLoaded: true});
    });
  }

  isSubmitEnabled() {
    return (
      !this.state.isPending &&
      this.state.currentFile !== null
    );
  }

  onFileDrop(files) {
    if (files[0]) {
      this.setState({currentFile: files[0]});
    }
  }

  onDesiredTypeChange(newValue) {
    this.setState({desiredType: newValue});
  }

  onSubmit(evt) {
    evt.preventDefault();
    this.setState({isPending: true});
    this.dropFiles(
      [this.state.currentFile],
      [],
      evt,
      {desired_type: this.state.desiredType.value}
    );
  }

  render() {
    if (!this.state.isSessionLoaded) {
      return (<LoadingSpinner/>);
    }

    return (
      <bem.FormModal__form className='project-settings'>
        <bem.Modal__subheader>
          {t('Import an XLSForm from your computer.')}
        </bem.Modal__subheader>

        {!this.state.isPending &&
          <React.Fragment>
            <bem.FormModal__item>
              <Dropzone
                onDrop={this.onFileDrop.bind(this)}
                multiple={false}
                className='dropzone'
                activeClassName='dropzone-active'
                rejectClassName='dropzone-reject'
                accept={validFileTypes()}
              >
                <i className='k-icon-xls-file' />
                {this.state.currentFile &&
                  this.state.currentFile.name
                }
                {!this.state.currentFile &&
                  t(' Drag and drop the XLSForm file here or click to browse')
                }
              </Dropzone>
            </bem.FormModal__item>

            <bem.FormModal__item>
              <label htmlFor='desired-type'>
                {t('Choose desired type')}
              </label>

              <Select
                id='desired-type'
                value={this.state.desiredType}
                onChange={this.onDesiredTypeChange}
                options={DESIRED_TYPES}
                className='kobo-select'
                classNamePrefix='kobo-select'
                menuPlacement='auto'
              />
            </bem.FormModal__item>
          </React.Fragment>
        }
        {this.state.isPending &&
          <div className='dropzone'>
            <LoadingSpinner message={t('Uploading file…')}/>
          </div>
        }

        <bem.Modal__footer>
          {renderBackButton(this.state.isPending)}

          <bem.KoboButton
            m='blue'
            type='submit'
            onClick={this.onSubmit}
            disabled={!this.isSubmitEnabled()}
            className='mdl-js-button'
          >
            {t('Upload')}
          </bem.KoboButton>
        </bem.Modal__footer>
      </bem.FormModal__form>
    );
  }
}

reactMixin(LibraryUploadForm.prototype, Reflux.ListenerMixin);
reactMixin(LibraryUploadForm.prototype, mixins.droppable);
LibraryUploadForm.contextTypes = {router: PropTypes.object};

export default LibraryUploadForm;<|MERGE_RESOLUTION|>--- conflicted
+++ resolved
@@ -32,11 +32,7 @@
   constructor(props) {
     super(props);
     this.state = {
-<<<<<<< HEAD
-      isSessionLoaded: !!stores.session.currentAccount,
-=======
       isSessionLoaded: !!stores.session.isLoggedIn,
->>>>>>> 11231349
       isPending: false,
       // default is block
       desiredType: DESIRED_TYPES[0],
