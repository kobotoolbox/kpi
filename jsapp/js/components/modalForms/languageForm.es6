--- conflicted
+++ resolved
@@ -159,18 +159,11 @@
             type='full'
             color='blue'
             size='l'
-<<<<<<< HEAD
             label={this.props.langIndex !== undefined ? t('Update') : (this.props.isDefault) ? t('Set') : t('Add')}
             isSubmit
             isPending={this.props.isPending}
-            isDisabled={isAnyFieldEmpty || hasErrors}
+            isDisabled={isAnyFieldEmpty}
             onClick={this.onSubmit.bind(this)}
-=======
-            onClick={this.onSubmit.bind(this)}
-            isSubmit
-            isDisabled={isAnyFieldEmpty}
-            label={this.props.langIndex !== undefined ? t('Update') : (this.props.isDefault) ? t('Set') : t('Add')}
->>>>>>> 0faee310
           />
         </bem.FormView__cell>
       </bem.FormView__form>
