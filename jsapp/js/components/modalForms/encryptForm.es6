--- conflicted
+++ resolved
@@ -162,11 +162,7 @@
 
           <Button
             type='full'
-<<<<<<< HEAD
-            color='dark-red'
-=======
             color='red'
->>>>>>> 697f2043
             size='l'
             isDisabled={this.state.isPending}
             onClick={this.onRemove.bind(this)}
