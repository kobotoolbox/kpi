@use 'scss/mixins';
@use '~kobo-common/src/styles/colors';
@use 'scss/z-indexes';
@use 'scss/sizes';
@use 'scss/breakpoints';
@use 'sass:color';
@use 'js/components/common/icon';
@use 'js/components/common/button';

$kobo-modal-elements-height-min: sizes.$x60;
$kobo-modal-width-min: 280px;
$kobo-modal-width-large: 940px;
$kobo-modal-width-medium: 570px;
$kobo-modal-padding: sizes.$x30;
$kobo-modal-header-icon-margin: sizes.$x10;

.kobo-modal {
  position: fixed;
  border-radius: sizes.$x6;
  max-width: 90vw;
  max-height: 90vh;
  min-width: $kobo-modal-width-min;
  left: 50%;
  top: 50%;
  background-color: colors.$kobo-white;
  box-shadow: 0 0 sizes.$x12 0 color.change(colors.$kobo-gray-24, $alpha: 0.25);
  display: flex;
  flex-direction: column;

  // It's set on purpose here to make sure no one will make it hidden, as we
  // need some content to be overflowing (e.g. dropdowns).
  overflow: visible;

  @media all and (max-height: breakpoints.$b480) {
    transform: translate(-50%, -50%);

    // This ensures that modal layout is better adapting to very short screens.
    .kobo-modal__header,
    .kobo-modal__content,
    .kobo-modal__footer {
      min-height: $kobo-modal-elements-height-min;
    }
  }

  @media all and (min-height: (breakpoints.$b480 + 1px)) {
    transform: translate(-50%, -55%);
  }
}

.kobo-modal--size-large {
  width: $kobo-modal-width-large;
}

.kobo-modal--size-medium {
  width: $kobo-modal-width-medium;
}

.kobo-modal__footer--isCentered {
  justify-content: center !important;
}

.kobo-modal__header {
  @include mixins.centerRowFlex;

  justify-content: space-between;
  padding: $kobo-modal-padding;
  border-radius: sizes.$x6 sizes.$x6 0 0;

  &.kobo-modal__header--red {
    background-color: color.change(colors.$kobo-red, $alpha: 0.1);
  }
  &.kobo-modal__header--grey {
    background-color: colors.$kobo-gray-98;
  }
  &.kobo-modal__header--white {
    background-color: colors.$kobo-white;
<<<<<<< HEAD
    padding-bottom: 0;
=======
>>>>>>> 21b1fb41
  }

  h1 {
    @include mixins.centerRowFlex;

    color: colors.$kobo-gray-24;
    font-size: sizes.$x18;
    font-weight: 700;
    margin: 0;
    line-height: 1;

    // If there is close button, we need to limit the width (for a long content)
    &:not(:only-child) {
      max-width: calc(100% - button.$button-height-s);
    }
  }
}

.kobo-modal__header-icon {
  display: block;
  margin-right: $kobo-modal-header-icon-margin;

  &.kobo-modal__header-icon--blue {
    color: colors.$kobo-blue;
  }

  &.kobo-modal__header-icon--red {
    color: colors.$kobo-red;
  }

  &.kobo-modal__header-icon--storm {
    color: colors.$kobo-storm;
  }
}

.kobo-modal__content {
  overflow-x: auto;
  padding: $kobo-modal-padding;

  > ul,
  > ol,
  > p {
    margin: 0;

    &:not(:first-child) {
      margin-top: 1em;
    }
  }
}

.kobo-modal__footer {
  @include mixins.centerRowFlex;
  gap: sizes.$x8;
  padding: $kobo-modal-padding;

  &.kobo-modal__footer--center {
    justify-content: center;
  }

  &.kobo-modal__footer--end {
    justify-content: flex-end;
  }
}

// If the KoboModalContent component is used together with the KoboModalFooter
// component, we want the paddings not to multiply.
.kobo-modal__content + .kobo-modal__footer {
  padding-top: 0;
}

.kobo-modal-overlay {
  position: fixed;
  z-index: z-indexes.$z-modal;
  inset: 0;
  background-color: color.change(colors.$kobo-storm, $alpha: 0.6);
}<|MERGE_RESOLUTION|>--- conflicted
+++ resolved
@@ -74,10 +74,6 @@
   }
   &.kobo-modal__header--white {
     background-color: colors.$kobo-white;
-<<<<<<< HEAD
-    padding-bottom: 0;
-=======
->>>>>>> 21b1fb41
   }
 
   h1 {
