--- conflicted
+++ resolved
@@ -80,11 +80,7 @@
     @include mixins.centerRowFlex;
 
     flex: 1;
-<<<<<<< HEAD
-    color: colors.$kobo-gray-24;
-=======
     color: colors.$kobo-gray-800;
->>>>>>> 697f2043
     font-size: sizes.$x18;
     font-weight: 700;
     margin: 0;
