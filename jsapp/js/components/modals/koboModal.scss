--- conflicted
+++ resolved
@@ -26,11 +26,7 @@
   display: flex;
   flex-direction: column;
 
-<<<<<<< HEAD
-  // It's set on purpose here to make sure noone will make it hidden, as we
-=======
   // It's set on purpose here to make sure no one will make it hidden, as we
->>>>>>> 3062f19c
   // need some content to be overflowing (e.g. dropdowns).
   overflow: visible;
 
