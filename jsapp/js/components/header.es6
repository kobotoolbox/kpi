--- conflicted
+++ resolved
@@ -7,11 +7,7 @@
 import {stores} from '../stores';
 import sessionStore from 'js/stores/session';
 import assetStore from 'js/assetStore';
-<<<<<<< HEAD
-import { withRouter } from 'js/router/legacy';
-=======
 import {withRouter} from 'js/router/legacy';
->>>>>>> 88d2a6e6
 import Reflux from 'reflux';
 import bem from 'js/bem';
 import {actions} from '../actions';
