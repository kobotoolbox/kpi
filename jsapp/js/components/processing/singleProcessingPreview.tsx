import React from 'react';
import {formatTime} from 'js/utils';
import bem, {makeBem} from 'js/bem';
import singleProcessingStore, {SingleProcessingTabs} from 'js/components/processing/singleProcessingStore';
import TransxSelector from './transxSelector';
import './singleProcessingPreview.scss';
import {AsyncLanguageDisplayLabel} from 'js/components/languages/languagesUtils';

bem.SingleProcessingPreview = makeBem(null, 'single-processing-preview', 'section');

/** Shows a source (transcript or translation) for new translation. */
export default class SingleProcessingPreview extends React.Component {
  private unlisteners: Function[] = [];

  componentDidMount() {
    this.unlisteners.push(
      singleProcessingStore.listen(this.onSingleProcessingStoreChange, this)
    );
  }

  componentWillUnmount() {
    this.unlisteners.forEach((clb) => {clb();});
  }

  onSingleProcessingStoreChange() {
    /**
     * Don't want to store a duplicate of `activeTab` here, so we need to make
     * the component re-render itself when the store changes :shrug:.
     */
    this.forceUpdate();
  }

  renderLanguageAndDate() {
    const source = singleProcessingStore.getSourceData();

    const contentLanguageCode = source?.languageCode;
    if (contentLanguageCode === undefined) {
      return null;
    }

    let dateText = '';
    if (source) {
      if (source.dateCreated !== source?.dateModified) {
        dateText = t('last modified ##date##').replace('##date##', formatTime(source.dateModified));
      } else {
        dateText = t('created ##date##').replace('##date##', formatTime(source.dateCreated));
      }
    }

    return (
      <React.Fragment>
        {this.renderLanguage()}

        {dateText !== '' &&
          <bem.ProcessingBody__transxHeaderDate>
            {dateText}
          </bem.ProcessingBody__transxHeaderDate>
        }
      </React.Fragment>
    );
  }

  /** Renders a text or a selector of translations. */
  renderLanguage() {
    const sources = singleProcessingStore.getSources();
    const sourceData = singleProcessingStore.getSourceData();

    if (sources.length === 0 || sourceData?.languageCode === undefined) {
      return null;
    }

    // If there is only one source, we display it as a text.
    if (sources.length === 1) {
      return (
<<<<<<< HEAD
        <bem.ProcessingBody__transxHeaderLanguageWrapper>
          {t('Language')}
          <bem.ProcessingBody__transxHeaderLanguage>
            <AsyncLanguageDisplayLabel code={sourceData.languageCode}/>
          </bem.ProcessingBody__transxHeaderLanguage>
        </bem.ProcessingBody__transxHeaderLanguageWrapper>
=======
        <bem.ProcessingBody__transxHeaderLanguage>
          {envStore.getLanguageDisplayLabel(sourceData.languageCode)}
        </bem.ProcessingBody__transxHeaderLanguage>
>>>>>>> ee83212a
      );
    }

    if (sources.length >= 2) {
      return (
<<<<<<< HEAD
        <bem.ProcessingBody__transxHeaderLanguageWrapper>
          {t('Language')}
          <bem.ProcessingBody__transxHeaderLanguage>
            <TransxSelector
              languageCodes={sources}
              selectedLanguage={sourceData.languageCode}
              onChange={(newSelectedOption: string) => {
                singleProcessingStore.setSource(newSelectedOption);
              }}
            />
          </bem.ProcessingBody__transxHeaderLanguage>
        </bem.ProcessingBody__transxHeaderLanguageWrapper>
=======
        <bem.ProcessingBody__transxHeaderLanguage>
          <KoboSelect
            name='single-processing-preview-language-switcher'
            type='blue'
            size='s'
            selectedOption={sourceData.languageCode}
            options={selectOptions}
            onChange={(newSelectedOption: string) => {
              singleProcessingStore.setSource(newSelectedOption);
            }}
          />
        </bem.ProcessingBody__transxHeaderLanguage>
>>>>>>> ee83212a
      );
    }

    return null;
  }

  render() {
    const source = singleProcessingStore.getSourceData();

    if (
      source &&
      singleProcessingStore.getActiveTab() === SingleProcessingTabs.Translations
    ) {
      return (
        <bem.SingleProcessingPreview>
          <bem.ProcessingBody>
            <bem.ProcessingBody__transxHeader>
              {this.renderLanguageAndDate()}
            </bem.ProcessingBody__transxHeader>

            <bem.ProcessingBody__text>
              {singleProcessingStore.getSourceData()?.value}
            </bem.ProcessingBody__text>
          </bem.ProcessingBody>
        </bem.SingleProcessingPreview>
      );
    }

    return null;
  }
}<|MERGE_RESOLUTION|>--- conflicted
+++ resolved
@@ -72,50 +72,23 @@
     // If there is only one source, we display it as a text.
     if (sources.length === 1) {
       return (
-<<<<<<< HEAD
-        <bem.ProcessingBody__transxHeaderLanguageWrapper>
-          {t('Language')}
-          <bem.ProcessingBody__transxHeaderLanguage>
-            <AsyncLanguageDisplayLabel code={sourceData.languageCode}/>
-          </bem.ProcessingBody__transxHeaderLanguage>
-        </bem.ProcessingBody__transxHeaderLanguageWrapper>
-=======
         <bem.ProcessingBody__transxHeaderLanguage>
-          {envStore.getLanguageDisplayLabel(sourceData.languageCode)}
+          <AsyncLanguageDisplayLabel code={sourceData.languageCode}/>
         </bem.ProcessingBody__transxHeaderLanguage>
->>>>>>> ee83212a
       );
     }
 
     if (sources.length >= 2) {
       return (
-<<<<<<< HEAD
-        <bem.ProcessingBody__transxHeaderLanguageWrapper>
-          {t('Language')}
-          <bem.ProcessingBody__transxHeaderLanguage>
-            <TransxSelector
-              languageCodes={sources}
-              selectedLanguage={sourceData.languageCode}
-              onChange={(newSelectedOption: string) => {
-                singleProcessingStore.setSource(newSelectedOption);
-              }}
-            />
-          </bem.ProcessingBody__transxHeaderLanguage>
-        </bem.ProcessingBody__transxHeaderLanguageWrapper>
-=======
         <bem.ProcessingBody__transxHeaderLanguage>
-          <KoboSelect
-            name='single-processing-preview-language-switcher'
-            type='blue'
-            size='s'
-            selectedOption={sourceData.languageCode}
-            options={selectOptions}
+          <TransxSelector
+            languageCodes={sources}
+            selectedLanguage={sourceData.languageCode}
             onChange={(newSelectedOption: string) => {
               singleProcessingStore.setSource(newSelectedOption);
             }}
           />
         </bem.ProcessingBody__transxHeaderLanguage>
->>>>>>> ee83212a
       );
     }
 
