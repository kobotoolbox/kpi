import {generateUuid, moveArrayElementToIndex} from 'jsapp/js/utils';
import type {AnalysisQuestionInternal} from './constants';
import type {AnalysisQuestionsAction} from './analysisQuestions.actions';
import {applyUpdateResponseToInternalQuestions} from './utils';

export interface AnalysisQuestionsState {
  /** Whether any async action is being done right now. */
  isPending: boolean;
<<<<<<< HEAD
=======
  /**
   * It's true if user has made a change in the UI and the Back end has not been
   * updated yet. Every completed call to API will change it back to false.
   */
  hasUnsavedWork: boolean;
>>>>>>> b216b55b
  questions: AnalysisQuestionInternal[];
  /**
   * A list of uids of questions with definitions being edited. I.e. whenever
   * project manager starts editing question definition, the uid is being added
   * to this list.
   */
  questionsBeingEdited: string[];
  /**
   * An ordererd list of uids of questions.
   *
   * When user is not reordering questions, this list doesn't exist. The purpose
   * of it is to avoid unnecessary API calls during reordering - we make single
   * call on reordering end.
   */
  draftQuestionsOrder?: string[];
}

// I define this type to ensure that the reducer's returned state always
// matches `AnalysisQuestionsState`.
type AnalysisQuestionReducerType = (
  state: AnalysisQuestionsState,
  action: AnalysisQuestionsAction
) => AnalysisQuestionsState;

export const initialState: AnalysisQuestionsState = {
  isPending: false,
  hasUnsavedWork: false,
  questions: [],
  questionsBeingEdited: [],
};

/**
 * This reducer holds all data related to Qualitative Analysis Questions - both
 * the definitions and the responses (merged together for simplicity).
 */
export const analysisQuestionsReducer: AnalysisQuestionReducerType = (
  state: AnalysisQuestionsState,
  action: AnalysisQuestionsAction
) => {
  switch (action.type) {
    case 'setQuestions': {
      return {
        ...state,
        questions: action.payload.questions,
      };
    }
    case 'addQuestion': {
      // This is the place that assigns the uid to the question
      const newUuid = generateUuid();

      let initialResponse: string | string[] = '';
      if (
        action.payload.type === 'qual_tags' ||
        action.payload.type === 'qual_select_multiple'
      ) {
        initialResponse = [];
      }

      const newQuestion: AnalysisQuestionInternal = {
        type: action.payload.type,
        labels: {_default: ''},
        uuid: newUuid,
        response: initialResponse,
        // Note: initially the question is being added as a draft. It
        // wouldn't be stored in database until user saves it intentionally.
        isDraft: true,
      };

      return {
        ...state,
        // We add the question at the beginning of the existing array.
        questions: [newQuestion, ...state.questions],
        // We immediately open this question for editing
        questionsBeingEdited: [...state.questionsBeingEdited, newUuid],
        hasUnsavedWork: true,
      };
    }
    case 'deleteQuestion': {
      return {
        ...state,
        isPending: true,
        // Here we immediately mark the question as `deleted` and wait for
        // a successful API call that will return new questions list (to ensure
        // the deletion went as expected).
        questions: state.questions.map((question) => {
          if (question.uuid === action.payload.uuid) {
            if (typeof question.options !== 'object') {
              question.options = {};
            }
            question.options.deleted = true;
          }
          return question;
        }),
      };
    }
    case 'deleteQuestionCompleted': {
      return {
        ...state,
        isPending: false,
        hasUnsavedWork: false,
        questions: action.payload.questions,
      };
    }
    case 'startEditingQuestion': {
      return {
        ...state,
        // Instead of checking changes on every input in the edited question,
        // we assume that, as soon as user starts to edit a question, there are
        // unsaved changes. This is not ideal UX, but it's much simpler and
        // still logical.
        hasUnsavedWork: true,
        questionsBeingEdited: [
          ...state.questionsBeingEdited,
          action.payload.uuid,
        ],
      };
    }
    case 'stopEditingQuestion': {
      return {
        ...state,
        // If we stop editing a question that was a draft, we need to remove it
        // from the questions list
        hasUnsavedWork: false,
        questions: state.questions.filter((question) => {
          if (question.uuid === action.payload.uuid && question.isDraft) {
            return false;
          }
          return true;
        }),
        questionsBeingEdited: state.questionsBeingEdited.filter(
          (uid) => uid !== action.payload.uuid
        ),
      };
    }
    case 'updateQuestion': {
      return {
        ...state,
        isPending: true,
      };
    }
    case 'updateQuestionCompleted': {
      return {
        ...state,
        isPending: false,
        hasUnsavedWork: false,
        questions: action.payload.questions,
        // After question definition was updated, we no longer modify it (this
        // closes the editor)
        // Note: this assumes we are only allowing one question editor at a time
        questionsBeingEdited: [],
      };
    }
    case 'udpateQuestionFailed': {
      return {
        ...state,
        isPending: false,
      };
    }
    case 'updateResponse': {
      return {
        ...state,
        isPending: true,
      };
    }
    case 'updateResponseCompleted': {
      const newQuestions = applyUpdateResponseToInternalQuestions(
        action.payload.qpath,
        action.payload.apiResponse,
        state.questions
      );

      return {
        ...state,
        isPending: false,
<<<<<<< HEAD
=======
        hasUnsavedWork: false,
>>>>>>> b216b55b
        questions: newQuestions,
      };
    }
    case 'updateResponseFailed': {
      return {
        ...state,
        isPending: false,
      };
    }
    case 'reorderQuestion': {
      return {
        ...state,
        questions: moveArrayElementToIndex(
          state.questions,
          action.payload.oldIndex,
          action.payload.newIndex
        ),
      };
    }
    case 'applyQuestionsOrder': {
      return {
        ...state,
        isPending: true,
      };
    }
    case 'applyQuestionsOrderCompleted': {
      return {
        ...state,
        isPending: false,
        questions: action.payload.questions,
      };
    }
    case 'applyQuestionsOrderFailed': {
      return {
        ...state,
        isPending: false,
      };
    }
    case 'initialiseSearch': {
      return {
        ...state,
        isPending: true,
      };
    }
    case 'initialiseSearchCompleted': {
      return {
        ...state,
        isPending: false,
        hasUnsavedWork: false,
        questions: action.payload.questions,
      };
    }
    case 'hasUnsavedWork': {
      return {
        ...state,
        hasUnsavedWork: true,
      };
    }
    default: {
      return state;
    }
  }
};<|MERGE_RESOLUTION|>--- conflicted
+++ resolved
@@ -6,14 +6,11 @@
 export interface AnalysisQuestionsState {
   /** Whether any async action is being done right now. */
   isPending: boolean;
-<<<<<<< HEAD
-=======
   /**
    * It's true if user has made a change in the UI and the Back end has not been
    * updated yet. Every completed call to API will change it back to false.
    */
   hasUnsavedWork: boolean;
->>>>>>> b216b55b
   questions: AnalysisQuestionInternal[];
   /**
    * A list of uids of questions with definitions being edited. I.e. whenever
@@ -188,10 +185,7 @@
       return {
         ...state,
         isPending: false,
-<<<<<<< HEAD
-=======
-        hasUnsavedWork: false,
->>>>>>> b216b55b
+        hasUnsavedWork: false,
         questions: newQuestions,
       };
     }
