--- conflicted
+++ resolved
@@ -55,18 +55,8 @@
   }
 
   return (
-<<<<<<< HEAD
-    <>
-      <CommonHeader uuid={props.uuid} />
-
-      <section className={commonStyles.content}>
-        <TagsInput value={response} onChange={onTagsChange} acceptValueOnBlur disabled={!props.canEdit} />
-      </section>
-    </>
-=======
     <ResponseWrapper uuid={props.uuid}>
       <TagsInput value={response} onChange={onTagsChange} acceptValueOnBlur disabled={!props.canEdit} />
     </ResponseWrapper>
->>>>>>> f36dd0ab
   )
 }