import React, {useContext, useState} from 'react';
import CommonHeader from './commonHeader.component';
import AnalysisQuestionsContext from 'js/components/processing/analysis/analysisQuestions.context';
import {
  findQuestion,
  getQuestionTypeDefinition,
  quietlyUpdateResponse,
} from 'js/components/processing/analysis/utils';
import TagsInput from 'react-tagsinput';
import commonStyles from './common.module.scss';

interface TagsResponseFormProps {
  uuid: string;
}

export default function TagsResponseForm(props: TagsResponseFormProps) {
  const analysisQuestions = useContext(AnalysisQuestionsContext);
  if (!analysisQuestions) {
    return null;
  }

  // Get the question data from state (with safety check)
  const question = findQuestion(props.uuid, analysisQuestions.state);
  if (!question) {
    return null;
  }

  // Get the question definition (with safety check)
  const qaDefinition = getQuestionTypeDefinition(question.type);
  if (!qaDefinition) {
    return null;
  }

  const [response, setResponse] = useState<string>(question.response);

  function getTags() {
    if (response?.length !== 0) {
      return response.split(',');
    }
    return [];
  }

  function onTagsChange(newTags: string[]) {
    const newResponse = newTags.join(',');

    setResponse(newResponse);

    quietlyUpdateResponse(
      analysisQuestions?.state,
      analysisQuestions?.dispatch,
      props.uuid,
      newResponse
    );
  }

  return (
    <>
      <CommonHeader uuid={props.uuid} />

      <section className={commonStyles.content}>
        <TagsInput
          value={getTags()}
          onChange={onTagsChange}
          onlyUnique
          addOnBlur
          addOnPaste
<<<<<<< HEAD
=======
          disabled={analysisQuestions.state.isPending}
>>>>>>> c031c620
        />
      </section>
    </>
  );
}<|MERGE_RESOLUTION|>--- conflicted
+++ resolved
@@ -64,10 +64,6 @@
           onlyUnique
           addOnBlur
           addOnPaste
-<<<<<<< HEAD
-=======
-          disabled={analysisQuestions.state.isPending}
->>>>>>> c031c620
         />
       </section>
     </>
