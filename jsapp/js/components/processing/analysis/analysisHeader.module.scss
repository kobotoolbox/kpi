--- conflicted
+++ resolved
@@ -74,11 +74,7 @@
 
 .addQuestionMenu :global h2 {
   text-align: initial;
-<<<<<<< HEAD
-  border-top: sizes.$x1 solid colors.$kobo-gray-92;
-=======
   border-top: sizes.$x1 solid colors.$kobo-gray-300;
->>>>>>> 697f2043
   font-size: sizes.$x12;
   line-height: $option-height;
   padding: 0;
