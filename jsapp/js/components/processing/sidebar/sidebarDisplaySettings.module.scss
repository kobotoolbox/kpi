--- conflicted
+++ resolved
@@ -3,15 +3,9 @@
 
 .root {
   display: flex;
-<<<<<<< HEAD
-  justify-content: space-between;
-  padding-top: sizes.$x18;
-  padding-bottom: sizes.$x10;
-=======
   justify-content: right;
   align-items: center;
   height: sizes.$x48;
->>>>>>> 1e793406
 }
 
 .description {
@@ -47,13 +41,9 @@
   max-height: sizes.$x140; // ~4.5 times the size of a checkbox, makes 4 checkboxes visible
   border: 1px solid colors.$kobo-gray-92;
   border-radius: sizes.$x2;
-<<<<<<< HEAD
-  overflow: scroll;
+  overflow-y: auto;
 }
 
 .selectWrapper {
   width: 40%;
-=======
-  overflow-y: auto;
->>>>>>> 1e793406
 }