--- conflicted
+++ resolved
@@ -34,6 +34,7 @@
   getProcessingRouteParts,
   getCurrentProcessingRouteParts,
   ProcessingTab,
+  getActiveTab,
 } from 'js/components/processing/routes.utils';
 import type {KoboSelectOption} from 'js/components/common/koboSelect';
 import {getExponentialDelayTime} from 'jsapp/js/utils';
@@ -125,17 +126,14 @@
    * View was opened (only changes saved to Back end are taken into account).
    */
   isPristine: boolean;
-<<<<<<< HEAD
   isApplyExistingGoogleTsPromptVisible?: boolean;
   latestResponse?: ProcessingDataResponse;
-=======
   /** Marks some backend calls being in progress. */
   isFetchingData: boolean;
   isPollingForTranscript: boolean;
   hiddenSidebarQuestions: string[];
   currentlyDisplayedLanguage: LanguageCode | string;
   exponentialBackoffCount: number;
->>>>>>> 2cb46bf5
 }
 
 class SingleProcessingStore extends Reflux.Store {
@@ -224,7 +222,6 @@
     return Boolean(this.data.isApplyExistingGoogleTsPromptVisible);
   }
 
-  // prettier-ignore
   init() {
     this.resetProcessingData();
 
@@ -603,7 +600,6 @@
    * the call was aborted due to features not being enabled. In such case we get
    * a simple string instead of response object.
    */
-  // prettier-ignore
   private onAnyCallFailed(response: FailResponse | string) {
     let errorText = t('Something went wrong');
     if (typeof response === 'string') {
@@ -645,7 +641,6 @@
    * the UI. So if the same question, submission and transcript language is now
    * selected.
    */
-  // prettier-ignore
   private isAutoTranscriptionEventApplicable(event: AutoTranscriptionEvent) {
     // Note: previously initiated automatic transcriptions may no longer be
     // applicable to the current route
@@ -668,12 +663,11 @@
    */
   private handleExistingAutoTranscriptionData() {
     // Only do things on proper tab
-    if (this.data.activeTab !== SingleProcessingTabs.Transcript) {
+    if (getActiveTab() !== ProcessingTab.Transcript) {
       return;
     }
 
-    const googleTsResponse =
-      this.data.latestResponse?.[this.currentQuestionQpath]?.googlets;
+    const googleTsResponse = this.data.latestResponse?.[this.currentQuestionQpath]?.googlets;
     if (!googleTsResponse) {
       return;
     }
@@ -688,7 +682,7 @@
       // and there is no existing transcript…
       !this.data.transcript &&
       // and there is no pending transcription
-      !this.isPollingForTranscript
+      !this.data.isPollingForTranscript
     ) {
       // Ask user if they want to apply the google transcription
       this.data.isApplyExistingGoogleTsPromptVisible = true;
@@ -717,7 +711,6 @@
    * draft from it. it opens in edit mode allowing user to either save or
    * discard it.
    */
-  // prettier-ignore
   public applyExistingGoogleTsResponse() {
     const googleTsResponse = this.data.latestResponse?.[this.currentQuestionQpath]?.googlets;
     if (!googleTsResponse || this.data.transcriptDraft) {
@@ -736,7 +729,6 @@
     this.trigger(this.data);
   }
 
-  // prettier-ignore
   private onRequestAutoTranscriptionCompleted(event: AutoTranscriptionEvent) {
     // Store the response
     this.saveProcessingDataResponse(event.response);
@@ -748,19 +740,9 @@
     ) {
       return;
     }
-<<<<<<< HEAD
     const googleTsResponse = event.response[this.currentQuestionQpath]?.googlets;
-    if (
-      googleTsResponse &&
-      this.isAutoTranscriptionEventApplicable(event)
-    ) {
-      this.isPollingForTranscript = false;
-=======
-    const googleTsResponse =
-      event.response[this.currentQuestionQpath]?.googlets;
     if (googleTsResponse && this.isAutoTranscriptionEventApplicable(event)) {
       this.data.isPollingForTranscript = false;
->>>>>>> 2cb46bf5
       this.data.transcriptDraft.value = googleTsResponse.value;
       this.data.exponentialBackoffCount = 1;
     }
@@ -802,7 +784,6 @@
     this.trigger(this.data);
   }
 
-  // prettier-ignore
   private getTranslationsFromResponse(response: ProcessingDataResponse) {
     const translationsResponse = response[this.currentQuestionQpath]?.translation;
     const translationsArray: Transx[] = [];
@@ -825,13 +806,12 @@
   }
 
   private onDeleteTranslationCompleted(response: ProcessingDataResponse) {
-    this.isFetchingData = false;
+    this.data.isFetchingData = false;
     this.data.translations = this.getTranslationsFromResponse(response);
     this.setNotPristine();
     this.trigger(this.data);
   }
 
-  // prettier-ignore
   private onRequestAutoTranslationCompleted(response: ProcessingDataResponse) {
     const googleTxResponse = response[this.currentQuestionQpath]?.googletx;
 
@@ -855,7 +835,6 @@
    * Returns a list of selectable language codes.
    * Omits the one currently being edited.
    */
-  // prettier-ignore
   getSources(): string[] {
     const sources = [];
 
@@ -1042,28 +1021,6 @@
     return [];
   }
 
-<<<<<<< HEAD
-  activateTab(tab: SingleProcessingTabs) {
-    this.data.activeTab = tab;
-
-    // When changing tab, discard all drafts and the selected source.
-    this.data.transcriptDraft = undefined;
-    this.data.translationDraft = undefined;
-    this.data.source = undefined;
-
-    // Check if automated services data applies to current tab
-    this.handleExistingAutoTranscriptionData();
-
-    // When we leave Analysis tab, we need to reset the flag responsible for
-    // keeping the status of unsaved changes. This way it's not blocking
-    // navigation after leaving the tab directly from editing.
-    this.setAnalysisTabHasUnsavedChanges(false);
-
-    this.trigger(this.data);
-  }
-
-=======
->>>>>>> 2cb46bf5
   getSubmissionData() {
     return this.data.submissionData;
   }
@@ -1080,14 +1037,6 @@
     return this.data.submissionsEditIds;
   }
 
-<<<<<<< HEAD
-  getActiveTab() {
-    return this.data.activeTab;
-  }
-
-  // prettier-ignore
-=======
->>>>>>> 2cb46bf5
   hasUnsavedTranscriptDraftValue() {
     const draft = this.getTranscriptDraft();
     return (
