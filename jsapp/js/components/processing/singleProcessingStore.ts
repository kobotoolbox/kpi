import Reflux from 'reflux'
import alertify from 'alertifyjs'
import type { RouterState } from '@remix-run/router'
import { router } from 'js/router/legacy'
import { getCurrentPath } from 'js/router/routerUtils'
import {
  getSurveyFlatPaths,
  getAssetProcessingRows,
  isAssetProcessingActivated,
  getAssetAdvancedFeatures,
  findRowByXpath,
  getRowName,
  getRowNameByXpath,
  getFlatQuestionsList,
  getLanguageIndex,
} from 'js/assetUtils'
import type { SurveyFlatPaths } from 'js/assetUtils'
import assetStore from 'js/assetStore'
import { actions } from 'js/actions'
import processingActions from 'js/components/processing/processingActions'
import type { ProcessingDataResponse } from 'js/components/processing/processingActions'
import type {
  FailResponse,
  SubmissionResponse,
  AssetResponse,
  GetProcessingSubmissionsResponse,
} from 'js/dataInterface'
import type { LanguageCode } from 'js/components/languages/languagesStore'
import { QUESTION_TYPES, type AnyRowTypeName, XML_VALUES_OPTION_VALUE } from 'js/constants'
import { destroyConfirm } from 'js/alertify'
import {
  isAnyProcessingRoute,
  isAnyProcessingRouteActive,
  getProcessingRouteParts,
  getCurrentProcessingRouteParts,
  ProcessingTab,
<<<<<<< HEAD
} from 'js/components/processing/routes.utils'
import type { KoboSelectOption } from 'js/components/common/koboSelect'
import { getExponentialDelayTime } from 'jsapp/js/utils'
import envStore from 'jsapp/js/envStore'
=======
} from 'js/components/processing/routes.utils';
import type {KoboSelectOption} from 'js/components/common/koboSelect';
import {
  getExponentialDelayTime,
  removeDefaultUuidPrefix,
} from 'jsapp/js/utils';
import envStore from 'jsapp/js/envStore';
>>>>>>> 7ea3403d

export enum StaticDisplays {
  Data = 'Data',
  Audio = 'Audio',
  Transcript = 'Transcript',
}

export type DisplaysList = Array<LanguageCode | StaticDisplays>

type SidebarDisplays = {
  [tabName in ProcessingTab]: DisplaysList
}

export const DefaultDisplays: Map<ProcessingTab, DisplaysList> = new Map([
  [ProcessingTab.Transcript, [StaticDisplays.Audio, StaticDisplays.Data]],
  [ProcessingTab.Translations, [StaticDisplays.Audio, StaticDisplays.Data, StaticDisplays.Transcript]],
  [ProcessingTab.Analysis, [StaticDisplays.Audio, StaticDisplays.Data, StaticDisplays.Transcript]],
])

/** Shared interface for transcript and translations. */
export interface Transx {
  value: string
  languageCode: LanguageCode
  dateCreated: string
  dateModified: string
}

/** Transcript or translation draft. */
interface TransxDraft {
  value?: string
  languageCode?: LanguageCode
  /** To be used with automatic services. */
  regionCode?: LanguageCode | null
}

/**
 * This contains a list of submissions for every processing-enabled question.
 * In a list: for every submission we store the `editId` and a `hasResponse`
 * boolean. We use it to navigate through submissions with meaningful data
 * in context of a question. Example:
 *
 * ```
 * {
 *   first_question: [
 *     {editId: 'abc123', hasResponse: true},
 *     {editId: 'asd345', hasResponse: false},
 *   ],
 *   second_question: [
 *     {editId: 'abc123', hasResponse: true},
 *     {editId: 'asd345', hasResponse: true},
 *   ]
 * }
 * ```
 */
interface SubmissionsEditIds {
  [xpath: string]: Array<{
    editId: string
    hasResponse: boolean
  }>
}

interface AutoTransxEvent {
  response: ProcessingDataResponse
  submissionEditId: string
}

interface SingleProcessingStoreData {
  transcript?: Transx
  transcriptDraft?: TransxDraft
  translations: Transx[]
  translationDraft?: TransxDraft
  /** Being displayed on the left side of the screen during translation editing. */
  source?: string
  submissionData?: SubmissionResponse
  /** A list of all submissions editIds (`meta/rootUuid` or `_uuid`). */
  submissionsEditIds?: SubmissionsEditIds
  /**
   * Whether any changes were made to the data by user after Single Processing
   * View was opened (only changes saved to Back end are taken into account).
   */
  isPristine: boolean
  /** Marks some backend calls being in progress. */
  isFetchingData: boolean
  isPollingForTranscript: boolean
  isPollingForTranslation: boolean
  hiddenSidebarQuestions: string[]
  currentlyDisplayedLanguage: LanguageCode | string
  exponentialBackoffCount: number
}

class SingleProcessingStore extends Reflux.Store {
  /**
   * A method for aborting current XHR fetch request.
   * It doesn't need to be defined upfront, but I'm adding it here for clarity.
   */
  private abortFetchData?: Function
  private previousPath: string | undefined
  // For the store to work we need all three: asset, submission, and editIds. The
  // (ability to fetch) processing data is being unlocked by having'em all.
  private areEditIdsLoaded = false
  private isSubmissionLoaded = false
  private isProcessingDataLoaded = false

  /**
   * A list of active sidebar displays for each of the tabs. They start off with
   * some default values for each tab, and can be configured through Display
   * Settings and remembered for as long as the Processing View is being opened.
   */
  private displays = this.getInitialDisplays()

  private analysisTabHasUnsavedWork = false

  public data: SingleProcessingStoreData = {
    translations: [],
    isPristine: true,
    isFetchingData: false,
    isPollingForTranscript: false,
    isPollingForTranslation: false,
    hiddenSidebarQuestions: [],
    currentlyDisplayedLanguage: this.getInitialDisplayedLanguage(),
    exponentialBackoffCount: 1,
  }

  /** Clears all data - useful before making initialisation call */
  private resetProcessingData() {
    this.isProcessingDataLoaded = false
    this.data.isPollingForTranscript = false
    this.data.isPollingForTranslation = false
    this.data.transcript = undefined
    this.data.transcriptDraft = undefined
    this.data.translations = []
    this.data.translationDraft = undefined
    this.data.source = undefined
    this.data.isPristine = true
    this.data.currentlyDisplayedLanguage = this.getInitialDisplayedLanguage()
    this.data.exponentialBackoffCount = 1
  }

  public get currentAssetUid() {
    return getCurrentProcessingRouteParts().assetUid
  }

  public get currentQuestionXpath() {
    return getCurrentProcessingRouteParts().xpath
  }

  public get currentSubmissionEditId() {
    return getCurrentProcessingRouteParts().submissionEditId
  }

  public get currentQuestionName() {
    const asset = assetStore.getAsset(this.currentAssetUid)
    if (asset?.content) {
      const foundRow = findRowByXpath(asset.content, this.currentQuestionXpath)
      if (foundRow) {
        return getRowName(foundRow)
      }
      return undefined
    }
    return undefined
  }

  public get currentQuestionType(): AnyRowTypeName | undefined {
    const asset = assetStore.getAsset(this.currentAssetUid)
    if (asset?.content) {
      const foundRow = findRowByXpath(asset?.content, this.currentQuestionXpath)
      return foundRow?.type
    }
    return undefined
  }

  init() {
    this.resetProcessingData()

    // We start off with noting down current path if there is none (i.e. case
    // of opening processing directly from URL)
    if (!this.previousPath) {
      this.previousPath = getCurrentPath()
    }

    // HACK: We add this ugly `setTimeout` to ensure router exists.
    setTimeout(() => router!.subscribe(this.onRouteChange.bind(this)))

    actions.submissions.getSubmissionByUuid.completed.listen(this.onGetSubmissionByUuidCompleted.bind(this))
    actions.submissions.getSubmissionByUuid.failed.listen(this.onGetSubmissionByUuidFailed.bind(this))
    actions.submissions.getProcessingSubmissions.completed.listen(this.onGetProcessingSubmissionsCompleted.bind(this))
    actions.submissions.getProcessingSubmissions.failed.listen(this.onGetProcessingSubmissionsFailed.bind(this))

    processingActions.getProcessingData.started.listen(this.onFetchProcessingDataStarted.bind(this))
    processingActions.getProcessingData.completed.listen(this.onFetchProcessingDataCompleted.bind(this))
    processingActions.getProcessingData.failed.listen(this.onAnyCallFailed.bind(this))
    processingActions.setTranscript.completed.listen(this.onSetTranscriptCompleted.bind(this))
    processingActions.setTranscript.failed.listen(this.onAnyCallFailed.bind(this))
    processingActions.deleteTranscript.completed.listen(this.onDeleteTranscriptCompleted.bind(this))
    processingActions.deleteTranscript.failed.listen(this.onAnyCallFailed.bind(this))
    processingActions.requestAutoTranscription.completed.listen(this.onRequestAutoTranscriptionCompleted.bind(this))
    processingActions.requestAutoTranscription.in_progress.listen(this.onRequestAutoTranscriptionInProgress.bind(this))
    processingActions.requestAutoTranscription.failed.listen(this.onAnyCallFailed.bind(this))
    processingActions.setTranslation.completed.listen(this.onSetTranslationCompleted.bind(this))
    processingActions.setTranslation.failed.listen(this.onAnyCallFailed.bind(this))
    // NOTE: deleteTranslation endpoint is sending whole processing data in response.
    processingActions.deleteTranslation.completed.listen(this.onFetchProcessingDataCompleted.bind(this))
    processingActions.deleteTranslation.failed.listen(this.onAnyCallFailed.bind(this))
    processingActions.requestAutoTranslation.completed.listen(this.onRequestAutoTranslationCompleted.bind(this))
    processingActions.requestAutoTranslation.in_progress.listen(this.onRequestAutoTranslationInProgress.bind(this))
    processingActions.requestAutoTranslation.failed.listen(this.onAnyCallFailed.bind(this))
    processingActions.activateAsset.completed.listen(this.onActivateAssetCompleted.bind(this))

    // We need the asset to be loaded for the store to work (we get the
    // processing endpoint url from asset JSON). We try to startup store
    // immediately and also listen to asset loads.
    this.startupStore()
  }

  /** This is making sure the asset processing features are activated. */
  private onAssetLoad(asset: AssetResponse) {
    if (isAnyProcessingRouteActive() && this.currentAssetUid === asset.uid) {
      if (!isAssetProcessingActivated(this.currentAssetUid)) {
        this.activateAsset()
      } else {
        this.fetchAllInitialDataForAsset()
      }
    }
  }

  private onActivateAssetCompleted() {
    this.fetchAllInitialDataForAsset()
  }

  private activateAsset() {
    processingActions.activateAsset(this.currentAssetUid, true, [])
  }

  /**
   * This initialisation is mainly needed because in the case when user loads
   * the processing route URL directly the asset data might not be here yet.
   */
  private startupStore() {
    if (isAnyProcessingRouteActive()) {
      const isAssetLoaded = Boolean(assetStore.getAsset(this.currentAssetUid))
      if (isAssetLoaded) {
        this.fetchAllInitialDataForAsset()
      } else {
        // This would happen when user is opening the processing URL directly,
        // thus asset might not be loaded yet. We need to wait for it and try
        // starting up again (through `onAssetLoad`).
        assetStore.whenLoaded(this.currentAssetUid, this.onAssetLoad.bind(this))
      }
    }
  }

  /**
   * This does a few things:
   * 1. checks if asset is processing-activated and activates if not
   * 2. fetches all data needed when processing view is opened (in comparison to
   *    fetching data needed when switching processing question or submission)
   */
  private fetchAllInitialDataForAsset() {
    // JUST A NOTE: we don't need to load asset ourselves, as it is already
    // taken care of in `PermProtectedRoute`. It can happen so that this method
    // is being called sooner than the mentioned component does its thing.
    const isAssetLoaded = Boolean(assetStore.getAsset(this.currentAssetUid))

    // Without asset we can't do anything yet.
    if (!isAssetLoaded) {
      return
    }

    if (!isAssetProcessingActivated(this.currentAssetUid)) {
      this.activateAsset()
    } else {
      this.fetchSubmissionData()
      this.fetchEditIds()
      this.fetchProcessingData()
    }
  }

  private onRouteChange(data: RouterState) {
    const newPath = data.location.pathname

    // Store path for future `onRouteChange`s.
    // Note: Make sure not to use `this.previousPath` in the further code within
    // this function! I save it here, because the code doesn't always reach
    // the end of the function :)
    const oldPath = this.previousPath
    this.previousPath = newPath

    // Skip non-changes; not sure if this happens, but better safe than sorry.
    if (oldPath === newPath) {
      return
    }

    let previousPathParts
    if (oldPath) {
      previousPathParts = getProcessingRouteParts(oldPath)
    }
    const newPathParts = getProcessingRouteParts(newPath)

    // Cleanup: When we leave Analysis tab, we need to reset the flag
    // responsible for keeping the status of unsaved changes. This way it's not
    // blocking the navigation after leaving the tab directly from editing.
    if (previousPathParts?.tabName === ProcessingTab.Analysis) {
      this.setAnalysisTabHasUnsavedChanges(false)
    }

    // Case 1: navigating to different processing tab, but within the same
    // submission and question (neither entering nor leaving Single Processing
    // View)
    if (
      isAnyProcessingRoute(oldPath) &&
      isAnyProcessingRoute(newPath) &&
      previousPathParts &&
      previousPathParts.assetUid === newPathParts.assetUid &&
      previousPathParts.xpath === newPathParts.xpath &&
      previousPathParts.submissionEditId === newPathParts.submissionEditId &&
      // This check is needed to avoid going into this in case when route
      // redirects from no tab (e.g. `/`) into default tab (e.g. `/transcript`).
      previousPathParts.tabName !== undefined &&
      previousPathParts.tabName !== newPathParts.tabName
    ) {
      // When changing tab, discard all drafts and the selected source.
      this.data.transcriptDraft = undefined
      this.data.translationDraft = undefined
      this.data.source = undefined
    }

    // Case 2: navigating to a different submission or different question
    // (neither entering nor leaving Single Processing View)
    if (
      isAnyProcessingRoute(oldPath) &&
      isAnyProcessingRoute(newPath) &&
      previousPathParts &&
      previousPathParts.assetUid === newPathParts.assetUid &&
      (previousPathParts.xpath !== newPathParts.xpath ||
        previousPathParts.submissionEditId !== newPathParts.submissionEditId)
    ) {
      this.fetchProcessingData()
      this.fetchSubmissionData()
    }

    // Case 3: switching into processing route out of other place (most
    // probably from assets data table route).
    if (!isAnyProcessingRoute(oldPath) && isAnyProcessingRoute(newPath)) {
      this.fetchAllInitialDataForAsset()
      // Each time user visits Processing View from some different route we want
      // to present the same default displays.
      this.displays = this.getInitialDisplays()
    }
  }

  private fetchSubmissionData(): void {
    this.isSubmissionLoaded = false
    this.data.submissionData = undefined
    this.trigger(this.data)

    actions.submissions.getSubmissionByUuid(this.currentAssetUid, this.currentSubmissionEditId)
  }

  private onGetSubmissionByUuidCompleted(response: SubmissionResponse): void {
    this.isSubmissionLoaded = true
    this.data.submissionData = response
    this.trigger(this.data)
  }

  private onGetSubmissionByUuidFailed(): void {
    this.isSubmissionLoaded = true
    this.trigger(this.data)
  }

  /**
   * NOTE: We only need to call this once for given asset. We assume that while
   * processing view is opened, submissions will not be deleted or added.
   */
  private fetchEditIds(): void {
    this.areEditIdsLoaded = false
    this.data.submissionsEditIds = undefined
    this.trigger(this.data)

    const processingRows = getAssetProcessingRows(this.currentAssetUid)
    const asset = assetStore.getAsset(this.currentAssetUid)
    let flatPaths: SurveyFlatPaths = {}

    // We need to get a regular path (not xpath!) for each of the processing
    // rows. In theory we could just convert the xpath strings, but it's safer
    // to use the asset data that we already have.
    const processingRowsPaths: string[] = []

    if (asset?.content?.survey) {
      flatPaths = getSurveyFlatPaths(asset.content.survey)

      if (processingRows) {
        processingRows.forEach((xpath) => {
          if (asset?.content) {
            // Here we need to "convert" xpath into name, as flatPaths work with
            // names only. We search the row by xpath and use its name.
            const rowName = getRowNameByXpath(asset.content, xpath)

            if (rowName && flatPaths[rowName]) {
              processingRowsPaths.push(flatPaths[rowName])
            }
          }
        })
      }
    }

    actions.submissions.getProcessingSubmissions(this.currentAssetUid, processingRowsPaths)
  }

  private onGetProcessingSubmissionsCompleted(response: GetProcessingSubmissionsResponse) {
    const submissionsEditIds: SubmissionsEditIds = {}
    const processingRows = getAssetProcessingRows(this.currentAssetUid)

    const asset = assetStore.getAsset(this.currentAssetUid)
    let flatPaths: SurveyFlatPaths = {}

    if (asset?.content?.survey) {
      flatPaths = getSurveyFlatPaths(asset.content.survey)

      if (processingRows !== undefined) {
        processingRows.forEach((xpath) => {
          submissionsEditIds[xpath] = []
        })

        response.results.forEach((result) => {
          processingRows.forEach((xpath) => {
            if (asset?.content) {
              // Here we need to "convert" xpath into name, as flatPaths work with
              // names only. We search the row by xpath and use its name.
              const rowName = getRowNameByXpath(asset.content, xpath)

              if (rowName) {
                // `meta/rootUuid` is persistent across edits while `_uuid` is not;
                // use the persistent identifier if present.
<<<<<<< HEAD
                let uuid = result['meta/rootUuid']
                if (uuid === undefined) {
                  uuid = result['_uuid']
                }
=======
                const uuid = result['meta/rootUuid']
                  ? removeDefaultUuidPrefix(result['meta/rootUuid'])
                  : result['_uuid'];

>>>>>>> 7ea3403d
                submissionsEditIds[xpath].push({
                  editId: uuid,
                  hasResponse: Object.keys(result).includes(flatPaths[rowName]),
                })
              }
            }
          })
        })
      }
    }

    this.areEditIdsLoaded = true
    this.data.submissionsEditIds = submissionsEditIds
    this.trigger(this.data)
  }

  private onGetProcessingSubmissionsFailed(): void {
    this.areEditIdsLoaded = true
    this.trigger(this.data)
  }

  private fetchProcessingData() {
    if (this.abortFetchData !== undefined) {
      this.abortFetchData()
    }

    this.resetProcessingData()

    processingActions.getProcessingData(this.currentAssetUid, this.currentSubmissionEditId)
  }

  private onFetchProcessingDataStarted(abort: () => void) {
    this.abortFetchData = abort
    this.data.isFetchingData = true
    this.trigger(this.data)
  }

  private onFetchProcessingDataCompleted(response: ProcessingDataResponse) {
    const transcriptResponse = response[this.currentQuestionXpath]?.transcript
    // NOTE: we treat empty transcript object same as nonexistent one
    this.data.transcript = undefined
    if (transcriptResponse?.value && transcriptResponse?.languageCode) {
      this.data.transcript = transcriptResponse
    }

    const translationsResponse = response[this.currentQuestionXpath]?.translation
    const translationsArray: Transx[] = []

    if (translationsResponse) {
      Object.keys(translationsResponse).forEach((languageCode: LanguageCode) => {
        const translation = translationsResponse[languageCode]
        if (translation.languageCode) {
          translationsArray.push({
            value: translation.value,
            languageCode: translation.languageCode,
            dateModified: translation.dateModified,
            dateCreated: translation.dateCreated,
          })
        }
      })
    }
    this.data.translations = translationsArray

    delete this.abortFetchData
    this.isProcessingDataLoaded = true
    this.data.isFetchingData = false

    this.cleanupDisplays()

    this.trigger(this.data)
  }

  /**
   * Additionally to regular API failure response, we also handle a case when
   * the call was aborted due to features not being enabled. In such case we get
   * a simple string instead of response object.
   */
  private onAnyCallFailed(response: FailResponse | string) {
    let errorText = t('Something went wrong')
    if (typeof response === 'string') {
      errorText = response
    } else {
      errorText = response.responseJSON?.detail || response.responseJSON?.error || response.statusText
    }
    alertify.notify(errorText, 'error')
    delete this.abortFetchData
    this.data.isFetchingData = false
    this.data.isPollingForTranscript = false
    this.data.isPollingForTranslation = false
    this.trigger(this.data)
  }

  private onSetTranscriptCompleted(response: ProcessingDataResponse) {
    const transcriptResponse = response[this.currentQuestionXpath]?.transcript

    this.data.isFetchingData = false

    if (transcriptResponse) {
      this.data.transcript = transcriptResponse
    }
    // discard draft after saving (exit the editor)
    this.data.transcriptDraft = undefined
    this.setNotPristine()
    this.trigger(this.data)
  }

  private onDeleteTranscriptCompleted() {
    this.data.isFetchingData = false
    this.data.transcript = undefined
    this.setNotPristine()
    this.trigger(this.data)
  }

  private isAutoTranscriptionEventApplicable(event: AutoTransxEvent) {
    // Note: previously initiated automatic transcriptions may no longer be
    // applicable to the current route
    const googleTsResponse = event.response[this.currentQuestionXpath]?.googlets
    return (
      event.submissionEditId === this.currentSubmissionEditId &&
      googleTsResponse &&
      this.data.transcriptDraft &&
      (googleTsResponse.languageCode === this.data.transcriptDraft.languageCode ||
        googleTsResponse.languageCode === this.data.transcriptDraft.regionCode)
    )
  }

  private onRequestAutoTranscriptionCompleted(event: AutoTransxEvent) {
    if (!this.currentQuestionXpath || !this.data.isPollingForTranscript || !this.data.transcriptDraft) {
      return
    }

    const googleTsResponse = event.response[this.currentQuestionXpath]?.googlets
    if (googleTsResponse && this.isAutoTranscriptionEventApplicable(event)) {
      this.data.isPollingForTranscript = false
      this.data.transcriptDraft.value = googleTsResponse.value
      this.data.exponentialBackoffCount = 1
    }

    this.setNotPristine()
    this.trigger(this.data)
  }

  private onRequestAutoTranscriptionInProgress(event: AutoTransxEvent) {
    setTimeout(
      () => {
        // make sure to check for applicability *after* the timeout fires, not
        // before. someone can do a lot of navigating in 5 seconds
        if (this.isAutoTranscriptionEventApplicable(event)) {
          this.data.exponentialBackoffCount = this.data.exponentialBackoffCount + 1
          this.data.isPollingForTranscript = true
          this.requestAutoTranscription()
        } else {
          this.data.isPollingForTranscript = false
        }
      },
      getExponentialDelayTime(
        this.data.exponentialBackoffCount,
        envStore.data.min_retry_time,
        envStore.data.max_retry_time,
      ),
    )
  }

  private onSetTranslationCompleted(newTranslations: Transx[]) {
    this.data.isFetchingData = false
    this.data.translations = newTranslations
    // discard draft after saving (exit the editor)
    this.data.translationDraft = undefined
    this.data.source = undefined
    this.setNotPristine()
    this.trigger(this.data)
  }

  private isAutoTranslationEventApplicable(event: AutoTransxEvent) {
    const googleTxResponse = event.response[this.currentQuestionXpath]?.googletx
    return (
      event.submissionEditId === this.currentSubmissionEditId &&
      googleTxResponse &&
      this.data.translationDraft &&
      (googleTxResponse.languageCode === this.data.translationDraft.languageCode ||
        googleTxResponse.languageCode === this.data.translationDraft.regionCode)
    )
  }

  private onRequestAutoTranslationCompleted(event: AutoTransxEvent) {
    if (!this.currentQuestionXpath || !this.data.isPollingForTranslation || !this.data.translationDraft) {
      return
    }

    const googleTxResponse = event.response[this.currentQuestionXpath]?.googletx
    if (googleTxResponse && this.isAutoTranslationEventApplicable(event)) {
      this.data.translationDraft.value = googleTxResponse.value
      this.data.exponentialBackoffCount = 1
    }

    this.setNotPristine()
    this.trigger(this.data)
  }

  private onRequestAutoTranslationInProgress(event: AutoTransxEvent) {
    setTimeout(
      () => {
        // make sure to check for applicability *after* the timeout fires, not
        // before. someone can do a lot of navigating in 5 seconds
        if (this.isAutoTranslationEventApplicable(event)) {
          this.data.exponentialBackoffCount = this.data.exponentialBackoffCount + 1
          this.data.isPollingForTranslation = true
          console.log('trying to poll!') // TEMP DELETEME
          this.requestAutoTranslation(event.response[this.currentQuestionXpath]!.googlets!.languageCode)
        } else {
          console.log('no more polling!') // TEMP DELETEME
          this.data.isPollingForTranslation = false
        }
      },
      getExponentialDelayTime(
        this.data.exponentialBackoffCount,
        envStore.data.min_retry_time,
        envStore.data.max_retry_time,
      ),
    )
  }

  /**
   * Returns a list of selectable language codes.
   * Omits the one currently being edited.
   */
  getSources(): string[] {
    const sources = []

    if (this.data.transcript?.languageCode) {
      sources.push(this.data.transcript?.languageCode)
    }

    this.data.translations.forEach((translation: Transx) => {
      if (translation.languageCode !== this.data.translationDraft?.languageCode) {
        sources.push(translation.languageCode)
      }
    })

    return sources
  }

  setSource(languageCode: LanguageCode) {
    this.data.source = languageCode
    this.trigger(this.data)
  }

  /** Returns a local cached transcript data. */
  getTranscript() {
    return this.data.transcript
  }

  setTranscript(languageCode: LanguageCode, value: string) {
    this.data.isFetchingData = true
    processingActions.setTranscript(
      this.currentAssetUid,
      this.currentQuestionXpath,
      this.currentSubmissionEditId,
      languageCode,
      value,
    )
    this.trigger(this.data)
  }

  deleteTranscript() {
    this.data.isFetchingData = true
    processingActions.deleteTranscript(this.currentAssetUid, this.currentQuestionXpath, this.currentSubmissionEditId)
    this.trigger(this.data)
  }

  requestAutoTranscription() {
    this.data.isPollingForTranscript = true
    processingActions.requestAutoTranscription(
      this.currentAssetUid,
      this.currentQuestionXpath,
      this.currentSubmissionEditId,
      this.data.transcriptDraft?.languageCode,
      this.data.transcriptDraft?.regionCode,
    )
    this.trigger(this.data)
  }

  getTranscriptDraft() {
    return this.data.transcriptDraft
  }

  setTranscriptDraft(newTranscriptDraft: TransxDraft) {
    this.data.transcriptDraft = newTranscriptDraft
    this.trigger(this.data)
  }

  deleteTranscriptDraft() {
    this.data.transcriptDraft = undefined
    this.trigger(this.data)
  }

  safelyDeleteTranscriptDraft() {
    if (this.hasUnsavedTranscriptDraftValue()) {
      destroyConfirm(this.deleteTranscriptDraft.bind(this), t('Discard unsaved changes?'), t('Discard'))
    } else {
      this.deleteTranscriptDraft()
    }
  }

  /**
   * Returns a list of language codes of languages that are activated within
   * advanced_features.transcript, i.e. languages that were already used for
   * transcripts with other submissions in this project.
   */
  getAssetTranscriptableLanguages() {
    const advancedFeatures = getAssetAdvancedFeatures(this.currentAssetUid)
    if (advancedFeatures?.transcript?.languages) {
      return advancedFeatures.transcript.languages
    }
    return []
  }

  /** Returns a local cached translation data. */
  getTranslation(languageCode: LanguageCode | undefined) {
    return this.data.translations.find((translation) => translation.languageCode === languageCode)
  }

  /** Returns a local cached translations list. */
  getTranslations() {
    return this.data.translations
  }

  /** This stores the translation on backend. */
  setTranslation(languageCode: LanguageCode, value: string) {
    this.data.isFetchingData = true
    processingActions.setTranslation(
      this.currentAssetUid,
      this.currentQuestionXpath,
      this.currentSubmissionEditId,
      languageCode,
      value,
    )
    this.trigger(this.data)
  }

  deleteTranslation(languageCode: LanguageCode) {
    this.data.isFetchingData = true
    processingActions.deleteTranslation(
      this.currentAssetUid,
      this.currentQuestionXpath,
      this.currentSubmissionEditId,
      languageCode,
    )
    this.trigger(this.data)
  }

  requestAutoTranslation(languageCode: string) {
    this.data.isPollingForTranslation = true
    processingActions.requestAutoTranslation(
      this.currentAssetUid,
      this.currentQuestionXpath,
      this.currentSubmissionEditId,
      languageCode,
    )
    this.trigger(this.data)
  }

  getTranslationDraft() {
    return this.data.translationDraft
  }

  setTranslationDraft(newTranslationDraft: TransxDraft) {
    this.data.translationDraft = newTranslationDraft
    this.trigger(this.data)
  }

  deleteTranslationDraft() {
    this.data.translationDraft = undefined
    // If we clear the draft, we remove the source too.
    this.data.source = undefined
    this.trigger(this.data)
  }

  safelyDeleteTranslationDraft() {
    if (this.hasUnsavedTranslationDraftValue()) {
      destroyConfirm(this.deleteTranslationDraft.bind(this), t('Discard unsaved changes?'), t('Discard'))
    } else {
      this.deleteTranslationDraft()
    }
  }

  /**
   * Returns a list of language codes of languages that are activated within
   * advanced_features.translated
   */
  getAssetTranslatableLanguages() {
    const advancedFeatures = getAssetAdvancedFeatures(this.currentAssetUid)
    if (advancedFeatures?.translation?.languages) {
      return advancedFeatures.translation.languages
    }
    return []
  }

  getSubmissionData() {
    return this.data.submissionData
  }

  /** NOTE: Returns editIds for current question name, not for all of them. */
  getCurrentQuestionSubmissionsEditIds() {
    if (this.data.submissionsEditIds !== undefined) {
      return this.data.submissionsEditIds[this.currentQuestionXpath]
    }
    return undefined
  }

  getProcessedFileLabel() {
    if (this.currentQuestionType === QUESTION_TYPES.audio.id) {
      return QUESTION_TYPES.audio.label.toLowerCase()
    } else if (this.currentQuestionType === QUESTION_TYPES['background-audio'].id) {
      return QUESTION_TYPES['background-audio'].label.toLowerCase()
    }
    // Fallback
    return t('source file')
  }

  getSubmissionsEditIds() {
    return this.data.submissionsEditIds
  }

  hasUnsavedTranscriptDraftValue() {
    const draft = this.getTranscriptDraft()
    return draft?.value !== undefined && draft.value !== this.getTranscript()?.value
  }

  hasUnsavedTranslationDraftValue() {
    const draft = this.getTranslationDraft()
    return draft?.value !== undefined && draft.value !== this.getTranslation(draft?.languageCode)?.value
  }

  hasAnyUnsavedWork() {
    return (
      this.hasUnsavedTranscriptDraftValue() || this.hasUnsavedTranslationDraftValue() || this.analysisTabHasUnsavedWork
    )
  }

  isReady() {
    return (
      isAssetProcessingActivated(this.currentAssetUid) &&
      this.areEditIdsLoaded &&
      this.isSubmissionLoaded &&
      this.isProcessingDataLoaded
    )
  }

  getDisplayedLanguagesList(): KoboSelectOption[] {
    const languagesList = []

    languagesList.push({ label: t('XML values'), value: XML_VALUES_OPTION_VALUE })
    const asset = assetStore.getAsset(this.currentAssetUid)
    const baseLabel = t('Labels')

    // If there are some languages defined in the form, we build a list of
    // options - one for each language…
    if (asset?.summary?.languages && asset?.summary?.languages.length > 0) {
      asset.summary.languages.forEach((language) => {
        let label = baseLabel
        if (language !== null) {
          label += ` - ${language}`
        }
        languagesList.push({ label: label, value: language })
      })
      // …otherwise we creat a single "default language" option that uses empty
      // string as value.
    } else {
      languagesList.push({ label: baseLabel, value: '' })
    }

    return languagesList
  }

  getInitialDisplayedLanguage() {
    const asset = assetStore.getAsset(this.currentAssetUid)
    if (asset?.summary?.languages && asset?.summary?.languages[0]) {
      return asset?.summary?.languages[0]
    } else {
      return ''
    }
  }

  getCurrentlyDisplayedLanguage() {
    return this.data.currentlyDisplayedLanguage
  }

  getInitialDisplays(): SidebarDisplays {
    return {
      transcript: DefaultDisplays.get(ProcessingTab.Transcript) || [],
      translations: DefaultDisplays.get(ProcessingTab.Translations) || [],
      analysis: DefaultDisplays.get(ProcessingTab.Analysis) || [],
    }
  }

  /** Returns available displays for given tab */
  getAvailableDisplays(tabName: ProcessingTab) {
    const outcome: DisplaysList = [StaticDisplays.Audio, StaticDisplays.Data]
    if (tabName !== ProcessingTab.Transcript && this.data.transcript) {
      outcome.push(StaticDisplays.Transcript)
    }
    this.getTranslations().forEach((translation) => {
      outcome.push(translation.languageCode)
    })
    return outcome
  }

  /** Returns displays for given tab. */
  getDisplays(tabName: ProcessingTab | undefined) {
    if (tabName !== undefined) {
      return this.displays[tabName]
    }
    return []
  }

  getAllSidebarQuestions() {
    const asset = assetStore.getAsset(this.currentAssetUid)

    if (asset?.content?.survey) {
      const questionsList = getFlatQuestionsList(
        asset.content.survey,
        getLanguageIndex(asset, this.data.currentlyDisplayedLanguage),
      )
        .filter((question) => !(question.name === this.currentQuestionName))
        .map((question) => {
          // We make an object to show the question label to the user but use the
          // name internally so it works with duplicate question labels
          return { name: question.name, label: question.label }
        })
      return questionsList
    } else {
      return []
    }
  }

  getHiddenSidebarQuestions() {
    return this.data.hiddenSidebarQuestions
  }

  /** Updates the list of active displays for given tab. */
  setDisplays(tabName: ProcessingTab, displays: DisplaysList) {
    this.displays[tabName] = displays
    this.trigger(this.displays)
  }

  /** Resets the list of displays for given tab to a default list. */
  resetDisplays(tabName: ProcessingTab) {
    this.displays[tabName] = DefaultDisplays.get(tabName) || []
    this.trigger(this.displays)
  }

  /**
   * Removes nonexistent displays from the list of active displays, e.g. when
   * use activated "Polish (pl)" translation to appear in sidebar, but then
   * removed it, it should also disappear from the displays list. Leftovers
   * would usually cause no problems - until user re-adds that "Polish (pl)"
   * translation.
   */
  cleanupDisplays() {
    Object.values<ProcessingTab>(ProcessingTab).forEach((tab) => {
      const availableDisplays = this.getAvailableDisplays(tab)
      this.displays[tab].filter((display) => {
        availableDisplays.includes(display)
      })
    })
    this.trigger(this.displays)
  }

  /** Updates store with the unsaved changes state from the analysis reducer. */
  setAnalysisTabHasUnsavedChanges(hasUnsavedWork: boolean) {
    this.analysisTabHasUnsavedWork = hasUnsavedWork
    if (hasUnsavedWork) {
      this.setNotPristine()
    }
    this.trigger(this.data)
  }

  /**
   * Marks the data as having some changes being made (both saved and unsaved).
   * There is no need to set it back to pristine, as it happens only after
   */
  setNotPristine() {
    if (this.data.isPristine) {
      this.data.isPristine = false
      this.trigger(this.data)
    }
  }

  setHiddenSidebarQuestions(list: string[]) {
    this.data.hiddenSidebarQuestions = list

    this.trigger(this.data)
  }

  setCurrentlyDisplayedLanguage(language: LanguageCode) {
    this.data.currentlyDisplayedLanguage = language

    this.trigger(this.data)
  }
}

/**
 * Stores all data necessary for rendering the single processing route and all
 * its features. Handles draft transcripts/translations.
 */
const singleProcessingStore = new SingleProcessingStore()
singleProcessingStore.init()

export default singleProcessingStore<|MERGE_RESOLUTION|>--- conflicted
+++ resolved
@@ -34,20 +34,10 @@
   getProcessingRouteParts,
   getCurrentProcessingRouteParts,
   ProcessingTab,
-<<<<<<< HEAD
 } from 'js/components/processing/routes.utils'
 import type { KoboSelectOption } from 'js/components/common/koboSelect'
-import { getExponentialDelayTime } from 'jsapp/js/utils'
+import { getExponentialDelayTime, removeDefaultUuidPrefix } from 'jsapp/js/utils'
 import envStore from 'jsapp/js/envStore'
-=======
-} from 'js/components/processing/routes.utils';
-import type {KoboSelectOption} from 'js/components/common/koboSelect';
-import {
-  getExponentialDelayTime,
-  removeDefaultUuidPrefix,
-} from 'jsapp/js/utils';
-import envStore from 'jsapp/js/envStore';
->>>>>>> 7ea3403d
 
 export enum StaticDisplays {
   Data = 'Data',
@@ -481,17 +471,10 @@
               if (rowName) {
                 // `meta/rootUuid` is persistent across edits while `_uuid` is not;
                 // use the persistent identifier if present.
-<<<<<<< HEAD
-                let uuid = result['meta/rootUuid']
-                if (uuid === undefined) {
-                  uuid = result['_uuid']
-                }
-=======
                 const uuid = result['meta/rootUuid']
                   ? removeDefaultUuidPrefix(result['meta/rootUuid'])
-                  : result['_uuid'];
-
->>>>>>> 7ea3403d
+                  : result['_uuid']
+
                 submissionsEditIds[xpath].push({
                   editId: uuid,
                   hasResponse: Object.keys(result).includes(flatPaths[rowName]),
