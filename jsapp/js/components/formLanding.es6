--- conflicted
+++ resolved
@@ -9,11 +9,8 @@
 import {stores} from '../stores';
 import PopoverMenu from 'js/popoverMenu';
 import LoadingSpinner from 'js/components/common/loadingSpinner';
-<<<<<<< HEAD
 import Icon from 'js/components/common/icon';
-=======
 import InlineMessage from 'js/components/common/inlineMessage';
->>>>>>> aa9631b2
 import mixins from '../mixins';
 import {actions} from '../actions';
 import DocumentTitle from 'react-document-title';
@@ -600,18 +597,12 @@
             </bem.FormView__cell>
             <bem.FormView__cell m='box'>
               {this.isFormRedeploymentNeeded() &&
-<<<<<<< HEAD
-                <bem.FormView__cell m='warning'>
-                  <Icon name='alert' size='m'/>
-                  <p>{t('If you want to make these changes public, you must deploy this form.')}</p>
-=======
                 <bem.FormView__cell>
                   <InlineMessage
                     icon='alert'
                     type='warning'
                     message={t('If you want to make these changes public, you must deploy this form.')}
                   />
->>>>>>> aa9631b2
                 </bem.FormView__cell>
               }
               {this.renderFormInfo(userCanEdit)}
