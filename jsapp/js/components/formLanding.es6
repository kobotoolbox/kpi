import React from 'react';
import PropTypes from 'prop-types';
import reactMixin from 'react-mixin';
import autoBind from 'react-autobind';
import Reflux from 'reflux';
import Map from 'es6-map';
import _ from 'underscore';
import { Link } from 'react-router';
import actions from '../actions';
import bem from '../bem';
import stores from '../stores';
import Select from 'react-select';
import ui from '../ui';
import mixins from '../mixins';
import DocumentTitle from 'react-document-title';
import CopyToClipboard from 'react-copy-to-clipboard';

import {MODAL_TYPES} from '../constants';

import {
  formatTime,
  currentLang,
  assign,
  t,
  log,
  notify
} from '../utils';

export class FormLanding extends React.Component {
  constructor(props){
    super(props);
    this.state = {
      selectedCollectMethod: 'offline_url'
    };
    autoBind(this);
  }
  enketoPreviewModal (evt) {
    evt.preventDefault();
    stores.pageState.showModal({
      type: MODAL_TYPES.ENKETO_PREVIEW,
      assetid: this.state.uid
    });
  }
  renderFormInfo (userCanEdit) {
    var dvcount = this.state.deployed_versions.count;
    var undeployedVersion = undefined;

    if (!this.isCurrentVersionDeployed()) {
      undeployedVersion = `(${t('undeployed')})`;
      dvcount = dvcount + 1;
    }
    return (
        <bem.FormView__cell m={['columns', 'padding']}>
          <bem.FormView__cell>
            <bem.FormView__cell m='version'>
              {dvcount > 0 ? `v${dvcount}` : ''}
            </bem.FormView__cell>
            {undeployedVersion && userCanEdit &&
              <bem.FormView__cell m='undeployed'>
                &nbsp;{undeployedVersion}
              </bem.FormView__cell>
            }
            <bem.FormView__cell m='date'>
              {t('Last Modified')}&nbsp;:&nbsp;
              {formatTime(this.state.date_modified)}&nbsp;-&nbsp;
              <span className='question-count'>
                {this.state.summary.row_count || '0'}&nbsp;
                {t('questions')}
                </span>
            </bem.FormView__cell>
          </bem.FormView__cell>
          <bem.FormView__cell m='buttons'>
            {userCanEdit && this.state.has_deployment && this.state.deployment__active &&
              <a
                className='mdl-button mdl-button--raised mdl-button--colored'
                onClick={this.deployAsset}>
                  {t('redeploy')}
              </a>
            }
            {userCanEdit && !this.state.has_deployment && !this.state.deployment__active &&
              <a
                className='mdl-button mdl-button--raised mdl-button--colored'
                onClick={this.deployAsset}>
                  {t('deploy')}
              </a>
            }
            {userCanEdit && this.state.has_deployment && !this.state.deployment__active &&
              <a
                className='mdl-button mdl-button--raised mdl-button--colored'
                onClick={this.unarchiveAsset}>
                  {t('unarchive')}
              </a>
            }
          </bem.FormView__cell>
        </bem.FormView__cell>
      );
  }
  showSharingModal (evt) {
    evt.preventDefault();
    stores.pageState.showModal({
      type: MODAL_TYPES.SHARING,
      assetid: this.state.uid
    });
  }
  showReplaceProjectModal (evt) {
    evt.preventDefault();
    stores.pageState.showModal({
      type: MODAL_TYPES.REPLACE_PROJECT,
      asset: this.state
    });
  }
<<<<<<< HEAD
  isCurrentVersionDeployed() {
    if (
      this.state.deployment__active &&
      this.state.deployed_versions.count > 0 &&
      this.state.deployed_version_id
    ) {
      const deployed_version = this.state.deployed_versions.results.find(
        (version) => {return version.uid === this.state.deployed_version_id}
      )
      return deployed_version.content_hash === this.state.version__content_hash;
    }
    return false;
  }
  isFormNeedingRedeployment() {
    return this.isCurrentVersionDeployed() && this.userCan('change_asset', this.state);
=======
  showLanguagesModal (evt) {
    evt.preventDefault();
    stores.pageState.showModal({
      type: MODAL_TYPES.FORM_LANGUAGES,
      asset: this.state
    });
>>>>>>> 9fa75ebc
  }
  renderHistory () {
    var dvcount = this.state.deployed_versions.count;
    return (
      <bem.FormView__row className={this.state.historyExpanded ? 'historyExpanded' : 'historyHidden'}>
        <bem.FormView__cell m={['columns', 'history-label']}>
          <bem.FormView__cell m='label'>
            {t('Form history')}
          </bem.FormView__cell>
        </bem.FormView__cell>
        <bem.FormView__cell m={['box', 'history-table']}>
          <bem.FormView__group m='deployments'>
            <bem.FormView__group m={['items', 'headings']}>
              <bem.FormView__label m='version'>{t('Version')}</bem.FormView__label>
              <bem.FormView__label m='date'>{t('Last Modified')}</bem.FormView__label>
              <bem.FormView__label m='clone'>{t('Clone')}</bem.FormView__label>
            </bem.FormView__group>
            {this.state.deployed_versions.results.map((item, n) => {
              return (
                <bem.FormView__group m='items' key={n} >
                  <bem.FormView__label m='version'>
                    {`v${dvcount-n}`}
                    {item.uid === this.state.deployed_version_id && this.state.deployment__active &&
                      <bem.FormView__cell m='deployed'>
                        {t('Deployed')}
                      </bem.FormView__cell>
                    }
                  </bem.FormView__label>
                  <bem.FormView__label m='date'>
                    {formatTime(item.date_deployed)}
                  </bem.FormView__label>
                  <bem.FormView__label m='clone' className='right-tooltip'>
                      <bem.FormView__link m='clone'
                          data-version-id={item.uid}
                          data-tip={t('Clone this version as a new project')}
                          onClick={this.saveCloneAs}>
                        <i className='k-icon-clone' />
                      </bem.FormView__link>
                  </bem.FormView__label>
                </bem.FormView__group>
              );
            })}
          </bem.FormView__group>
        </bem.FormView__cell>
        {this.state.deployed_versions.count > 1 &&
          <bem.FormView__cell m={['centered']}>
            <button className='mdl-button mdl-button--colored' onClick={this.toggleDeploymentHistory}>
              {this.state.historyExpanded ? t('Hide full history') : t('Show full history')}
            </button>
          </bem.FormView__cell>
        }
      </bem.FormView__row>
      );
  }
  renderCollectData () {
    var deployment__links = this.state.deployment__links;

    var available_links = new Map([
        ['offline_url', {
          label: t('Online-Offline (multiple submission)'),
          desc: t('This allows online and offline submissions and is the best option for collecting data in the field. ')
        }],
        ['url', {
          label: t('Online-Only (multiple submissions)'),
          desc: t('This is the best option when entering many records at once on a computer, e.g. for transcribing paper records.')
        }],
        ['single_url', {
          label: t('Online-Only (single submission)'),
          desc: t('This allows a single submission, and can be paired with the "returnURL" parameter to redirect the user to a URL of your choice after the form has been submitted.')
        }],
        ['iframe_url', {
          label: t('Embeddable web form code'),
          desc: t('Use this html5 code snippet to integrate your form on your own website using smaller margins. ')
        }],
        ['preview_url', {
          label: t('View only'),
          desc: t('Use this version for testing, getting feedback. Does not allow submitting data. ')
        }],
        ['android', {
          label: t('Android application'),
          desc: t('Use this option to collect data in the field with your Android device.')
        }],
    ]);

    var deployment__links_list = [];
    available_links.forEach(function (value, key) {
      deployment__links_list.push(
        {
          key: key,
          label: value.label,
          desc: value.desc,
        }
      );
    });

    var chosenMethod = this.state.selectedCollectMethod;

    var kc_server = document.createElement('a');
    kc_server.href = this.state.deployment__identifier;
    var kobocollect_url = kc_server.origin;

    return (
      <bem.FormView__row>
        <bem.FormView__cell m='columns'>
          <bem.FormView__cell m='label'>
              {t('Collect data')}
          </bem.FormView__cell>
        </bem.FormView__cell>
        <bem.FormView__cell m='box'>
          <bem.FormView__cell m={['columns', 'padding']}>
            <bem.FormView__cell>
              <ui.PopoverMenu type='collectData-menu' triggerLabel={available_links.get(chosenMethod).label}>
                {deployment__links_list.map((c)=>{
                  return (
                    <bem.PopoverMenu__link
                      m={['collect-row']}
                      key={`c-${c.key}`}
                      data-method={c.key}
                      onClick={this.setCollectMethod}
                    >
                      <div className='collect-data-label'>{c.label}</div>
                      <div className='collect-data-desc'>{c.desc}</div>
                    </bem.PopoverMenu__link>
                  );
                })}
              </ui.PopoverMenu>
            </bem.FormView__cell>
            <bem.FormView__cell>
              {chosenMethod != 'iframe_url' && chosenMethod != 'android' && this.state.deployment__links[chosenMethod] &&
                <CopyToClipboard text={this.state.deployment__links[chosenMethod]} onCopy={() => notify('copied to clipboard')}>
                  <button className='copy mdl-button mdl-button--colored'>{t('Copy')}</button>
                </CopyToClipboard>
              }
              {chosenMethod != 'iframe_url' && chosenMethod != 'android' &&
                <a className='collect-link mdl-button mdl-button--colored'
                  target='_blank'
                  href={this.state.deployment__links[chosenMethod]}>
                  {t('Open')}
                </a>
              }
              { chosenMethod == 'android' &&
                <a className='collect-link mdl-button mdl-button--colored'
                  target='_blank'
                  href='https://play.google.com/store/apps/details?id=org.koboc.collect.android&hl=en'>
                  {t('Download KoboCollect')}
                </a>
              }
              {chosenMethod == 'iframe_url' &&
                <CopyToClipboard
                  text={`<iframe src=${this.state.deployment__links[chosenMethod]} width="800" height="600"></iframe>`}
                  onCopy={() => notify('copied to clipboard')}>
                  <button className='copy mdl-button mdl-button--colored'>{t('Copy')}</button>
                </CopyToClipboard>
              }
            </bem.FormView__cell>
          </bem.FormView__cell>
          <bem.FormView__cell m={['padding', 'bordertop', 'collect-meta']}>
            {chosenMethod != 'android' &&
              available_links.get(chosenMethod).desc
            }

            {chosenMethod == 'iframe_url' &&
              <pre>
                {`<iframe src=${this.state.deployment__links[chosenMethod]} width="800" height="600"></iframe>`}
              </pre>
            }

            {chosenMethod == 'android' &&
              <ol>
                <li>
                  {t('Install')}
                  &nbsp;
                  <a href='https://play.google.com/store/apps/details?id=org.koboc.collect.android&hl=en' target='_blank'>KoboCollect</a>
                  &nbsp;
                  {t('on your Android device.')}
                </li>
                <li>{t('Click on')} <i className='fa fa-ellipsis-v'/> {t('to open settings.')}</li>
                <li>
                  {t('Enter the server URL')}&nbsp;
                  <code>{kobocollect_url}</code>&nbsp;
                  {t('and your username and password')}
                </li>
                <li>{t('Open "Get Blank Form" and select this project. ')}</li>
                <li>{t('Open "Enter Data."')}</li>
              </ol>
            }

          </bem.FormView__cell>
        </bem.FormView__cell>
      </bem.FormView__row>
    );
  }
  setCollectMethod(evt) {
    this.setState({selectedCollectMethod: evt.currentTarget.dataset.method});
  }
  renderButtons (userCanEdit) {
    let translations = this.state.content.translations;
    var downloadable = false;
    var downloads = [];
    if (this.state.downloads) {
      downloadable = !!this.state.downloads[0];
      downloads = this.state.downloads;
    }

    return (
      <bem.FormView__group m='buttons'>
        {userCanEdit ?
          <Link to={`/forms/${this.state.uid}/edit`}
                className='form-view__link form-view__link--edit'
                data-tip={t('edit')}>
            <i className='k-icon-edit' />
          </Link>
        :
          <bem.FormView__link m={['edit', 'disabled']}
            className='right-tooltip'
            data-tip={t('Editing capabilities not granted, you can only view this form')}>
            <i className='k-icon-edit' />
          </bem.FormView__link>
        }

        <bem.FormView__link m='preview'
          onClick={this.enketoPreviewModal}
          data-tip={t('Preview')}>
          <i className='k-icon-view' />
        </bem.FormView__link>

        {userCanEdit &&
          <bem.FormView__link
            m='upload'
            data-tip={t('Replace project')}
            onClick={this.showReplaceProjectModal}
          >
            <i className='k-icon-replace' />
          </bem.FormView__link>
        }

        <ui.PopoverMenu
          type='formLanding-menu'
          triggerLabel={<i className='k-icon-more' />}
          triggerTip={t('More Actions')}
        >
          {downloads.map((dl)=>{
            return (
                <bem.PopoverMenu__link m={`dl-${dl.format}`} href={dl.url}
                    key={`dl-${dl.format}`}>
                  <i className={`k-icon-${dl.format}-file`}/>
                  {t('Download')}&nbsp;
                  {dl.format.toString().toUpperCase()}
                </bem.PopoverMenu__link>
              );
          })}

          <bem.PopoverMenu__link href='#pdf' className='is-edge'>
            <i className='k-icon-pdf'/>
            {t('Download PDF')}
          </bem.PopoverMenu__link>

          {userCanEdit &&
            <bem.PopoverMenu__link onClick={this.showSharingModal}>
              <i className='k-icon-share'/>
              {t('Share this project')}
            </bem.PopoverMenu__link>
          }

          <bem.PopoverMenu__link onClick={this.saveCloneAs}>
            <i className='k-icon-clone'/>
            {t('Clone this project')}
          </bem.PopoverMenu__link>

          <bem.PopoverMenu__link
            onClick={this.cloneAsTemplate}
            data-asset-uid={this.state.uid}
            data-asset-name={this.state.name}
          >
            <i className='k-icon-template'/>
            {t('Create template')}
          </bem.PopoverMenu__link>

          {userCanEdit && this.state.content.survey.length > 0 &&
            <bem.PopoverMenu__link onClick={this.showLanguagesModal}>
              <i className='k-icon-language'/>
              {t('Manage Translations')}
            </bem.PopoverMenu__link>
          }
        </ui.PopoverMenu>
      </bem.FormView__group>
    );
  }
  renderLanguages (canEdit) {
    let translations = this.state.content.translations;
    if (!translations || translations.length < 2)
      return false;

    return (
      <bem.FormView__cell m={['columns', 'padding', 'bordertop']}>
        <bem.FormView__cell m='translation-list'>
          <strong>{t('Languages:')}</strong>
          &nbsp;
          <ul>
            {translations.map((langString, n)=>{
              return (
                <li key={n}>
                  {langString || t('Unnamed language')}
                </li>
              );
            })}
          </ul>
        </bem.FormView__cell>

        {canEdit &&
          <bem.FormView__cell>
            <bem.FormView__link
              data-tip={t('Manage Translations')}
              onClick={this.showLanguagesModal}>
              <i className='k-icon-language' />
            </bem.FormView__link>
          </bem.FormView__cell>
        }
      </bem.FormView__cell>
    );
  }
  render () {
    var docTitle = this.state.name || t('Untitled');
    const userCanEdit = this.userCan('change_asset', this.state);

    if (this.state.uid == undefined) {
      return (
        <ui.Panel>
          <bem.Loading>
            <bem.Loading__inner>
              <i />
              {t('loading...')}
            </bem.Loading__inner>
          </bem.Loading>
        </ui.Panel>
      );
    }

    return (
      <DocumentTitle title={`${docTitle} | KoboToolbox`}>
        <bem.FormView m='form'>
          <bem.FormView__row>
            <bem.FormView__cell m={['columns', 'first']}>
              <bem.FormView__cell m='label'>
                {this.state.deployment__active ? t('Current version') :
                  this.state.has_deployment ? t('Archived version') :
                    t('Draft version')}
              </bem.FormView__cell>
              <bem.FormView__cell>
                {this.renderButtons(userCanEdit)}
              </bem.FormView__cell>
            </bem.FormView__cell>
            <bem.FormView__cell m='box'>
<<<<<<< HEAD
              {this.isFormNeedingRedeployment() &&
=======
              {userCanEdit && this.state.deployed_versions.count > 0 &&
                this.state.deployed_version_id != this.state.version_id && this.state.deployment__active &&
>>>>>>> 9fa75ebc
                <bem.FormView__cell m='warning'>
                  <i className='k-icon-alert' />
                  {t('If you want to make these changes public, you must deploy this form.')}
                </bem.FormView__cell>
              }
              {this.renderFormInfo(userCanEdit)}
              {this.renderLanguages(userCanEdit)}
            </bem.FormView__cell>
          </bem.FormView__row>
          {this.state.deployed_versions.count > 0 &&
            this.renderHistory()
          }
          {this.state.deployed_versions.count > 0 && this.state.deployment__active &&
            this.renderCollectData()
          }
        </bem.FormView>
      </DocumentTitle>
      );
  }

};

reactMixin(FormLanding.prototype, mixins.permissions);
reactMixin(FormLanding.prototype, mixins.dmix);
reactMixin(FormLanding.prototype, Reflux.ListenerMixin);

FormLanding.contextTypes = {
  router: PropTypes.object
};

export default FormLanding;<|MERGE_RESOLUTION|>--- conflicted
+++ resolved
@@ -109,7 +109,6 @@
       asset: this.state
     });
   }
-<<<<<<< HEAD
   isCurrentVersionDeployed() {
     if (
       this.state.deployment__active &&
@@ -125,14 +124,13 @@
   }
   isFormNeedingRedeployment() {
     return this.isCurrentVersionDeployed() && this.userCan('change_asset', this.state);
-=======
+  }
   showLanguagesModal (evt) {
     evt.preventDefault();
     stores.pageState.showModal({
       type: MODAL_TYPES.FORM_LANGUAGES,
       asset: this.state
     });
->>>>>>> 9fa75ebc
   }
   renderHistory () {
     var dvcount = this.state.deployed_versions.count;
@@ -486,12 +484,7 @@
               </bem.FormView__cell>
             </bem.FormView__cell>
             <bem.FormView__cell m='box'>
-<<<<<<< HEAD
               {this.isFormNeedingRedeployment() &&
-=======
-              {userCanEdit && this.state.deployed_versions.count > 0 &&
-                this.state.deployed_version_id != this.state.version_id && this.state.deployment__active &&
->>>>>>> 9fa75ebc
                 <bem.FormView__cell m='warning'>
                   <i className='k-icon-alert' />
                   {t('If you want to make these changes public, you must deploy this form.')}
