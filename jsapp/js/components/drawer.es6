import React from 'react';
import Reflux from 'reflux';
import { Link } from 'react-router';
import Dropzone from 'react-dropzone';
import Select from 'react-select';
<<<<<<< HEAD
import mdl from '../libs/rest_framework/material';
=======
>>>>>>> f7cdd46f

import {dataInterface} from '../dataInterface';
import actions from '../actions';
import stores from '../stores';
import bem from '../bem';
import searches from '../searches';
import ui from '../ui';
import mixins from '../mixins';

import LibrarySidebar from '../components/librarySidebar';

import {
  t,
  assign,
  anonUsername,
  supportUrl,
  validFileTypes
} from '../utils';

import SidebarFormsList from '../lists/sidebarForms';

var leaveBetaUrl = stores.pageState.leaveBetaUrl;

var FormSidebar = React.createClass({
  mixins: [
    searches.common,
    mixins.droppable,
    Reflux.connect(stores.session, 'session'),
    Reflux.connect(stores.pageState, 'pageState')
  ],
  componentDidMount () {
    this.searchDefault();
  },
  getInitialState () {
    return assign({
      currentAssetId: false,
      files: []
    }, stores.pageState.state);
  },
  componentWillMount() {
    this.setStates();
  },
  setStates() {
    this.setState({
      headerFilters: 'forms',
      searchContext: searches.getSearchContext('forms', {
        filterParams: {
          assetType: 'asset_type:survey',
        },
        filterTags: 'asset_type:survey',
      })
    });
  },
  newFormModal (evt) {
    evt.preventDefault();
    stores.pageState.showModal({
      type: 'new-form'
    });
  },
  render () {
    return (
      <bem.FormSidebar__wrapper>
        {this.state.currentAssetId}
        <ui.PopoverMenu type='new-menu' 
            triggerLabel={t('new')}>
            <bem.PopoverMenu__link onClick={this.newFormModal}>
              <i className="k-icon-projects" />
              {t('Project')}
            </bem.PopoverMenu__link>
            <Dropzone onDrop={this.dropFiles} 
                      multiple={false} 
                      className='dropzone'
                      accept={validFileTypes()}>
              <bem.PopoverMenu__link>
                <i className="k-icon-upload" />
                {t('upload')}
              </bem.PopoverMenu__link>
            </Dropzone>
        </ui.PopoverMenu>
        <SidebarFormsList/>
      </bem.FormSidebar__wrapper>
    );
  },
  componentWillReceiveProps() {
    this.setStates();
  }

});

class DrawerLink extends React.Component {
  onClick (evt) {
    if (!this.props.href) {
      evt.preventDefault();
    }
    if (this.props.onClick) {
      this.props.onClick(evt);
    }
  }
  render () {
    var icon_class = (this.props['ki-icon'] == undefined ? `fa fa-globe` : `k-icon-${this.props['ki-icon']}`);
    var icon = (<i className={icon_class}></i>);
    var classNames = [this.props.class, 'k-drawer__link'];

    var link;
    if (this.props.linkto) {
      link = (
        <Link to={this.props.linkto}
            className={classNames.join(' ')}
            activeClassName='active'
            data-tip={this.props.label}>
          {icon}
        </Link>
      );
    } else {
      link = (
        <a href={this.props.href || '#'}
            className={classNames.join(' ')}
            onClick={this.onClick}
            data-tip={this.props.label}>
            {icon}
        </a>
      );
    }
    return link;
  }
}

var Drawer = React.createClass({
  mixins: [
    searches.common,
    mixins.droppable,
    Reflux.connect(stores.session, 'session'),
    Reflux.connect(stores.pageState, 'pageState'),
    mixins.contextRouter
  ],
  toggleFixedDrawer() {
    stores.pageState.toggleFixedDrawer();
  },
  render () {
    return (
      <bem.Drawer className='k-drawer'>
        <nav className='k-drawer__icons'>
          <DrawerLink label={t('Projects')} linkto='/forms' ki-icon='projects' class='projects'/>
          <DrawerLink label={t('Library')} linkto='/library' ki-icon='library' class='library' />
        </nav>

        <div className="drawer__sidebar">
          <button className="mdl-button mdl-button--icon k-drawer__close" onClick={this.toggleFixedDrawer}>
            <i className="k-icon-close"></i>
          </button>
          { this.isLibrary()
            ? <LibrarySidebar />
            : <FormSidebar />
          }
        </div>

        <div className='k-drawer__icons-bottom'>
          { stores.session.currentAccount &&
            <a href={stores.session.currentAccount.projects_url} 
               className='k-drawer__link' 
               target="_blank"
               data-tip={t('Projects (legacy)')}>
              <i className="k-icon k-icon-globe" />
            </a>
          }
          <a href='https://github.com/kobotoolbox/' className='k-drawer__link' target="_blank" data-tip={t('source')}>
            <i className="k-icon k-icon-github" />
          </a>
          { stores.session.currentAccount &&
            <a href={supportUrl()} className='k-drawer__link' target="_blank" data-tip={t('help')}>
              <i className="k-icon k-icon-help" />
            </a>
          }
        </div>
      </bem.Drawer>
      );
<<<<<<< HEAD
  },
  componentDidUpdate() {
    mdl.upgradeDom();
=======
>>>>>>> f7cdd46f
  }
});

export default Drawer;<|MERGE_RESOLUTION|>--- conflicted
+++ resolved
@@ -3,10 +3,6 @@
 import { Link } from 'react-router';
 import Dropzone from 'react-dropzone';
 import Select from 'react-select';
-<<<<<<< HEAD
-import mdl from '../libs/rest_framework/material';
-=======
->>>>>>> f7cdd46f
 
 import {dataInterface} from '../dataInterface';
 import actions from '../actions';
@@ -183,12 +179,6 @@
         </div>
       </bem.Drawer>
       );
-<<<<<<< HEAD
-  },
-  componentDidUpdate() {
-    mdl.upgradeDom();
-=======
->>>>>>> f7cdd46f
   }
 });
 
