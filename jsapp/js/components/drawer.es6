import React, {lazy, Suspense} from 'react';
import PropTypes from 'prop-types';
import reactMixin from 'react-mixin';
import autoBind from 'react-autobind';
import {observer} from 'mobx-react';
import Reflux from 'reflux';
import { NavLink } from 'react-router-dom';
import {stores} from '../stores';
import sessionStore from '../stores/session';
import bem from 'js/bem';
import {searches} from '../searches';
import mixins from '../mixins';
import LibrarySidebar from 'js/components/library/librarySidebar';
<<<<<<< HEAD
import AccountSidebar from 'js/components/account/accountSidebar';
import Icon from 'js/components/common/icon';
=======
>>>>>>> 7d37ba1a
import HelpBubble from 'js/components/support/helpBubble';
import {
  COMMON_QUERIES,
  MODAL_TYPES,
} from '../constants';
import {ROUTES} from 'js/router/routerConstants';
import {assign} from 'utils';
import SidebarFormsList from '../lists/sidebarForms';
import envStore from 'js/envStore';
import {history} from 'js/router/historyRouter';
import { routerIsActive, withRouter } from '../router/legacy';

const AccountSidebar = lazy(() => import("js/account/accountSidebar"));

const INITIAL_STATE = {
  headerFilters: 'forms',
  searchContext: searches.getSearchContext('forms', {
    filterParams: {
      assetType: COMMON_QUERIES.s,
    },
    filterTags: COMMON_QUERIES.s,
  })
};

const FormSidebar = observer(class FormSidebar extends Reflux.Component {
  constructor(props){
    super(props);
    this.state = assign({
      currentAssetId: false,
      files: []
    }, stores.pageState.state);
    this.state = assign(INITIAL_STATE, this.state);

    this.stores = [
      stores.pageState
    ];
    this.unlisteners = [];
    autoBind(this);
  }
  componentDidMount() {
    this.unlisteners.push(
      history.listen(this.onRouteChange.bind(this))
    );
  }
  componentWillUnmount() {
    this.unlisteners.forEach((clb) => {clb();});
  }
  newFormModal (evt) {
    evt.preventDefault();
    stores.pageState.showModal({
      type: MODAL_TYPES.NEW_FORM
    });
  }
  render() {
    return (
      <React.Fragment>
        <bem.KoboButton
          m={['blue', 'fullwidth']}
          disabled={!sessionStore.isLoggedIn}
          onClick={this.newFormModal}
        >
          {t('new')}
        </bem.KoboButton>
        <SidebarFormsList/>
      </React.Fragment>
    );
  }
  onRouteChange() {
    this.setState(INITIAL_STATE);
  }
});

FormSidebar.contextTypes = {
  router: PropTypes.object
};

reactMixin(FormSidebar.prototype, searches.common);
reactMixin(FormSidebar.prototype, mixins.droppable);

<<<<<<< HEAD
class Drawer extends Reflux.Component {
=======
class DrawerLink extends React.Component {
  constructor(props) {
    super(props);
    autoBind(this);
  }
  onClick (evt) {
    if (!this.props.href) {
      evt.preventDefault();
    }
    if (this.props.onClick) {
      this.props.onClick(evt);
    }
  }
  render () {
    var icon = (<i className={`k-icon-${this.props['k-icon']}`}/>);
    var classNames = [this.props.class, 'k-drawer__link'];

    var link;
    if (this.props.linkto) {
      link = (
        <NavLink to={this.props.linkto}
            className={classNames.join(' ')}
            data-tip={this.props.label}>
          {icon}
        </NavLink>
      );
    } else {
      link = (
        <a href={this.props.href || '#'}
            className={classNames.join(' ')}
            onClick={this.onClick}
            data-tip={this.props.label}>
            {icon}
        </a>
      );
    }
    return link;
  }
}

const Drawer = observer(class Drawer extends Reflux.Component {
>>>>>>> 7d37ba1a
  constructor(props){
    super(props);
    autoBind(this);
    this.stores = [
      stores.pageState,
    ];
  }

  isAccount() {
    return routerIsActive(ROUTES.ACCOUNT_ROOT);
  }

  render() {
    // no sidebar for not logged in users
    if (!sessionStore.isLoggedIn) {
      return null;
    }

    return (
      <bem.KDrawer>
        <bem.KDrawer__primaryIcons>
          <Link
            to={ROUTES.FORMS}
            className='k-drawer__link'
            activeClassName='active'
            data-tip={t('Projects')}
          >
            <Icon name='projects' size='xl'/>
          </Link>

          <Link
            to={ROUTES.LIBRARY}
            className='k-drawer__link'
            activeClassName='active'
            data-tip={t('Library')}
          >
            <Icon name='library' size='xl'/>
          </Link>
        </bem.KDrawer__primaryIcons>

        <bem.KDrawer__sidebar>
          { this.isLibrary() &&
            <bem.FormSidebarWrapper>
              <LibrarySidebar/>
            </bem.FormSidebarWrapper>
          }

          { this.isAccount() &&
            <Suspense fallback={null}>
              <AccountSidebar/>
            </Suspense>
          }

          { !this.isLibrary() && !this.isAccount() &&
            <bem.FormSidebarWrapper>
              <FormSidebar/>
            </bem.FormSidebarWrapper>
          }
        </bem.KDrawer__sidebar>

        <bem.KDrawer__secondaryIcons>
          { sessionStore.isLoggedIn &&
            <HelpBubble/>
          }
<<<<<<< HEAD
          { stores.session.isLoggedIn &&
            stores.session.currentAccount.projects_url &&
            <a
              href={stores.session.currentAccount.projects_url}
=======
          { sessionStore.isLoggedIn &&
            sessionStore.currentAccount.projects_url &&
            <a href={sessionStore.currentAccount.projects_url}
>>>>>>> 7d37ba1a
              className='k-drawer__link'
              target='_blank'
              data-tip={t('Projects (legacy)')}
            >
              <Icon name='globe' size='xl'/>
            </a>
          }
          { envStore.isReady &&
            envStore.data.source_code_url &&
            <a
              href={envStore.data.source_code_url}
              className='k-drawer__link'
              target='_blank'
              data-tip={t('Source')}
            >
              <Icon name='logo-github' size='xl'/>
            </a>
          }
        </bem.KDrawer__secondaryIcons>
      </bem.KDrawer>
      );
  }
});

reactMixin(Drawer.prototype, searches.common);
reactMixin(Drawer.prototype, mixins.droppable);
reactMixin(Drawer.prototype, mixins.contextRouter);

Drawer.contextTypes = {
  router: PropTypes.object
};

export default withRouter(Drawer);<|MERGE_RESOLUTION|>--- conflicted
+++ resolved
@@ -11,11 +11,7 @@
 import {searches} from '../searches';
 import mixins from '../mixins';
 import LibrarySidebar from 'js/components/library/librarySidebar';
-<<<<<<< HEAD
-import AccountSidebar from 'js/components/account/accountSidebar';
 import Icon from 'js/components/common/icon';
-=======
->>>>>>> 7d37ba1a
 import HelpBubble from 'js/components/support/helpBubble';
 import {
   COMMON_QUERIES,
@@ -28,7 +24,7 @@
 import {history} from 'js/router/historyRouter';
 import { routerIsActive, withRouter } from '../router/legacy';
 
-const AccountSidebar = lazy(() => import("js/account/accountSidebar"));
+const AccountSidebar = lazy(() => import('js/account/accountSidebar'));
 
 const INITIAL_STATE = {
   headerFilters: 'forms',
@@ -95,51 +91,7 @@
 reactMixin(FormSidebar.prototype, searches.common);
 reactMixin(FormSidebar.prototype, mixins.droppable);
 
-<<<<<<< HEAD
-class Drawer extends Reflux.Component {
-=======
-class DrawerLink extends React.Component {
-  constructor(props) {
-    super(props);
-    autoBind(this);
-  }
-  onClick (evt) {
-    if (!this.props.href) {
-      evt.preventDefault();
-    }
-    if (this.props.onClick) {
-      this.props.onClick(evt);
-    }
-  }
-  render () {
-    var icon = (<i className={`k-icon-${this.props['k-icon']}`}/>);
-    var classNames = [this.props.class, 'k-drawer__link'];
-
-    var link;
-    if (this.props.linkto) {
-      link = (
-        <NavLink to={this.props.linkto}
-            className={classNames.join(' ')}
-            data-tip={this.props.label}>
-          {icon}
-        </NavLink>
-      );
-    } else {
-      link = (
-        <a href={this.props.href || '#'}
-            className={classNames.join(' ')}
-            onClick={this.onClick}
-            data-tip={this.props.label}>
-            {icon}
-        </a>
-      );
-    }
-    return link;
-  }
-}
-
 const Drawer = observer(class Drawer extends Reflux.Component {
->>>>>>> 7d37ba1a
   constructor(props){
     super(props);
     autoBind(this);
@@ -161,23 +113,23 @@
     return (
       <bem.KDrawer>
         <bem.KDrawer__primaryIcons>
-          <Link
+          <NavLink
             to={ROUTES.FORMS}
             className='k-drawer__link'
             activeClassName='active'
             data-tip={t('Projects')}
           >
             <Icon name='projects' size='xl'/>
-          </Link>
+          </NavLink>
 
-          <Link
+          <NavLink
             to={ROUTES.LIBRARY}
             className='k-drawer__link'
             activeClassName='active'
             data-tip={t('Library')}
           >
             <Icon name='library' size='xl'/>
-          </Link>
+          </NavLink>
         </bem.KDrawer__primaryIcons>
 
         <bem.KDrawer__sidebar>
@@ -204,21 +156,15 @@
           { sessionStore.isLoggedIn &&
             <HelpBubble/>
           }
-<<<<<<< HEAD
-          { stores.session.isLoggedIn &&
-            stores.session.currentAccount.projects_url &&
-            <a
-              href={stores.session.currentAccount.projects_url}
-=======
           { sessionStore.isLoggedIn &&
             sessionStore.currentAccount.projects_url &&
-            <a href={sessionStore.currentAccount.projects_url}
->>>>>>> 7d37ba1a
+            <a
+              href={sessionStore.currentAccount.projects_url}
               className='k-drawer__link'
               target='_blank'
               data-tip={t('Projects (legacy)')}
             >
-              <Icon name='globe' size='xl'/>
+              <i className='k-icon k-icon-globe' />
             </a>
           }
           { envStore.isReady &&
@@ -229,7 +175,7 @@
               target='_blank'
               data-tip={t('Source')}
             >
-              <Icon name='logo-github' size='xl'/>
+              <i className='k-icon k-icon-logo-github' />
             </a>
           }
         </bem.KDrawer__secondaryIcons>
