import React from 'react';
import Reflux from 'reflux';
import _ from 'underscore';
import {dataInterface} from '../dataInterface';
import DocumentTitle from 'react-document-title';
import TextareaAutosize from 'react-autosize-textarea';

import actions from '../actions';
import bem from '../bem';
import stores from '../stores';
import Select from 'react-select';
import ui from '../ui';
import $ from 'jquery';
import {
  assign,
  t,
  log,
  stringToColor,
} from '../utils';

export var AccountSettings = React.createClass({
  mixins: [
    Reflux.connect(stores.session, 'session'),
    Reflux.ListenerMixin,
  ],
  getStateFromCurrentAccount(currentAccount) {
    if (currentAccount.extra_details == undefined)
      currentAccount.extra_details = {};
    return {
      name: currentAccount.extra_details.name,
      email: currentAccount.email,
      organization: currentAccount.extra_details.organization,
      organizationWebsite: currentAccount.extra_details.organization_website,
      primarySector: currentAccount.extra_details.primarySector,
      gender: currentAccount.extra_details.gender,
      bio: currentAccount.extra_details.bio,
      phoneNumber: currentAccount.extra_details.phone_number,
      address: currentAccount.extra_details.address,
      city: currentAccount.extra_details.city,
      country: currentAccount.extra_details.country,
      defaultLanguage: currentAccount.extra_details.default_language,
      requireAuth: currentAccount.extra_details.require_auth,
      twitter: currentAccount.extra_details.twitter,
      linkedin: currentAccount.extra_details.linkedin,
      instagram: currentAccount.extra_details.instagram,
      metadata: currentAccount.extra_details.metadata,

      languageChoices: currentAccount.all_languages,
      countryChoices: currentAccount.available_countries,
      sectorChoices: currentAccount.available_sectors,
      genderChoices: [
        {
          value: 'male',
          label: t('Male')
        },
        {
          value: 'female',
          label: t('Female')
        },
        {
          value: 'other',
          label: t('Other')
        },
      ]
    };
  },
  updateProfile () {
    actions.misc.updateProfile({
      email: this.state.email,
      extra_details: JSON.stringify({
        name: this.state.name,
        organization: this.state.organization,
        organization_website: this.state.organizationWebsite,
        primarySector: this.state.primarySector,
        gender: this.state.gender,
        bio: this.state.bio,
        phone_number: this.state.phoneNumber,
        address: this.state.address,
        city: this.state.city,
        country: this.state.country,
        default_language: this.state.defaultLanguage,
        require_auth: this.state.requireAuth,
        twitter: this.state.twitter,
        linkedin: this.state.linkedin,
        instagram: this.state.instagram,
        metadata: this.state.metadata,
      })
    });
  },
  getInitialState () {
    this.listenTo(stores.session, ({currentAccount}) => {
      this.setState(this.getStateFromCurrentAccount(currentAccount));
    });
    if(stores.session && stores.session.currentAccount) {
      return this.getStateFromCurrentAccount(stores.session.currentAccount);
    }
  },
  handleChange (e, attr) {
    if (e.target) {
      if (e.target.type == 'checkbox') {
        var val = e.target.checked;
      } else {
        var val = e.target.value;
      }
    } else {
      // react-select just passes a string
      var val = e;
    }
    this.setState({[attr]: val});
  },
  nameChange (e) {this.handleChange(e, 'name');},
  emailChange (e) {this.handleChange(e, 'email');},
  organizationChange (e) {this.handleChange(e, 'organization');},
  organizationWebsiteChange (e) {this.handleChange(e, 'organizationWebsite');},
  primarySectorChange (e) {this.handleChange(e, 'primarySector');},
  genderChange (e) {this.handleChange(e, 'gender');},
  bioChange (e) {this.handleChange(e, 'bio');},
  phoneNumberChange (e) {this.handleChange(e, 'phoneNumber');},
  addressChange (e) {this.handleChange(e, 'address');},
  cityChange (e) {this.handleChange(e, 'city');},
  countryChange (e) {this.handleChange(e, 'country');},
  defaultLanguageChange (e) {this.handleChange(e, 'defaultLanguage');},
  requireAuthChange (e) {this.handleChange(e, 'requireAuth');},
  twitterChange (e) {this.handleChange(e, 'twitter');},
  linkedinChange (e) {this.handleChange(e, 'linkedin');},
  instagramChange (e) {this.handleChange(e, 'instagram');},
  metadataChange (e) {this.handleChange(e, 'metadata');},

  render () {
    if(!stores.session || !stores.session.currentAccount) {
      return (
        <ui.Panel>
          <bem.AccountSettings>
            <bem.AccountSettings__item>
              {t('loading...')}
            </bem.AccountSettings__item>
          </bem.AccountSettings>
        </ui.Panel>
      );
    }

    var accountName = stores.session.currentAccount.username;
    var initialsStyle = {
      background: `#${stringToColor(accountName)}`
    };

    return (
      <DocumentTitle title={`${accountName} | KoboToolbox`}>
      <ui.Panel>
        <bem.AccountSettings>
          <bem.AccountSettings__item m={'column'}>
            <bem.AccountSettings__item m='actions'>
              <button onClick={this.updateProfile}
                      className="mdl-button mdl-button--raised mdl-button--colored">
                {t('Save Changes')}
              </button>
            </bem.AccountSettings__item>
            <bem.AccountSettings__item m='username'>
              <bem.AccountBox__initials style={initialsStyle}>
                {accountName.charAt(0)}
              </bem.AccountBox__initials>
              <h4>{accountName}</h4>
            </bem.AccountSettings__item>
            <bem.AccountSettings__item m='fields'>
              <bem.AccountSettings__item>
                <label>
                  {t('Privacy')}
                  <br/>
                  <input type="checkbox" checked={this.state.requireAuth}
                    onChange={this.requireAuthChange} />
                  {t('Require authentication to see forms and submit data')}
                </label>
              </bem.AccountSettings__item>
              <bem.AccountSettings__item>
                <label>
                  {t('Name')}
                  <input type="text" value={this.state.name}
                    onChange={this.nameChange} />
                </label>
                <bem.AccountSettings__desc>
                  {t('Use this to display your real name to other users')}
                </bem.AccountSettings__desc>
              </bem.AccountSettings__item>
              <bem.AccountSettings__item>
                <label>
                  {t('Email')}
                  <input type="email" value={this.state.email}
                    onChange={this.emailChange} />
                </label>
              </bem.AccountSettings__item>
              <bem.AccountSettings__item m='password'>
                <a href='/#/change-password'
                    className="mdl-button mdl-button--raised mdl-button--colored">
                  {t('Modify Password')}
                </a>
              </bem.AccountSettings__item>
              <bem.AccountSettings__item>
                <label>
                  {t('Organization')}
                  <input type="text" value={this.state.organization}
                    onChange={this.organizationChange} />
                </label>
              </bem.AccountSettings__item>
              <bem.AccountSettings__item>
                <label>
                  {t('Organization Website')}
                  <input type="text" value={this.state.organizationWebsite}
                    onChange={this.organizationWebsiteChange} />
                </label>
                <bem.AccountSettings__desc className="is-edge">
                  {t('This will be used to create a hyperlink for your organization name. ')}
                </bem.AccountSettings__desc>
              </bem.AccountSettings__item>
              <bem.AccountSettings__item>
                <label>
                  {t('Primary Sector')}
                  <Select value={this.state.primarySector}
                    options={this.state.sectorChoices}
                    onChange={this.primarySectorChange}>
                  </Select>
                </label>
                <bem.AccountSettings__desc>
                  {t('Select the primary sector in which you work. ')}
                </bem.AccountSettings__desc>
              </bem.AccountSettings__item>
              <bem.AccountSettings__item>
                <label>
                  {t('Gender')}
                  <Select value={this.state.gender}
                    options={this.state.genderChoices}
                    onChange={this.genderChange}>
                  </Select>
                </label>
              </bem.AccountSettings__item>
              <bem.AccountSettings__item>
                <label>
                  {t('Bio')}
                  <TextareaAutosize onChange={this.bioChange} value={this.state.bio} id="bio" />
                </label>
              </bem.AccountSettings__item>

              <bem.AccountSettings__item>
                <label>
                  {t('Phone Number')}
                  <input type="text" value={this.state.phoneNumber}
                    onChange={this.phoneNumberChange} />
                </label>
              </bem.AccountSettings__item>
              <bem.AccountSettings__item>
                <label>
                  {t('Address')}
                  <input type="text" value={this.state.address}
                    onChange={this.addressChange} />
                </label>
              </bem.AccountSettings__item>
              <bem.AccountSettings__item m='city'>
                <label>
                  {t('City')}
                  <input type="text" value={this.state.city}
                    onChange={this.cityChange} />
                </label>
              </bem.AccountSettings__item>
              <bem.AccountSettings__item m='country'>
                <label>
                  {t('Country')}
                  <Select value={this.state.country}
                    options={this.state.countryChoices}
                    onChange={this.countryChange}>
                  </Select>
                </label>
              </bem.AccountSettings__item>
              <bem.AccountSettings__item className="is-edge">
                <label>
                  {t('Default Form Language')}
                  <Select value={this.state.defaultLanguage}
                    options={this.state.languageChoices}
                    onChange={this.defaultLanguageChange}>
                  </Select>
                </label>
              </bem.AccountSettings__item>
              <bem.AccountSettings__item m='social'>
                <label>
                  {t('Social')}
                </label>
                <label>
                  <i className="fa fa-twitter" />
                  <input type="text" value={this.state.twitter}
                    onChange={this.twitterChange} />
                </label>
                <label>
                  <i className="fa fa-linkedin" />
                  <input type="text" value={this.state.linkedin}
                    onChange={this.linkedinChange} />
                </label>
                <label>
                  <i className="fa fa-instagram" />
                  <input type="text" value={this.state.instagram}
                    onChange={this.instagramChange} />
                </label>
              </bem.AccountSettings__item>
              <bem.AccountSettings__item>
                <label>
                  {t('Metadata')}
                  <input type="text" value={this.state.metadata}
                    onChange={this.metadataChange} />
                </label>
              </bem.AccountSettings__item>
            </bem.AccountSettings__item>
          </bem.AccountSettings__item>
        </bem.AccountSettings>
      </ui.Panel>
      </DocumentTitle>
    );
  }
});

export var ChangePassword = React.createClass({
  mixins: [
    Reflux.connect(stores.session, 'session'),
    Reflux.ListenerMixin
  ],
  getInitialState () {
    this.errors = {};
    return {errors: this.errors};
  },
  componentDidMount () {
    this.listenTo(
      actions.auth.changePassword.failed, this.changePasswordFailed);
  },
  validateRequired (what) {
    if (!this.state[what]) {
      this.errors[what] = t('This field is required.');
    }
  },
  changePassword () {
    this.errors = {};
    this.validateRequired('currentPassword');
    this.validateRequired('newPassword');
    this.validateRequired('verifyPassword');
    if (this.state.newPassword != this.state.verifyPassword) {
      this.errors['newPassword'] =
        t('This field must match the Verify Password field.');
    }
    if (Object.keys(this.errors).length === 0) {
      actions.auth.changePassword(
        this.state.currentPassword, this.state.newPassword
      );
    }
    this.setState({errors: this.errors});
  },
  changePasswordFailed (jqXHR) {
    if (jqXHR.responseJSON.current_password) {
      this.errors.currentPassword = jqXHR.responseJSON.current_password;
    }
    if (jqXHR.responseJSON.new_password) {
      this.errors.newPassword = jqXHR.responseJSON.new_password;
    }
    this.setState({errors: this.errors});
  },
  currentPasswordChange (e) {
    this.setState({currentPassword: e.target.value});
  },
  newPasswordChange (e) {
    this.setState({newPassword: e.target.value});
  },
  verifyPasswordChange (e) {
    this.setState({verifyPassword: e.target.value});
  },
  render () {
    if(!stores.session || !stores.session.currentAccount) {
      return (
        <ui.Panel>
          <bem.AccountSettings>
            <bem.AccountSettings__item>
              {t('loading...')}
            </bem.AccountSettings__item>
          </bem.AccountSettings>
        </ui.Panel>
      );
    }

    var accountName = stores.session.currentAccount.username;
    var initialsStyle = {
      background: `#${stringToColor(accountName)}`
    };

    return (
      <ui.Panel>
        <bem.AccountSettings>
          <bem.ChangePassword>
            <bem.AccountSettings__item m='username'>
              <bem.AccountBox__initials style={initialsStyle}>
                {accountName.charAt(0)}
              </bem.AccountBox__initials>
              <h4>{accountName}</h4>
            </bem.AccountSettings__item>

            <h4>{t('Reset Password')}</h4>

            <bem.ChangePassword__item>
              <label>
                {t('Current Password')}
                <input type="password" value={this.state.currentPassword}
                  onChange={this.currentPasswordChange} />
                {this.state.errors.currentPassword}
              </label>
              <a href={`${dataInterface.rootUrl}/accounts/password/reset/`}>
                {t('Forgot Password?')}
              </a>
            </bem.ChangePassword__item>
            <bem.ChangePassword__item>
              <label>
                {t('New Password')}
                <input type="password" value={this.state.newPassword}
                  onChange={this.newPasswordChange} />
                {this.state.errors.newPassword}
              </label>
            </bem.ChangePassword__item>
            <bem.ChangePassword__item>
              <label>
                {t('Verify Password')}
                <input type="password" value={this.state.verifyPassword}
                  onChange={this.verifyPasswordChange} />
                {this.state.errors.verifyPassword}
              </label>
            </bem.ChangePassword__item>
            <bem.ChangePassword__item  m='actions'>
              <button onClick={this.changePassword}
<<<<<<< HEAD
                      className="mdl-button mdl-js-button mdl-button--raised mdl-button--colored">
=======
                      className="mdl-button mdl-button--raised mdl-button--colored">
>>>>>>> f7cdd46f
                {t('Save Changes')}
              </button>
            </bem.ChangePassword__item>
          </bem.ChangePassword>
        </bem.AccountSettings>
      </ui.Panel>
    );
  }
});<|MERGE_RESOLUTION|>--- conflicted
+++ resolved
@@ -426,11 +426,7 @@
             </bem.ChangePassword__item>
             <bem.ChangePassword__item  m='actions'>
               <button onClick={this.changePassword}
-<<<<<<< HEAD
-                      className="mdl-button mdl-js-button mdl-button--raised mdl-button--colored">
-=======
                       className="mdl-button mdl-button--raised mdl-button--colored">
->>>>>>> f7cdd46f
                 {t('Save Changes')}
               </button>
             </bem.ChangePassword__item>
