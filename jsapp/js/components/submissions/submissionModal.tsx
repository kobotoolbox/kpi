--- conflicted
+++ resolved
@@ -8,16 +8,7 @@
 import LoadingSpinner from 'js/components/common/loadingSpinner';
 import {launchPrinting} from 'js/utils';
 import pageState from 'js/pageState.store';
-<<<<<<< HEAD
-import {
-  MODAL_TYPES,
-  META_QUESTION_TYPES,
-  EnketoActions,
-  MetaQuestionTypeName,
-} from 'js/constants';
-=======
 import {MODAL_TYPES, QuestionTypeName, EnketoActions} from 'js/constants';
->>>>>>> 5d9ca2db
 import {
   VALIDATION_STATUS_OPTIONS,
   ValidationStatusAdditionalName,
@@ -472,11 +463,7 @@
         const mediaAttachment = getMediaAttachment(
           this.state.submission,
           response,
-<<<<<<< HEAD
           backgroundAudioName
-=======
-          QuestionTypeName['background-audio']
->>>>>>> 5d9ca2db
         );
         if (typeof mediaAttachment === 'string') {
           return undefined;
@@ -803,7 +790,7 @@
 
               <AttachmentActionsDropdown
                 asset={this.props.asset}
-                questionType={MetaQuestionTypeName['background-audio']}
+                questionType={QuestionTypeName['background-audio']}
                 attachmentUrl={bgAudio.download_medium_url || bgAudio.download_url}
                 submissionData={this.state.submission}
                 onDeleted={() => {
