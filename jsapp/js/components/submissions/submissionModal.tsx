import './submissionModal.scss'

import React from 'react'

import alertify from 'alertifyjs'
import clonedeep from 'lodash.clonedeep'
import { actions } from '#/actions'
import bem from '#/bem'
import AudioPlayer from '#/components/common/audioPlayer'
import Button from '#/components/common/button'
import CenteredMessage from '#/components/common/centeredMessage.component'
import Checkbox from '#/components/common/checkbox'
import KoboSelect from '#/components/common/koboSelect'
import LoadingSpinner from '#/components/common/loadingSpinner'
import { userCan, userHasPermForSubmission } from '#/components/permissions/utils'
import SubmissionDataTable from '#/components/submissions/submissionDataTable'
import { getMediaAttachment, markAttachmentAsDeleted } from '#/components/submissions/submissionUtils'
import type { SubmissionPageName } from '#/components/submissions/table.types'
import { getBackgroundAudioQuestionName } from '#/components/submissions/tableUtils'
import {
  VALIDATION_STATUS_OPTIONS,
  ValidationStatusAdditionalName,
} from '#/components/submissions/validationStatus.constants'
import type { ValidationStatusOptionName } from '#/components/submissions/validationStatus.constants'
import { EnketoActions, MODAL_TYPES, QuestionTypeName } from '#/constants'
import { dataInterface } from '#/dataInterface'
import type { AssetResponse, FailResponse, SubmissionAttachment, SubmissionResponse, ValidationStatusResponse } from '#/dataInterface'
import enketoHandler from '#/enketoHandler'
import pageState from '#/pageState.store'
import { launchPrinting } from '#/utils'
import AttachmentActionsDropdown from '#/attachments/AttachmentActionsDropdown'
import DeletedAttachment from '#/attachments/deletedAttachment.component'

const DETAIL_NOT_FOUND = '{"detail":"Not found."}'

interface SubmissionModalProps {
  sid: string
  asset: AssetResponse
  ids: number[]
  isDuplicated: boolean
  duplicatedSubmission: SubmissionResponse | null
  tableInfo:
    | {
        resultsTotal: number
        pageSize: number
        currentPage: number
      }
    | boolean
}

interface TranslationOption {
  /** Empty string means unnamed language */
  value: string | ''
  label: string
}

interface SubmissionModalState {
  /** Submission data. Is `null` when it's not loaded yet. */
  submission: SubmissionResponse | null
  isFetchingSubmissionData: boolean
  /** 'false' (i.e. "no error") or error message */
  submissionDataFetchError: string | boolean
  // For previous and next:
  // -1 means there is none,
  // -2 means there is but on different table page.
  previous: number
  next: number
  /** Submission uid. */
  sid: string
  isEnketoEditLoading: boolean
  isEnketoViewLoading: boolean
  isDuplicated: boolean
  duplicatedSubmission: SubmissionResponse | null
  isEditingDuplicate: boolean
  isRefreshNeeded: boolean
  translationIndex: number
  translationOptions: TranslationOption[]
  showXMLNames: boolean
  isValidationStatusChangePending: boolean
}

/**
 * This is a modal component (to be used with `BigModal`) that displays details
 * of given submission.
 * It also handles flow of duplicating submission (TODO: this should be somehow
 * decoupled from this modal, as it increases already complex code).
 */
export default class SubmissionModal extends React.Component<SubmissionModalProps, SubmissionModalState> {
  private unlisteners: Function[] = []

  constructor(props: SubmissionModalProps) {
    super(props)
    const translations = this.props.asset.content?.translations
    let translationOptions: TranslationOption[] = []

    if (translations && translations.length > 1) {
      translationOptions = translations.map((trns) => {
        return {
          value: trns || '',
          label: trns || t('Unnamed language'),
        }
      })
    }

    this.state = {
      submission: null,
      isFetchingSubmissionData: true,
      submissionDataFetchError: false,
      previous: -1,
      next: -1,
      sid: props.sid,
      isEnketoEditLoading: false,
      isEnketoViewLoading: false,
      isDuplicated: props.isDuplicated,
      duplicatedSubmission: props.duplicatedSubmission || null,
      isEditingDuplicate: false,
      isRefreshNeeded: false,
      translationIndex: 0,
      translationOptions: translationOptions,
      showXMLNames: false,
      isValidationStatusChangePending: false,
    }
  }

  componentDidMount() {
    this.unlisteners.push(
      actions.resources.updateSubmissionValidationStatus.completed.listen(
        this.refreshSubmissionValidationStatus.bind(this),
      ),
      actions.resources.removeSubmissionValidationStatus.completed.listen(
        this.refreshSubmissionValidationStatus.bind(this),
      ),
      actions.resources.deleteSubmission.completed.listen(this.onDeletedSubmissionCompleted.bind(this)),
    )

    this.getSubmission(this.props.asset.uid, this.state.sid)
  }

  componentWillUnmount() {
    this.unlisteners.forEach((clb) => {
      clb()
    })
  }

  /**
   * A callback for submission validation status changes. We use the response
   * to update the in-memory submission data (to avoid making another call).
   */
  refreshSubmissionValidationStatus(result: ValidationStatusResponse) {
    this.setState({ isValidationStatusChangePending: false })

    if (!this.state.submission) {
      return
    }

    const newSubmissionData = clonedeep(this.state.submission)

    if (result && result.uid) {
      newSubmissionData._validation_status = result
    } else {
      newSubmissionData._validation_status = {}
    }

    this.setState({ submission: newSubmissionData })
  }

  /**
   * Whether the submission is editable at this moment. It takes into account
   * current user permissions and few other properties.
   */
  isSubmissionEditable() {
    return (
      this.state.submission &&
      this.props.asset.deployment__active &&
      !this.state.isEnketoEditLoading &&
      (userCan('change_submissions', this.props.asset) ||
        userHasPermForSubmission('change_submissions', this.props.asset, this.state.submission))
    )
  }

  /**
   * Loads fresh submission data. Has some error handling.
   */
  getSubmission(assetUid: string, sid: string) {
    this.setState({ isFetchingSubmissionData: true })

    dataInterface
      .getSubmission(assetUid, sid)
      .done((data: SubmissionResponse) => {
        let prev = -1
        let next = -1

        if (this.props.ids && sid) {
          const c = this.props.ids.findIndex((k) => k === Number.parseInt(sid))
          const tableInfo = this.props.tableInfo || false
          if (this.props.ids[c - 1]) {
            prev = this.props.ids[c - 1]
          }
          if (this.props.ids[c + 1]) {
            next = this.props.ids[c + 1]
          }

          // table submissions pagination
          if (typeof tableInfo !== 'boolean') {
            const nextAvailable = tableInfo.resultsTotal > (tableInfo.currentPage + 1) * tableInfo.pageSize
            if (c + 1 === this.props.ids.length && nextAvailable) {
              next = -2
            }

            if (tableInfo.currentPage > 0 && prev === -1) {
              prev = -2
            }
          }
        }

        this.setState({
          submission: data,
          isFetchingSubmissionData: false,
          next: next,
          previous: prev,
        })
      })
      .fail((error: FailResponse) => {
        if (error.responseText) {
          let error_message = error.responseText
          if (error_message === DETAIL_NOT_FOUND) {
            error_message = t(
              'The submission could not be found. It may have been deleted. Submission ID: ##id##',
            ).replace('##id##', sid)
          }
          this.setState({ submissionDataFetchError: error_message, isFetchingSubmissionData: false })
        } else if (error.statusText) {
          this.setState({ submissionDataFetchError: error.statusText, isFetchingSubmissionData: false })
        } else {
          this.setState({
            submissionDataFetchError: t('Error: could not load data.'),
            isFetchingSubmissionData: false,
          })
        }
      })
  }

  static getDerivedStateFromProps(props: SubmissionModalProps, state: SubmissionModalState) {
    if (!(state.sid === props.sid)) {
      return {
        sid: props.sid,
        promptRefresh: false,
      }
    }
    // Return null to indicate no change to state.
    return null
  }

  componentDidUpdate(prevProps: SubmissionModalProps) {
    if (this.props.asset && prevProps.sid !== this.props.sid) {
      this.getSubmission(this.props.asset.uid, this.props.sid)
    }
  }

  /**
   * Displays a prompt for confirming deletion.
   *
   * TODO: use KoboPrompt instead of alertify. Also make the prompt delete
   * button `isPending` while it waits for the call to finish, as currently
   * there is no indication that app is doing anything in the meantime (bad UX).
   */
  deleteSubmission() {
    const dialog = alertify.dialog('confirm')
    const opts = {
      title: t('Delete submission?'),
      message: `${t('Are you sure you want to delete this submission?')} ${t('This action cannot be undone')}.`,
      labels: { ok: t('Delete'), cancel: t('Cancel') },
      onok: () => {
        actions.resources.deleteSubmission(this.props.asset.uid, this.props.sid)
      },
      oncancel: () => {
        dialog.destroy()
      },
    }
    dialog.set(opts).show()
  }

  onDeletedSubmissionCompleted() {
    // After successfull deletion of submission we close this modal.
    pageState.hideModal()
  }

  /**
   * Opens current submission as editable in Enketo (in new browser tab). After
   * using Enketo and saving the submission, you will notice "Refresh" button
   * appearing in this modal - please use it to ensure you see that submission
   * data you've just modified.
   */
  launchEditSubmission() {
    this.setState({
      isRefreshNeeded: true,
      isEnketoEditLoading: true,
      isEditingDuplicate: true,
    })
    enketoHandler.openSubmission(this.props.asset.uid, this.state.sid, EnketoActions.edit).then(
      () => {
        this.setState({ isEnketoEditLoading: false })
      },
      () => {
        this.setState({ isEnketoEditLoading: false })
      },
    )
  }

  /**
   * Opens current submission as view-only in Enketo (in new browser tab).
   */
  launchViewSubmission() {
    this.setState({ isEnketoViewLoading: true })
    enketoHandler.openSubmission(this.props.asset.uid, this.state.sid, EnketoActions.view).then(
      () => {
        this.setState({ isEnketoViewLoading: false })
      },
      () => {
        this.setState({ isEnketoViewLoading: false })
      },
    )
  }

  duplicateSubmission() {
    // Due to how modals are created, we must close this modal and recreate
    // an almost identical one to display the new submission with a different
    // title bar
    pageState.hideModal()
    actions.resources.duplicateSubmission(this.props.asset.uid, this.state.sid, this.state.submission)
  }

  /**
   * Fetches fresh submission data and triggers reload of the Data Table.
   */
  triggerRefresh() {
    this.getSubmission(this.props.asset.uid, this.props.sid)
    this.setState({ isRefreshNeeded: false })
    // Prompt table to refresh submission list
    actions.resources.refreshTableSubmissions()
  }

  /**
   * Changes submission being displayed in here to the previous/next submission
   * from the already loaded submissions in the Data Table.
   */
  switchSubmission(
    /** This is a submission uid (a number) */
    prevOrNext: number,
  ) {
    this.setState({ isFetchingSubmissionData: true })

    pageState.showModal({
      type: MODAL_TYPES.SUBMISSION,
      sid: prevOrNext,
      asset: this.props.asset,
      ids: this.props.ids,
      tableInfo: this.props.tableInfo || false,
    })
  }

  /**
   * Triggers Data Table to load the previous/next page of submissions, and then
   * changes submission being displayed in here to previous/next taking proper
   * order into account.
   */
  switchSubmissionFromOtherTablePage(newPage: SubmissionPageName) {
    this.setState({ isFetchingSubmissionData: true })
    pageState.showModal({
      type: MODAL_TYPES.SUBMISSION,
      sid: false,
      page: newPage,
    })
  }

  onShowXMLNamesChange(newValue: boolean) {
    this.setState({ showXMLNames: newValue })
  }

  onValidationStatusChange(newValidationStatus: ValidationStatusOptionName) {
    // `null` is not possible, because we have `isClearable={false}`, but TypeScript
    // keeps complaining
    if (newValidationStatus === null) {
      return
    }

    this.setState({ isValidationStatusChangePending: true })

    if (newValidationStatus === ValidationStatusAdditionalName.no_status) {
      actions.resources.removeSubmissionValidationStatus(this.props.asset.uid, this.state.sid)
    } else {
      actions.resources.updateSubmissionValidationStatus(this.props.asset.uid, this.state.sid, {
        'validation_status.uid': newValidationStatus,
      })
    }
  }

  onLanguageChange(newValue: string | null) {
    const index = this.state.translationOptions.findIndex((x) => x.value === newValue)
    this.setState({
      translationIndex: index || 0,
    })
  }

  /**
   * Whether the form has background audio enabled. This means that there is
   * a possibility that the submission could have a background audio recording.
   * If you need to know if recording exist, i.e. if it was being submitted,
   * please use `getBackgroundAudioAttachment`.
   */
  hasBackgroundAudioEnabled() {
    return this.props.asset?.content?.survey?.some((question) => question.type === QuestionTypeName['background-audio'])
  }

  getBackgroundAudioAttachment(): undefined | SubmissionAttachment {
    const backgroundAudioName = getBackgroundAudioQuestionName(this.props.asset)

    if (
      backgroundAudioName &&
      this.state.submission &&
      Object.keys(this.state.submission).includes(backgroundAudioName)
    ) {
      const response = this.state.submission[backgroundAudioName]
      if (typeof response === 'string') {
        const mediaAttachment = getMediaAttachment(this.state.submission, response, backgroundAudioName)
        if (typeof mediaAttachment === 'string') {
          return undefined
        } else {
          return mediaAttachment
        }
      }
    }

    return undefined
  }

<<<<<<< HEAD
  handleDeletedAttachment(attachmentId: number) {
    console.log('what', this.state.submission)
    console.log('what id', this.state.submission)
=======
  handleDeletedAttachment(attachmentUid: string) {
>>>>>>> f5fa9b9f
    if (this.state.submission) {
      // Override the attachment object in memory to mark it as deleted (without
      // making an API call for fresh submission data)
      this.setState({
        submission: markAttachmentAsDeleted(this.state.submission, attachmentUid),
      })

      // Prompt table to refresh submission list
      actions.resources.refreshTableSubmissions()
      // TODO: IDEA: instead of doing this for every deleted attachment, mark
      // state here as something like `isRefreshTableUponClosingNeeded`, and add
      // some `onBeforeClose` functionality to the `bigModal`…
    }
  }

  /**
   * Displays language and validation status dropdowns.
   */
  renderDropdowns() {
    if (!this.props.asset.deployment__active || !this.state.submission) {
      return null
    }

    const selectedOption =
      'uid' in this.state.submission._validation_status ? this.state.submission._validation_status.uid : null

    return (
      <div className='submission-modal-dropdowns'>
        {this.state.translationOptions.length > 1 && (
          <KoboSelect
            label={t('Language')}
            name='submission-modal-language-switcher'
            type='outline'
            size='s'
            options={this.state.translationOptions}
            selectedOption={this.state.translationOptions[this.state.translationIndex].value}
            onChange={(newSelectedOption: string | null) => {
              this.onLanguageChange(newSelectedOption)
            }}
          />
        )}

        <KoboSelect
          label={t('Validation status:')}
          name='submission-modal-validation-status'
          type='outline'
          size='s'
          options={VALIDATION_STATUS_OPTIONS}
          selectedOption={selectedOption}
          onChange={(newSelectedOption: string | null) => {
            if (newSelectedOption !== null) {
              const castOption = newSelectedOption as ValidationStatusOptionName
              this.onValidationStatusChange(castOption)
            } else {
              this.onValidationStatusChange(ValidationStatusAdditionalName.no_status)
            }
          }}
          isPending={this.state.isValidationStatusChangePending}
          isDisabled={
            !(
              userCan('validate_submissions', this.props.asset) ||
              userHasPermForSubmission('validate_submissions', this.props.asset, this.state.submission)
            )
          }
        />
      </div>
    )
  }

  /**
   * Displays some info about duplicated submission and "Edit" and "Discard"
   * action buttons.
   */
  renderDuplicatedSubmissionSubheader() {
    // For TypeScript
    if (!this.state.submission) {
      return null
    }

    if (!this.state.isDuplicated || this.state.isEditingDuplicate) {
      return null
    }

    return (
      <section className='submission-modal-message-box duplicated-submission-subheader'>
        <h1 className='submission-duplicate__header'>{t('Duplicate created')}</h1>

        <p className='submission-duplicate__text'>
          {t(
            'A duplicate of the submission record was successfully created. You can view the new instance below and make changes using the action buttons below.',
          )}
        </p>

        <p className='submission-duplicate__text'>
          {t('Source submission uuid:' + ' ')}
          <code>{this.state.duplicatedSubmission?._uuid}</code>
        </p>

        <div className='submission-modal-buttons-group'>
          {this.renderEditButton()}

          {(userCan('delete_submissions', this.props.asset) ||
            userHasPermForSubmission('delete_submissions', this.props.asset, this.state.submission)) && (
            <Button
              onClick={this.deleteSubmission.bind(this)}
              type='danger'
              size='l'
              isDisabled={!this.isSubmissionEditable()}
              label={t('Discard')}
              tooltip={t('Discard duplicated submission')}
            />
          )}
        </div>
      </section>
    )
  }

  /**
   * Displays a warning/info message, prompting user to load fresh submission
   * data (because it most probably changed on the Back end)
   */
  renderRefreshWarning() {
    // We only display refresh warning if we need it (e.g. we know user was
    // editing submission in Enketo)
    if (!this.state.isRefreshNeeded) {
      return null
    }

    return (
      <div className='submission-modal-message-box'>
        <p>{t('Click on the button below to load the most recent data for this submission. ')}</p>

        <Button onClick={this.triggerRefresh.bind(this)} type='primary' size='l' label={t('Refresh submission')} />
      </div>
    )
  }

  /**
   * Displays few buttons that allows switching submission or making changes to it.
   */
  renderSubmissionActions() {
    // For TypeScript
    if (!this.state.submission) {
      return null
    }

    // We hide these elements of UI for duplicated submission flow.
    // TODO: displaying those might be a better UX, we just need to check if
    // everything works, or if it requires some work to make it usable (e.g. for
    // duplicated submission prev/next arrows might point to wrong submissions)
    if (this.state.isDuplicated && !this.state.isEditingDuplicate) {
      return null
    }

    return (
      <section className='submission-modal-buttons'>
        <div className='submission-modal-buttons-group'>
          <Button
            onClick={() => {
              if (this.state.previous === -2) {
                this.switchSubmissionFromOtherTablePage('prev')
              } else {
                this.switchSubmission(this.state.previous)
              }
            }}
            isDisabled={this.state.previous === -1}
            type='text'
            size='l'
            label={t('Previous')}
            startIcon='angle-left'
          />

          <Button
            onClick={() => {
              if (this.state.next === -2) {
                this.switchSubmissionFromOtherTablePage('next')
              } else {
                this.switchSubmission(this.state.next)
              }
            }}
            isDisabled={this.state.next === -1}
            type='text'
            size='l'
            label={t('Next')}
            endIcon='angle-right'
          />
        </div>

        <div className='submission-modal-buttons-group'>
          <Checkbox
            checked={this.state.showXMLNames}
            onChange={this.onShowXMLNamesChange.bind(this)}
            label={t('Display XML names')}
          />

          {this.renderEditButton()}

          <Button
            onClick={this.launchViewSubmission.bind(this)}
            type='primary'
            size='l'
            isDisabled={
              !userCan('view_submissions', this.props.asset) &&
              !userHasPermForSubmission('view_submissions', this.props.asset, this.state.submission)
            }
            isPending={this.state.isEnketoViewLoading}
            label={t('View')}
          />

          <Button
            onClick={this.duplicateSubmission.bind(this)}
            type='primary'
            size='l'
            isDisabled={!this.isSubmissionEditable()}
            label={t('Duplicate')}
          />

          <Button
            onClick={launchPrinting}
            type='secondary'
            size='l'
            startIcon='print'
            className='report-button__print'
            tooltip={t('Print')}
            tooltipPosition='right'
          />

          <Button
            onClick={this.deleteSubmission.bind(this)}
            type='secondary-danger'
            size='l'
            startIcon='trash'
            tooltip={t('Delete submission')}
            tooltipPosition='right'
            isDisabled={
              !userCan('delete_submissions', this.props.asset) &&
              !userHasPermForSubmission('delete_submissions', this.props.asset, this.state.submission)
            }
          />
        </div>
      </section>
    )
  }

  renderEditButton() {
    return (
      <Button
        onClick={this.launchEditSubmission.bind(this)}
        type='primary'
        size='l'
        isDisabled={!this.isSubmissionEditable()}
        isPending={this.state.isEnketoEditLoading}
        label={t('Edit')}
      />
    )
  }

  renderBackgroundAudio() {
    // For TypeScript
    if (!this.state.submission) {
      return null
    }

    if (!this.hasBackgroundAudioEnabled()) {
      return null
    }

    // Get background audio
    const bgAudio = this.getBackgroundAudioAttachment()

    const isDeleted = Boolean(bgAudio?.is_deleted)

    return (
      <bem.SubmissionDataTable>
        <bem.SubmissionDataTable__row m={['columns', 'column-names']}>
          <bem.SubmissionDataTable__column>{t('Background audio recording')}</bem.SubmissionDataTable__column>
        </bem.SubmissionDataTable__row>

        <bem.SubmissionDataTable__row m={['columns', 'response', 'type-audio']}>
          {bgAudio && !isDeleted && (
            <bem.SubmissionDataTable__column m={['data', 'type-audio']}>
              <AudioPlayer mediaURL={bgAudio.download_medium_url || bgAudio.download_url} />

              <AttachmentActionsDropdown
                asset={this.props.asset}
                attachmentId={bgAudio.id}
                submissionData={this.state.submission}
                onDeleted={() => {
                  this.handleDeletedAttachment(bgAudio.id)
                }}
              />
            </bem.SubmissionDataTable__column>
          )}

          {bgAudio && isDeleted && (
            <bem.SubmissionDataTable__column m='data'>
              <DeletedAttachment />
            </bem.SubmissionDataTable__column>
          )}

          {!bgAudio && <bem.SubmissionDataTable__column m='data'>{t('N/A')}</bem.SubmissionDataTable__column>}
        </bem.SubmissionDataTable__row>
      </bem.SubmissionDataTable>
    )
  }

  render() {
    // Until we get all necessary data, we display a spinner
    if (this.state.isFetchingSubmissionData) {
      return <LoadingSpinner />
    }

    // Error handling
    if (typeof this.state.submissionDataFetchError === 'string') {
      return <CenteredMessage message={this.state.submissionDataFetchError} />
    }
    if (!this.state.submission) {
      return <CenteredMessage message={t('Unknown error')} />
    }

    // Each of these `renderX()` functions handle the conditional rendering
    // by itself
    return (
      <>
        {this.renderDuplicatedSubmissionSubheader()}

        {this.renderRefreshWarning()}

        {this.renderDropdowns()}

        {this.renderSubmissionActions()}

        {this.renderBackgroundAudio()}

        <SubmissionDataTable
          asset={this.props.asset}
          submissionData={this.state.submission}
          translationIndex={this.state.translationIndex}
          showXMLNames={this.state.showXMLNames}
          onAttachmentDeleted={this.handleDeletedAttachment.bind(this)}
        />
      </>
    )
  }
}<|MERGE_RESOLUTION|>--- conflicted
+++ resolved
@@ -434,13 +434,7 @@
     return undefined
   }
 
-<<<<<<< HEAD
-  handleDeletedAttachment(attachmentId: number) {
-    console.log('what', this.state.submission)
-    console.log('what id', this.state.submission)
-=======
   handleDeletedAttachment(attachmentUid: string) {
->>>>>>> f5fa9b9f
     if (this.state.submission) {
       // Override the attachment object in memory to mark it as deleted (without
       // making an API call for fresh submission data)
@@ -726,10 +720,10 @@
 
               <AttachmentActionsDropdown
                 asset={this.props.asset}
-                attachmentId={bgAudio.id}
+                attachmentUid={bgAudio.uid}
                 submissionData={this.state.submission}
                 onDeleted={() => {
-                  this.handleDeletedAttachment(bgAudio.id)
+                  this.handleDeletedAttachment(bgAudio.uid)
                 }}
               />
             </bem.SubmissionDataTable__column>
