import React from 'react';
import autoBind from 'react-autobind';
<<<<<<< HEAD
import {bem} from 'js/bem';
=======
import bem from 'js/bem';
>>>>>>> 126caa5e
import PopoverMenu from 'js/popoverMenu';
import Checkbox from 'js/components/common/checkbox';
import './tableBulkCheckbox.scss';

/**
 * @prop visibleRowsCount
 * @prop selectedRowsCount
 * @prop totalRowsCount
 * @prop onSelectAllPages
 * @prop onSelectCurrentPage
 * @prop onClearSelection
 */
class TableBulkCheckbox extends React.Component {
  constructor(props){
    super(props);
    autoBind(this);
  }

  onSelectAllPages() {
    this.props.onSelectAllPages();
  }

  onSelectCurrentPage() {
    this.props.onSelectCurrentPage();
  }

  onToggleCurrentPage() {
    if (this.props.selectedRowsCount === this.props.visibleRowsCount) {
      this.onClearSelection();
    } else {
      this.onSelectCurrentPage();
    }
  }

  onClearSelection() {
    this.props.onClearSelection();
  }

  render() {
    return (
      <div className='table-bulk-checkbox'>
        <Checkbox
          checked={this.props.selectedRowsCount === this.props.visibleRowsCount}
          onChange={this.onToggleCurrentPage}
        />

        <PopoverMenu type='table-bulk-checkbox' triggerLabel='' additionalModifiers={['right']}>
          <bem.PopoverMenu__link onClick={this.onSelectAllPages}>
            {t('Select all results (##count##)').replace('##count##', this.props.totalRowsCount)}
          </bem.PopoverMenu__link>

          <bem.PopoverMenu__link onClick={this.onSelectCurrentPage}>
            {t('Select visible results (##count##)').replace('##count##', this.props.visibleRowsCount)}
          </bem.PopoverMenu__link>

          <bem.PopoverMenu__link onClick={this.onClearSelection}>
            {t('None')}
          </bem.PopoverMenu__link>
        </PopoverMenu>
      </div>
    );
  }
}

export default TableBulkCheckbox;<|MERGE_RESOLUTION|>--- conflicted
+++ resolved
@@ -1,10 +1,6 @@
 import React from 'react';
 import autoBind from 'react-autobind';
-<<<<<<< HEAD
-import {bem} from 'js/bem';
-=======
 import bem from 'js/bem';
->>>>>>> 126caa5e
 import PopoverMenu from 'js/popoverMenu';
 import Checkbox from 'js/components/common/checkbox';
 import './tableBulkCheckbox.scss';
