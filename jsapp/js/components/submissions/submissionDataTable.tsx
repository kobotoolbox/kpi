--- conflicted
+++ resolved
@@ -33,13 +33,10 @@
 } from 'jsapp/js/dataInterface';
 import AudioPlayer from 'js/components/common/audioPlayer';
 import {goToProcessing} from 'js/components/processing/routes.utils';
-<<<<<<< HEAD
 import AttachmentActionsDropdown from './attachmentActionsDropdown.component';
 import DeletedAttachment from './deletedAttachment.component';
-=======
 import {PROCESSING_QUESTION_TYPES} from 'js/components/processing/processingUtils';
 import SimpleTable from 'js/components/common/SimpleTable';
->>>>>>> deb4e0a1
 
 bem.SubmissionDataTable = makeBem(null, 'submission-data-table');
 bem.SubmissionDataTable__row = makeBem(bem.SubmissionDataTable, 'row');
@@ -242,61 +239,6 @@
 
   renderPointsData(data: string) {
     const pointsArray: string[][] = data.split(';').map((pointString) => pointString.split(' '));
-
-<<<<<<< HEAD
-    return(
-      <bem.SimpleTable>
-        <bem.SimpleTable__header>
-          <bem.SimpleTable__row>
-            <bem.SimpleTable__cell>
-              {t('Point')}
-            </bem.SimpleTable__cell>
-            <bem.SimpleTable__cell>
-              {t('latitude (x.y °):')}
-            </bem.SimpleTable__cell>
-            <bem.SimpleTable__cell>
-              {t('longitude (x.y °):')}
-            </bem.SimpleTable__cell>
-            <bem.SimpleTable__cell>
-              {t('altitude (m):')}
-            </bem.SimpleTable__cell>
-            <bem.SimpleTable__cell>
-              {t('accuracy (m):')}
-            </bem.SimpleTable__cell>
-          </bem.SimpleTable__row>
-        </bem.SimpleTable__header>
-
-        <bem.SimpleTable__body>
-          {pointsArray.map((pointArray, pointIndex) => (
-            <bem.SimpleTable__row key={pointIndex}>
-              <bem.SimpleTable__cell>
-                P<sub>{pointIndex + 1}</sub>
-              </bem.SimpleTable__cell>
-              <bem.SimpleTable__cell>
-                <bem.SubmissionDataTable__value>
-                  {pointArray[0]}
-                </bem.SubmissionDataTable__value>
-              </bem.SimpleTable__cell>
-              <bem.SimpleTable__cell>
-                <bem.SubmissionDataTable__value>
-                  {pointArray[1]}
-                </bem.SubmissionDataTable__value>
-              </bem.SimpleTable__cell>
-              <bem.SimpleTable__cell>
-                <bem.SubmissionDataTable__value>
-                  {pointArray[2]}
-                </bem.SubmissionDataTable__value>
-              </bem.SimpleTable__cell>
-              <bem.SimpleTable__cell>
-                <bem.SubmissionDataTable__value>
-                  {pointArray[3]}
-                </bem.SubmissionDataTable__value>
-              </bem.SimpleTable__cell>
-            </bem.SimpleTable__row>
-          ))}
-        </bem.SimpleTable__body>
-      </bem.SimpleTable>
-=======
     return (
       <SimpleTable
         head={[
@@ -310,7 +252,6 @@
           [<>P<sub>{pointIndex + 1}</sub></>, ...pointArray]
         ))}
       />
->>>>>>> deb4e0a1
     );
   }
 
