import React from 'react';
import autoBind from 'react-autobind';
import bem, {makeBem} from 'js/bem';
import Button from 'js/components/common/button';
import {
  formatTimeDate,
  formatDate,
} from 'js/utils';
import {findRow, renderQuestionTypeIcon} from 'js/assetUtils';
import {
  DISPLAY_GROUP_TYPES,
  getSubmissionDisplayData,
  getMediaAttachment,
  DisplayGroup,
} from 'js/components/submissions/submissionUtils';
import type {DisplayResponse} from 'js/components/submissions/submissionUtils';
import {
  META_QUESTION_TYPES,
  QUESTION_TYPES,
  SCORE_ROW_TYPE,
  RANK_LEVEL_TYPE,
} from 'js/constants';
<<<<<<< HEAD
import type {
  AnyRowTypeName,
  QuestionTypeName,
  MetaQuestionTypeName,
} from 'js/constants';
=======
import type {MetaQuestionTypeName, AnyRowTypeName} from 'js/constants';
>>>>>>> 73566745
import './submissionDataTable.scss';
import type {
  AssetResponse,
  SubmissionResponse,
} from 'jsapp/js/dataInterface';
import AudioPlayer from 'js/components/common/audioPlayer';
import {goToProcessing} from 'js/components/processing/routes.utils';
import {PROCESSING_QUESTION_TYPES} from 'js/components/processing/processingUtils';

bem.SubmissionDataTable = makeBem(null, 'submission-data-table');
bem.SubmissionDataTable__row = makeBem(bem.SubmissionDataTable, 'row');
bem.SubmissionDataTable__column = makeBem(bem.SubmissionDataTable, 'column');
bem.SubmissionDataTable__XMLName = makeBem(bem.SubmissionDataTable, 'xml-name');
bem.SubmissionDataTable__value = makeBem(bem.SubmissionDataTable, 'value');

interface SubmissionDataTableProps {
  asset: AssetResponse;
  submissionData: SubmissionResponse;
  translationIndex: number;
  showXMLNames?: boolean;
}

/**
 * This is a table that displays all data for single submission. It is currently
 * being used int Single Submission Modal.
 */
class SubmissionDataTable extends React.Component<SubmissionDataTableProps> {
  constructor(props: SubmissionDataTableProps) {
    super(props);
    autoBind(this);
  }

  openProcessing(name: string) {
    if (this.props.asset?.content) {
      const foundRow = findRow(this.props.asset?.content, name);
      if (foundRow) {
        goToProcessing(
          this.props.asset.uid,
          foundRow.$xpath,
          this.props.submissionData._uuid
        );
      }
    }
  }

  renderGroup(item: DisplayGroup, itemIndex?: number) {
    return (
      <bem.SubmissionDataTable__row
        m={['group', `type-${item.type}`]}
        key={`${item.name}__${itemIndex}`}
        dir='auto'
      >
        {item.name !== null &&
          <bem.SubmissionDataTable__row m='group-label'>
            {item.label}
            {this.props.showXMLNames &&
              <bem.SubmissionDataTable__XMLName>
                {item.name}
              </bem.SubmissionDataTable__XMLName>
            }
          </bem.SubmissionDataTable__row>
        }

        {item.type === DISPLAY_GROUP_TYPES.group_root &&
          <bem.SubmissionDataTable__row m={['columns', 'column-names']}>
            <bem.SubmissionDataTable__column m='type'>
              {t('Type')}
            </bem.SubmissionDataTable__column>

            <bem.SubmissionDataTable__column m='label'>
              {t('Question')}
            </bem.SubmissionDataTable__column>

            <bem.SubmissionDataTable__column m='data'>
              {t('Response')}
            </bem.SubmissionDataTable__column>
          </bem.SubmissionDataTable__row>
        }

        <bem.SubmissionDataTable__row m='group-children'>
          {item.children?.map((child, index) => {
            if (child instanceof DisplayGroup) {
              return this.renderGroup(child, index);
            } else {
              return this.renderResponse(child, index);
            }
          })}
        </bem.SubmissionDataTable__row>
      </bem.SubmissionDataTable__row>
    );
  }

  renderResponse(item: DisplayResponse, itemIndex: number) {
    return (
      <bem.SubmissionDataTable__row
        m={['columns', 'response', `type-${item.type}`]}
        key={`${item.name}__${itemIndex}`}
        dir='auto'
      >
        <bem.SubmissionDataTable__column m='type'>
          {item.type !== null && renderQuestionTypeIcon(item.type)}
        </bem.SubmissionDataTable__column>

        <bem.SubmissionDataTable__column m='label'>
          {item.label}
          {this.props.showXMLNames &&
            <bem.SubmissionDataTable__XMLName>
              {item.name}
            </bem.SubmissionDataTable__XMLName>
          }
        </bem.SubmissionDataTable__column>

        <bem.SubmissionDataTable__column m={['data', `type-${item.type}`]}>
          {this.renderResponseData(item)}
        </bem.SubmissionDataTable__column>
      </bem.SubmissionDataTable__row>
    );
  }

  renderResponseData(item: DisplayResponse) {
    if (item.data === null || item.data === undefined) {
      return null;
    }

    if (typeof item.data !== 'string') {
      // We are only expecting strings at this point in the code, if we get
      // anything else, we fall back to displaying raw data as a string (better
      // than displaying nothing)
      return String(item.data);
    }

    let choice;

    switch (item.type) {
      case QUESTION_TYPES.select_one.id:
      case SCORE_ROW_TYPE:
      case RANK_LEVEL_TYPE:
        choice = this.findChoice(item.listName, item.data);
        if (!choice) {
          console.error(`Choice not found for "${item.listName}" and "${item.data}".`);
          // fallback to raw data to display anything meaningful
          return item.data;
        } else {
          return (
            <bem.SubmissionDataTable__value>
              {choice.label?.[this.props.translationIndex] || choice.name}
            </bem.SubmissionDataTable__value>
          );
        }
      case QUESTION_TYPES.select_multiple.id:
        return (
          <ul>
            {item.data.split(' ').map((answer, answerIndex) => {
              choice = this.findChoice(item.listName, answer);
              if (!choice) {
                console.error(`Choice not found for "${item.listName}" and "${answer}".`);
                // fallback to raw data to display anything meaningful
                return answer;
              } else {
                return (
                  <li key={answerIndex}>
                    <bem.SubmissionDataTable__value>
                      {choice.label?.[this.props.translationIndex] || choice.name}
                    </bem.SubmissionDataTable__value>
                  </li>
                );
              }
            })}
          </ul>
        );
      case QUESTION_TYPES.date.id:
        return (
          <bem.SubmissionDataTable__value>
            {formatDate(item.data)}
          </bem.SubmissionDataTable__value>
        );
      case QUESTION_TYPES.datetime.id:
        return (
          <bem.SubmissionDataTable__value>
            {formatTimeDate(item.data)}
          </bem.SubmissionDataTable__value>
        );
      case QUESTION_TYPES.image.id:
      case QUESTION_TYPES.audio.id:
      case QUESTION_TYPES.video.id:
      case QUESTION_TYPES.file.id:
        return this.renderAttachment(item.type, item.data, item.name, item.xpath);
      case QUESTION_TYPES.geopoint.id:
      case QUESTION_TYPES.geotrace.id:
      case QUESTION_TYPES.geoshape.id:
        return this.renderPointsData(item.data);
      default:
        // all types not specified above just returns raw data
        return (
          <bem.SubmissionDataTable__value>
            {item.data}
          </bem.SubmissionDataTable__value>
        );
    }
  }

  findChoice(listName: string | undefined, choiceName: string) {
    return this.props.asset.content?.choices?.find((choice) =>
      choice.name === choiceName && choice.list_name === listName
    );
  }

  renderPointsData(data: string) {
    const pointsArray: string[][] = data.split(';').map((pointString) => pointString.split(' '));

    return(
      <bem.SimpleTable>
        <bem.SimpleTable__header>
          <bem.SimpleTable__row>
            <bem.SimpleTable__cell>
              {t('Point')}
            </bem.SimpleTable__cell>
            <bem.SimpleTable__cell>
              {t('latitude (x.y °):')}
            </bem.SimpleTable__cell>
            <bem.SimpleTable__cell>
              {t('longitude (x.y °):')}
            </bem.SimpleTable__cell>
            <bem.SimpleTable__cell>
              {t('altitude (m):')}
            </bem.SimpleTable__cell>
            <bem.SimpleTable__cell>
              {t('accuracy (m):')}
            </bem.SimpleTable__cell>
          </bem.SimpleTable__row>
        </bem.SimpleTable__header>

        <bem.SimpleTable__body>
          {pointsArray.map((pointArray, pointIndex) => (
            <bem.SimpleTable__row>
              <bem.SimpleTable__cell>
                P<sub>{pointIndex + 1}</sub>
              </bem.SimpleTable__cell>
              <bem.SimpleTable__cell>
                {pointArray[0]}
              </bem.SimpleTable__cell>
              <bem.SimpleTable__cell>
                {pointArray[1]}
              </bem.SimpleTable__cell>
              <bem.SimpleTable__cell>
                {pointArray[2]}
              </bem.SimpleTable__cell>
              <bem.SimpleTable__cell>
                {pointArray[3]}
              </bem.SimpleTable__cell>
            </bem.SimpleTable__row>
          ))}
        </bem.SimpleTable__body>
      </bem.SimpleTable>
    );
  }

<<<<<<< HEAD
  renderAttachment(
    type: AnyRowTypeName | null,
    filename: string,
    name: string,
    xpath: string
  ) {
    const attachment = getMediaAttachment(this.props.submissionData, filename, xpath);
    if (attachment && attachment instanceof Object) {
      if (PROCESSING_QUESTION_TYPES.includes(type as QuestionTypeName)) {
        return (
          <React.Fragment>
            <AudioPlayer mediaURL={attachment.download_url} />

            <Button
              type='full'
              size='s'
              color='blue'
              endIcon='arrow-up-right'
              label={t('Open')}
              onClick={this.openProcessing.bind(this, name)}
            />
=======
  renderAttachment(type: AnyRowTypeName, filename: string, name: string, xpath: string) {
    const attachment = getMediaAttachment(this.props.submissionData, filename, xpath);
    if (attachment && attachment instanceof Object) {
      return (
        <>
          {type === QUESTION_TYPES.audio.id &&
            <>
              <AudioPlayer mediaURL={attachment.download_url} />

              <Button
                type='primary'
                size='s'
                endIcon='arrow-up-right'
                label={t('Open')}
                onClick={this.openProcessing.bind(this, name)}
              />
            </>
          }
>>>>>>> 73566745

          {type === QUESTION_TYPES.image.id &&
            <a href={attachment.download_url} target='_blank'>
              <img src={attachment.download_medium_url}/>
            </a>
          }

          {type === QUESTION_TYPES.video.id &&
            <video
              src={attachment.download_url}
              controls
            />
          }

          {type === QUESTION_TYPES.file.id &&
            <a href={attachment.download_url} target='_blank'>
              {filename}
            </a>
          }
        </>
      );
    // In the case that an attachment is missing, don't crash the page
    } else {
      return attachment;
    }
  }

  renderMetaResponse(dataName: MetaQuestionTypeName | string, label: string) {
    return (
      <bem.SubmissionDataTable__row
        m={['columns', 'response', 'metadata']}
        dir='auto'
      >
        <bem.SubmissionDataTable__column m='type'>
          {typeof dataName !== 'string' && renderQuestionTypeIcon(dataName)}
        </bem.SubmissionDataTable__column>

        <bem.SubmissionDataTable__column m='label'>
          {label}
          {this.props.showXMLNames &&
            <bem.SubmissionDataTable__XMLName>
              {dataName}
            </bem.SubmissionDataTable__XMLName>
          }
        </bem.SubmissionDataTable__column>

        <bem.SubmissionDataTable__column m='data'>
          <bem.SubmissionDataTable__value>
            {this.props.submissionData[dataName]}
          </bem.SubmissionDataTable__value>
        </bem.SubmissionDataTable__column>
      </bem.SubmissionDataTable__row>
    );
  }

  render() {
    const displayData = getSubmissionDisplayData(
      this.props.asset,
      this.props.translationIndex,
      this.props.submissionData
    );

    return (
      <bem.SubmissionDataTable>
        {this.renderGroup(displayData)}

        {this.renderMetaResponse(META_QUESTION_TYPES.start, t('start'))}
        {this.renderMetaResponse(META_QUESTION_TYPES.end, t('end'))}
        {this.renderMetaResponse(META_QUESTION_TYPES.today, t('today'))}
        {this.renderMetaResponse(META_QUESTION_TYPES.username, t('username'))}
        {this.renderMetaResponse(META_QUESTION_TYPES.deviceid, t('device ID'))}
        {this.renderMetaResponse(META_QUESTION_TYPES.phonenumber, t('phone number'))}
        {this.renderMetaResponse(META_QUESTION_TYPES.audit, t('audit'))}
        {this.renderMetaResponse('__version__', t('__version__'))}
        {this.renderMetaResponse('_id', t('_id'))}
        {this.renderMetaResponse('meta/instanceID', t('instanceID'))}
        {this.renderMetaResponse('_submitted_by', t('Submitted by'))}
      </bem.SubmissionDataTable>
    );
  }
}

export default SubmissionDataTable;<|MERGE_RESOLUTION|>--- conflicted
+++ resolved
@@ -20,15 +20,11 @@
   SCORE_ROW_TYPE,
   RANK_LEVEL_TYPE,
 } from 'js/constants';
-<<<<<<< HEAD
 import type {
   AnyRowTypeName,
   QuestionTypeName,
   MetaQuestionTypeName,
 } from 'js/constants';
-=======
-import type {MetaQuestionTypeName, AnyRowTypeName} from 'js/constants';
->>>>>>> 73566745
 import './submissionDataTable.scss';
 import type {
   AssetResponse,
@@ -286,7 +282,19 @@
     );
   }
 
-<<<<<<< HEAD
+  renderMultiplePointsData(data: string) {
+    return (data.split(';').map((pointData, pointIndex) =>
+      <bem.SubmissionDataTable__row m={['columns', 'point']} key={pointIndex}>
+        <bem.SubmissionDataTable__column>
+          P<sub>{pointIndex + 1}</sub>
+        </bem.SubmissionDataTable__column>
+        <bem.SubmissionDataTable__column>
+          {this.renderPointData(pointData)}
+        </bem.SubmissionDataTable__column>
+      </bem.SubmissionDataTable__row>
+    ));
+  }
+
   renderAttachment(
     type: AnyRowTypeName | null,
     filename: string,
@@ -295,23 +303,6 @@
   ) {
     const attachment = getMediaAttachment(this.props.submissionData, filename, xpath);
     if (attachment && attachment instanceof Object) {
-      if (PROCESSING_QUESTION_TYPES.includes(type as QuestionTypeName)) {
-        return (
-          <React.Fragment>
-            <AudioPlayer mediaURL={attachment.download_url} />
-
-            <Button
-              type='full'
-              size='s'
-              color='blue'
-              endIcon='arrow-up-right'
-              label={t('Open')}
-              onClick={this.openProcessing.bind(this, name)}
-            />
-=======
-  renderAttachment(type: AnyRowTypeName, filename: string, name: string, xpath: string) {
-    const attachment = getMediaAttachment(this.props.submissionData, filename, xpath);
-    if (attachment && attachment instanceof Object) {
       return (
         <>
           {type === QUESTION_TYPES.audio.id &&
@@ -327,8 +318,6 @@
               />
             </>
           }
->>>>>>> 73566745
-
           {type === QUESTION_TYPES.image.id &&
             <a href={attachment.download_url} target='_blank'>
               <img src={attachment.download_medium_url}/>
