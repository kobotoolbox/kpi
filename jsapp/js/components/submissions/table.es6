import React from 'react';
import autoBind from 'react-autobind';
import Reflux from 'reflux';
import reactMixin from 'react-mixin';
import enketoHandler from 'js/enketoHandler';
import Checkbox from 'js/components/common/checkbox';
import {actions} from 'js/actions';
import bem from 'js/bem';
import LoadingSpinner from 'js/components/common/loadingSpinner';
import {stores} from 'js/stores';
import mixins from 'js/mixins';
import ReactTable from 'react-table';
import ValidationStatusDropdown, { SHOW_ALL_OPTION } from 'js/components/submissions/validationStatusDropdown';
import {DebounceInput} from 'react-debounce-input';
import {
  PERMISSIONS_CODENAMES,
  VALIDATION_STATUSES,
  VALIDATION_STATUSES_LIST,
  MODAL_TYPES,
  QUESTION_TYPES,
  GROUP_TYPES_BEGIN,
  META_QUESTION_TYPES,
  ADDITIONAL_SUBMISSION_PROPS,
  ENKETO_ACTIONS,
} from 'js/constants';
import {formatTimeDateShort} from 'utils';
import {
  renderQuestionTypeIcon,
  getQuestionOrChoiceDisplayName,
} from 'js/assetUtils';
import {
  getRepeatGroupAnswers,
  getMediaAttachment,
} from 'js/components/submissions/submissionUtils';
import TableBulkOptions from 'js/components/submissions/tableBulkOptions';
import TableBulkCheckbox from 'js/components/submissions/tableBulkCheckbox';
import TableColumnSortDropdown from 'js/components/submissions/tableColumnSortDropdown';
import ColumnsHideDropdown from 'js/components/submissions/columnsHideDropdown';
import {
  SORT_VALUES,
  SUBMISSION_ACTIONS_ID,
  VALIDATION_STATUS_ID_PROP,
  DATA_TABLE_SETTING,
  DATA_TABLE_SETTINGS,
  TABLE_MEDIA_TYPES,
  DEFAULT_DATA_CELL_WIDTH,
  CELLS_WIDTH_OVERRIDES,
} from 'js/components/submissions/tableConstants';
import {
  getColumnLabel,
  getColumnHXLTags,
  getBackgroundAudioQuestionName,
} from 'js/components/submissions/tableUtils';
import tableStore from 'js/components/submissions/tableStore';
import './table.scss';
import MediaCell from './mediaCell';

const DEFAULT_PAGE_SIZE = 30;

/**
 * @prop {object} asset
 */
export class DataTable extends React.Component {
  constructor(props){
    super(props);
    this.state = {
      isInitialized: false, // for having asset with content
      loading: true, // for fetching submissions data
      submissions: [],
      columns: [],
      sids: [],
      isFullscreen: false,
      pageSize: 30,
      currentPage: 0,
      error: false,
      showLabels: true,
      translationIndex: 0,
      showGroupName: true,
      showHXLTags: false,
      resultsTotal: 0,
      selectedRows: {},
      selectAll: false,
      fetchState: false,
      submissionPager: false,
    };

    this.unlisteners = [];

    // Store this value only to be able to check whether user is scrolling
    // horizontally or vertically.
    this.tableScrollTop = 0;
    autoBind(this);
  }

  componentDidMount() {
    this.unlisteners.push(
      tableStore.listen(this.onTableStoreChange),
      stores.pageState.listen(this.onPageStateUpdated),
      actions.resources.updateSubmissionValidationStatus.completed.listen(this.onSubmissionValidationStatusChange),
      actions.resources.removeSubmissionValidationStatus.completed.listen(this.onSubmissionValidationStatusChange),
      actions.table.updateSettings.completed.listen(this.onTableUpdateSettingsCompleted),
      actions.resources.deleteSubmission.completed.listen(this.refreshSubmissions),
      actions.resources.duplicateSubmission.completed.listen(this.onDuplicateSubmissionCompleted),
      actions.resources.refreshTableSubmissions.completed.listen(this.refreshSubmissions),
      actions.submissions.getSubmissions.completed.listen(this.onGetSubmissionsCompleted),
      actions.submissions.getSubmissions.failed.listen(this.onGetSubmissionsFailed),
      actions.submissions.bulkDeleteStatus.completed.listen(this.onBulkChangeCompleted),
      actions.submissions.bulkPatchStatus.completed.listen(this.onBulkChangeCompleted),
      actions.submissions.bulkPatchValues.completed.listen(this.onBulkChangeCompleted),
      actions.submissions.bulkDelete.completed.listen(this.onBulkChangeCompleted)
    );

    stores.allAssets.whenLoaded(this.props.asset.uid, this.whenLoaded);
  }

  componentWillUnmount() {
    this.unlisteners.forEach((clb) => {clb();});
  }

  /**
   * This triggers only when asset with `content` was loaded.
   */
  whenLoaded() {
    this.setState({isInitialized: true});
  }

  componentDidUpdate(prevProps) {
    let prevSettings = prevProps.asset.settings[DATA_TABLE_SETTING];
    if (!prevSettings) {
      prevSettings = {};
    }

    let newSettings = this.props.asset.settings[DATA_TABLE_SETTING];
    if (!newSettings) {
      newSettings = {};
    }

    // If sort setting changed, we definitely need to get new submissions (which
    // will rebuild columns)
    if (
      JSON.stringify(newSettings[DATA_TABLE_SETTINGS.SORT_BY]) !==
      JSON.stringify(prevSettings[DATA_TABLE_SETTINGS.SORT_BY])
    ) {
      this.refreshSubmissions();
    // If some other table settings changed, we need to fix columns using
    // existing data, as after `actions.table.updateSettings` resolves,
    // the props asset is not yet updated
    } else if (JSON.stringify(newSettings) !== JSON.stringify(prevSettings)) {
      this._prepColumns(this.state.submissions);
    }
  }

  /**
   * Makes call to endpoint to get new submissions data
   *
   * @param {object} instance
   */
  fetchSubmissions(instance) {
    let pageSize = instance.state.pageSize;
    let page = instance.state.page * instance.state.pageSize;
    let filter = instance.state.filtered;
    let filterQuery = '';
    // sort comes from outside react-table
    let sort = [];

    if (filter.length) {
      filterQuery = '&query={';
      filter.forEach(function (f, i) {
        if (f.id === '_id') {
          filterQuery += `"${f.id}":{"$in":[${f.value}]}`;
        } else if (f.id === VALIDATION_STATUS_ID_PROP) {
          if (f.value === VALIDATION_STATUSES.no_status.value) {
            filterQuery += `"${f.id}":null`;
          } else {
            filterQuery += `"${f.id}":"${f.value}"`;
          }
        } else {
          filterQuery += `"${f.id}":{"$regex":"${f.value}","$options":"i"}`;
        }
        if (i < filter.length - 1) {
          filterQuery += ',';
        }
      });
      filterQuery += '}';
    }

    const sortBy = tableStore.getSortBy();
    if (sortBy !== null) {
      sort.push({
        id: sortBy.fieldId,
        desc: sortBy.value === SORT_VALUES.DESCENDING,
      });
    }

    actions.submissions.getSubmissions({
      uid: this.props.asset.uid,
      pageSize: pageSize,
      page: page,
      sort: sort,
      fields: [],
      filter: filterQuery,
    });
  }

  /**
   * @param {object} response
   * @param {object} options - the parameters that the call was made with
   */
  onGetSubmissionsCompleted(response, options) {
    let results = response.results;
    if (results && results.length > 0) {
      if (this.state.submissionPager === 'next') {
        this.submissionModalProcessing(results[0]._id, results);
      }
      if (this.state.submissionPager === 'prev') {
        this.submissionModalProcessing(results[results.length - 1]._id, results);
      }
      this.setState({
        loading: false,
        selectedRows: {},
        selectAll: false,
        submissions: results,
        submissionPager: false,
        resultsTotal: response.count,
      });
      this._prepColumns(results);
    } else if (options.filter.length) {
      // if there are no results, but there is some filtering applied, we don't
      // want to display the "no data" message
      this.setState({
        loading: false,
        selectedRows: {},
        submissions: results,
        resultsTotal: 0,
      });
    } else {
      this.setState({
        error: t('This project has no submitted data. Please collect some and try again.'),
        loading: false,
      });
    }
  }

  onGetSubmissionsFailed(error) {
    if (error?.responseText) {
      this.setState({error: error.responseText, loading: false});
    } else if (error?.statusText) {
      this.setState({error: error.statusText, loading: false});
    } else {
      this.setState({error: t('Error: could not load data.'), loading: false});
    }
  }

  /**
   * @param {object} originRow
   * @returns {object} one of VALIDATION_STATUSES
   */
  getValidationStatusOption(originalRow) {
    if (originalRow._validation_status && originalRow._validation_status.uid) {
      return VALIDATION_STATUSES[originalRow._validation_status.uid];
    } else {
      return VALIDATION_STATUSES.no_status;
    }
  }

  /**
   * Callback for dropdown.
   * @param {string} sid - submission id
   * @param {number} index
   * @param {object} newValidationStatus - one of VALIDATION_STATUSES
   */
  onValidationStatusChange(sid, index, newValidationStatus) {
    const _this = this;

    if (newValidationStatus.value === null) {
      actions.resources.removeSubmissionValidationStatus(
        _this.props.asset.uid,
        sid
      );
    } else {
      actions.resources.updateSubmissionValidationStatus(
        _this.props.asset.uid,
        sid,
        {'validation_status.uid': newValidationStatus.value}
      );
    }
  }

  /**
   * @param {string} fieldId
   * @param {string|null} sortValue one of SORT_VALUES or null for clear value
   */
  onFieldSortChange(fieldId, sortValue) {
    tableStore.setSortBy(fieldId, sortValue);
  }

<<<<<<< HEAD
    // add all questions from the survey definition
    let output = []
    if (this.props.asset.settings['data-table'] && this.props.asset.settings['data-table']['show-all-columns-without-data']) {
      output = Object.values(flatPaths);
    }
    
    // Gather unique columns from all visible submissions and add them to output
    const dataKeys = Object.keys(data.reduce(function (result, obj) {
      return Object.assign(result, obj);
    }, {}));
    output = [...new Set([...dataKeys, ...output])];
=======
  /**
   * @param {string} fieldId
   */
  onHideField(fieldId) {
    tableStore.hideField(this.state.submissions, fieldId);
  }

  /**
   * @param {string} fieldId
   * @param {boolean} isFrozen
   */
  onFieldFrozenChange(fieldId, isFrozen) {
    tableStore.setFrozenColumn(fieldId, isFrozen);
  }
>>>>>>> c26c728a

  _getColumnWidth(columnId) {
    return CELLS_WIDTH_OVERRIDES[columnId] || DEFAULT_DATA_CELL_WIDTH;
  }

  /**
   * @param {number} maxPageRes
   * @returns {object} submission actions column for react-table
   */
  _getColumnSubmissionActions(maxPageRes) {
    let userCanSeeEditIcon = (
      this.props.asset.deployment__active &&
      (
        this.userCan(PERMISSIONS_CODENAMES.change_submissions, this.props.asset) ||
        this.userCanPartially(PERMISSIONS_CODENAMES.change_submissions, this.props.asset)
      )
    );

    let userCanSeeCheckbox = (
      this.userCan(PERMISSIONS_CODENAMES.validate_submissions, this.props.asset) ||
      this.userCan(PERMISSIONS_CODENAMES.delete_submissions, this.props.asset) ||
      this.userCan(PERMISSIONS_CODENAMES.change_submissions, this.props.asset) ||
      this.userCanPartially(PERMISSIONS_CODENAMES.validate_submissions, this.props.asset) ||
      this.userCanPartially(PERMISSIONS_CODENAMES.delete_submissions, this.props.asset) ||
      this.userCanPartially(PERMISSIONS_CODENAMES.change_submissions, this.props.asset)
    );

    if (
      this.userCan(PERMISSIONS_CODENAMES.validate_submissions, this.props.asset) ||
      this.userCan(PERMISSIONS_CODENAMES.delete_submissions, this.props.asset) ||
      this.userCan(PERMISSIONS_CODENAMES.change_submissions, this.props.asset) ||
      this.userCan(PERMISSIONS_CODENAMES.view_submissions, this.props.asset) ||
      this.userCanPartially(PERMISSIONS_CODENAMES.validate_submissions, this.props.asset) ||
      this.userCanPartially(PERMISSIONS_CODENAMES.delete_submissions, this.props.asset) ||
      this.userCanPartially(PERMISSIONS_CODENAMES.change_submissions, this.props.asset) ||
      this.userCanPartially(PERMISSIONS_CODENAMES.view_submissions, this.props.asset)
    ) {
      const res1 = (this.state.resultsTotal === 0) ? 0 : (this.state.currentPage * this.state.pageSize) + 1;
      const res2 = Math.min((this.state.currentPage + 1) * this.state.pageSize, this.state.resultsTotal);

      // To accommodate the checkbox, icon buttons and header text.
      let columnWidth = 100;
      if (this.state.resultsTotal >= 100000) {
        // Whenever there are more results we need a bit more space for
        // the "X results" text.
        columnWidth += 20;
      }

      let elClassNames = ['rt-sub-actions', 'is-frozen'];
      let frozenColumn = tableStore.getFrozenColumn();
      if (!frozenColumn) {
        elClassNames.push('is-last-frozen');
      }

      return {
        Header: () => (
          <div>
            <div className='table-header-results'>
              {res1} - {res2}
              <br/>
              <strong>{this.state.resultsTotal} {t('results')}</strong>
            </div>
          </div>
        ),
        accessor: 'sub-actions',
        index: '__0',
        id: SUBMISSION_ACTIONS_ID,
        width: columnWidth,
        filterable: true, // Not filterable, but we need react-table to render TableBulkCheckbox (the filter cell override)
        sortable: false,
        resizable: false,
        headerClassName: elClassNames.join(' '),
        className: elClassNames.join(' '),
        Filter: () => {
          if (userCanSeeCheckbox) {
            return (
              <TableBulkCheckbox
                visibleRowsCount={maxPageRes}
                selectedRowsCount={Object.keys(this.state.selectedRows).length}
                totalRowsCount={this.state.resultsTotal}
                onSelectAllPages={this.bulkSelectAll}
                onSelectCurrentPage={this.bulkSelectAllRows.bind(this, true)}
                onClearSelection={this.bulkClearSelection}
              />
            );
          } else {
            return null;
          }
        },
        Cell: (row) => (
          <div className='table-submission-actions'>
            {userCanSeeCheckbox &&
              <Checkbox
                checked={this.state.selectedRows[row.original._id] ? true : false}
                onChange={this.bulkUpdateChange.bind(this, row.original._id)}
                disabled={!(
                  (this.isSubmissionWritable('change_submissions', this.props.asset, row.original)) ||
                  (this.isSubmissionWritable('delete_submissions', this.props.asset, row.original)) ||
                  (this.isSubmissionWritable('validate_submissions', this.props.asset, row.original))
                )}
              />
            }

            <button
              onClick={this.launchSubmissionModal.bind(this, row)}
              data-sid={row.original._id}
              className='table-link'
              data-tip={t('Open')}
            >
              <i className='k-icon k-icon-view'/>
            </button>

            {userCanSeeEditIcon && (this.isSubmissionWritable('change_submissions', this.props.asset, row.original)) &&
              <button
                onClick={this.launchEditSubmission.bind(this)}
                data-sid={row.original._id}
                className='table-link'
                data-tip={t('Edit')}
              >
                <i className='k-icon k-icon-edit'/>
              </button>
            }
          </div>
        ),
      };
    }
  }

  /**
   * @returns {object} validation status column for react-table
   */
  _getColumnValidation() {
    const elClassNames = ['rt-status'];
    if (tableStore.getFieldSortValue(VALIDATION_STATUS_ID_PROP) !== null) {
      elClassNames.push('is-sorted');
    }

    return {
      Header: () => (
        <div className='column-header-wrapper'>
          <TableColumnSortDropdown
            asset={this.props.asset}
            fieldId={VALIDATION_STATUS_ID_PROP}
            sortValue={tableStore.getFieldSortValue(VALIDATION_STATUS_ID_PROP)}
            onSortChange={this.onFieldSortChange}
            onHide={this.onHideField}
            isFieldFrozen={tableStore.isFieldFrozen(VALIDATION_STATUS_ID_PROP)}
            onFrozenChange={this.onFieldFrozenChange}
            additionalTriggerContent={
              <span className='column-header-title'>
                {t('Validation')}
              </span>
            }
          />
        </div>
      ),
      sortable: false,
      accessor: VALIDATION_STATUS_ID_PROP,
      index: '__2',
      id: VALIDATION_STATUS_ID_PROP,
      width: this._getColumnWidth(VALIDATION_STATUS_ID_PROP),
      className: elClassNames.join(' '),
      headerClassName: elClassNames.join(' '),
      Filter: ({ filter, onChange }) => {
        let currentOption = VALIDATION_STATUSES_LIST.find((item) => item.value === filter?.value);
        if (!currentOption) {
          currentOption = SHOW_ALL_OPTION;
        }
        return (
          <ValidationStatusDropdown
            onChange={(selectedOption) => {onChange(selectedOption.value);}}
            currentValue={currentOption}
            isForHeaderFilter
          />
        );
      },
      Cell: (row) => (
        <ValidationStatusDropdown
          onChange={this.onValidationStatusChange.bind(this, row.original._id, row.index)}
          currentValue={this.getValidationStatusOption(row.original)}
          isDisabled={!(this.isSubmissionWritable(PERMISSIONS_CODENAMES.validate_submissions, this.props.asset, row.original))}
        />
      ),
    };
  }

  /**
   * Builds and gathers all necessary react-table data and stores in state.
   *
   * @param {object[]} data - list of submissions
   */
  _prepColumns(data) {
    const allColumns = tableStore.getAllColumns(data);

    let showLabels = this.state.showLabels;
    let showGroupName = this.state.showGroupName;
    let showHXLTags = this.state.showHXLTags;
    let translationIndex = this.state.translationIndex;
    let maxPageRes = Math.min(this.state.pageSize, this.state.submissions.length);

    const tableSettings = tableStore.getTableSettings();

    if (tableSettings[DATA_TABLE_SETTINGS.TRANSLATION] !== undefined) {
      translationIndex = tableSettings[DATA_TABLE_SETTINGS.TRANSLATION];
      showLabels = translationIndex > -1;
    }

    if (tableSettings[DATA_TABLE_SETTINGS.SHOW_GROUP] !== undefined) {
      showGroupName = tableSettings[DATA_TABLE_SETTINGS.SHOW_GROUP];
    }

    if (tableSettings[DATA_TABLE_SETTINGS.SHOW_HXL] !== undefined) {
      showHXLTags = tableSettings[DATA_TABLE_SETTINGS.SHOW_HXL];
    }

    // define the columns array
    let columnsToRender = [];

    const columnSubmissionActions = this._getColumnSubmissionActions(maxPageRes);
    if (columnSubmissionActions) {
      columnsToRender.push(columnSubmissionActions);
    }

    const columnValidation = this._getColumnValidation();
    if (columnValidation) {
      columnsToRender.push(columnValidation);
    }

    let survey = this.props.asset.content.survey;
    let choices = this.props.asset.content.choices;
    allColumns.forEach((key) => {
      var q;
      if (key.includes('/')) {
        const qParentG = key.split('/');
        q = survey.find((o) => (
          o.name === qParentG[qParentG.length - 1] ||
          o.$autoname === qParentG[qParentG.length - 1]
        ));
      } else {
        q = survey.find((o) => o.name === key || o.$autoname === key);
      }

      if (q && q.type === GROUP_TYPES_BEGIN.begin_repeat) {
        return false;
      }

      // Set ordering of question columns. Meta questions can be prepended or
      // appended relative to survey questions with an index prefix

      // sets location of columns for questions not in current survey version
      // `y` puts this case in front of known meta types
      var index = 'y_' + key;

      // Get background-audio question name in case user changes it
      const backgroundAudioName = getBackgroundAudioQuestionName(this.props.asset);

      // place meta question columns at the very end with `z` prefix
      switch(key) {
        case META_QUESTION_TYPES.username:
            index = 'z1';
            break;
        case META_QUESTION_TYPES.simserial:
            index = 'z2';
            break;
        case META_QUESTION_TYPES.subscriberid:
            index = 'z3';
            break;
        case META_QUESTION_TYPES.deviceid:
            index = 'z4';
            break;
        case META_QUESTION_TYPES.phonenumber:
            index = 'z5';
            break;
        case META_QUESTION_TYPES.today:
            index = 'z6';
            break;
        case '__version__':
        case '_version_':
            index = 'z7';
            break;
        case ADDITIONAL_SUBMISSION_PROPS._id:
            index = 'z8';
            break;
        case ADDITIONAL_SUBMISSION_PROPS._uuid:
            index = 'z9';
            break;
        case ADDITIONAL_SUBMISSION_PROPS._submission_time:
            index = 'z91';
            break;
        case ADDITIONAL_SUBMISSION_PROPS._submitted_by:
            index = 'z92';
            break;
        // set index for `background-audio` to the very first column with `_`
        case backgroundAudioName:
            index = '_1';
            break;
        default:
          // set index for questions in current version of survey (including questions in groups)
          survey.map(function (x, i) {
            var k = key;
            if (key.includes('/')) {
              var kArray = k.split('/');
              k = kArray[kArray.length - 1];
            }
            if (x.name === k || x.$autoname === k) {
              index = i.toString();
            }
          });
      }

      const elClassNames = [];

      if (tableStore.getFieldSortValue(key) !== null) {
        elClassNames.push('is-sorted');
      }

      let columnIcon = null;
      if (q && q.type) {
        columnIcon = renderQuestionTypeIcon(q.type);
      }

      columnsToRender.push({
        Header: () => {
          const columnName = getColumnLabel(
            this.props.asset.content.survey,
            key,
            this.state.showGroupName,
            this.state.translationIndex
          );
          const columnHXLTags = getColumnHXLTags(this.props.asset.content.survey, key);
          return (
            <div className='column-header-wrapper'>
              <TableColumnSortDropdown
                asset={this.props.asset}
                fieldId={key}
                sortValue={tableStore.getFieldSortValue(key)}
                onSortChange={this.onFieldSortChange}
                onHide={this.onHideField}
                isFieldFrozen={tableStore.isFieldFrozen(key)}
                onFrozenChange={this.onFieldFrozenChange}
                additionalTriggerContent={
                  <span className='column-header-title' title={columnName}>
                    {columnIcon}
                    {columnName}
                  </span>
                }
              />
              {this.state.showHXLTags && columnHXLTags &&
                <span className='column-header-hxl-tags' title={columnHXLTags}>{columnHXLTags}</span>
              }
            </div>
          );
        },
        id: key,
        accessor: (row) => row[key],
        index: index,
        question: q,
        filterable: false,
        sortable: false,
        className: elClassNames.join(' '),
        headerClassName: elClassNames.join(' '),
        width: this._getColumnWidth(key),
        Cell: (row) => {
          if (showLabels && q && q.type && row.value) {
            if (Object.keys(TABLE_MEDIA_TYPES).includes(q.type)) {
              let mediaAttachment = null;

              if (q.type !== QUESTION_TYPES.text.id) {
                mediaAttachment = getMediaAttachment(row.original, row.value);
              }

              return (
                <MediaCell
                  questionType={q.type}
                  mediaAttachment={mediaAttachment}
                  mediaName={row.value}
                  submissionIndex={row.index + 1}
                  submissionTotal={this.state.submissions.length}
                />
              );
            }

            // show proper labels for choice questions
            if (q.type === QUESTION_TYPES.select_one.id) {
              let choice = choices.find((o) =>
                o.list_name === q.select_from_list_name &&
                (o.name === row.value || o.$autoname === row.value)
              );
              if (choice?.label && choice.label[translationIndex]) {
                return (
                  <span className='trimmed-text'>
                    {choice.label[translationIndex]}
                  </span>
                );
              } else {
                return (
                  <span className='trimmed-text'>{row.value}</span>
                );
              }
            }
            if (q.type === QUESTION_TYPES.select_multiple.id && row.value) {
              let values = row.value.split(' ');
              var labels = [];
              values.forEach(function (v) {
                let choice = choices.find((o) =>
                  o.list_name === q.select_from_list_name &&
                  (o.name === v || o.$autoname === v)
                );
                if (choice && choice.label && choice.label[translationIndex]) {
                  labels.push(choice.label[translationIndex]);
                }
              });

              return (
                <span className='trimmed-text'>{labels.join(', ')}</span>
              );
            }
            if (
              q.type === META_QUESTION_TYPES.start ||
              q.type === META_QUESTION_TYPES.end ||
              q.type === ADDITIONAL_SUBMISSION_PROPS._submission_time
            ) {
              return (
                <span className='trimmed-text'>
                  {formatTimeDateShort(row.value)}
                </span>
              );
            }
          }
          if (typeof(row.value) === 'object' || row.value === undefined) {
            const repeatGroupAnswers = getRepeatGroupAnswers(row.original, key);
            if (repeatGroupAnswers) {
              // display a list of answers from a repeat group question
              return (
                <span className='trimmed-text'>
                  {repeatGroupAnswers.join(', ')}
                </span>
              );
            } else {
              return '';
            }
          } else {
            return (<span className='trimmed-text'>{row.value}</span>);
          }
        },
      });

    });

    columnsToRender.sort((columnA, columnB) => {
      return columnA.index.localeCompare(columnB.index, 'en', {numeric: true});
    });

    let frozenColumn = tableStore.getFrozenColumn();
    const textFilterQuestionTypes = [
      QUESTION_TYPES.text.id,
      QUESTION_TYPES.integer.id,
      QUESTION_TYPES.decimal.id,
      QUESTION_TYPES.select_multiple.id,
      QUESTION_TYPES.date.id,
      QUESTION_TYPES.time.id,
      QUESTION_TYPES.datetime.id,
      META_QUESTION_TYPES.start,
      META_QUESTION_TYPES.end,
      META_QUESTION_TYPES.username,
      META_QUESTION_TYPES.simserial,
      META_QUESTION_TYPES.subscriberid,
      META_QUESTION_TYPES.deviceid,
      META_QUESTION_TYPES.phonenumber,
      META_QUESTION_TYPES.today,
      META_QUESTION_TYPES['background-audio'],
    ];
    const textFilterQuestionIds = [
      '__version__',
      ADDITIONAL_SUBMISSION_PROPS._id,
      ADDITIONAL_SUBMISSION_PROPS._uuid,
      ADDITIONAL_SUBMISSION_PROPS._submission_time,
      ADDITIONAL_SUBMISSION_PROPS._submitted_by,
    ];

    columnsToRender.forEach(function (col) {
      // TODO: see if this can work for select_multiple too
      if (col.question && col.question.type === QUESTION_TYPES.select_one.id) {
        col.filterable = true;
        col.Filter = ({ filter, onChange }) =>
          <select
            onChange={(event) => onChange(event.target.value)}
            style={{ width: '100%' }}
            value={filter ? filter.value : ''}
          >
            <option value=''>{t('Show All')}</option>
            {choices.filter((c) => c.list_name === col.question.select_from_list_name).map((item, n) => {
              const displayName = getQuestionOrChoiceDisplayName(item, translationIndex);
              return (<option value={item.name} key={n}>{displayName}</option>);
            })}
          </select>;
      }
      if (
        (col.question && textFilterQuestionTypes.includes(col.question.type))
        || textFilterQuestionIds.includes(col.id)
      ) {
        col.filterable = true;
        col.Filter = ({ filter, onChange }) =>
          <DebounceInput
            value={filter ? filter.value : undefined}
            debounceTimeout={750}
            onChange={(event) => onChange(event.target.value)}
            className='table-filter-input'
            placeholder={t('Search')}
          />;
      }

      if (frozenColumn === col.id) {
        col.className = col.className ? `is-frozen is-last-frozen ${col.className}` : 'is-frozen is-last-frozen';
        col.headerClassName = 'is-frozen is-last-frozen';
      }
    });

    // prepare list of selected columns, if configured
    const selectedColumnsIds = tableStore.getSelectedColumns();
    if (selectedColumnsIds) {
      // always include frozenColumn, if set
      if (frozenColumn && !selectedColumnsIds.includes(frozenColumn)) {
        selectedColumnsIds.unshift(frozenColumn);
      }

      columnsToRender = columnsToRender.filter((el) => {
        // always include checkbox column
        if (el.id === SUBMISSION_ACTIONS_ID) {
          return true;
        }
        return selectedColumnsIds.includes(el.id) !== false;
      });
    }

    this.setState({
      columns: columnsToRender,
      translationIndex: translationIndex,
      showLabels: showLabels,
      showGroupName: showGroupName,
      showHXLTags: showHXLTags,
    });
  }


  toggleFullscreen() {
    this.setState({isFullscreen: !this.state.isFullscreen});
  }

<<<<<<< HEAD
  componentDidMount() {
    this.listenTo(actions.resources.updateSubmissionValidationStatus.completed, this.refreshSubmissionValidationStatus);
    this.listenTo(actions.resources.removeSubmissionValidationStatus.completed, this.refreshSubmissionValidationStatus);
    this.listenTo(actions.table.updateSettings.completed, this.onTableUpdateSettingsCompleted);
    this.listenTo(stores.pageState, this.onPageStateUpdated);
    this.listenTo(actions.resources.deleteSubmission.completed, this.refreshSubmissions);
    this.listenTo(actions.resources.duplicateSubmission.completed, this.refreshSubmissionModal);
    this.listenTo(actions.resources.refreshTableSubmissions, this.refreshSubmissions);
    actions.submissions.bulkDeleteStatus.completed.listen(this.onBulkChangeCompleted);
    actions.submissions.bulkPatchStatus.completed.listen(this.onBulkChangeCompleted);
    actions.submissions.bulkPatchValues.completed.listen(this.onBulkChangeCompleted);
    actions.submissions.bulkDelete.completed.listen(this.onBulkChangeCompleted);
    this.handleSidQueryParam()
  }

  refreshSubmissionValidationStatus(result, sid) {
=======
  /**
   * @param {object} result
   * @param {string} sid
   */
  onSubmissionValidationStatusChange(result, sid) {
>>>>>>> c26c728a
    if (sid) {
      var subIndex = this.state.submissions.findIndex((x) => x._id === parseInt(sid));
      if (typeof subIndex !== 'undefined' && this.state.submissions[subIndex]) {
        var newData = this.state.submissions;
        newData[subIndex]._validation_status = result || {};
        this.setState({submissions: newData});
        this._prepColumns(newData);
      }
    }
  }

  refreshSubmissions() {
    this.fetchSubmissions(this.state.fetchInstance);
  }

  /**
   * @param {string} uid
   * @param {string} sid
   * @param {object} duplicatedSubmission
   */
  onDuplicateSubmissionCompleted(uid, sid, duplicatedSubmission) {
    this.fetchSubmissions(this.state.fetchInstance);
    this.submissionModalProcessing(sid, this.state.submissions, true, duplicatedSubmission);
  }

  onTableStoreChange(prevData, newData) {
    // Close table settings modal after settings are saved.
    stores.pageState.hideModal();

    // If sort setting changed, we definitely need to get new submissions (which
    // will rebuild columns)
    if (
      JSON.stringify(prevData.overrides[DATA_TABLE_SETTINGS.SORT_BY]) !==
      JSON.stringify(newData.overrides[DATA_TABLE_SETTINGS.SORT_BY])
    ) {
      this.refreshSubmissions();
    // If some other table settings changed, we need to fix columns using
    // existing data, as after `actions.table.updateSettings` resolves,
    // the props asset is not yet updated
    } else if (
      JSON.stringify(prevData.overrides[DATA_TABLE_SETTING]) !==
      JSON.stringify(newData.overrides[DATA_TABLE_SETTING])
    ) {
      this._prepColumns(this.state.submissions);
    }
  }

  onTableUpdateSettingsCompleted() {
    // Close table settings modal after settings are saved.
    stores.pageState.hideModal();
    // Any updates after table settings are saved are handled by `componentDidUpdate`.
  }

  /**
   * @param {object} state
   * @param {object} instance
   */
  fetchData(state, instance) {
    this.setState({
      loading: true,
      pageSize: instance.state.pageSize,
      currentPage: instance.state.page,
      fetchState: state,
      fetchInstance: instance,
    });
    this.fetchSubmissions(instance);
  }
<<<<<<< HEAD
  handleSidQueryParam() {
    // Grab the submission id, and then autoload the modal if it exists
    const queryParams = window.location.href.split('?')[1]
    if (queryParams && queryParams.includes('sid=')) {
      const maybeSid = queryParams.split('&')?.find(param => param.includes('sid'))?.split('=')[1]
      if (maybeSid) {
        this.submissionModalProcessing(maybeSid, this.state.tableData)
      }
    }
  }
  launchSubmissionModal(evt) {
    let el = $(evt.target).closest('[data-sid]').get(0);
    const sid = el.getAttribute('data-sid');
=======
>>>>>>> c26c728a

  /**
   * Opens submission modal
   * @param {object} row
   */
  launchSubmissionModal(row) {
    if (row && row.original) {
      const sid = row.original._id;
      const backgroundAudioName = getBackgroundAudioQuestionName(this.props.asset);
      if (
        backgroundAudioName &&
        Object.keys(row.original).includes(backgroundAudioName)
      ) {
        let backgroundAudioUrl = getMediaAttachment(
          row.original,
          row.original[backgroundAudioName]
        )?.download_medium_url;

        this.submissionModalProcessing(
          sid,
          this.state.submissions,
          false,
          null,
          backgroundAudioUrl,
        );
      } else {
        this.submissionModalProcessing(sid, this.state.submissions);
      }
    }
  }

  /**
   * Opens (or updates data in an opened) submission modal
   *
   * @param {string} sid
   * @param {object[]} submissions
   * @param {boolean} isDuplicated
   * @param {object} duplicatedSubmission
   * @param {string} backgroundAudioUrl
   */
  submissionModalProcessing(
    sid,
    submissions,
    isDuplicated = false,
    duplicatedSubmission = null,
    backgroundAudioUrl = null,
  ) {
    let ids = [];

    submissions.forEach(function (r) {
      ids.push(r._id);
    });

    stores.pageState.showModal({
      type: MODAL_TYPES.SUBMISSION,
      sid: sid,
      asset: this.props.asset,
      ids: ids,
      isDuplicated: isDuplicated,
      duplicatedSubmission: duplicatedSubmission,
      backgroundAudioUrl: backgroundAudioUrl,
      tableInfo: {
        currentPage: this.state.currentPage,
        pageSize: this.state.pageSize,
        resultsTotal: this.state.resultsTotal,
      },
    });
  }

  showTableColumnsOptionsModal() {
    stores.pageState.showModal({
      type: MODAL_TYPES.TABLE_SETTINGS,
      asset: this.props.asset,
    });
  }

  launchEditSubmission(evt) {
    enketoHandler.openSubmission(
      this.props.asset.uid,
      evt.currentTarget.dataset.sid,
      ENKETO_ACTIONS.edit);
  }

  onPageStateUpdated(pageState) {
    // This function serves purpose only for Submission Modal and only when
    // user reaches the end of currently loaded submissions in the table with
    // the "next" button.
    if (
      pageState.modal &&
      pageState.modal.type === MODAL_TYPES.SUBMISSION &&
      !pageState.modal.sid
    ) {
      let page = 0;
      let fetchInstance = this.state.fetchInstance;
      if (pageState.modal.page === 'next') {
        page = this.state.currentPage + 1;
      }
      if (pageState.modal.page === 'prev') {
        page = this.state.currentPage - 1;
      }

      fetchInstance.setState({ page: page });
      this.setState({
        fetchInstance: fetchInstance,
        submissionPager: pageState.modal.page,
      }, function () {
        this.fetchData(this.state.fetchState, this.state.fetchInstance);
      });
    }
  }

  /**
   * Handles a given row bulk checkbox change
   * @param {string} sid
   * @param {boolean} isChecked
   */
  bulkUpdateChange(sid, isChecked) {
    let selectedRows = this.state.selectedRows;
    if (isChecked) {
      selectedRows[sid] = true;
    } else {
      delete selectedRows[sid];
    }

    this.setState({
      selectedRows: selectedRows,
      selectAll: false,
    });
  }

  /**
   * Handles whole page bulk checkbox change
   * @param {boolean} isChecked
   */
  bulkSelectAllRows(isChecked) {
    let s = this.state.selectedRows;
    this.state.submissions.forEach(function (r) {
      if (isChecked) {
        s[r._id] = true;
      } else {
        delete s[r._id];
      }
    }
    );

    // If the entirety of the results has been selected, selectAll should be true
    // Useful when the # of results is smaller than the page size.
    let scount = Object.keys(s).length;

    if (scount === this.state.resultsTotal) {
      this.setState({
        selectedRows: s,
        selectAll: true,
      });
    } else {
      this.setState({
        selectedRows: s,
        selectAll: false,
      });
    }
  }

  onBulkChangeCompleted() {
    this.fetchData(this.state.fetchState, this.state.fetchInstance);
  }

  /**
   * Handles all pages bulk change
   */
  bulkSelectAll() {
    // make sure all rows on current page are selected
    let s = this.state.selectedRows;
    this.state.submissions.forEach(function (r) {
      s[r._id] = true;
    });

    this.setState({
      selectedRows: s,
      selectAll: true,
    });
  }

  bulkClearSelection() {
    this.setState({selectAll: false, selectedRows: {}});
  }

  renderBulkSelectUI() {
    if (!this.state.submissions.length) {
      return false;
    }

    return (
      <bem.TableMeta>
        <TableBulkOptions
          asset={this.props.asset}
          data={this.state.submissions}
          pageSize={this.state.pageSize}
          totalRowsCount={this.state.resultsTotal}
          selectedRows={this.state.selectedRows}
          selectedAllPages={this.state.selectAll}
          fetchState={this.state.fetchState}
          onClearSelection={this.bulkClearSelection.bind(this)}
        />
      </bem.TableMeta>
    );
  }

  // NOTE: Please avoid calling `setState` inside scroll callback, as it causes
  // a noticeable lag.
  onTableScroll(evt) {
    // We need this check, because when scrolling vertically, the scrollLeft
    // property is always `0` (which seems like a browser bug).
    if (this.tableScrollTop === evt.target.scrollTop) {
      const left = evt.target.scrollLeft > 0 ? evt.target.scrollLeft : 0;
      const $frozenColumnCells = $('.ReactTable .rt-tr .is-frozen');

      if (left >= 1) {
        $frozenColumnCells.addClass('is-scrolled-horizontally');
      } else {
        $frozenColumnCells.removeClass('is-scrolled-horizontally');
      }

      $frozenColumnCells.css({left: left});
    } else {
      this.tableScrollTop = evt.target.scrollTop;
    }
  }

  render() {
    if (this.state.error) {
      return (
        <bem.uiPanel>
          <bem.uiPanel__body>
            <bem.Loading>
              <bem.Loading__inner>
                {this.state.error}
              </bem.Loading__inner>
            </bem.Loading>
          </bem.uiPanel__body>
        </bem.uiPanel>
      );
    }

    if (!this.state.isInitialized) {
      return (<LoadingSpinner/>);
    }

    const pages = Math.floor(((this.state.resultsTotal - 1) / this.state.pageSize) + 1);

    let tableClasses = ['-highlight'];
    if (this.state.showHXLTags) {
      tableClasses.push('has-hxl-tags-visible');
    }

    const formViewModifiers = ['table'];
    if (this.state.isFullscreen) {
      formViewModifiers.push('fullscreen');
    }
    return (
      <bem.FormView m={formViewModifiers}>
        <bem.FormView__group m={['table-header', this.state.loading ? 'table-loading' : 'table-loaded']}>
          {this.userCan(PERMISSIONS_CODENAMES.change_asset, this.props.asset) &&
            <ColumnsHideDropdown
              asset={this.props.asset}
              submissions={this.state.submissions}
              showGroupName={this.state.showGroupName}
              translationIndex={this.state.translationIndex}
            />
          }

          {this.renderBulkSelectUI()}

          <bem.FormView__item m='table-buttons'>
            <bem.Button
              m='icon' className='report-button__expand right-tooltip'
              onClick={this.toggleFullscreen}
              data-tip={t('Toggle fullscreen')}
            >
              <i className='k-icon k-icon-expand' />
            </bem.Button>

            <bem.Button
              m='icon' className='report-button__expand right-tooltip'
              onClick={this.showTableColumnsOptionsModal}
              data-tip={t('Display options')}
            >
              <i className='k-icon k-icon-settings' />
            </bem.Button>
          </bem.FormView__item>
        </bem.FormView__group>

        <ReactTable
          data={this.state.submissions}
          columns={this.state.columns}
          defaultPageSize={DEFAULT_PAGE_SIZE}
          pageSizeOptions={[10, 30, 50, 100, 200, 500]}
          minRows={0}
          className={tableClasses.join(' ')}
          pages={pages}
          manual
          onFetchData={this.fetchData}
          loading={this.state.loading}
          previousText={(
            <React.Fragment>
              <i className='k-icon k-icon-caret-left'/>
              {t('Prev')}
            </React.Fragment>
          )}
          nextText={(
            <React.Fragment>
              {t('Next')}
              <i className='k-icon k-icon-caret-right'/>
            </React.Fragment>
          )}
          loadingText={<LoadingSpinner/>}
          noDataText={t('Your filters returned no submissions.')}
          pageText={t('Page')}
          ofText={t('of')}
          rowsText={t('rows')}
          getTableProps={() => {
            return {
              onScroll: this.onTableScroll,
            };
          }}
          filterable
        />
      </bem.FormView>
    );
  }
}

reactMixin(DataTable.prototype, Reflux.ListenerMixin);
reactMixin(DataTable.prototype, mixins.permissions);

export default DataTable;<|MERGE_RESOLUTION|>--- conflicted
+++ resolved
@@ -293,20 +293,6 @@
   onFieldSortChange(fieldId, sortValue) {
     tableStore.setSortBy(fieldId, sortValue);
   }
-
-<<<<<<< HEAD
-    // add all questions from the survey definition
-    let output = []
-    if (this.props.asset.settings['data-table'] && this.props.asset.settings['data-table']['show-all-columns-without-data']) {
-      output = Object.values(flatPaths);
-    }
-    
-    // Gather unique columns from all visible submissions and add them to output
-    const dataKeys = Object.keys(data.reduce(function (result, obj) {
-      return Object.assign(result, obj);
-    }, {}));
-    output = [...new Set([...dataKeys, ...output])];
-=======
   /**
    * @param {string} fieldId
    */
@@ -321,7 +307,6 @@
   onFieldFrozenChange(fieldId, isFrozen) {
     tableStore.setFrozenColumn(fieldId, isFrozen);
   }
->>>>>>> c26c728a
 
   _getColumnWidth(columnId) {
     return CELLS_WIDTH_OVERRIDES[columnId] || DEFAULT_DATA_CELL_WIDTH;
@@ -871,30 +856,11 @@
     this.setState({isFullscreen: !this.state.isFullscreen});
   }
 
-<<<<<<< HEAD
-  componentDidMount() {
-    this.listenTo(actions.resources.updateSubmissionValidationStatus.completed, this.refreshSubmissionValidationStatus);
-    this.listenTo(actions.resources.removeSubmissionValidationStatus.completed, this.refreshSubmissionValidationStatus);
-    this.listenTo(actions.table.updateSettings.completed, this.onTableUpdateSettingsCompleted);
-    this.listenTo(stores.pageState, this.onPageStateUpdated);
-    this.listenTo(actions.resources.deleteSubmission.completed, this.refreshSubmissions);
-    this.listenTo(actions.resources.duplicateSubmission.completed, this.refreshSubmissionModal);
-    this.listenTo(actions.resources.refreshTableSubmissions, this.refreshSubmissions);
-    actions.submissions.bulkDeleteStatus.completed.listen(this.onBulkChangeCompleted);
-    actions.submissions.bulkPatchStatus.completed.listen(this.onBulkChangeCompleted);
-    actions.submissions.bulkPatchValues.completed.listen(this.onBulkChangeCompleted);
-    actions.submissions.bulkDelete.completed.listen(this.onBulkChangeCompleted);
-    this.handleSidQueryParam()
-  }
-
-  refreshSubmissionValidationStatus(result, sid) {
-=======
   /**
    * @param {object} result
    * @param {string} sid
    */
   onSubmissionValidationStatusChange(result, sid) {
->>>>>>> c26c728a
     if (sid) {
       var subIndex = this.state.submissions.findIndex((x) => x._id === parseInt(sid));
       if (typeof subIndex !== 'undefined' && this.state.submissions[subIndex]) {
@@ -962,7 +928,6 @@
     });
     this.fetchSubmissions(instance);
   }
-<<<<<<< HEAD
   handleSidQueryParam() {
     // Grab the submission id, and then autoload the modal if it exists
     const queryParams = window.location.href.split('?')[1]
@@ -973,12 +938,6 @@
       }
     }
   }
-  launchSubmissionModal(evt) {
-    let el = $(evt.target).closest('[data-sid]').get(0);
-    const sid = el.getAttribute('data-sid');
-=======
->>>>>>> c26c728a
-
   /**
    * Opens submission modal
    * @param {object} row
