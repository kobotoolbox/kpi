import React from 'react';
import autoBind from 'react-autobind';
import clonedeep from 'lodash.clonedeep';
import enketoHandler from 'js/enketoHandler';
import Checkbox from 'js/components/common/checkbox';
import {actions} from 'js/actions';
import bem from 'js/bem';
import LoadingSpinner from 'js/components/common/loadingSpinner';
import {stores} from 'js/stores';
import ReactTable from 'react-table';
import ValidationStatusDropdown, {
  SHOW_ALL_OPTION,
} from 'js/components/submissions/validationStatusDropdown';
import {DebounceInput} from 'react-debounce-input';
import {
  PERMISSIONS_CODENAMES,
  VALIDATION_STATUSES,
  VALIDATION_STATUSES_LIST,
  MODAL_TYPES,
  QUESTION_TYPES,
  GROUP_TYPES_BEGIN,
  META_QUESTION_TYPES,
  ADDITIONAL_SUBMISSION_PROPS,
  ENKETO_ACTIONS,
  SUPPLEMENTAL_DETAILS_PROP,
} from 'js/constants';
import {formatTimeDateShort} from 'utils';
import {
  getRowName,
  renderQuestionTypeIcon,
  getQuestionOrChoiceDisplayName,
  getSurveyFlatPaths,
} from 'js/assetUtils';
import {
  getRepeatGroupAnswers,
  getMediaAttachment,
  getSupplementalDetailsContent,
} from 'js/components/submissions/submissionUtils';
import TableBulkOptions from 'js/components/submissions/tableBulkOptions';
import TableBulkCheckbox from 'js/components/submissions/tableBulkCheckbox';
import TableColumnSortDropdown from 'js/components/submissions/tableColumnSortDropdown';
import ColumnsHideDropdown from 'js/components/submissions/columnsHideDropdown';
import {
  SORT_VALUES,
  SUBMISSION_ACTIONS_ID,
  VALIDATION_STATUS_ID_PROP,
  DATA_TABLE_SETTING,
  DATA_TABLE_SETTINGS,
  TABLE_MEDIA_TYPES,
  DEFAULT_DATA_CELL_WIDTH,
  CELLS_WIDTH_OVERRIDES,
  TEXT_FILTER_QUESTION_TYPES,
  TEXT_FILTER_QUESTION_IDS,
} from 'js/components/submissions/tableConstants';
import {
  getColumnLabel,
  getColumnHXLTags,
  getBackgroundAudioQuestionName,
} from 'js/components/submissions/tableUtils';
import tableStore from 'js/components/submissions/tableStore';
import './table.scss';
import MediaCell from './mediaCell';
import AudioCell from './audioCell';
import {
  userCan,
  userCanPartially,
  isSubmissionWritable,
} from 'js/components/permissions/utils';

const DEFAULT_PAGE_SIZE = 30;

/**
 * @prop {object} asset
 */
export class DataTable extends React.Component {
  constructor(props) {
    super(props);
    this.state = {
      isInitialized: false, // for having asset with content
      loading: true, // for fetching submissions data
      submissions: [],
      columns: [],
      sids: [],
      isFullscreen: false,
      pageSize: 30,
      currentPage: 0,
      error: false,
      showLabels: true,
      translationIndex: 0,
      showGroupName: true,
      showHXLTags: false,
      resultsTotal: 0,
      selectedRows: {},
      selectAll: false,
      fetchState: false,
      submissionPager: false,
    };

    this.unlisteners = [];

    /** We store it for future checks. */
    this.previousOverrides = '';

    // Store this value only to be able to check whether user is scrolling
    // horizontally or vertically.
    this.tableScrollTop = 0;
    autoBind(this);
  }

  componentDidMount() {
    this.unlisteners.push(
      tableStore.listen(this.onTableStoreChange),
      stores.pageState.listen(this.onPageStateUpdated),
      actions.resources.updateSubmissionValidationStatus.completed.listen(
        this.onSubmissionValidationStatusChange
      ),
      actions.resources.removeSubmissionValidationStatus.completed.listen(
        this.onSubmissionValidationStatusChange
      ),
      actions.table.updateSettings.completed.listen(
        this.onTableUpdateSettingsCompleted
      ),
      actions.resources.deleteSubmission.completed.listen(
        this.refreshSubmissions
      ),
      actions.resources.duplicateSubmission.completed.listen(
        this.onDuplicateSubmissionCompleted
      ),
      actions.resources.refreshTableSubmissions.completed.listen(
        this.refreshSubmissions
      ),
      actions.submissions.getSubmissions.completed.listen(
        this.onGetSubmissionsCompleted
      ),
      actions.submissions.getSubmissions.failed.listen(
        this.onGetSubmissionsFailed
      ),
      actions.submissions.bulkDeleteStatus.completed.listen(
        this.onBulkChangeCompleted
      ),
      actions.submissions.bulkPatchStatus.completed.listen(
        this.onBulkChangeCompleted
      ),
      actions.submissions.bulkPatchValues.completed.listen(
        this.onBulkChangeCompleted
      ),
      actions.submissions.bulkDelete.completed.listen(
        this.onBulkChangeCompleted
      )
    );

    stores.allAssets.whenLoaded(this.props.asset.uid, this.whenLoaded);
  }

  componentWillUnmount() {
    this.unlisteners.forEach((clb) => {
      clb();
    });
  }

  /**
   * This triggers only when asset with `content` was loaded.
   */
  whenLoaded() {
    this.setState({isInitialized: true});
  }

  componentDidUpdate(prevProps) {
    let prevSettings = prevProps.asset.settings[DATA_TABLE_SETTING];
    if (!prevSettings) {
      prevSettings = {};
    }

    let newSettings = this.props.asset.settings[DATA_TABLE_SETTING];
    if (!newSettings) {
      newSettings = {};
    }

    // If sort setting changed, we definitely need to get new submissions (which
    // will rebuild columns)
    if (
      JSON.stringify(newSettings[DATA_TABLE_SETTINGS.SORT_BY]) !==
      JSON.stringify(prevSettings[DATA_TABLE_SETTINGS.SORT_BY])
    ) {
      this.refreshSubmissions();
      // If some other table settings changed, we need to fix columns using
      // existing data, as after `actions.table.updateSettings` resolves,
      // the props asset is not yet updated
    } else if (JSON.stringify(newSettings) !== JSON.stringify(prevSettings)) {
      this._prepColumns(this.state.submissions);
    }
  }

  /**
   * Makes call to endpoint to get new submissions data
   *
   * @param {object} instance
   */
  fetchSubmissions(instance) {
    const pageSize = instance.state.pageSize;
    const page = instance.state.page * instance.state.pageSize;
    const filter = instance.state.filtered;
    let filterQuery = '';
    // sort comes from outside react-table
    const sort = [];

    if (filter.length) {
      filterQuery = '&query={';
      filter.forEach(function (f, i) {
        if (f.id === '_id') {
          filterQuery += `"${f.id}":{"$in":[${f.value}]}`;
        } else if (f.id === VALIDATION_STATUS_ID_PROP) {
          if (f.value === VALIDATION_STATUSES.no_status.value) {
            filterQuery += `"${f.id}":null`;
          } else {
            filterQuery += `"${f.id}":"${f.value}"`;
          }
        } else {
          filterQuery += `"${f.id}":{"$regex":"${f.value}","$options":"i"}`;
        }
        if (i < filter.length - 1) {
          filterQuery += ',';
        }
      });
      filterQuery += '}';
    }

    const sortBy = tableStore.getSortBy();
    if (sortBy !== null) {
      sort.push({
        id: sortBy.fieldId,
        desc: sortBy.value === SORT_VALUES.DESCENDING,
      });
    }

    actions.submissions.getSubmissions({
      uid: this.props.asset.uid,
      pageSize: pageSize,
      page: page,
      sort: sort,
      fields: [],
      filter: filterQuery,
    });
  }

  /**
   * @param {object} response
   * @param {object} options - the parameters that the call was made with
   */
  onGetSubmissionsCompleted(response, options) {
    const results = response.results;
    if (results && results.length > 0) {
      if (this.state.submissionPager === 'next') {
        this.submissionModalProcessing(results[0]._id, results);
      }
      if (this.state.submissionPager === 'prev') {
        this.submissionModalProcessing(
          results[results.length - 1]._id,
          results
        );
      }
      this.setState({
        loading: false,
        selectedRows: {},
        selectAll: false,
        submissions: results,
        submissionPager: false,
        resultsTotal: response.count,
      });
      this._prepColumns(results);
    } else if (options.filter.length) {
      // if there are no results, but there is some filtering applied, we don't
      // want to display the "no data" message
      this.setState({
        loading: false,
        selectedRows: {},
        submissions: results,
        resultsTotal: 0,
      });
    } else {
      this.setState({
        error: t(
          'This project has no submitted data. Please collect some and try again.'
        ),
        loading: false,
      });
    }
  }

  onGetSubmissionsFailed(error) {
    if (error?.responseText) {
      this.setState({error: error.responseText, loading: false});
    } else if (error?.statusText) {
      this.setState({error: error.statusText, loading: false});
    } else {
      this.setState({error: t('Error: could not load data.'), loading: false});
    }
  }

  /**
   * @param {object} originRow
   * @returns {object} one of VALIDATION_STATUSES
   */
  getValidationStatusOption(originalRow) {
    if (originalRow._validation_status && originalRow._validation_status.uid) {
      return VALIDATION_STATUSES[originalRow._validation_status.uid];
    } else {
      return VALIDATION_STATUSES.no_status;
    }
  }

  /**
   * Callback for dropdown.
   * @param {string} sid - submission id
   * @param {number} index
   * @param {object} newValidationStatus - one of VALIDATION_STATUSES
   */
  onValidationStatusChange(sid, index, newValidationStatus) {
    const _this = this;

    if (newValidationStatus.value === null) {
      actions.resources.removeSubmissionValidationStatus(
        _this.props.asset.uid,
        sid
      );
    } else {
      actions.resources.updateSubmissionValidationStatus(
        _this.props.asset.uid,
        sid,
        {'validation_status.uid': newValidationStatus.value}
      );
    }
  }

  /**
   * @param {string} fieldId
   * @param {string|null} sortValue one of SORT_VALUES or null for clear value
   */
  onFieldSortChange(fieldId, sortValue) {
    tableStore.setSortBy(fieldId, sortValue);
  }

  /**
   * @param {string} fieldId
   */
  onHideField(fieldId) {
    tableStore.hideField(this.state.submissions, fieldId);
  }

  /**
   * @param {string} fieldId
   * @param {boolean} isFrozen
   */
  onFieldFrozenChange(fieldId, isFrozen) {
    tableStore.setFrozenColumn(fieldId, isFrozen);
  }

  _getColumnWidth(columnId) {
    return CELLS_WIDTH_OVERRIDES[columnId] || DEFAULT_DATA_CELL_WIDTH;
  }

  /**
   * @param {number} maxPageRes
   * @returns {object} submission actions column for react-table
   */
  _getColumnSubmissionActions(maxPageRes) {
    const userCanSeeEditIcon =
      this.props.asset.deployment__active &&
      (userCan(PERMISSIONS_CODENAMES.change_submissions, this.props.asset) ||
        userCanPartially(
          PERMISSIONS_CODENAMES.change_submissions,
          this.props.asset
        ));

    const userCanSeeCheckbox =
      userCan(PERMISSIONS_CODENAMES.validate_submissions, this.props.asset) ||
      userCan(PERMISSIONS_CODENAMES.delete_submissions, this.props.asset) ||
      userCan(PERMISSIONS_CODENAMES.change_submissions, this.props.asset) ||
      userCanPartially(
        PERMISSIONS_CODENAMES.validate_submissions,
        this.props.asset
      ) ||
      userCanPartially(
        PERMISSIONS_CODENAMES.delete_submissions,
        this.props.asset
      ) ||
      userCanPartially(
        PERMISSIONS_CODENAMES.change_submissions,
        this.props.asset
      );

    if (
      userCan(PERMISSIONS_CODENAMES.validate_submissions, this.props.asset) ||
      userCan(PERMISSIONS_CODENAMES.delete_submissions, this.props.asset) ||
      userCan(PERMISSIONS_CODENAMES.change_submissions, this.props.asset) ||
      userCan(PERMISSIONS_CODENAMES.view_submissions, this.props.asset) ||
      userCanPartially(
        PERMISSIONS_CODENAMES.validate_submissions,
        this.props.asset
      ) ||
      userCanPartially(
        PERMISSIONS_CODENAMES.delete_submissions,
        this.props.asset
      ) ||
      userCanPartially(
        PERMISSIONS_CODENAMES.change_submissions,
        this.props.asset
      ) ||
      userCanPartially(PERMISSIONS_CODENAMES.view_submissions, this.props.asset)
    ) {
      const res1 =
        this.state.resultsTotal === 0
          ? 0
          : this.state.currentPage * this.state.pageSize + 1;
      const res2 = Math.min(
        (this.state.currentPage + 1) * this.state.pageSize,
        this.state.resultsTotal
      );

      // To accommodate the checkbox, icon buttons and header text.
      let columnWidth = 100;
      if (this.state.resultsTotal >= 100000) {
        // Whenever there are more results we need a bit more space for
        // the "X results" text.
        columnWidth += 20;
      }

      const elClassNames = ['rt-sub-actions', 'is-frozen'];
      const frozenColumn = tableStore.getFrozenColumn();
      if (!frozenColumn) {
        elClassNames.push('is-last-frozen');
      }

      return {
        Header: () => (
          <div>
            <div className='table-header-results'>
              {res1} - {res2}
              <br />
              <strong>
                {this.state.resultsTotal} {t('results')}
              </strong>
            </div>
          </div>
        ),
        accessor: 'sub-actions',
        index: '__0',
        id: SUBMISSION_ACTIONS_ID,
        width: columnWidth,
        filterable: true, // Not filterable, but we need react-table to render TableBulkCheckbox (the filter cell override)
        sortable: false,
        resizable: false,
        headerClassName: elClassNames.join(' '),
        className: elClassNames.join(' '),
        Filter: () => {
          if (userCanSeeCheckbox) {
            return (
              <TableBulkCheckbox
                visibleRowsCount={maxPageRes}
                selectedRowsCount={Object.keys(this.state.selectedRows).length}
                totalRowsCount={this.state.resultsTotal}
                onSelectAllPages={this.bulkSelectAll}
                onSelectCurrentPage={this.bulkSelectAllRows.bind(this, true)}
                onClearSelection={this.bulkClearSelection}
              />
            );
          } else {
            return null;
          }
        },
        Cell: (row) => (
          <div className='table-submission-actions'>
            {userCanSeeCheckbox && (
              <Checkbox
                checked={
                  this.state.selectedRows[row.original._id] ? true : false
                }
                onChange={this.bulkUpdateChange.bind(this, row.original._id)}
                disabled={
                  !(
                    isSubmissionWritable(
                      'change_submissions',
                      this.props.asset,
                      row.original
                    ) ||
                    isSubmissionWritable(
                      'delete_submissions',
                      this.props.asset,
                      row.original
                    ) ||
                    isSubmissionWritable(
                      'validate_submissions',
                      this.props.asset,
                      row.original
                    )
                  )
                }
              />
            )}

            <button
              onClick={this.launchSubmissionModal.bind(this, row)}
              data-sid={row.original._id}
              className='table-link'
              data-tip={t('Open')}
            >
              <i className='k-icon k-icon-view' />
            </button>

            {userCanSeeEditIcon &&
              isSubmissionWritable(
                'change_submissions',
                this.props.asset,
                row.original
              ) && (
                <button
                  onClick={this.launchEditSubmission.bind(this)}
                  data-sid={row.original._id}
                  className='table-link'
                  data-tip={t('Edit')}
                >
                  <i className='k-icon k-icon-edit' />
                </button>
              )}
          </div>
        ),
      };
    }
  }

  /**
   * @returns {object} validation status column for react-table
   */
  _getColumnValidation() {
    const elClassNames = ['rt-status'];
    if (tableStore.getFieldSortValue(VALIDATION_STATUS_ID_PROP) !== null) {
      elClassNames.push('is-sorted');
    }

    return {
      Header: () => (
        <div className='column-header-wrapper'>
          <TableColumnSortDropdown
            asset={this.props.asset}
            fieldId={VALIDATION_STATUS_ID_PROP}
            sortValue={tableStore.getFieldSortValue(VALIDATION_STATUS_ID_PROP)}
            onSortChange={this.onFieldSortChange}
            onHide={this.onHideField}
            isFieldFrozen={tableStore.isFieldFrozen(VALIDATION_STATUS_ID_PROP)}
            onFrozenChange={this.onFieldFrozenChange}
            additionalTriggerContent={
              <span className='column-header-title'>{t('Validation')}</span>
            }
          />
        </div>
      ),
      sortable: false,
      accessor: VALIDATION_STATUS_ID_PROP,
      index: '__2',
      id: VALIDATION_STATUS_ID_PROP,
      width: this._getColumnWidth(VALIDATION_STATUS_ID_PROP),
      className: elClassNames.join(' '),
      headerClassName: elClassNames.join(' '),
      Filter: ({filter, onChange}) => {
        let currentOption = VALIDATION_STATUSES_LIST.find(
          (item) => item.value === filter?.value
        );
        if (!currentOption) {
          currentOption = SHOW_ALL_OPTION;
        }
        return (
          <ValidationStatusDropdown
            onChange={(selectedOption) => {
              onChange(selectedOption.value);
            }}
            currentValue={currentOption}
            isForHeaderFilter
          />
        );
      },
      Cell: (row) => (
        <ValidationStatusDropdown
          onChange={this.onValidationStatusChange.bind(
            this,
            row.original._id,
            row.index
          )}
          currentValue={this.getValidationStatusOption(row.original)}
          isDisabled={
            !isSubmissionWritable(
              PERMISSIONS_CODENAMES.validate_submissions,
              this.props.asset,
              row.original
            )
          }
        />
      ),
    };
  }

  /**
   * Builds and gathers all necessary react-table data and stores in state.
   *
   * @param {object[]} data - list of submissions
   */
  _prepColumns(data) {
    const allColumns = tableStore.getAllColumns(data);

    let showLabels = this.state.showLabels;
    let showGroupName = this.state.showGroupName;
    let showHXLTags = this.state.showHXLTags;
    let translationIndex = this.state.translationIndex;
    const maxPageRes = Math.min(
      this.state.pageSize,
      this.state.submissions.length
    );

    const tableSettings = tableStore.getTableSettings();

    if (tableSettings[DATA_TABLE_SETTINGS.TRANSLATION] !== undefined) {
      translationIndex = tableSettings[DATA_TABLE_SETTINGS.TRANSLATION];
      showLabels = translationIndex > -1;
    }

    if (tableSettings[DATA_TABLE_SETTINGS.SHOW_GROUP] !== undefined) {
      showGroupName = tableSettings[DATA_TABLE_SETTINGS.SHOW_GROUP];
    }

    if (tableSettings[DATA_TABLE_SETTINGS.SHOW_HXL] !== undefined) {
      showHXLTags = tableSettings[DATA_TABLE_SETTINGS.SHOW_HXL];
    }

    // define the columns array
    let columnsToRender = [];

    const columnSubmissionActions =
      this._getColumnSubmissionActions(maxPageRes);
    if (columnSubmissionActions) {
      columnsToRender.push(columnSubmissionActions);
    }

    const columnValidation = this._getColumnValidation();
    if (columnValidation) {
      columnsToRender.push(columnValidation);
    }

    const survey = this.props.asset.content.survey;
    const choices = this.props.asset.content.choices;
    const flatPaths = getSurveyFlatPaths(survey);
<<<<<<< HEAD
    allColumns.forEach((key, columnIndex) => {
      var q;
=======
    allColumns.forEach((key) => {
      let q;
>>>>>>> d01c5ae7
      if (key.includes('/')) {
        const qParentG = key.split('/');
        q = survey.find(
          (o) =>
            o.name === qParentG[qParentG.length - 1] ||
            o.$autoname === qParentG[qParentG.length - 1]
        );
      } else {
        q = survey.find((o) => o.name === key || o.$autoname === key);
      }

      if (q && q.type === GROUP_TYPES_BEGIN.begin_repeat) {
        return false;
      }

      // Set ordering of question columns. Meta questions can be prepended or
      // appended relative to survey questions with an index prefix

      // sets location of columns for questions not in current survey version
      // `y` puts this case in front of known meta types
      let index = 'y_' + key;

      // Get background-audio question name in case user changes it
      const backgroundAudioName = getBackgroundAudioQuestionName(
        this.props.asset
      );

      // place meta question columns at the very end with `z` prefix
      switch (key) {
        case META_QUESTION_TYPES.username:
          index = 'z1';
          break;
        case META_QUESTION_TYPES.deviceid:
          index = 'z4';
          break;
        case META_QUESTION_TYPES.phonenumber:
          index = 'z5';
          break;
        case META_QUESTION_TYPES.today:
          index = 'z6';
          break;
        case '__version__':
        case '_version_':
          index = 'z7';
          break;
        case ADDITIONAL_SUBMISSION_PROPS._id:
          index = 'z8';
          break;
        case ADDITIONAL_SUBMISSION_PROPS._uuid:
          index = 'z9';
          break;
        case ADDITIONAL_SUBMISSION_PROPS._submission_time:
          index = 'z91';
          break;
        case ADDITIONAL_SUBMISSION_PROPS._submitted_by:
          index = 'z92';
          break;
        // set index for `background-audio` to the very first column with `_`
        case backgroundAudioName:
          index = '_1';
          break;
        default:
          // Look for a survey row that matches current column 'key' and set
          // index for it based on the order in which it is stored in survey
          // (including questions in groups).
          survey.forEach((surveyRow, surveyRowIndex) => {
            // Get the row name (`loopKey`) from possible path (`key`).
            let loopKey = key;
            if (key.includes('/')) {
              const loopKeyArray = loopKey.split('/');
              loopKey = loopKeyArray[loopKeyArray.length - 1];
            }

            if (getRowName(surveyRow) === loopKey) {
              index = surveyRowIndex.toString();
            }
          });

          // Detect supplemental details column and put it after its source column.
          if (q === undefined && key.startsWith(SUPPLEMENTAL_DETAILS_PROP)) {
            const supplementalColumnSource = key.split('/')[1];
            // Add extra step for grouped items
            const sourceCleaned = supplementalColumnSource
              .replace(/-/g, '/')
              .split('/')
              .at(-1);
            const sourceColumn = columnsToRender.find(
              (column) => column.id === flatPaths[sourceCleaned]
            );
            if (sourceColumn) {
              // This way if we have a source column with index `2`, and
              // the supplemental column with index `5`, we will set
              // the supplemental details column to `2_5_supplementalDetails/…`
              // to make sure it keeps the correct order.
              index = `${sourceColumn.index}_${columnIndex}_${key}`;
            }
          }
      }

      const elClassNames = [];

      if (tableStore.getFieldSortValue(key) !== null) {
        elClassNames.push('is-sorted');
      }

      let columnIcon = null;
      if (q && q.type) {
        columnIcon = renderQuestionTypeIcon(q.type);
      }
      columnsToRender.push({
        Header: () => {
          const columnName = getColumnLabel(
            this.props.asset,
            key,
            this.state.showGroupName,
            this.state.translationIndex
          );
          const columnHXLTags = getColumnHXLTags(
            this.props.asset.content.survey,
            key
          );
          return (
            <div className='column-header-wrapper'>
              <TableColumnSortDropdown
                asset={this.props.asset}
                fieldId={key}
                sortValue={tableStore.getFieldSortValue(key)}
                onSortChange={this.onFieldSortChange}
                onHide={this.onHideField}
                isFieldFrozen={tableStore.isFieldFrozen(key)}
                onFrozenChange={this.onFieldFrozenChange}
                additionalTriggerContent={
                  <span className='column-header-title' title={columnName}>
                    {columnIcon}
                    {columnName}
                  </span>
                }
              />
              {this.state.showHXLTags && columnHXLTags && (
                <span className='column-header-hxl-tags' title={columnHXLTags}>
                  {columnHXLTags}
                </span>
              )}
            </div>
          );
        },
        id: key,
        accessor: (row) => row[key],
        index: index,
        question: q,
        filterable: false,
        sortable: false,
        className: elClassNames.join(' '),
        headerClassName: elClassNames.join(' '),
        width: this._getColumnWidth(q?.type),
        Cell: (row) => {
          if (q && q.type && row.value) {
            if (Object.keys(TABLE_MEDIA_TYPES).includes(q.type)) {
              let mediaAttachment = null;

              if (q.type !== QUESTION_TYPES.text.id) {
                mediaAttachment = getMediaAttachment(row.original, row.value);
              }

              if (
                q.type === QUESTION_TYPES.audio.id ||
                q.type === META_QUESTION_TYPES['background-audio']
              ) {
                const {original} = row;
                const submissionEditId =
                  original['meta/rootUuid'] || original._uuid;
                return (
                  <AudioCell
                    assetUid={this.props.asset.uid}
                    qpath={q.$qpath}
                    submissionEditId={submissionEditId}
                    mediaAttachment={mediaAttachment}
                  />
                );
              }

              return (
                <MediaCell
                  questionType={q.type}
                  mediaAttachment={mediaAttachment}
                  mediaName={row.value}
                  submissionIndex={row.index + 1}
                  submissionTotal={this.state.submissions.length}
                  assetUid={this.props.asset.uid}
                  qpath={q.$qpath}
                  submissionUuid={row.original._uuid}
                />
              );
            }

            // show proper labels for choice questions
            if (q.type === QUESTION_TYPES.select_one.id) {
              const choice = choices.find(
                (o) =>
                  o.list_name === q.select_from_list_name &&
                  (o.name === row.value || o.$autoname === row.value)
              );
              if (choice?.label && choice.label[translationIndex]) {
                return (
                  <span className='trimmed-text'>
                    {choice.label[translationIndex]}
                  </span>
                );
              } else {
                return <span className='trimmed-text'>{row.value}</span>;
              }
            }
            if (q.type === QUESTION_TYPES.select_multiple.id && row.value) {
              const values = row.value.split(' ');
              const labels = [];
              values.forEach(function (v) {
                const choice = choices.find(
                  (o) =>
                    o.list_name === q.select_from_list_name &&
                    (o.name === v || o.$autoname === v)
                );
                if (choice && choice.label && choice.label[translationIndex]) {
                  labels.push(choice.label[translationIndex]);
                }
              });

              return <span className='trimmed-text'>{labels.join(', ')}</span>;
            }
            if (
              q.type === META_QUESTION_TYPES.start ||
              q.type === META_QUESTION_TYPES.end
            ) {
              return (
                <span className='trimmed-text'>
                  {formatTimeDateShort(row.value)}
                </span>
              );
            }
          }

          if (key === ADDITIONAL_SUBMISSION_PROPS._submission_time) {
            return (
              <span className='trimmed-text'>
                {formatTimeDateShort(row.value)}
              </span>
            );
          }

          // This identifies supplemental details column
          if (
            row.value === undefined &&
            q === undefined &&
            key.startsWith(SUPPLEMENTAL_DETAILS_PROP)
          ) {
            const supplementalDetailsContent = getSupplementalDetailsContent(
              row.original,
              key,
              this.props.asset.advanced_features
            );

            return (
              <span className='trimmed-text'>{supplementalDetailsContent}</span>
            );
          }

          if (typeof row.value === 'object' || row.value === undefined) {
            const repeatGroupAnswers = getRepeatGroupAnswers(row.original, key);
            if (repeatGroupAnswers) {
              // display a list of answers from a repeat group question
              return (
                <span className='trimmed-text'>
                  {repeatGroupAnswers.join(', ')}
                </span>
              );
            } else {
              return '';
            }
          } else {
            return <span className='trimmed-text'>{row.value}</span>;
          }
        },
      });
    });

    // Apply stored indexes to all columns to sort them.
    // NOTE: frozen column index stay as is, it is being moved to the beginning
    // of table using CSS styling.
    columnsToRender.sort((columnA, columnB) =>
      columnA.index.localeCompare(columnB.index, 'en', {numeric: true})
    );

    const frozenColumn = tableStore.getFrozenColumn();

    columnsToRender.forEach(function (col) {
      if (
        (col.question && col.question.type === QUESTION_TYPES.select_one.id) ||
        (col.question &&
          col.question.type === QUESTION_TYPES.select_multiple.id)
      ) {
        col.filterable = true;
        col.Filter = ({filter, onChange}) => (
          <select
            onChange={(event) => onChange(event.target.value)}
            style={{width: '100%'}}
            value={filter ? filter.value : ''}
          >
            <option value=''>{t('Show All')}</option>
            {choices
              .filter((c) => c.list_name === col.question.select_from_list_name)
              .map((item, n) => {
                const displayName = getQuestionOrChoiceDisplayName(
                  item,
                  translationIndex
                );
                return (
                  <option value={item.name} key={n}>
                    {displayName}
                  </option>
                );
              })}
          </select>
        );
      }
      if (
        (col.question &&
          TEXT_FILTER_QUESTION_TYPES.includes(col.question.type)) ||
        TEXT_FILTER_QUESTION_IDS.includes(col.id)
      ) {
        col.filterable = true;
        col.Filter = ({filter, onChange}) => (
          <DebounceInput
            value={filter ? filter.value : undefined}
            debounceTimeout={750}
            onChange={(event) => onChange(event.target.value)}
            className='table-filter-input'
            placeholder={t('Search')}
          />
        );
      }

      if (frozenColumn === col.id) {
        col.className = col.className
          ? `is-frozen is-last-frozen ${col.className}`
          : 'is-frozen is-last-frozen';
        col.headerClassName = 'is-frozen is-last-frozen';
      }
    });

    // prepare list of selected columns, if configured
    const selectedColumnsIds = tableStore.getSelectedColumns();
    if (selectedColumnsIds) {
      // always include frozenColumn, if set
      if (frozenColumn && !selectedColumnsIds.includes(frozenColumn)) {
        selectedColumnsIds.unshift(frozenColumn);
      }

      columnsToRender = columnsToRender.filter((el) => {
        // always include checkbox column
        if (el.id === SUBMISSION_ACTIONS_ID) {
          return true;
        }
        return selectedColumnsIds.includes(el.id) !== false;
      });
    }

    this.setState({
      columns: columnsToRender,
      translationIndex: translationIndex,
      showLabels: showLabels,
      showGroupName: showGroupName,
      showHXLTags: showHXLTags,
    });
  }

  toggleFullscreen() {
    this.setState({isFullscreen: !this.state.isFullscreen});
  }

  /**
   * @param {object} result
   * @param {string} sid
   */
  onSubmissionValidationStatusChange(result, sid) {
    if (sid) {
      const subIndex = this.state.submissions.findIndex(
        (x) => x._id === parseInt(sid)
      );
      if (typeof subIndex !== 'undefined' && this.state.submissions[subIndex]) {
        const newData = this.state.submissions;
        newData[subIndex]._validation_status = result || {};
        this.setState({submissions: newData});
        this._prepColumns(newData);
      }
    }
  }

  refreshSubmissions() {
    this.fetchSubmissions(this.state.fetchInstance);
  }

  /**
   * @param {string} uid
   * @param {string} sid
   * @param {object} duplicatedSubmission
   */
  onDuplicateSubmissionCompleted(uid, sid, duplicatedSubmission) {
    this.fetchSubmissions(this.state.fetchInstance);
    this.submissionModalProcessing(
      sid,
      this.state.submissions,
      true,
      duplicatedSubmission
    );
  }

  onTableStoreChange(newData) {
    // Close table settings modal after settings are saved.
    stores.pageState.hideModal();

    // If sort setting changed, we definitely need to get new submissions (which
    // will rebuild columns)
    if (
      JSON.stringify(this.previousOverrides[DATA_TABLE_SETTINGS.SORT_BY]) !==
      JSON.stringify(newData.overrides[DATA_TABLE_SETTINGS.SORT_BY])
    ) {
      this.refreshSubmissions();
      // If some other table settings changed, we need to fix columns using
      // existing data, as after `actions.table.updateSettings` resolves,
      // the props asset is not yet updated
    } else if (
      JSON.stringify(this.previousOverrides[DATA_TABLE_SETTING]) !==
      JSON.stringify(newData.overrides[DATA_TABLE_SETTING])
    ) {
      this._prepColumns(this.state.submissions);
    }

    this.previousOverrides = clonedeep(newData.overrides);
  }

  onTableUpdateSettingsCompleted() {
    // Close table settings modal after settings are saved.
    stores.pageState.hideModal();
    // Any updates after table settings are saved are handled by `componentDidUpdate`.
  }

  /**
   * @param {object} state
   * @param {object} instance
   */
  fetchData(state, instance) {
    this.setState({
      loading: true,
      pageSize: instance.state.pageSize,
      currentPage: instance.state.page,
      fetchState: state,
      fetchInstance: instance,
    });
    this.fetchSubmissions(instance);
  }

  /**
   * Opens submission modal
   * @param {object} row
   */
  launchSubmissionModal(row) {
    if (row && row.original) {
      const sid = row.original._id;
      const backgroundAudioName = getBackgroundAudioQuestionName(
        this.props.asset
      );
      if (
        backgroundAudioName &&
        Object.keys(row.original).includes(backgroundAudioName)
      ) {
        const backgroundAudioUrl = getMediaAttachment(
          row.original,
          row.original[backgroundAudioName]
        )?.download_medium_url;

        this.submissionModalProcessing(
          sid,
          this.state.submissions,
          false,
          null,
          backgroundAudioUrl
        );
      } else {
        this.submissionModalProcessing(sid, this.state.submissions);
      }
    }
  }

  /**
   * Opens (or updates data in an opened) submission modal
   *
   * @param {string} sid
   * @param {object[]} submissions
   * @param {boolean} isDuplicated
   * @param {object} duplicatedSubmission
   * @param {string} backgroundAudioUrl
   */
  submissionModalProcessing(
    sid,
    submissions,
    isDuplicated = false,
    duplicatedSubmission = null,
    backgroundAudioUrl = null
  ) {
    const ids = [];

    submissions.forEach(function (r) {
      ids.push(r._id);
    });

    stores.pageState.showModal({
      type: MODAL_TYPES.SUBMISSION,
      sid: sid,
      asset: this.props.asset,
      ids: ids,
      isDuplicated: isDuplicated,
      duplicatedSubmission: duplicatedSubmission,
      backgroundAudioUrl: backgroundAudioUrl,
      tableInfo: {
        currentPage: this.state.currentPage,
        pageSize: this.state.pageSize,
        resultsTotal: this.state.resultsTotal,
      },
    });
  }

  showTableColumnsOptionsModal() {
    stores.pageState.showModal({
      type: MODAL_TYPES.TABLE_SETTINGS,
      asset: this.props.asset,
    });
  }

  launchEditSubmission(evt) {
    enketoHandler.openSubmission(
      this.props.asset.uid,
      evt.currentTarget.dataset.sid,
      ENKETO_ACTIONS.edit
    );
  }

  onPageStateUpdated(pageState) {
    // This function serves purpose only for Submission Modal and only when
    // user reaches the end of currently loaded submissions in the table with
    // the "next" button.
    if (
      pageState.modal &&
      pageState.modal.type === MODAL_TYPES.SUBMISSION &&
      !pageState.modal.sid
    ) {
      let page = 0;
      const fetchInstance = this.state.fetchInstance;
      if (pageState.modal.page === 'next') {
        page = this.state.currentPage + 1;
      }
      if (pageState.modal.page === 'prev') {
        page = this.state.currentPage - 1;
      }

      fetchInstance.setState({page: page});
      this.setState(
        {
          fetchInstance: fetchInstance,
          submissionPager: pageState.modal.page,
        },
        function () {
          this.fetchData(this.state.fetchState, this.state.fetchInstance);
        }
      );
    }
  }

  /**
   * Handles a given row bulk checkbox change
   * @param {string} sid
   * @param {boolean} isChecked
   */
  bulkUpdateChange(sid, isChecked) {
    const selectedRows = this.state.selectedRows;
    if (isChecked) {
      selectedRows[sid] = true;
    } else {
      delete selectedRows[sid];
    }

    this.setState({
      selectedRows: selectedRows,
      selectAll: false,
    });
  }

  /**
   * Handles whole page bulk checkbox change
   * @param {boolean} isChecked
   */
  bulkSelectAllRows(isChecked) {
    const s = this.state.selectedRows;
    this.state.submissions.forEach(function (r) {
      if (isChecked) {
        s[r._id] = true;
      } else {
        delete s[r._id];
      }
    });

    // If the entirety of the results has been selected, selectAll should be true
    // Useful when the # of results is smaller than the page size.
    const scount = Object.keys(s).length;

    if (scount === this.state.resultsTotal) {
      this.setState({
        selectedRows: s,
        selectAll: true,
      });
    } else {
      this.setState({
        selectedRows: s,
        selectAll: false,
      });
    }
  }

  onBulkChangeCompleted() {
    this.fetchData(this.state.fetchState, this.state.fetchInstance);
  }

  /**
   * Handles all pages bulk change
   */
  bulkSelectAll() {
    // make sure all rows on current page are selected
    const s = this.state.selectedRows;
    this.state.submissions.forEach(function (r) {
      s[r._id] = true;
    });

    this.setState({
      selectedRows: s,
      selectAll: true,
    });
  }

  bulkClearSelection() {
    this.setState({selectAll: false, selectedRows: {}});
  }

  renderBulkSelectUI() {
    if (!this.state.submissions.length) {
      return false;
    }

    return (
      <bem.TableMeta>
        <TableBulkOptions
          asset={this.props.asset}
          data={this.state.submissions}
          pageSize={this.state.pageSize}
          totalRowsCount={this.state.resultsTotal}
          selectedRows={this.state.selectedRows}
          selectedAllPages={this.state.selectAll}
          fetchState={this.state.fetchState}
          onClearSelection={this.bulkClearSelection.bind(this)}
        />
      </bem.TableMeta>
    );
  }

  // NOTE: Please avoid calling `setState` inside scroll callback, as it causes
  // a noticeable lag.
  onTableScroll(evt) {
    // We need this check, because when scrolling vertically, the scrollLeft
    // property is always `0` (which seems like a browser bug).
    if (this.tableScrollTop === evt.target.scrollTop) {
      const left = evt.target.scrollLeft > 0 ? evt.target.scrollLeft : 0;
      const $frozenColumnCells = $('.ReactTable .rt-tr .is-frozen');

      if (left >= 1) {
        $frozenColumnCells.addClass('is-scrolled-horizontally');
      } else {
        $frozenColumnCells.removeClass('is-scrolled-horizontally');
      }

      $frozenColumnCells.css({left: left});
    } else {
      this.tableScrollTop = evt.target.scrollTop;
    }
  }

  render() {
    if (this.state.error) {
      return (
        <bem.uiPanel>
          <bem.uiPanel__body>
            <bem.Loading>
              <bem.Loading__inner>{this.state.error}</bem.Loading__inner>
            </bem.Loading>
          </bem.uiPanel__body>
        </bem.uiPanel>
      );
    }

    if (!this.state.isInitialized) {
      return <LoadingSpinner />;
    }

    const pages = Math.floor(
      (this.state.resultsTotal - 1) / this.state.pageSize + 1
    );

    const tableClasses = ['-highlight'];
    if (this.state.showHXLTags) {
      tableClasses.push('has-hxl-tags-visible');
    }

    const formViewModifiers = ['table'];
    if (this.state.isFullscreen) {
      formViewModifiers.push('fullscreen');
    }
    return (
      <bem.FormView m={formViewModifiers}>
        <bem.FormView__group
          m={[
            'table-header',
            this.state.loading ? 'table-loading' : 'table-loaded',
          ]}
        >
          {userCan(PERMISSIONS_CODENAMES.change_asset, this.props.asset) && (
            <ColumnsHideDropdown
              asset={this.props.asset}
              submissions={this.state.submissions}
              showGroupName={this.state.showGroupName}
              translationIndex={this.state.translationIndex}
            />
          )}

          {this.renderBulkSelectUI()}

          <bem.FormView__item m='table-buttons'>
            <bem.Button
              m='icon'
              className='report-button__expand right-tooltip'
              onClick={this.toggleFullscreen}
              data-tip={t('Toggle fullscreen')}
            >
              <i className='k-icon k-icon-expand' />
            </bem.Button>

            <bem.Button
              m='icon'
              className='report-button__expand right-tooltip'
              onClick={this.showTableColumnsOptionsModal}
              data-tip={t('Display options')}
            >
              <i className='k-icon k-icon-settings' />
            </bem.Button>
          </bem.FormView__item>
        </bem.FormView__group>

        <ReactTable
          data={this.state.submissions}
          columns={this.state.columns}
          defaultPageSize={DEFAULT_PAGE_SIZE}
          pageSizeOptions={[10, 30, 50, 100, 200, 500]}
          minRows={0}
          className={tableClasses.join(' ')}
          pages={pages}
          manual
          onFetchData={this.fetchData}
          loading={this.state.loading}
          previousText={
            <React.Fragment>
              <i className='k-icon k-icon-caret-left' />
              {t('Prev')}
            </React.Fragment>
          }
          nextText={
            <React.Fragment>
              {t('Next')}
              <i className='k-icon k-icon-caret-right' />
            </React.Fragment>
          }
          loadingText={<LoadingSpinner />}
          noDataText={t('Your filters returned no submissions.')}
          pageText={t('Page')}
          ofText={t('of')}
          rowsText={t('rows')}
          getTableProps={() => {
            return {
              onScroll: this.onTableScroll,
            };
          }}
          filterable
        />
      </bem.FormView>
    );
  }
}

export default DataTable;<|MERGE_RESOLUTION|>--- conflicted
+++ resolved
@@ -647,13 +647,7 @@
     const survey = this.props.asset.content.survey;
     const choices = this.props.asset.content.choices;
     const flatPaths = getSurveyFlatPaths(survey);
-<<<<<<< HEAD
     allColumns.forEach((key, columnIndex) => {
-      var q;
-=======
-    allColumns.forEach((key) => {
-      let q;
->>>>>>> d01c5ae7
       if (key.includes('/')) {
         const qParentG = key.split('/');
         q = survey.find(
