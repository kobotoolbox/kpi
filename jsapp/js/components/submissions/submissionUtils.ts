--- conflicted
+++ resolved
@@ -1,9 +1,14 @@
-import get from 'lodash.get'
-import { getRowName, getSurveyFlatPaths, getTranslatedRowLabel, isRowSpecialLabelHolder } from '#/assetUtils'
-import type { SubmissionAnalysisResponse } from '#/components/processing/analysis/constants'
-import { QUAL_NOTE_TYPE } from '#/components/processing/analysis/constants'
-import { getSupplementalPathParts } from '#/components/processing/processingUtils'
-import { getColumnLabel } from '#/components/submissions/tableUtils'
+import get from 'lodash.get';
+import {
+  getRowName,
+  getSurveyFlatPaths,
+  getTranslatedRowLabel,
+  isRowSpecialLabelHolder,
+} from '#/assetUtils';
+import type {SubmissionAnalysisResponse} from '#/components/processing/analysis/constants';
+import {QUAL_NOTE_TYPE} from '#/components/processing/analysis/constants';
+import {getSupplementalPathParts} from '#/components/processing/processingUtils';
+import {getColumnLabel} from '#/components/submissions/tableUtils';
 import {
   CHOICE_LISTS,
   GROUP_TYPES_BEGIN,
@@ -13,8 +18,8 @@
   SCORE_ROW_TYPE,
   SUPPLEMENTAL_DETAILS_PROP,
   createEnum,
-} from '#/constants'
-import type { AnyRowTypeName } from '#/constants'
+} from '#/constants';
+import type {AnyRowTypeName} from '#/constants';
 import type {
   AnalysisFormJsonField,
   AssetResponse,
@@ -23,7 +28,7 @@
   SubmissionResponseValue,
   SurveyChoice,
   SurveyRow,
-} from '#/dataInterface'
+} from '#/dataInterface';
 
 export enum DisplayGroupTypeName {
   group_root = 'group_root',
@@ -39,7 +44,7 @@
   DisplayGroupTypeName.group_regular,
   DisplayGroupTypeName.group_matrix,
   DisplayGroupTypeName.group_matrix_row,
-]) as { [P in DisplayGroupTypeName]: DisplayGroupTypeName }
+]) as {[P in DisplayGroupTypeName]: DisplayGroupTypeName};
 
 // To match the media attachment xpath provided by the backend,
 // each display group needs to keep track of its own place in its parent group's
@@ -47,61 +52,61 @@
 // The childrenAreRepeatable bool is used when creating the final xpath and is needed for adding an
 // index in cases where a repeatable group is not actually repeated.
 interface xpathNode {
-  path: string
-  childIndex: number | null
-  childrenAreRepeatable: boolean
+  path: string;
+  childIndex: number | null;
+  childrenAreRepeatable: boolean;
 }
 
 export class DisplayGroup {
-  public type: DisplayGroupTypeName
+  public type: DisplayGroupTypeName;
   /** Localized display label */
-  public label: string | null = null
+  public label: string | null = null;
   /** Unique identifier */
-  public name: string | null = null
+  public name: string | null = null;
   /** For aligning with attachment xpath */
-  public xpathNodes: xpathNode[] = []
+  public xpathNodes: xpathNode[] = [];
   /** List of groups and responses */
-  public children: Array<DisplayResponse | DisplayGroup> = []
+  public children: Array<DisplayResponse | DisplayGroup> = [];
 
   constructor(
     type: DisplayGroupTypeName,
     label?: string | null,
     name?: string | null,
-    xpathNodes?: xpathNode[] | null,
+    xpathNodes?: xpathNode[] | null
   ) {
-    this.type = type
+    this.type = type;
     if (label) {
-      this.label = label
+      this.label = label;
     }
     if (name) {
-      this.name = name
+      this.name = name;
     }
     if (xpathNodes) {
-      this.xpathNodes = xpathNodes
+      this.xpathNodes = xpathNodes;
     }
   }
 
   addChild(child: DisplayResponse | DisplayGroup) {
-    this.children.push(child)
+    this.children.push(child);
   }
 }
 
 export class DisplayResponse {
   /** One of QUESTION_TYPES or `null` for supplemental details */
-  public type: AnyRowTypeName | null
+  public type: AnyRowTypeName | null;
   /** Localized display label */
-  public label: string | null
+  public label: string | null;
   /** Unique identifier */
-  public name: string
+  public name: string;
   /** XPath  */
-  public xpath: string
+  public xpath: string;
   /**
    * Unique identifier of a choices list, only applicable for question types
    * that uses choices lists.
    */
-  public listName: string | undefined
+  public listName: string | undefined;
   /** User response, `null` for no response */
-  public data: SubmissionResponseValue | null = null
+  public data: SubmissionResponseValue | null = null;
 
   constructor(
     type: AnyRowTypeName | null,
@@ -109,17 +114,17 @@
     name: string,
     xpath: string,
     listName: string | undefined,
-    data?: SubmissionResponseValue | null,
+    data?: SubmissionResponseValue | null
   ) {
-    this.type = type
-    this.label = label
-    this.name = name
-    this.xpath = xpath
+    this.type = type;
+    this.label = label;
+    this.name = name;
+    this.xpath = xpath;
     if (data) {
-      this.data = data
+      this.data = data;
     }
     if (listName) {
-      this.listName = listName
+      this.listName = listName;
     }
   }
 }
@@ -130,7 +135,7 @@
  * Note: we omit returning `qual_note` questions.
  */
 function sortAnalysisFormJsonKeys(additionalFields: AnalysisFormJsonField[]) {
-  const sortedBySource: { [key: string]: string[] } = {}
+  const sortedBySource: {[key: string]: string[]} = {};
 
   additionalFields.forEach((field: AnalysisFormJsonField) => {
     // Note questions make sense only in the context of writing responses to
@@ -138,32 +143,36 @@
     // displaying them outside of Single Processing route. As this function is
     // part of Single Submission modal, we need to hide the notes.
     if (field.type === QUAL_NOTE_TYPE) {
-      return
-    }
-
-    const expandedPath = `_supplementalDetails/${field.dtpath}`
+      return;
+    }
+
+    const expandedPath = `_supplementalDetails/${field.dtpath}`;
     if (!sortedBySource[field.source]) {
-      sortedBySource[field.source] = []
-    }
-    sortedBySource[field.source].push(expandedPath)
-  })
-  return sortedBySource
-}
-
-function addXpathNode(parentGroup: DisplayGroup, repeatIndex: number | null, currentRowData: any) {
-  let nodePath = []
-  let childIndex = null
+      sortedBySource[field.source] = [];
+    }
+    sortedBySource[field.source].push(expandedPath);
+  });
+  return sortedBySource;
+}
+
+function addXpathNode(
+  parentGroup: DisplayGroup,
+  repeatIndex: number | null,
+  currentRowData: any
+) {
+  let nodePath = [];
+  let childIndex = null;
   if (repeatIndex !== null) {
-    childIndex = repeatIndex + 1
+    childIndex = repeatIndex + 1;
   }
   if (parentGroup.name) {
     nodePath.push({
       path: parentGroup.name,
       childIndex,
       childrenAreRepeatable: Array.isArray(currentRowData),
-    })
-  }
-  return parentGroup.xpathNodes.concat(nodePath)
+    });
+  }
+  return parentGroup.xpathNodes.concat(nodePath);
 }
 
 /**
@@ -176,17 +185,19 @@
   asset: AssetResponse,
   /** for choosing label to display */
   translationIndex: number,
-  submissionData: SubmissionResponse,
+  submissionData: SubmissionResponse
 ) {
   // let's start with a root of survey being a group with special flag
-  const output = new DisplayGroup(DISPLAY_GROUP_TYPES.group_root)
-
-  const survey = asset?.content?.survey || []
-  const choices = asset?.content?.choices || []
-
-  const flatPaths = getSurveyFlatPaths(survey, true)
-
-  const supplementalDetailKeys = sortAnalysisFormJsonKeys(asset.analysis_form_json?.additional_fields || [])
+  const output = new DisplayGroup(DISPLAY_GROUP_TYPES.group_root);
+
+  const survey = asset?.content?.survey || [];
+  const choices = asset?.content?.choices || [];
+
+  const flatPaths = getSurveyFlatPaths(survey, true);
+
+  const supplementalDetailKeys = sortAnalysisFormJsonKeys(
+    asset.analysis_form_json?.additional_fields || []
+  );
 
   /**
    * Recursively generates a nested architecture of survey with data.
@@ -197,33 +208,33 @@
     /** The submissionData scoped by parent (useful for repeat groups). */
     parentData: SubmissionResponseValue,
     /** Inside a repeat group this is the current repeat submission index. */
-    repeatIndex: number | null = null,
+    repeatIndex: number | null = null
   ) {
     for (let rowIndex = 0; rowIndex < survey.length; rowIndex++) {
-      const row = survey[rowIndex]
-
-      const rowName = getRowName(row)
-      let rowListName = getRowListName(row)
-      const rowLabel = getTranslatedRowLabel(rowName, survey, translationIndex)
-
-      let parentGroupPath = null
+      const row = survey[rowIndex];
+
+      const rowName = getRowName(row);
+      let rowListName = getRowListName(row);
+      const rowLabel = getTranslatedRowLabel(rowName, survey, translationIndex);
+
+      let parentGroupPath = null;
       if (parentGroup.name !== null) {
-        parentGroupPath = flatPaths[parentGroup.name]
-      }
-
-      const isRowCurrentLevel = isRowFromCurrentGroupLevel(rowName, parentGroupPath, survey)
+        parentGroupPath = flatPaths[parentGroup.name];
+      }
+
+      const isRowCurrentLevel = isRowFromCurrentGroupLevel(
+        rowName,
+        parentGroupPath,
+        survey
+      );
 
       // we are interested only in questions from this group level
       if (!isRowCurrentLevel) {
-        continue
+        continue;
       }
       // let's hide rows that don't carry any submission data
       if (row.type === QUESTION_TYPES.note.id) {
-<<<<<<< HEAD
-        continue
-=======
         continue;
->>>>>>> 2f0eb332
       }
       /*
        * For a complex form items (e.g. rating) Backend constructs a pair of
@@ -232,36 +243,41 @@
        * previous row.
        */
       if (isRowSpecialLabelHolder(survey[rowIndex - 1], row)) {
-        continue
-      }
-
-<<<<<<< HEAD
-      let rowData = getRowData(rowName, survey, parentData as SubmissionResponse)
-=======
+        continue;
+      }
+
       let rowData = getRowData(
         rowName,
         survey,
         parentData as SubmissionResponse
       );
->>>>>>> 2f0eb332
 
       if (row.type === GROUP_TYPES_BEGIN.begin_repeat) {
         if (Array.isArray(rowData)) {
           rowData.forEach((item, itemIndex) => {
-            let nodePath = addXpathNode(parentGroup, repeatIndex, rowData)
-            let itemObj = new DisplayGroup(DISPLAY_GROUP_TYPES.group_repeat, rowLabel, rowName, nodePath)
-            parentGroup.addChild(itemObj)
+            let nodePath = addXpathNode(parentGroup, repeatIndex, rowData);
+            let itemObj = new DisplayGroup(
+              DISPLAY_GROUP_TYPES.group_repeat,
+              rowLabel,
+              rowName,
+              nodePath
+            );
+            parentGroup.addChild(itemObj);
             /*
              * Start whole process again starting at this place in survey,
              * with current group as parent element and new repeat index
              * being used.
              */
-            traverseSurvey(itemObj, item, itemIndex)
-          })
+            traverseSurvey(itemObj, item, itemIndex);
+          });
         }
       } else if (row.type === GROUP_TYPES_BEGIN.begin_kobomatrix) {
-        const matrixGroupObj = new DisplayGroup(DISPLAY_GROUP_TYPES.group_matrix, rowLabel, rowName)
-        parentGroup.addChild(matrixGroupObj)
+        const matrixGroupObj = new DisplayGroup(
+          DISPLAY_GROUP_TYPES.group_matrix,
+          rowLabel,
+          rowName
+        );
+        parentGroup.addChild(matrixGroupObj);
 
         if (Array.isArray(choices)) {
           /*
@@ -282,25 +298,30 @@
                 translationIndex,
                 matrixGroupObj,
                 getRowName(item),
-                parentData,
-              )
+                parentData
+              );
             }
-          })
+          });
         }
       } else if (
         row.type === GROUP_TYPES_BEGIN.begin_group ||
         row.type === GROUP_TYPES_BEGIN.begin_score ||
         row.type === GROUP_TYPES_BEGIN.begin_rank
       ) {
-        let nodePath = addXpathNode(parentGroup, repeatIndex, rowData)
-        let rowObj = new DisplayGroup(DISPLAY_GROUP_TYPES.group_regular, rowLabel, rowName, nodePath)
-        parentGroup.addChild(rowObj)
+        let nodePath = addXpathNode(parentGroup, repeatIndex, rowData);
+        let rowObj = new DisplayGroup(
+          DISPLAY_GROUP_TYPES.group_regular,
+          rowLabel,
+          rowName,
+          nodePath
+        );
+        parentGroup.addChild(rowObj);
         /*
          * Start whole process again starting at this place in survey,
          * with current group as parent element and pass current repeat index.
          */
         if (rowData) {
-          traverseSurvey(rowObj, rowData, repeatIndex)
+          traverseSurvey(rowObj, rowData, repeatIndex);
         }
       } else if (
         Object.keys(QUESTION_TYPES).includes(row.type) ||
@@ -309,42 +330,52 @@
       ) {
         // for repeat groups, we are interested in current repeat item's data
         if (Array.isArray(rowData) && repeatIndex !== null) {
-          rowData = rowData[repeatIndex]
+          rowData = rowData[repeatIndex];
         }
 
         // score and rank don't have list name on them and they need to use
         // the one of their parent
         if (row.type === SCORE_ROW_TYPE || row.type === RANK_LEVEL_TYPE) {
-          const parentGroupRow = survey.find((rowItem) => getRowName(rowItem) === parentGroup.name)
-          rowListName = getRowListName(parentGroupRow)
+          const parentGroupRow = survey.find(
+            (rowItem) => getRowName(rowItem) === parentGroup.name
+          );
+          rowListName = getRowListName(parentGroupRow);
         }
 
         // Begin constructing xpath for matching media attachments
-        let xpath: string[] = []
+        let xpath: string[] = [];
 
         // Build xpath array from existing nodes in parent group
         parentGroup.xpathNodes.forEach((node) => {
-          let nodeCount = node.childIndex !== null ? `[${node.childIndex}]` : ''
-          xpath.push(`${node.path}` + nodeCount)
-        })
+          let nodeCount =
+            node.childIndex !== null ? `[${node.childIndex}]` : '';
+          xpath.push(`${node.path}` + nodeCount);
+        });
 
         // add repeat count to parent group before adding to array
         if (parentGroup.name) {
-          let index = ''
+          let index = '';
           if (parentGroup.type === DISPLAY_GROUP_TYPES.group_repeat) {
-            index = `[${(repeatIndex ?? 0) + 1}]`
+            index = `[${(repeatIndex ?? 0) + 1}]`;
           } else if (parentGroup.xpathNodes.at(-1)?.childrenAreRepeatable) {
-            index = '[1]'
+            index = '[1]';
           }
-          xpath.push(`${parentGroup.name}` + index)
+          xpath.push(`${parentGroup.name}` + index);
         }
         // add current rowname to end
-        xpath.push(rowName)
-
-        let rowObj = new DisplayResponse(row.type, rowLabel, rowName, xpath.join('/'), rowListName, rowData)
-        parentGroup.addChild(rowObj)
-
-        const rowxpath = flatPaths[rowName]
+        xpath.push(rowName);
+
+        let rowObj = new DisplayResponse(
+          row.type,
+          rowLabel,
+          rowName,
+          xpath.join('/'),
+          rowListName,
+          rowData
+        );
+        parentGroup.addChild(rowObj);
+
+        const rowxpath = flatPaths[rowName];
         supplementalDetailKeys[rowxpath]?.forEach((sdKey: string) => {
           parentGroup.addChild(
             new DisplayResponse(
@@ -353,16 +384,16 @@
               sdKey,
               flatPaths[rowName],
               undefined,
-              getSupplementalDetailsContent(submissionData, sdKey),
-            ),
-          )
-        })
-      }
-    }
-  }
-  traverseSurvey(output, submissionData)
-
-  return output
+              getSupplementalDetailsContent(submissionData, sdKey)
+            )
+          );
+        });
+      }
+    }
+  }
+  traverseSurvey(output, submissionData);
+
+  return output;
 }
 
 /**
@@ -380,21 +411,29 @@
   /** The row name. */
   matrixRowName: string,
   /** The submissionData scoped by parent (useful for repeat groups). */
-  parentData: SubmissionResponseValue,
+  parentData: SubmissionResponseValue
 ) {
   // This should not happen, as the only DisplayGroup with null name will be of
   // the group_root type, but we need this for the types.
   if (matrixGroup.name === null) {
-    return
+    return;
   }
 
   // create row display group and add it to matrix group
-  const matrixRowLabel = getTranslatedRowLabel(matrixRowName, choices, translationIndex)
-  const matrixRowGroupObj = new DisplayGroup(DISPLAY_GROUP_TYPES.group_matrix_row, matrixRowLabel, matrixRowName)
-  matrixGroup.addChild(matrixRowGroupObj)
-
-  const flatPaths = getSurveyFlatPaths(survey, true)
-  const matrixGroupPath = flatPaths[matrixGroup.name]
+  const matrixRowLabel = getTranslatedRowLabel(
+    matrixRowName,
+    choices,
+    translationIndex
+  );
+  const matrixRowGroupObj = new DisplayGroup(
+    DISPLAY_GROUP_TYPES.group_matrix_row,
+    matrixRowLabel,
+    matrixRowName
+  );
+  matrixGroup.addChild(matrixRowGroupObj);
+
+  const flatPaths = getSurveyFlatPaths(survey, true);
+  const matrixGroupPath = flatPaths[matrixGroup.name];
 
   /*
    * Iterate over survey rows to find only ones from inside the matrix.
@@ -403,10 +442,12 @@
    */
   Object.keys(flatPaths).forEach((questionName) => {
     if (flatPaths[questionName].startsWith(`${matrixGroupPath}/`)) {
-      const questionSurveyObj = survey.find((row) => getRowName(row) === questionName)
+      const questionSurveyObj = survey.find(
+        (row) => getRowName(row) === questionName
+      );
       // We are only interested in going further if object was found.
       if (typeof questionSurveyObj === 'undefined') {
-        return
+        return;
       }
 
       // NOTE: Submission data for a Matrix question is kept in an unusal
@@ -414,20 +455,20 @@
       // [PATH/]MATRIX/MATRIX_QUESTION
       // it is stored in:
       // [PATH/]MATRIX_CHOICE/MATRIX_CHOICE_QUESTION
-      let questionData: SubmissionResponseValue = null
-      const dataProp = `${matrixGroupPath}_${matrixRowName}/${matrixGroup.name}_${matrixRowName}_${questionName}`
+      let questionData: SubmissionResponseValue = null;
+      const dataProp = `${matrixGroupPath}_${matrixRowName}/${matrixGroup.name}_${matrixRowName}_${questionName}`;
       if (submissionData[dataProp]) {
-        questionData = submissionData[dataProp]
-      } else if (parentData !== null && typeof parentData === 'object' && dataProp in parentData) {
+        questionData = submissionData[dataProp];
+      } else if (
+        parentData !== null &&
+        typeof parentData === 'object' &&
+        dataProp in parentData
+      ) {
         // Note: If Matrix question is inside a repeat group, the data is stored
         // elsewhere :tableflip:
-<<<<<<< HEAD
-        questionData = (parentData as { [key: string]: SubmissionResponseValue })[dataProp]
-=======
         questionData = (parentData as {[key: string]: SubmissionResponseValue})[
           dataProp
         ];
->>>>>>> 2f0eb332
       }
 
       const questionObj = new DisplayResponse(
@@ -436,11 +477,11 @@
         questionName,
         flatPaths[questionName],
         getRowListName(questionSurveyObj),
-        questionData,
-      )
-      matrixRowGroupObj.addChild(questionObj)
-    }
-  })
+        questionData
+      );
+      matrixRowGroupObj.addChild(questionObj);
+    }
+  });
 }
 
 /**
@@ -450,33 +491,33 @@
 export function getRowData(
   name: string,
   survey: SurveyRow[],
-  data: SubmissionResponse | null,
+  data: SubmissionResponse | null
 ): SubmissionResponseValue | null {
   if (data === null || typeof data !== 'object') {
-    return null
-  }
-
-  const flatPaths = getSurveyFlatPaths(survey, true)
-  const path = flatPaths[name]
+    return null;
+  }
+
+  const flatPaths = getSurveyFlatPaths(survey, true);
+  const path = flatPaths[name];
 
   if (data[path]) {
-    return data[path]
+    return data[path];
   } else if (data[name]) {
-    return data[name]
+    return data[name];
   } else if (path) {
     // we don't really know here if this is a repeat or a regular group
     // so we let the data be the guide (possibly not trustworthy)
-    const repeatRowData = getRepeatGroupAnswers(data, path)
+    const repeatRowData = getRepeatGroupAnswers(data, path);
     if (repeatRowData.length >= 1) {
-      return repeatRowData
-    }
-
-    const rowData = getRegularGroupAnswers(data, path)
+      return repeatRowData;
+    }
+
+    const rowData = getRegularGroupAnswers(data, path);
     if (Object.keys(rowData).length >= 1) {
-      return rowData
-    }
-  }
-  return null
+      return rowData;
+    }
+  }
+  return null;
 }
 
 /**
@@ -486,13 +527,13 @@
   rowName: string,
   /** Null for root level rows. */
   groupPath: string | null,
-  survey: SurveyRow[],
+  survey: SurveyRow[]
 ): boolean {
-  const flatPaths = getSurveyFlatPaths(survey, true)
+  const flatPaths = getSurveyFlatPaths(survey, true);
   if (groupPath === null) {
-    return flatPaths[rowName] === rowName
+    return flatPaths[rowName] === rowName;
   } else {
-    return flatPaths[rowName] === `${groupPath}/${rowName}`
+    return flatPaths[rowName] === `${groupPath}/${rowName}`;
   }
 }
 
@@ -502,35 +543,39 @@
 export function getRepeatGroupAnswers(
   responseData: SubmissionResponse,
   /** With groups e.g. group_person/group_pets/group_pet/pet_name. */
-  targetKey: string,
+  targetKey: string
 ): string[] {
-  const answers: string[] = []
+  const answers: string[] = [];
 
   // Goes through nested groups from key, looking for answers.
   const lookForAnswers = (data: SubmissionResponse, levelIndex: number) => {
     const levelKey = targetKey
       .split('/')
       .slice(0, levelIndex + 1)
-      .join('/')
-
-    const targetKeyData = data[targetKey]
-    const levelKeyData = data[levelKey]
+      .join('/');
+
+    const targetKeyData = data[targetKey];
+    const levelKeyData = data[levelKey];
 
     // Each level could be an array of repeat group answers or object with questions.
     if (levelKey === targetKey) {
       if (targetKeyData !== undefined && typeof targetKeyData !== 'object') {
-        answers.push(String(targetKeyData))
-      }
-    } else if (levelKeyData !== null && typeof levelKeyData === 'object' && Array.isArray(levelKeyData)) {
+        answers.push(String(targetKeyData));
+      }
+    } else if (
+      levelKeyData !== null &&
+      typeof levelKeyData === 'object' &&
+      Array.isArray(levelKeyData)
+    ) {
       levelKeyData.forEach((item: SubmissionResponse) => {
-        lookForAnswers(item, levelIndex + 1)
-      })
-    }
-  }
-
-  lookForAnswers(responseData, 0)
-
-  return answers
+        lookForAnswers(item, levelIndex + 1);
+      });
+    }
+  };
+
+  lookForAnswers(responseData, 0);
+
+  return answers;
 }
 
 /**
@@ -539,36 +584,36 @@
 function getRegularGroupAnswers(
   data: SubmissionResponse,
   /** With groups e.g. group_person/group_pets/group_pet. */
-  targetKey: string,
-): { [questionName: string]: SubmissionResponseValue } {
+  targetKey: string
+): {[questionName: string]: SubmissionResponseValue} {
   // The response can be a lot of different things
-  const answers: { [questionName: string]: SubmissionResponseValue } = {}
+  const answers: {[questionName: string]: SubmissionResponseValue} = {};
   Object.keys(data).forEach((objKey) => {
     if (objKey.startsWith(`${targetKey}/`)) {
-      answers[objKey] = data[objKey]
-    }
-  })
-  return answers
+      answers[objKey] = data[objKey];
+    }
+  });
+  return answers;
 }
 
 function getRowListName(row: SurveyRow | undefined): string | undefined {
-  let returnVal
+  let returnVal;
   if (row && Object.keys(row).includes(CHOICE_LISTS.SELECT)) {
-    returnVal = row[CHOICE_LISTS.SELECT as keyof SurveyRow]
+    returnVal = row[CHOICE_LISTS.SELECT as keyof SurveyRow];
   }
   if (row && Object.keys(row).includes(CHOICE_LISTS.MATRIX)) {
-    returnVal = row[CHOICE_LISTS.MATRIX as keyof SurveyRow]
+    returnVal = row[CHOICE_LISTS.MATRIX as keyof SurveyRow];
   }
   if (row && Object.keys(row).includes(CHOICE_LISTS.SCORE)) {
-    returnVal = row[CHOICE_LISTS.SCORE as keyof SurveyRow]
+    returnVal = row[CHOICE_LISTS.SCORE as keyof SurveyRow];
   }
   if (row && Object.keys(row).includes(CHOICE_LISTS.RANK)) {
-    returnVal = row[CHOICE_LISTS.RANK as keyof SurveyRow]
+    returnVal = row[CHOICE_LISTS.RANK as keyof SurveyRow];
   }
   if (typeof returnVal === 'string') {
-    return returnVal
-  }
-  return undefined
+    return returnVal;
+  }
+  return undefined;
 }
 
 /**
@@ -577,12 +622,11 @@
 export function getMediaAttachment(
   submission: SubmissionResponse,
   fileName: string,
-  questionXPath: string,
+  questionXPath: string
 ): string | SubmissionAttachment {
-  let mediaAttachment: string | SubmissionAttachment = t('Could not find ##fileName##').replace(
-    '##fileName##',
-    fileName,
-  )
+  let mediaAttachment: string | SubmissionAttachment = t(
+    'Could not find ##fileName##'
+  ).replace('##fileName##', fileName);
 
   submission._attachments.forEach((attachment) => {
     if (attachment.question_xpath === questionXPath) {
@@ -594,7 +638,7 @@
         !attachment.mimetype.includes('/wav') &&
         !attachment.mimetype.includes('ogg')
       ) {
-        const newAudioURL = attachment.download_url + '?format=mp3'
+        const newAudioURL = attachment.download_url + '?format=mp3';
         const newAttachment = {
           ...attachment,
           download_url: newAudioURL,
@@ -602,14 +646,14 @@
           download_medium_url: newAudioURL,
           download_small_url: newAudioURL,
           mimetype: 'audio/mp3',
-        }
-        mediaAttachment = newAttachment
+        };
+        mediaAttachment = newAttachment;
       } else {
-        mediaAttachment = attachment
-      }
-    }
-  })
-  return mediaAttachment
+        mediaAttachment = attachment;
+      }
+    }
+  });
+  return mediaAttachment;
 }
 
 /**
@@ -625,21 +669,16 @@
  * can be only one transcript), but we need to use paths with languages in it
  * to build Submission Modal and Data Table properly.
  */
-export function getSupplementalDetailsContent(submission: SubmissionResponse, path: string): string | null {
-  const pathParts = getSupplementalPathParts(path)
-  const pathArray = [SUPPLEMENTAL_DETAILS_PROP, pathParts.sourceRowPath]
+export function getSupplementalDetailsContent(
+  submission: SubmissionResponse,
+  path: string
+): string | null {
+  const pathParts = getSupplementalPathParts(path);
+  const pathArray = [SUPPLEMENTAL_DETAILS_PROP, pathParts.sourceRowPath];
 
   if (pathParts.type === 'transcript') {
     // There is always one transcript, not nested in language code object, thus
-<<<<<<< HEAD
     // we don't need the language code in the last element of the path.
-    pathArray.push('transcript')
-    const transcriptObj = get(submission, pathArray, '')
-    if (transcriptObj.languageCode === pathParts.languageCode && typeof transcriptObj.value === 'string') {
-      return transcriptObj.value
-=======
-    // we don't need the language code in the last element of the path, simply
-    // "transcript" will do.
     pathArray.push('transcript');
     const transcriptObj = get(submission, pathArray, '');
     if (
@@ -647,42 +686,27 @@
       typeof transcriptObj.value === 'string'
     ) {
       return transcriptObj.value;
->>>>>>> 2f0eb332
     }
   }
 
   if (pathParts.type === 'translation') {
-<<<<<<< HEAD
     // The last element is `translation_<language code>`, but we don't want
     // the underscore to be there.
-    pathArray.push('translation')
-    pathArray.push(pathParts.languageCode || '??')
-=======
-    // The last element is `translation_<language code>`, but we need to have
-    // "translation" and language code as separate path items
     pathArray.push('translation');
     pathArray.push(pathParts.languageCode || '??');
->>>>>>> 2f0eb332
 
     // Then we add one more nested level
-    pathArray.push('value')
+    pathArray.push('value');
     // Moments like these makes you really apprecieate the beauty of lodash.
-    const translationText = get(submission, pathArray, '')
+    const translationText = get(submission, pathArray, '');
 
     if (translationText) {
-      return translationText
+      return translationText;
     }
   }
 
   if (pathParts.type === 'qual') {
-<<<<<<< HEAD
     // The last element is some random uuid, but we look for `qual`.
-    pathArray.push('qual')
-    const qualResponses: SubmissionAnalysisResponse[] = get(submission, pathArray, [])
-    const foundResponse = qualResponses.find(
-      (item: SubmissionAnalysisResponse) => item.uuid === pathParts.analysisQuestionUuid,
-    )
-=======
     pathArray.push('qual');
     const qualResponses: SubmissionAnalysisResponse[] = get(
       submission,
@@ -693,11 +717,14 @@
       (item: SubmissionAnalysisResponse) =>
         item.uuid === pathParts.analysisQuestionUuid
     );
->>>>>>> 2f0eb332
     if (foundResponse) {
       // For `qual_select_one` we get object
-      if (typeof foundResponse.val === 'object' && foundResponse.val !== null && 'labels' in foundResponse.val) {
-        return foundResponse.val.labels._default
+      if (
+        typeof foundResponse.val === 'object' &&
+        foundResponse.val !== null &&
+        'labels' in foundResponse.val
+      ) {
+        return foundResponse.val.labels._default;
       }
 
       // Here we handle both `qual_select_multiple` and `qual_tags`, as both are
@@ -705,52 +732,41 @@
       if (Array.isArray(foundResponse.val) && foundResponse.val.length > 0) {
         const choiceLabels = foundResponse.val.map((item) => {
           if (typeof item === 'object') {
-<<<<<<< HEAD
-            return item.labels._default
-            // For `qual_tags` we get an array of strings
-          } else {
-            return item
-=======
             // For `qual_select_multiple` we get an array of objects
             return item.labels._default;
           } else {
             // For `qual_tags` we get an array of strings
             return item;
->>>>>>> 2f0eb332
           }
-        })
-
-        return choiceLabels.join(', ')
+        });
+
+        return choiceLabels.join(', ');
       }
 
       if (typeof foundResponse.val === 'string' && foundResponse.val !== '') {
-<<<<<<< HEAD
-        return foundResponse.val
-=======
         return foundResponse.val;
->>>>>>> 2f0eb332
       }
 
       if (typeof foundResponse.val === 'number') {
-        return String(foundResponse.val)
-      }
-
-      return null
+        return String(foundResponse.val);
+      }
+
+      return null;
     }
   }
 
   // If there is no value it could be either WIP or intentional. We want to be
   // clear about the fact it could be intentionally empty.
-  return null
+  return null;
 }
 
 export default {
   DISPLAY_GROUP_TYPES,
   getSubmissionDisplayData,
   getRepeatGroupAnswers,
-}
+};
 
 export function getQuestionXPath(surveyRows: SurveyRow[], rowName: string) {
-  const flatPaths = getSurveyFlatPaths(surveyRows, true)
-  return flatPaths[rowName]
+  const flatPaths = getSurveyFlatPaths(surveyRows, true);
+  return flatPaths[rowName];
 }