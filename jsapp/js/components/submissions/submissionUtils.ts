--- conflicted
+++ resolved
@@ -114,13 +114,7 @@
  *
  * Note: we omit returning `qual_note` questions.
  */
-<<<<<<< HEAD
-export function sortAnalysisFormJsonKeys(
-  additionalFields: AnalysisFormJsonField[]
-) {
-=======
 function sortAnalysisFormJsonKeys(additionalFields: AnalysisFormJsonField[]) {
->>>>>>> 00f4b6de
   const sortedBySource: {[key: string]: string[]} = {};
 
   additionalFields.forEach((field: AnalysisFormJsonField) => {
@@ -295,13 +289,8 @@
         // score and rank don't have list name on them and they need to use
         // the one of their parent
         if (row.type === SCORE_ROW_TYPE || row.type === RANK_LEVEL_TYPE) {
-<<<<<<< HEAD
-          const parentGroupRow = survey.find(
-            (rowItem) => getRowName(rowItem) === parentGroup.name
-=======
           const parentGroupRow = survey.find((rowItem) =>
             getRowName(rowItem) === parentGroup.name
->>>>>>> 00f4b6de
           );
           rowListName = getRowListName(parentGroupRow);
         }
