import $ from 'jquery';
import React from 'react';
import Reflux from 'reflux';
import alertify from 'alertifyjs';

import newFormMixin from '../editorMixins/newForm';
import editableFormMixin from '../editorMixins/editableForm';
import existingFormMixin from '../editorMixins/existingForm';
import Select from 'react-select';
import ui from '../ui';
import bem from '../bem';
import DocumentTitle from 'react-document-title';
import TextareaAutosize from 'react-autosize-textarea';

import {session} from '../stores';

let newFormMixins = [
    Reflux.ListenerMixin,
    editableFormMixin,
    newFormMixin,
];
import actions from '../actions';
import {dataInterface} from '../dataInterface';
import {
  t,
  redirectTo,
  assign,
} from '../utils';

export var ProjectSettings = React.createClass({
  mixins: [
    Reflux.ListenerMixin,
  ],
  nameChange (evt) {
    this.setState({
      name: evt.target.value
    });
  },
  descriptionChange (evt) {
    let descriptionHeight = $(evt.target).prop('scrollHeight');
    this.setState({
      description: evt.target.value,
      textareaHeight: descriptionHeight
    });
  },
  countryChange (val) {
    this.setState({
      country: val
    });
  },
  sectorChange (val) {
    this.setState({
      sector: val
    });
  },
  shareMetadataChange (evt) {
    this.setState({
      'share-metadata': evt.target.checked
    });
  },
  getInitialState () {
    let state = {
      sessionLoaded: !!session.currentAccount,
      name: '',
      description: '',
      sector: '',
      country: '',
<<<<<<< HEAD
      textareaHeight: '',
=======
>>>>>>> f7cdd46f
      'share-metadata': false,
    }
    if (this.props.initialData !== undefined) {
      assign(state, this.props.initialData);
    }
    return state;
  },
  componentDidMount () {
    this.listenTo(session, (session) => {
      this.setState({
        sessionLoaded: true,
      });
    });

    let descriptionHeight = $('textarea#description').prop('scrollHeight');
    this.setState({
      textareaHeight: descriptionHeight
    });

  },
  onSubmit (evt) {
    evt.preventDefault();
    if (!this.state.name.trim()) {
      alertify.error(t('Please enter a title for your project'));
    } else {
      this.props.onSubmit(this);
    }
  },
  render () {
    if (!this.state.sessionLoaded) {
      return (
          <bem.Loading>
            <bem.Loading__inner>
              <i />
              {t('loading...')}
            </bem.Loading__inner>
          </bem.Loading>
        )
    }
    var acct = session.currentAccount;
    var sectors = acct.available_sectors;
    var countries = acct.available_countries;

    if (this.state.permissions && this.state.owner) {
      var perms = this.state.permissions;
      var owner = this.state.owner;

      var sharedWith = [];
      perms.forEach(function(perm) {
        if (perm.user__username != owner && perm.user__username != 'AnonymousUser' && sharedWith.indexOf(perm.user__username) < 0)
          sharedWith.push(perm.user__username);
      });
    }

    return (
      <bem.FormModal__form onSubmit={this.onSubmit}>
        {this.props.context == 'existingForm' && 
          <bem.FormModal__item m={['actions', 'fixed']}>
            <button onClick={this.onSubmit} className="mdl-button mdl-js-button mdl-button--raised mdl-button--colored">
              {this.props.submitButtonValue}
            </button>
          </bem.FormModal__item>
        }
        <bem.FormModal__item m='wrapper'>
          <bem.FormModal__item>
            <label htmlFor="name">
              {t('Project Name')}
            </label>
            <input type="text"
                id="name"
                placeholder={t('Enter title of project here')}
                value={this.state.name}
                onChange={this.nameChange}
              />
          </bem.FormModal__item>
          <bem.FormModal__item>
            <label htmlFor="description">
              {t('Description')}
            </label>
<<<<<<< HEAD
            <textarea type="text"
                id="description"
                placeholder={t('Enter short description here')}
                value={this.state.description}
                onChange={this.descriptionChange}
                rows="1"
                style={{height: this.state.textareaHeight + 'px'}}
              />
=======
            <TextareaAutosize 
              onChange={this.descriptionChange} 
              value={this.state.description} 
              placeholder={t('Enter short description here')} />
>>>>>>> f7cdd46f
          </bem.FormModal__item>
          <bem.FormModal__item>
            <label className="long">
              {t('Please specify the country and the sector where this project will be deployed. ')}
              {t('This information will be used to help you filter results on the project list page.')}
            </label>
          </bem.FormModal__item>

          <bem.FormModal__item m='sector'>
            <label htmlFor="sector">
              {t('Sector')}
            </label>
            <Select
                id="sector"
                value={this.state.sector}
                onChange={this.sectorChange}
                options={sectors}
              />
          </bem.FormModal__item>
          <bem.FormModal__item  m='country'>
            <label htmlFor="country">
              {t('Country')}
            </label>
            <Select
              id="country"
              value={this.state.country}
              onChange={this.countryChange}
              options={countries}
            />
          </bem.FormModal__item>
          <bem.FormModal__item m='metadata-share'>
            <input type="checkbox"
                id="share-metadata"
                checked={this.state['share-metadata']}
                onChange={this.shareMetadataChange}
              />
<<<<<<< HEAD
            <label className="long next-to-checkbox" htmlFor="share-metadata">
=======
            <label htmlFor="share-metadata">
>>>>>>> f7cdd46f
              {t('Help KoboToolbox improve this product by sharing the sector and country where this project will be deployed.')}
              &nbsp;
              {t('All the information is submitted anonymously, and will not include the project name or description listed above.')}
            </label>
          </bem.FormModal__item>

          {this.props.context != 'existingForm' &&
            <bem.FormModal__item m='actions'>
              <button onClick={this.onSubmit} className="mdl-button mdl-js-button mdl-button--raised mdl-button--colored">
                {this.props.submitButtonValue}
              </button>
            </bem.FormModal__item>
          }

          {this.props.context == 'existingForm' && this.props.iframeUrl &&
            <bem.FormView__cell m='iframe'>
              <iframe src={this.props.iframeUrl} />
            </bem.FormView__cell>

          }
        </bem.FormModal__item>
      </bem.FormModal__form>
    );
  },
});

export var ProjectSettingsEditor = React.createClass({
  updateAsset (settingsComponent) {
    actions.resources.updateAsset(
      this.props.asset.uid,
      {
        name: settingsComponent.state.name,
        settings: JSON.stringify({
          description: settingsComponent.state.description,
          sector: settingsComponent.state.sector,
          country: settingsComponent.state.country,
          'share-metadata': settingsComponent.state['share-metadata']
        }),
      }
    );
  },
  render () {
    let initialData = {
      name: this.props.asset.name,
      permissions: this.props.asset.permissions,
      owner: this.props.asset.owner__username,
      assetid: this.props.asset.uid
    };
    assign(initialData, this.props.asset.settings);

    return (
      <ProjectSettings
        onSubmit={this.updateAsset}
        submitButtonValue={t('Save Changes')}
        initialData={initialData}
        context='existingForm'
        iframeUrl={this.props.iframeUrl}
      />
    );
  },
});

export var ProjectDownloads = React.createClass({
  getInitialState () {
    return {
      type: 'xls',
      lang: '_default',
      hierInLabels: false,
      groupSep: '/',
    };
  },
  handleChange (e, attr) {
    if (e.target) {
      if (e.target.type == 'checkbox') {
        var val = e.target.checked;
      } else {
        var val = e.target.value;
      }
    } else {
      // react-select just passes a string
      var val = e;
    }
    this.setState({[attr]: val});
  },
  typeChange (e) {this.handleChange(e, 'type');},
  langChange (e) {this.handleChange(e, 'lang');},
  hierInLabelsChange (e) {this.handleChange(e, 'hierInLabels');},
  groupSepChange (e) {this.handleChange(e, 'groupSep');},
  handleSubmit (e) {
    e.preventDefault();

    if (this.state.type.indexOf('_legacy') < 0) {
      let url = this.props.asset.deployment__data_download_links[
        this.state.type
      ];
      if (this.state.type == 'xls' || this.state.type == 'csv') {
        let params = $.param({
          lang: this.state.lang,
          hierarchy_in_labels: this.state.hierInLabels,
          group_sep: this.state.groupSep,
        });
        redirectTo(`${url}?${params}`);
      } else {
        redirectTo(url);
      }
    }
  },
  render () {
    let translations = this.props.asset.content.translations;
    var docTitle = this.props.asset.name || t('Untitled');

    return (
      <DocumentTitle title={`${docTitle} | KoboToolbox`}>
      <bem.FormView__cell>
        <bem.FormModal__form onSubmit={this.handleSubmit}>
          {[
            <bem.FormModal__item key={'t'}>
              <label htmlFor="type">{t('Select export type')}</label>
              <select name="type" value={this.state.type}
                  onChange={this.typeChange}>
                <option value="xls">{t('XLS')}</option>
                <option value="xls_legacy">{t('XLS (legacy)')}</option>
                <option value="csv">{t('CSV')}</option>
                <option value="csv_legacy">{t('CSV (legacy)')}</option>
                <option value="zip_legacy">{t('Media Attachments (ZIP)')}</option>
                <option value="kml_legacy">{t('GPS coordinates (KML)')}</option>
                <option value="analyser_legacy">{t('Excel Analyser')}</option>
                <option value="spss_labels">{t('SPSS Labels')}</option>
              </select>
            </bem.FormModal__item>
          , this.state.type == 'xls' || this.state.type == 'csv' ? [
              <bem.FormModal__item key={'x'}>
                <label htmlFor="lang">{t('Value and header format')}</label>
                <select name="lang" value={this.state.lang}
                    onChange={this.langChange}>
                  <option value="xml">{t('XML values and headers')}</option>
                  <option value="_default">{t('Labels')}</option>
                  {
                    translations && translations.map((t, i) => {
                      if (t) {
                        return <option value={t} key={i}>{t}</option>;
                      }
                    })
                  }
                </select>
              </bem.FormModal__item>,
              <bem.FormModal__item key={'h'}>
                <label htmlFor="hierarchy_in_labels">
                  {t('Include groups in headers')}
                </label>
                <input type="checkbox" name="hierarchy_in_labels"
                  value={this.state.hierInLabels}
                  onChange={this.hierInLabelsChange}
                />
              </bem.FormModal__item>,
              this.state.hierInLabels ?
                <bem.FormModal__item key={'g'}>
                  <label htmlFor="group_sep">{t('Group separator')}</label>
                  <input type="text" name="group_sep"
                    value={this.state.groupSep}
                    onChange={this.groupSepChange}
                  />
                </bem.FormModal__item>
              : null
            ] : null
          , this.state.type.indexOf('_legacy') > 0 ?
            <bem.FormModal__item m='downloads' key={'d'}>
              <iframe src={
                  this.props.asset.deployment__data_download_links[
                    this.state.type]
              }>
              </iframe>
            </bem.FormModal__item>
          :
            <bem.FormModal__item key={'s'}>
              <input type="submit" 
                     value={t('Download')} 
                     className="mdl-button mdl-js-button mdl-button--raised mdl-button--colored"/>
            </bem.FormModal__item>
          ]}
        </bem.FormModal__form>
      </bem.FormView__cell>
      </DocumentTitle>
    );
  },
});

export var AddToLibrary = React.createClass({
  mixins: newFormMixins
});

let existingFormMixins = [
    Reflux.ListenerMixin,
    editableFormMixin,
    existingFormMixin,
];

export var FormPage = React.createClass({
  mixins: existingFormMixins
});

export var LibraryPage = React.createClass({
  mixins: existingFormMixins
});<|MERGE_RESOLUTION|>--- conflicted
+++ resolved
@@ -37,10 +37,8 @@
     });
   },
   descriptionChange (evt) {
-    let descriptionHeight = $(evt.target).prop('scrollHeight');
-    this.setState({
-      description: evt.target.value,
-      textareaHeight: descriptionHeight
+    this.setState({
+      description: evt.target.value
     });
   },
   countryChange (val) {
@@ -65,10 +63,6 @@
       description: '',
       sector: '',
       country: '',
-<<<<<<< HEAD
-      textareaHeight: '',
-=======
->>>>>>> f7cdd46f
       'share-metadata': false,
     }
     if (this.props.initialData !== undefined) {
@@ -81,11 +75,6 @@
       this.setState({
         sessionLoaded: true,
       });
-    });
-
-    let descriptionHeight = $('textarea#description').prop('scrollHeight');
-    this.setState({
-      textareaHeight: descriptionHeight
     });
 
   },
@@ -148,21 +137,10 @@
             <label htmlFor="description">
               {t('Description')}
             </label>
-<<<<<<< HEAD
-            <textarea type="text"
-                id="description"
-                placeholder={t('Enter short description here')}
-                value={this.state.description}
-                onChange={this.descriptionChange}
-                rows="1"
-                style={{height: this.state.textareaHeight + 'px'}}
-              />
-=======
             <TextareaAutosize 
               onChange={this.descriptionChange} 
               value={this.state.description} 
               placeholder={t('Enter short description here')} />
->>>>>>> f7cdd46f
           </bem.FormModal__item>
           <bem.FormModal__item>
             <label className="long">
@@ -199,11 +177,7 @@
                 checked={this.state['share-metadata']}
                 onChange={this.shareMetadataChange}
               />
-<<<<<<< HEAD
-            <label className="long next-to-checkbox" htmlFor="share-metadata">
-=======
             <label htmlFor="share-metadata">
->>>>>>> f7cdd46f
               {t('Help KoboToolbox improve this product by sharing the sector and country where this project will be deployed.')}
               &nbsp;
               {t('All the information is submitted anonymously, and will not include the project name or description listed above.')}
