import React, {Suspense} from 'react';
import PropTypes from 'prop-types';
import reactMixin from 'react-mixin';
import autoBind from 'react-autobind';
import Reflux from 'reflux';
import {actions} from '../actions';
import bem from 'js/bem';
import assetStore from 'js/assetStore';
import mixins from '../mixins';
import DocumentTitle from 'react-document-title';
import SharingForm from './permissions/sharingForm';
import ProjectSettings from './modalForms/projectSettings';
import FormMedia from './modalForms/formMedia';
import {PROJECT_SETTINGS_CONTEXTS} from '../constants';
import FormMap from './map';
import RESTServices from './RESTServices';
import LoadingSpinner from 'js/components/common/loadingSpinner';
import {ROUTES} from 'js/router/routerConstants';

const ConnectProjects = React.lazy(() =>
<<<<<<< HEAD
  import('js/components/dataAttachments/connectProjects')
);
const DataTable = React.lazy(() => import('js/components/submissions/table'));
const ProjectDownloads = React.lazy(() =>
  import('js/components/projectDownloads/projectDownloads')
);
const FormGallery = React.lazy(() => import('./formGallery/formGallery.component'));
=======
  import(
    /* webpackPrefetch: true */ 'js/components/dataAttachments/connectProjects'
  )
);
const DataTable = React.lazy(() =>
  import(/* webpackPrefetch: true */ 'js/components/submissions/table')
);
const ProjectDownloads = React.lazy(() =>
  import(
    /* webpackPrefetch: true */ 'js/components/projectDownloads/projectDownloads'
  )
);
>>>>>>> dedf8b85

export class FormSubScreens extends React.Component {
  constructor(props) {
    super(props);
    this.state = {};
    autoBind(this);
  }
  componentDidMount() {
    this.listenTo(assetStore, this.dmixAssetStoreChange);
    var uid =
      this.props.params.assetid || this.props.uid || this.props.params.uid;
    if (uid) {
      actions.resources.loadAsset({id: uid});
    }
  }
  render() {
    if (!this.state.permissions) {
      return false;
    }

    var iframeUrl = '';
    var report__base = '';
    var deployment__identifier = '';

    if (this.state.uid != undefined) {
      if (this.state.deployment__identifier != undefined) {
        deployment__identifier = this.state.deployment__identifier;
        report__base = deployment__identifier.replace('/forms/', '/reports/');
      }
      switch (this.props.location.pathname) {
        case ROUTES.FORM_TABLE.replace(':uid', this.state.uid):
          return (
            <Suspense fallback={null}>
              <DataTable asset={this.state} />
            </Suspense>
          );
        case ROUTES.FORM_GALLERY.replace(':uid', this.state.uid):
<<<<<<< HEAD
          return (
            <Suspense fallback={<div>Image Gallery</div>}>
              <FormGallery asset={this.state} />
            </Suspense>
          );
=======
          iframeUrl = deployment__identifier + '/photos';
          break;
>>>>>>> dedf8b85
        case ROUTES.FORM_MAP.replace(':uid', this.state.uid):
          return <FormMap asset={this.state} />;
        case ROUTES.FORM_MAP_BY.replace(':uid', this.state.uid).replace(
          ':viewby',
          this.props.params.viewby
        ):
          return (
            <FormMap asset={this.state} viewby={this.props.params.viewby} />
          );
        case ROUTES.FORM_DOWNLOADS.replace(':uid', this.state.uid):
<<<<<<< HEAD
          return <ProjectDownloads asset={this.state} />;
=======
          return (
            <Suspense fallback={null}>
              <ProjectDownloads asset={this.state} />;
            </Suspense>
          );
>>>>>>> dedf8b85
        case ROUTES.FORM_SETTINGS.replace(':uid', this.state.uid):
          return this.renderSettingsEditor();
        case ROUTES.FORM_MEDIA.replace(':uid', this.state.uid):
          return this.renderUpload();
        case ROUTES.FORM_SHARING.replace(':uid', this.state.uid):
          return this.renderSharing();
        case ROUTES.FORM_RECORDS.replace(':uid', this.state.uid):
          return this.renderRecords();
        case ROUTES.FORM_REST.replace(':uid', this.state.uid):
          return <RESTServices asset={this.state} />;
        case ROUTES.FORM_REST_HOOK.replace(':uid', this.state.uid).replace(
          ':hookUid',
          this.props.params.hookUid
        ):
          return (
            <RESTServices
              asset={this.state}
              hookUid={this.props.params.hookUid}
            />
          );
        case ROUTES.FORM_KOBOCAT.replace(':uid', this.state.uid):
          iframeUrl = deployment__identifier + '/form_settings';
          break;
        case ROUTES.FORM_RESET.replace(':uid', this.state.uid):
          return this.renderReset();
      }
    }

    var docTitle = this.state.name || t('Untitled');

    return (
      <DocumentTitle title={`${docTitle} | KoboToolbox`}>
        <bem.FormView>
          <bem.FormView__cell m='iframe'>
            <iframe src={iframeUrl} />
          </bem.FormView__cell>
        </bem.FormView>
      </DocumentTitle>
    );
  }
  renderSettingsEditor() {
    var docTitle = this.state.name || t('Untitled');
    return (
      <DocumentTitle title={`${docTitle} | KoboToolbox`}>
        <bem.FormView m='form-settings'>
          <ProjectSettings
            context={PROJECT_SETTINGS_CONTEXTS.EXISTING}
            formAsset={this.state}
          />
        </bem.FormView>
      </DocumentTitle>
    );
  }
  renderSharing() {
    const uid = this.props.params.assetid || this.props.params.uid;
    return (
      <bem.FormView m='form-settings-sharing'>
        <SharingForm uid={uid} />
      </bem.FormView>
    );
  }
  renderRecords() {
    return (
      <bem.FormView className='connect-projects'>
<<<<<<< HEAD
        <ConnectProjects asset={this.state} />
=======
        <Suspense fallback={null}>
          <ConnectProjects asset={this.state} />
        </Suspense>
>>>>>>> dedf8b85
      </bem.FormView>
    );
  }
  renderReset() {
    return <LoadingSpinner />;
  }

  renderUpload() {
    return <FormMedia asset={this.state} />;
  }
}

reactMixin(FormSubScreens.prototype, Reflux.ListenerMixin);
reactMixin(FormSubScreens.prototype, mixins.dmix);
reactMixin(FormSubScreens.prototype, mixins.permissions);
reactMixin(FormSubScreens.prototype, mixins.contextRouter);

FormSubScreens.contextTypes = {
  router: PropTypes.object,
};

export default FormSubScreens;<|MERGE_RESOLUTION|>--- conflicted
+++ resolved
@@ -18,15 +18,6 @@
 import {ROUTES} from 'js/router/routerConstants';
 
 const ConnectProjects = React.lazy(() =>
-<<<<<<< HEAD
-  import('js/components/dataAttachments/connectProjects')
-);
-const DataTable = React.lazy(() => import('js/components/submissions/table'));
-const ProjectDownloads = React.lazy(() =>
-  import('js/components/projectDownloads/projectDownloads')
-);
-const FormGallery = React.lazy(() => import('./formGallery/formGallery.component'));
-=======
   import(
     /* webpackPrefetch: true */ 'js/components/dataAttachments/connectProjects'
   )
@@ -39,7 +30,9 @@
     /* webpackPrefetch: true */ 'js/components/projectDownloads/projectDownloads'
   )
 );
->>>>>>> dedf8b85
+const FormGallery = React.lazy(() =>
+  import(/* webpackPrefetch: true */ './formGallery/formGallery.component')
+);
 
 export class FormSubScreens extends React.Component {
   constructor(props) {
@@ -77,16 +70,11 @@
             </Suspense>
           );
         case ROUTES.FORM_GALLERY.replace(':uid', this.state.uid):
-<<<<<<< HEAD
           return (
             <Suspense fallback={<div>Image Gallery</div>}>
               <FormGallery asset={this.state} />
             </Suspense>
           );
-=======
-          iframeUrl = deployment__identifier + '/photos';
-          break;
->>>>>>> dedf8b85
         case ROUTES.FORM_MAP.replace(':uid', this.state.uid):
           return <FormMap asset={this.state} />;
         case ROUTES.FORM_MAP_BY.replace(':uid', this.state.uid).replace(
@@ -97,15 +85,11 @@
             <FormMap asset={this.state} viewby={this.props.params.viewby} />
           );
         case ROUTES.FORM_DOWNLOADS.replace(':uid', this.state.uid):
-<<<<<<< HEAD
-          return <ProjectDownloads asset={this.state} />;
-=======
           return (
             <Suspense fallback={null}>
               <ProjectDownloads asset={this.state} />;
             </Suspense>
           );
->>>>>>> dedf8b85
         case ROUTES.FORM_SETTINGS.replace(':uid', this.state.uid):
           return this.renderSettingsEditor();
         case ROUTES.FORM_MEDIA.replace(':uid', this.state.uid):
@@ -170,13 +154,9 @@
   renderRecords() {
     return (
       <bem.FormView className='connect-projects'>
-<<<<<<< HEAD
-        <ConnectProjects asset={this.state} />
-=======
         <Suspense fallback={null}>
           <ConnectProjects asset={this.state} />
         </Suspense>
->>>>>>> dedf8b85
       </bem.FormView>
     );
   }
