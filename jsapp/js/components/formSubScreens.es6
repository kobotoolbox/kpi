import React from 'react';
import PropTypes from 'prop-types';
import reactMixin from 'react-mixin';
import autoBind from 'react-autobind';
import Reflux from 'reflux';
import {actions} from '../actions';
import bem from 'js/bem';
import {stores} from '../stores';
import assetStore from 'js/assetStore';
import mixins from '../mixins';
import DocumentTitle from 'react-document-title';
import SharingForm from './permissions/sharingForm';
import ProjectSettings from './modalForms/projectSettings';
import FormMedia from './modalForms/formMedia';
import {PROJECT_SETTINGS_CONTEXTS} from '../constants';
import FormMap from './map';
import RESTServices from './RESTServices';
import LoadingSpinner from 'js/components/common/loadingSpinner';
import {ROUTES} from 'js/router/routerConstants';


const ConnectProjects = React.lazy(() => import('js/components/dataAttachments/connectProjects'));
const DataTable = React.lazy(() => import('js/components/submissions/table'));
const ProjectDownloads = React.lazy(() => import('js/components/projectDownloads/projectDownloads'));

export class FormSubScreens extends React.Component {
  constructor(props){
    super(props);
    this.state = {};
    autoBind(this);
  }
  componentDidMount () {
    this.listenTo(assetStore, this.dmixAssetStoreChange);
    var uid = this.props.params.assetid || this.props.uid || this.props.params.uid;
    if (uid) {
      actions.resources.loadAsset({id: uid});
    }
  }
  render () {
    if (!this.state.permissions) {
      return false;
    }

    var iframeUrl = '';
    var report__base = '';
    var deployment__identifier = '';

    if (this.state.uid != undefined) {
      if (this.state.deployment__identifier != undefined) {
        deployment__identifier = this.state.deployment__identifier;
        report__base = deployment__identifier.replace('/forms/', '/reports/');
      }
      switch(this.props.location.pathname) {
        case ROUTES.FORM_TABLE.replace(':uid', this.state.uid):
          return <DataTable asset={this.state} />;
        case ROUTES.FORM_GALLERY.replace(':uid', this.state.uid):
          iframeUrl = deployment__identifier+'/photos';
          break;
        case ROUTES.FORM_MAP.replace(':uid', this.state.uid):
          return <FormMap asset={this.state} />;
        case ROUTES.FORM_MAP_BY
            .replace(':uid', this.state.uid)
            .replace(':viewby', this.props.params.viewby):
          return <FormMap asset={this.state} viewby={this.props.params.viewby}/>;
        case ROUTES.FORM_DOWNLOADS.replace(':uid', this.state.uid):
          return <ProjectDownloads asset={this.state}/>;
        case ROUTES.FORM_SETTINGS.replace(':uid', this.state.uid):
          return this.renderSettingsEditor();
        case ROUTES.FORM_MEDIA.replace(':uid', this.state.uid):
          return this.renderUpload();
        case ROUTES.FORM_SHARING.replace(':uid', this.state.uid):
          return this.renderSharing();
        case ROUTES.FORM_RECORDS.replace(':uid', this.state.uid):
          return this.renderRecords();
        case ROUTES.FORM_REST.replace(':uid', this.state.uid):
          return <RESTServices asset={this.state} />;
        case ROUTES.FORM_REST_HOOK
            .replace(':uid', this.state.uid)
            .replace(':hookUid', this.props.params.hookUid):
          return <RESTServices asset={this.state} hookUid={this.props.params.hookUid}/>;
        case ROUTES.FORM_KOBOCAT.replace(':uid', this.state.uid):
          iframeUrl = deployment__identifier+'/form_settings';
          break;
        case ROUTES.FORM_RESET.replace(':uid', this.state.uid):
          return this.renderReset();
      }
    }

    var docTitle = this.state.name || t('Untitled');

    return (
        <DocumentTitle title={`Monitoring | veritree`}>
          <bem.FormView>
            <bem.FormView__cell m='iframe'>
              <iframe src={iframeUrl} />
            </bem.FormView__cell>
          </bem.FormView>
        </DocumentTitle>
      );
  }
  renderSettingsEditor() {
    var docTitle = this.state.name || t('Untitled');
    return (
        <DocumentTitle title={`Monitoring | veritree`}>
          <bem.FormView m='form-settings'>
            <ProjectSettings
              context={PROJECT_SETTINGS_CONTEXTS.EXISTING}
              formAsset={this.state}
            />
          </bem.FormView>
        </DocumentTitle>
    );
  }
<<<<<<< HEAD
  renderProjectDownloads() {
    var docTitle = this.state.name || t('Untitled');
    return (
      <DocumentTitle title={`Monitoring | veritree`}>
        <React.Fragment>
          {!stores.session.isLoggedIn &&
            <ui.AccessDeniedMessage/>
          }
          {stores.session.isLoggedIn &&
            <bem.FormView className='project-downloads'>
              <ProjectExportsCreator asset={this.state} />
              <ProjectExportsList asset={this.state} />
            </bem.FormView>
          }
        </React.Fragment>
      </DocumentTitle>
    );
  }
=======
>>>>>>> c26c728a
  renderSharing() {
    const uid = this.props.params.assetid || this.props.params.uid;
    return (
      <bem.FormView m='form-settings-sharing'>
        <SharingForm uid={uid} />
      </bem.FormView>
    );
  }
  renderRecords() {
    return (
      <bem.FormView className='connect-projects'>
        <ConnectProjects asset={this.state}/>
      </bem.FormView>
    );
  }
  renderReset() {
    return (<LoadingSpinner/>);
  }

  renderUpload() {
    return (
      <FormMedia asset={this.state}/>
    );
  }
}

reactMixin(FormSubScreens.prototype, Reflux.ListenerMixin);
reactMixin(FormSubScreens.prototype, mixins.dmix);
reactMixin(FormSubScreens.prototype, mixins.permissions);
reactMixin(FormSubScreens.prototype, mixins.contextRouter);

FormSubScreens.contextTypes = {
  router: PropTypes.object
};

export default FormSubScreens;<|MERGE_RESOLUTION|>--- conflicted
+++ resolved
@@ -111,27 +111,6 @@
         </DocumentTitle>
     );
   }
-<<<<<<< HEAD
-  renderProjectDownloads() {
-    var docTitle = this.state.name || t('Untitled');
-    return (
-      <DocumentTitle title={`Monitoring | veritree`}>
-        <React.Fragment>
-          {!stores.session.isLoggedIn &&
-            <ui.AccessDeniedMessage/>
-          }
-          {stores.session.isLoggedIn &&
-            <bem.FormView className='project-downloads'>
-              <ProjectExportsCreator asset={this.state} />
-              <ProjectExportsList asset={this.state} />
-            </bem.FormView>
-          }
-        </React.Fragment>
-      </DocumentTitle>
-    );
-  }
-=======
->>>>>>> c26c728a
   renderSharing() {
     const uid = this.props.params.assetid || this.props.params.uid;
     return (
