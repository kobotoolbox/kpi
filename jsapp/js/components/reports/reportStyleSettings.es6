import React from 'react';
import autoBind from 'react-autobind';
import Radio from 'js/components/common/radio';
import {actions} from 'js/actions';
<<<<<<< HEAD
import {bem} from 'js/bem';
=======
import bem from 'js/bem';
>>>>>>> 126caa5e
import Modal from 'js/components/common/modal';
import {assign} from 'utils';
import ChartTypePicker from './chartTypePicker';
import ChartColorsPicker from './chartColorsPicker';

export default class ReportStyleSettings extends React.Component {
  constructor(props) {
    super(props);
    autoBind(this);
    this.state = {
      activeModalTab: 0,
      reportStyle: props.parentState.reportStyles.default,
    };

    if (
      props.parentState.currentCustomReport &&
      props.parentState.currentCustomReport.reportStyle
    ) {
      this.state.reportStyle =
        props.parentState.currentCustomReport.reportStyle;
    }
  }

  toggleTab(evt) {
    var i = evt.target.getAttribute('data-index');
    this.setState({
      activeModalTab: parseInt(i),
    });
  }

  reportStyleChange(params, value) {
    let styles = this.state.reportStyle;
    assign(styles, value);
    this.setState({reportStyle: styles});
  }

  reportSizeChange(params) {
    if (params.id === 'width') {
      let styles = this.state.reportStyle;
      styles.graphWidth = params.value;
      this.setState({reportStyle: styles});
    }
  }

  translationIndexChange(name, value) {
    let styles = this.state.reportStyle;
    styles.translationIndex = parseInt(value);
    this.setState({reportStyle: styles});
  }

  onGroupByChange(name, value) {
    let styles = this.state.reportStyle;
    styles.groupDataBy = value;
    this.setState({reportStyle: styles});
  }

  saveReportStyles() {
    let currentCustomReport = this.props.parentState.currentCustomReport;
    let assetUid = this.props.parentState.asset.uid;
    if (currentCustomReport) {
      let report_custom = this.props.parentState.asset.report_custom;
      report_custom[
        currentCustomReport.crid
      ].reportStyle = this.state.reportStyle;
      actions.reports.setCustom(assetUid, report_custom);
    } else {
      let sett_ = this.props.parentState.reportStyles;
      assign(sett_.default, this.state.ReportStyle);
      actions.reports.setStyle(assetUid, sett_);
    }
  }

  render() {
    let rows = this.props.parentState.rowsByIdentifier || {};
    let translations = this.props.parentState.translations;
    let reportStyle = this.state.reportStyle;

    const groupByOptions = [];
    groupByOptions.push({
      value: '',
      label: t('No grouping'),
    });

    for (let key in rows) {
      if (
        rows.hasOwnProperty(key) &&
        rows[key].hasOwnProperty('type') &&
        rows[key].type === 'select_one'
      ) {
        const row = rows[key];
        const val = row.name || row.$autoname;
        let label = row.label;
        if (translations) {
          label = row.label[reportStyle.translationIndex];
        }
        groupByOptions.push({
          value: val,
          label: label,
        });
      }
    }

    var tabs = [t('Chart Type'), t('Colors')];

    if (groupByOptions.length > 1) {
      tabs.push(t('Group By'));
    }

    const selectedTranslationOptions = [];
    if (translations) {
      tabs.push(t('Translation'));
      this.props.parentState.asset.content.translations.map((row, i) => {
        selectedTranslationOptions.push({
          value: i,
          label: row || t('Unnamed language'),
        });
      });
    }

    var modalTabs = tabs.map(function (tab, i) {
      let tabClassNames = [
        'mdl-button',
        'mdl-button--tab',
      ];
      if (this.state.activeModalTab === i) {
        tabClassNames.push('active');
      }
      return (
        <button
          className={tabClassNames.join(' ')}
          onClick={this.toggleTab}
          data-index={i}
          key={i}
        >
          {tab}
        </button>
      );
    }, this);

    return (
      <bem.GraphSettings>
        <Modal.Tabs>{modalTabs}</Modal.Tabs>
        <Modal.Body>
          <div className='tabs-content'>
            {tabs[this.state.activeModalTab] === t('Chart Type') && (
              <div id='graph-type'>
                <ChartTypePicker
                  defaultStyle={reportStyle}
                  onChange={this.reportStyleChange}
                />
              </div>
            )}
            {tabs[this.state.activeModalTab] === t('Colors') && (
              <div id='graph-colors'>
                <ChartColorsPicker
                  defaultStyle={reportStyle}
                  onChange={this.reportStyleChange}
                />
              </div>
            )}
            {tabs[this.state.activeModalTab] === t('Group By') &&
              groupByOptions.length > 1 && (
                <div className='graph-tab__groupby' id='graph-labels'>
                  <Radio
                    name='reports-groupby'
                    options={groupByOptions}
                    onChange={this.onGroupByChange}
                    selected={reportStyle.groupDataBy}
                  />
                </div>
              )}
            {tabs[this.state.activeModalTab] === t('Translation') &&
              selectedTranslationOptions.length > 1 && (
                <div className='graph-tab__translation' id='graph-labels'>
                  <Radio
                    name='reports-selected-translation'
                    options={selectedTranslationOptions}
                    onChange={this.translationIndexChange}
                    selected={reportStyle.translationIndex}
                  />
                </div>
              )}
          </div>
          <Modal.Footer>
            <bem.KoboButton m='blue' onClick={this.saveReportStyles}>
              {t('Save')}
            </bem.KoboButton>
          </Modal.Footer>
        </Modal.Body>
      </bem.GraphSettings>
    );
  }
}<|MERGE_RESOLUTION|>--- conflicted
+++ resolved
@@ -2,11 +2,7 @@
 import autoBind from 'react-autobind';
 import Radio from 'js/components/common/radio';
 import {actions} from 'js/actions';
-<<<<<<< HEAD
-import {bem} from 'js/bem';
-=======
 import bem from 'js/bem';
->>>>>>> 126caa5e
 import Modal from 'js/components/common/modal';
 import {assign} from 'utils';
 import ChartTypePicker from './chartTypePicker';
