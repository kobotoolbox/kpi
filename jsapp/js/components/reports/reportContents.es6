--- conflicted
+++ resolved
@@ -45,16 +45,10 @@
     var reportData = this.props.reportData;
 
     for (var i = reportData.length - 1; i > -1; i--) {
-<<<<<<< HEAD
       const currentReport = reportData[i];
       const reportRowName = currentReport.name;
       const reportRowType = currentReport.row.type || null;
       let _defSpec = null;
-=======
-      let _qn = reportData[i].name;
-      let _type = reportData[i].row.type || null;
-      let _defSpec;
->>>>>>> 0607bb84
 
       if (customReport) {
         if (customReport.specified && customReport.specified[reportRowName]) {
@@ -73,7 +67,6 @@
       }
 
       if (
-<<<<<<< HEAD
         (
           reportRowType === QUESTION_TYPES.select_one.id ||
           reportRowType === QUESTION_TYPES.select_multiple.id
@@ -84,18 +77,6 @@
           return row.name === reportRowName || row.$autoname === reportRowName;
         });
         let reportResponses = currentReport.data.responses;
-=======
-        asset.content.choices &&
-        (
-          _type === QUESTION_TYPES.select_one.id ||
-          _type === QUESTION_TYPES.select_multiple.id
-        )
-      ) {
-        let question = asset.content.survey.find((z) => {
-          return z.name === _qn || z.$autoname === _qn;
-        });
-        let resps = reportData[i].data.responses;
->>>>>>> 0607bb84
         let choice;
 
         if (reportResponses) {
@@ -110,15 +91,9 @@
             // chosen. We try to find it by the label.
             choice = asset.content.choices.find((item) => {
               return (
-<<<<<<< HEAD
                 reportRow &&
                 item.list_name === reportRow.select_from_list_name &&
                 (item.label === response || item.label[0] === response)
-=======
-                question &&
-                o.list_name === question.select_from_list_name &&
-                (o.name === resps[j] || o.$autoname === resps[j])
->>>>>>> 0607bb84
               );
             });
 
@@ -135,7 +110,6 @@
           const vals = currentReport.data.values;
           if (vals && vals[0] && vals[0][1] && vals[0][1].responses) {
             var respValues = vals[0][1].responses;
-<<<<<<< HEAD
             currentReport.data.responseLabels = [];
             let qGB = asset.content.survey.find((z) => {
               return z.name === groupBy || z.$autoname === groupBy;
@@ -143,32 +117,17 @@
 
             respValues.forEach((response, ind) => {
               choice = asset.content.choices.find((item) => {
-=======
-            reportData[i].data.responseLabels = [];
-            let qGB = asset.content.survey.find((z) => {
-              return z.name === groupBy || z.$autoname === groupBy;
-            });
-            respValues.forEach(function(r, ind){
-              choice = asset.content.choices.find((o) => {
->>>>>>> 0607bb84
                 return (
                   qGB &&
                   item.list_name === qGB.select_from_list_name &&
                   (item.name === response || item.$autoname === response)
                 );
               });
-<<<<<<< HEAD
 
               if (choice && choice.label && choice.label[tnslIndex]) {
                 currentReport.data.responseLabels[ind] = choice.label[tnslIndex];
               } else {
                 currentReport.data.responseLabels[ind] = response;
-=======
-              if (choice?.label && choice.label[tnslIndex]) {
-                reportData[i].data.responseLabels[ind] = choice.label[tnslIndex];
-              } else {
-                reportData[i].data.responseLabels[ind] = r;
->>>>>>> 0607bb84
               }
             });
 
