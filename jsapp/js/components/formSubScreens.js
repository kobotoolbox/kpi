--- conflicted
+++ resolved
@@ -1,39 +1,3 @@
-<<<<<<< HEAD
-import React, {Suspense} from 'react';
-import reactMixin from 'react-mixin';
-import autoBind from 'react-autobind';
-import {actions} from '../actions';
-import bem from 'js/bem';
-import mixins from '../mixins';
-import DocumentTitle from 'react-document-title';
-import SharingForm from './permissions/sharingForm.component';
-import ProjectSettings from './modalForms/projectSettings';
-import FormMedia from './modalForms/formMedia';
-import {PROJECT_SETTINGS_CONTEXTS} from '../constants';
-import FormMap from './map/map';
-import RESTServices from './RESTServices';
-import LoadingSpinner from 'js/components/common/loadingSpinner';
-import {ROUTES} from 'js/router/routerConstants';
-import {withRouter} from 'js/router/legacy';
-import TransferProjects from 'js/components/permissions/transferProjects/transferProjects.component';
-
-const ConnectProjects = React.lazy(() =>
-  import(
-    /* webpackPrefetch: true */ 'js/components/dataAttachments/connectProjects'
-  )
-);
-const DataTable = React.lazy(() =>
-  import(/* webpackPrefetch: true */ 'js/components/submissions/table')
-);
-const ProjectDownloads = React.lazy(() =>
-  import(
-    /* webpackPrefetch: true */ 'js/components/projectDownloads/ProjectDownloads'
-  )
-);
-const FormGallery = React.lazy(() =>
-  import(/* webpackPrefetch: true */ './formGallery/formGallery.component')
-);
-=======
 import React, { Suspense } from 'react'
 import reactMixin from 'react-mixin'
 import autoBind from 'react-autobind'
@@ -60,7 +24,6 @@
   () => import(/* webpackPrefetch: true */ 'js/components/projectDownloads/ProjectDownloads'),
 )
 const FormGallery = React.lazy(() => import(/* webpackPrefetch: true */ './formGallery/formGallery.component'))
->>>>>>> 66db91f0
 
 const FormActivity = React.lazy(() => import(/* webpackPrefetch: true */ './activity/formActivity'))
 
