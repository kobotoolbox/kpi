import React from 'react';
import cx from 'classnames';
import Button from 'js/components/common/button';
import {useNavigate} from 'react-router-dom';
import styles from './overLimitBanner.module.scss';
import Icon from 'js/components/common/icon';
import {ACCOUNT_ROUTES} from 'js/account/routes.constants';

interface OverLimitBannerProps {
  warning?: boolean;
  limits: string[];
  interval: string;
  accountPage: boolean;
}

const OverLimitBanner = (props: OverLimitBannerProps) => {
  const navigate = useNavigate();
  if (!props.limits.length) {
    return null;
  }
  return (
    <div
      className={cx(styles.limitBannerContainer, {
        [styles.warningBanner]: props.warning,
<<<<<<< HEAD
        [styles.accountPage]: props.accountPage
=======
        [styles.accountPage]: props.accountPage,
>>>>>>> 275be43a
      })}
    >
      <Icon name={'alert'} size='m' color={props.warning ? 'amber' : 'red'} />
      <div className={styles.bannerContent}>
        {props.warning
          ? t('You are approaching your')
          : t('You have reached your')}
        <strong>
          {' '}
<<<<<<< HEAD
          {props.interval === 'month' ? t('monthly') : t('yearly')}{' '}
=======
          {(props.limits.length > 1 || props.limits[0] !== 'storage') &&
          props.interval === 'month'
            ? t('monthly')
            : t('yearly')}{' '}
>>>>>>> 275be43a
          {props.limits.map((item, i) => (
            <span key={i}>
              {i > 0 && props.limits.length > 2 && ', '}
              {i === props.limits.length - 1 && i > 0 && t(' and ')}
              {item}
            </span>
          ))}{' '}
          {props.limits.length > 1 ? t('limit') : t('limits')}
        </strong>
        {'. '}
        {props.warning && (
          <>
            <a
              href={'https://www.kobotoolbox.org/pricing/'}
              className={styles.bannerLink}
            >
              {t('Learn more')}
            </a>{' '}
            {t('about upgrading your plan.')}
          </>
        )}
        {!props.warning && (
          <>
            <span>
              {t(
                'Please upgrade your plan or purchase an add-on to increase your usage limits.'
              )}
            </span>
          </>
        )}
      </div>
      {props.warning && !props.accountPage && (
        <Button
          type={'bare'}
          color={'dark-blue'}
          endIcon='arrow-right'
          size='m'
          label={t('Monitor usage')}
          onClick={() => navigate(ACCOUNT_ROUTES.USAGE)}
          aria-label={t('monitor usage')}
          className={styles.bannerBtn}
        />
      )}
      {(!props.warning || props.accountPage) && (
        <Button
          type={'bare'}
          color={'dark-blue'}
          endIcon='arrow-right'
          size='m'
          label={t('Upgrade now')}
          onClick={() => navigate(ACCOUNT_ROUTES.PLAN)}
          aria-label={t('upgrade now')}
          className={styles.bannerBtn}
        />
      )}
    </div>
  );
};

export default OverLimitBanner;<|MERGE_RESOLUTION|>--- conflicted
+++ resolved
@@ -22,11 +22,7 @@
     <div
       className={cx(styles.limitBannerContainer, {
         [styles.warningBanner]: props.warning,
-<<<<<<< HEAD
-        [styles.accountPage]: props.accountPage
-=======
         [styles.accountPage]: props.accountPage,
->>>>>>> 275be43a
       })}
     >
       <Icon name={'alert'} size='m' color={props.warning ? 'amber' : 'red'} />
@@ -36,14 +32,10 @@
           : t('You have reached your')}
         <strong>
           {' '}
-<<<<<<< HEAD
-          {props.interval === 'month' ? t('monthly') : t('yearly')}{' '}
-=======
           {(props.limits.length > 1 || props.limits[0] !== 'storage') &&
           props.interval === 'month'
             ? t('monthly')
             : t('yearly')}{' '}
->>>>>>> 275be43a
           {props.limits.map((item, i) => (
             <span key={i}>
               {i > 0 && props.limits.length > 2 && ', '}
