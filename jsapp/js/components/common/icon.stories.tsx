--- conflicted
+++ resolved
@@ -1,11 +1,5 @@
-import React from 'react'
-<<<<<<< HEAD
 import type { Meta, StoryObj } from '@storybook/react'
-=======
-
-import type { ComponentMeta, ComponentStory } from '@storybook/react'
 import { IconNames } from '#/k-icons'
->>>>>>> 2b5db081
 import Icon from './icon'
 import type { IconColor } from './icon'
 
