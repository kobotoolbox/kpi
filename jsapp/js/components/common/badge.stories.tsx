import React from 'react'
<<<<<<< HEAD
import type { Meta, StoryObj } from '@storybook/react'
=======
>>>>>>> 2b5db081

import type { ComponentMeta, ComponentStory } from '@storybook/react'
import { IconNames } from '#/k-icons'
import Badge from './badge'
import type { BadgeColor, BadgeSize } from './badge'

const badgeColors: BadgeColor[] = ['light-storm', 'light-amber', 'light-blue', 'light-red', 'light-teal', 'light-green']
const badgeSizes: BadgeSize[] = ['s', 'm', 'l']

const meta: Meta<typeof Badge> = {
  title: 'common/Badge',
  component: Badge,
  argTypes: {
    color: {
      options: badgeColors,
      control: { type: 'select' },
    },
    size: {
      options: badgeSizes,
      control: { type: 'select' },
    },
    icon: {
      options: Object.keys(IconNames),
      control: { type: 'select' },
    },
  },
}

export default meta

type Story = StoryObj<typeof Badge>

export const Primary: Story = {
  args: {
    color: badgeColors[0],
    label: 'deployed',
    size: badgeSizes[0],
    icon: IconNames['project-deployed'],
  },
}<|MERGE_RESOLUTION|>--- conflicted
+++ resolved
@@ -1,10 +1,4 @@
-import React from 'react'
-<<<<<<< HEAD
 import type { Meta, StoryObj } from '@storybook/react'
-=======
->>>>>>> 2b5db081
-
-import type { ComponentMeta, ComponentStory } from '@storybook/react'
 import { IconNames } from '#/k-icons'
 import Badge from './badge'
 import type { BadgeColor, BadgeSize } from './badge'
