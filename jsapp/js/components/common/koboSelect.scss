--- conflicted
+++ resolved
@@ -115,12 +115,7 @@
   justify-content: space-between;
   width: 100%;
   height: $k-select-option-height;
-<<<<<<< HEAD
-  padding: 0 #{sizes.$x16 - sizes.$x2};
-=======
-  color: colors.$kobo-gray-700;
   padding: 0 #{16px - 2px};
->>>>>>> 5d9ca2db
   text-align: initial;
 }
 
