@use 'scss/colors';
@use 'scss/sizes';
@use 'scss/mixins';

.k-inline-message {
  @include mixins.centerRowFlex;
  align-items: flex-start;
  gap: 12px;
  margin: 0;
  padding: sizes.$x12 sizes.$x24;
  width: 100%;
  border-radius: sizes.$x6;
<<<<<<< HEAD
  color: colors.$kobo-gray-24;
=======
  color: colors.$kobo-gray-800;
>>>>>>> 697f2043
  line-height: sizes.$x22;

  a {
    text-decoration: underline;
    color: inherit;

    &:hover {
      text-decoration: none;
    }
  }

  &:not(:last-child) {
    margin-bottom: sizes.$x24;
  }

  &:not(:first-child) {
    margin-top: sizes.$x24;
  }
}

.k-inline-message--type-default {
<<<<<<< HEAD
  background-color: colors.$kobo-gray-96;
  .k-icon {color: colors.$kobo-gray-65;}
=======
  background-color: colors.$kobo-gray-200;
  .k-icon {color: colors.$kobo-gray-500;}
>>>>>>> 697f2043
}

.k-inline-message--type-error {
  background-color: colors.$kobo-light-red;
<<<<<<< HEAD
  .k-icon {color: colors.$kobo-red;}
=======
  .k-icon {color: colors.$kobo-mid-red;}
>>>>>>> 697f2043
}

.k-inline-message--type-success {
  background-color: colors.$kobo-light-teal;
  .k-icon {color: colors.$kobo-teal;}
}

.k-inline-message--type-warning {
  background-color: colors.$kobo-light-amber;
  .k-icon {color: colors.$kobo-amber;}
}

// We need a bit stronger specificity here
.k-inline-message p.k-inline-message__message {
  margin: 0;
  text-align: initial;
  font-size: sizes.$x14;
  line-height: inherit;
}<|MERGE_RESOLUTION|>--- conflicted
+++ resolved
@@ -10,11 +10,7 @@
   padding: sizes.$x12 sizes.$x24;
   width: 100%;
   border-radius: sizes.$x6;
-<<<<<<< HEAD
-  color: colors.$kobo-gray-24;
-=======
   color: colors.$kobo-gray-800;
->>>>>>> 697f2043
   line-height: sizes.$x22;
 
   a {
@@ -36,22 +32,13 @@
 }
 
 .k-inline-message--type-default {
-<<<<<<< HEAD
-  background-color: colors.$kobo-gray-96;
-  .k-icon {color: colors.$kobo-gray-65;}
-=======
   background-color: colors.$kobo-gray-200;
   .k-icon {color: colors.$kobo-gray-500;}
->>>>>>> 697f2043
 }
 
 .k-inline-message--type-error {
   background-color: colors.$kobo-light-red;
-<<<<<<< HEAD
-  .k-icon {color: colors.$kobo-red;}
-=======
   .k-icon {color: colors.$kobo-mid-red;}
->>>>>>> 697f2043
 }
 
 .k-inline-message--type-success {
