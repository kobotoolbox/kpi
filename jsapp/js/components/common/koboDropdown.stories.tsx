--- conflicted
+++ resolved
@@ -1,13 +1,5 @@
-import React from 'react'
-<<<<<<< HEAD
 import type { Meta, StoryObj } from '@storybook/react'
-
-import KoboDropdown from 'js/components/common/koboDropdown'
-=======
-
-import type { ComponentMeta, ComponentStory } from '@storybook/react'
 import KoboDropdown from '#/components/common/koboDropdown'
->>>>>>> 2b5db081
 
 const meta: Meta<typeof KoboDropdown> = {
   title: 'common/KoboDropdown',
