import React from 'react'
import type { ComponentStory, ComponentMeta, StoryObj } from '@storybook/react'

import Avatar from './avatar'
import type { AvatarSize } from './avatar'

const avatarSizes: AvatarSize[] = ['s', 'm']

export default {
  title: 'common/Avatar',
  component: Avatar,
  argTypes: {
    size: {
      options: avatarSizes,
      control: { type: 'select' },
    },
    username: { type: 'string' },
    isUsernameVisible: { type: 'boolean' },
    hasFullName: {
      type: 'boolean',
      description:
        'Allows testing `fullName` being empty string or not existing',
    },
    fullName: { type: 'string', if: { arg: 'hasFullName', truthy: true } },
    hasEmail: {
      type: 'boolean',
      description: 'Allows testing `email` being empty string or not existing',
    },
<<<<<<< HEAD
    email: {type: 'string', if: {arg: 'hasEmail', truthy: true}},
=======
    email: { type: 'string', if: { arg: 'hasEmail', truthy: true } },
>>>>>>> 66db91f0
    isEmpty: {
      type: 'boolean',
    },
  },
} as ComponentMeta<typeof Avatar>

<<<<<<< HEAD
const Template: ComponentStory<typeof Avatar> = (args) => <Avatar {...args} />;
=======
const Template: ComponentStory<typeof Avatar> = (args) => <Avatar {...args} />
>>>>>>> 66db91f0

export const Simple = Template.bind({})
Simple.args = {
  size: avatarSizes[0],
  username: 'leszek',
  isUsernameVisible: true,
}

export const Full: StoryObj<typeof Avatar> = {
  render: () => (
    <Avatar
      size='m'
      username='wilhelm_lg_swh'
      isUsernameVisible
      fullName='Wilhelm Ludwig Georg zu Sayn-Wittgenstein-Hohenstein'
      email='wilhelm@swh.de'
    />
  ),
}

// We want to test how the avatar colors look like with some ~random usernames.
const bulkUsernames = [
  // NATO phonetic alphabet (https://en.wikipedia.org/wiki/NATO_phonetic_alphabet)
  'Alfa',
  'Bravo',
  'Charlie',
  'Delta',
  'Echo',
  'Foxtrot',
  'Golf',
  'Hotel',
  'India',
  'Juliett',
  'Kilo',
  'Lima',
  'Mike',
  'November',
  'Oscar',
  'Papa',
  'Quebec',
  'Romeo',
  'Sierra',
  'Tango',
  'Uniform',
  'Victor',
  'Whiskey',
  'Xray',
  'Yankee',
  'Zulu',
  // Top 100 most popular names in the world (https://forebears.io/earth/forenames)
  'Maria',
  'Nushi',
  'Mohammed',
  'Jose',
  'Muhammad',
  'Mohamed',
  'Wei',
  'Mohammad',
  'Ahmed',
  'Yan',
  'Ali',
  'John',
  'David',
  'Li',
  'Abdul',
  'Ana',
  'Ying',
  'Michael',
  'Juan',
  'Anna',
  'Mary',
  'Jean',
  'Robert',
  'Daniel',
  'Luis',
  'Carlos',
  'James',
  'Antonio',
  'Joseph',
  'Hui',
  'Elena',
  'Francisco',
  'Hong',
  'Marie',
  'Min',
  'Lei',
  'Yu',
  'Ibrahim',
  'Peter',
  'Fatima',
  'Aleksandr',
  'Richard',
  'Xin',
  'Bin',
  'Paul',
  'Ping',
  'Lin',
  'Olga',
  'Sri',
  'Pedro',
  'William',
  'Rosa',
  'Thomas',
  'Jorge',
  'Yong',
  'Elizabeth',
  'Sergey',
  'Ram',
  'Patricia',
  'Hassan',
  'Anita',
  'Manuel',
  'Victor',
  'Sandra',
  'Ming',
  'Siti',
  'Miguel',
  'Emmanuel',
  'Samuel',
  'Ling',
  'Charles',
  'Sarah',
  'Mario',
  'Joao',
  'Tatyana',
  'Mark',
  'Rita',
  'Martin',
  'Svetlana',
  'Patrick',
  'Natalya',
  'Qing',
  'Ahmad',
  'Martha',
  'Andrey',
  'Sunita',
  'Andrea',
  'Christine',
  'Irina',
  'Laura',
  'Linda',
  'Marina',
  'Carmen',
  'Ghulam',
  'Vladimir',
  'Barbara',
  'Angela',
  'George',
  'Roberto',
  'Peng',
]
export const BulkColorsTest = () => (
  <div style={{ display: 'flex', flexWrap: 'wrap', gap: '10px' }}>
    {bulkUsernames.map((username) => (
      <div key={username}>
        <Avatar size='m' username={username} />
      </div>
    ))}
  </div>
)<|MERGE_RESOLUTION|>--- conflicted
+++ resolved
@@ -18,30 +18,21 @@
     isUsernameVisible: { type: 'boolean' },
     hasFullName: {
       type: 'boolean',
-      description:
-        'Allows testing `fullName` being empty string or not existing',
+      description: 'Allows testing `fullName` being empty string or not existing',
     },
     fullName: { type: 'string', if: { arg: 'hasFullName', truthy: true } },
     hasEmail: {
       type: 'boolean',
       description: 'Allows testing `email` being empty string or not existing',
     },
-<<<<<<< HEAD
-    email: {type: 'string', if: {arg: 'hasEmail', truthy: true}},
-=======
     email: { type: 'string', if: { arg: 'hasEmail', truthy: true } },
->>>>>>> 66db91f0
     isEmpty: {
       type: 'boolean',
     },
   },
 } as ComponentMeta<typeof Avatar>
 
-<<<<<<< HEAD
-const Template: ComponentStory<typeof Avatar> = (args) => <Avatar {...args} />;
-=======
 const Template: ComponentStory<typeof Avatar> = (args) => <Avatar {...args} />
->>>>>>> 66db91f0
 
 export const Simple = Template.bind({})
 Simple.args = {
