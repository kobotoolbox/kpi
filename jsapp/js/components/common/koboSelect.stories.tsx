import React from 'react'
<<<<<<< HEAD
import type { Meta, StoryObj } from '@storybook/react'
import KoboSelect from 'js/components/common/koboSelect'
import { IconNames } from 'jsapp/fonts/k-icons'
=======

import type { ComponentMeta, ComponentStory } from '@storybook/react'
import KoboSelect from '#/components/common/koboSelect'
>>>>>>> 2b5db081

const meta: Meta<typeof KoboSelect> = {
  title: 'commonDeprecated/KoboSelect',
  component: KoboSelect,
  argTypes: {
    selectedOption: {
      options: [undefined, 'one', 'two', 'last'],
      control: { type: 'select' },
    },
  },
}

export default meta

type Story = StoryObj<typeof KoboSelect>

const Template: Story = {
  render: (args) => {
    const options = [
      {
        value: 'one',
        label: 'One (no icon)',
      },
      {
        value: 'two',
        label: 'Two (with icon)',
        icon: IconNames['qt-audio'],
      },
      {
        value: 'last',
        label: 'The last one here with a very long label',
      },
    ]
    return <KoboSelect {...args} options={options} />
  },
}

export const Primary: Story = {
  ...Template,
  args: {
    type: 'blue',
    size: 'm',
    isClearable: true,
    isSearchable: true,
    isDisabled: false,
    isPending: false,
  },
}<|MERGE_RESOLUTION|>--- conflicted
+++ resolved
@@ -1,13 +1,6 @@
-import React from 'react'
-<<<<<<< HEAD
 import type { Meta, StoryObj } from '@storybook/react'
-import KoboSelect from 'js/components/common/koboSelect'
-import { IconNames } from 'jsapp/fonts/k-icons'
-=======
-
-import type { ComponentMeta, ComponentStory } from '@storybook/react'
 import KoboSelect from '#/components/common/koboSelect'
->>>>>>> 2b5db081
+import { IconNames } from '#/k-icons'
 
 const meta: Meta<typeof KoboSelect> = {
   title: 'commonDeprecated/KoboSelect',
