--- conflicted
+++ resolved
@@ -1,11 +1,4 @@
-<<<<<<< HEAD
 import type { Meta, StoryObj } from '@storybook/react'
-
-=======
-import React from 'react'
-
-import type { ComponentMeta, ComponentStory } from '@storybook/react'
->>>>>>> 2b5db081
 import Checkbox from './checkbox'
 
 const meta: Meta<typeof Checkbox> = {
