import React from 'react';
import type {IconName} from 'jsapp/fonts/k-icons';
import type {IconSize} from 'js/components/common/icon';
import Icon from 'js/components/common/icon';
import './button.scss';

/**
 * Note: we use a simple TypeScript types here instead of enums, so we don't
 * need to import them, just pass correct strings.
 */

/**
 * Button types are:
 * 1. bare - no border, no background, hover sets background
 * 2. frame - border, no background, hover sets background
 * 3. full - no border, background, hover dims background
 */
export type ButtonType = 'bare' | 'frame' | 'full';
export type ButtonColor = 'blue' | 'light-blue' | 'red' | 'storm' | 'cloud';
/**
 * The size is the height of the button, but it also influences the paddings.
 * Check out `button.scss` file for exact pixel values.
 */
export type ButtonSize = 'l' | 'm' | 's';

/** To be used for buttons with both icon and text. */
export const ButtonToIconMap: Map<ButtonSize, IconSize> = new Map();
ButtonToIconMap.set('s', 'xs');
ButtonToIconMap.set('m', 's');
ButtonToIconMap.set('l', 'm');

/** To be used for icon-only buttons. */
const ButtonToIconAloneMap: Map<ButtonSize, IconSize> = new Map();
ButtonToIconAloneMap.set('s', 'm');
ButtonToIconAloneMap.set('m', 'l');
ButtonToIconAloneMap.set('l', 'l');

interface ButtonProps {
  type: ButtonType;
  color: ButtonColor;
  /** Note: this size will also be carried over to the icon. */
  size: ButtonSize;
  /**
   * Setting this displays an icon - either before or after label. Please use
   * only one of the icons.
   */
  startIcon?: IconName;
  endIcon?: IconName;
  /** Label is optional, as sometimes we want an icon-only button. */
  label?: React.ReactNode;
  /**
   * Setting this will make a tooltip appear when hovering over button. Useful
   * for icon-only buttons.
   */
  tooltip?: string;
  isDisabled?: boolean;
  /** Changes the appearance to display spinner. */
  isPending?: boolean;
  /** Sets the button HTML type to "submit". */
  isSubmit?: boolean;
  /** Simply changes the width. */
  isFullWidth?: boolean;
  /** Additional class names. */
  classNames?: string[];
<<<<<<< HEAD
=======
  /** You don't need to pass the callback for `isSubmit` option. */
>>>>>>> b2932f75
  onClick?: (event: any) => void;
  'data-cy'?: string;
}

interface AdditionalButtonAttributes {
  'data-tip'?: string;
  'data-cy'?: string;
}

/**
 * A button component.
 */
const Button = (props: ButtonProps) => {
  // Note: both icon(s) and label are optional, but in reality the button
  // needs at least one of them to work.
  if (!props.startIcon && !props.endIcon && !props.label) {
    throw new Error('Button is missing a required properties: icon or label!');
  }

  let classNames: string[] = [];

  // Additional class names.
  if (props.classNames) {
    classNames = props.classNames;
  }

  // Base class with mandatory ones.
  classNames.push('k-button');
  classNames.push(`k-button--type-${props.type}`);
  classNames.push(`k-button--color-${props.color}`);

  if (props.isPending) {
    classNames.push('k-button--pending');
  }

  if (props.startIcon) {
    classNames.push('k-button--has-start-icon');
  }

  // Ensures only one icon is being displayed.
  if (!props.startIcon && props.endIcon) {
    classNames.push('k-button--has-end-icon');
  }

  if (props.label) {
    classNames.push('k-button--has-label');
  }

  if (props.isFullWidth) {
    classNames.push('k-button--full-width');
  }

  const size = props.size;
  classNames.push(`k-button--size-${size}`);

  // Size depends on label being there or not
  let iconSize = ButtonToIconAloneMap.get(size);
  if (props.label) {
    iconSize = ButtonToIconMap.get(size);
  }

  // For the attributes that don't have a falsy value.
  const additionalButtonAttributes: AdditionalButtonAttributes = {};
  if (props.tooltip) {
    additionalButtonAttributes['data-tip'] = props.tooltip;
  }
  if (props['data-cy']) {
    additionalButtonAttributes['data-cy'] = props['data-cy'];
  }

  return (
    <button
      className={classNames.join(' ')}
      type={props.isSubmit ? 'submit' : 'button'}
      disabled={props.isDisabled}
      onClick={props.onClick}
      {...additionalButtonAttributes}
    >
      {props.startIcon && <Icon name={props.startIcon} size={iconSize} />}

      {props.label && <span className='k-button__label'>{props.label}</span>}

      {/* Ensures only one icon is being displayed.*/}
      {!props.startIcon && props.endIcon && (
        <Icon name={props.endIcon} size={iconSize} />
      )}

      {props.isPending && (
        <Icon name='spinner' size={iconSize} classNames={['k-spin']} />
      )}
    </button>
  );
};

export default Button;<|MERGE_RESOLUTION|>--- conflicted
+++ resolved
@@ -62,10 +62,7 @@
   isFullWidth?: boolean;
   /** Additional class names. */
   classNames?: string[];
-<<<<<<< HEAD
-=======
   /** You don't need to pass the callback for `isSubmit` option. */
->>>>>>> b2932f75
   onClick?: (event: any) => void;
   'data-cy'?: string;
 }
