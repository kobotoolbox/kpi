@use 'scss/colors';
@use 'scss/mixins';

$avatar-size-s: 24px;
$avatar-size-m: 32px;
$avatar-size-l: 48px;

@mixin avatar-size($size) {
  // This is the gap between the initials and the (optional) username
  gap: $size * 0.25;

  .initials {
    width: $size;
    height: $size;
    border-radius: $size;
    line-height: $size;
    font-size: $size * 0.6;
  }
}

.avatar {
  @include mixins.centerRowFlex;
}

.avatar-size-s {
  @include avatar-size($avatar-size-s);
}

.avatar-size-m {
  @include avatar-size($avatar-size-m);
}

.avatar-size-l {
  @include avatar-size($avatar-size-l);
}

.initials {
<<<<<<< HEAD
  width: 20px;
  text-align: center;
  text-transform: uppercase;
  padding: 0 6px;
  border-radius: 20px;
  display: inline-block;
  vertical-align: middle;
  line-height: 20px;
  font-size: 12px;
  color: colors.$kobo-white;
  // actual background color is provided by JS, this is just safeguard
  background-color: colors.$kobo-storm;

  &:not(:last-child) {
    margin-right: 5px;
  }
=======
  text-align: center;
  text-transform: uppercase;
  display: inline-block;
  vertical-align: middle;
  color: colors.$kobo-white;
  // actual background color is provided by JS, this is just safeguard
  background-color: colors.$kobo-storm;
>>>>>>> 799c0fb1
}<|MERGE_RESOLUTION|>--- conflicted
+++ resolved
@@ -35,24 +35,6 @@
 }
 
 .initials {
-<<<<<<< HEAD
-  width: 20px;
-  text-align: center;
-  text-transform: uppercase;
-  padding: 0 6px;
-  border-radius: 20px;
-  display: inline-block;
-  vertical-align: middle;
-  line-height: 20px;
-  font-size: 12px;
-  color: colors.$kobo-white;
-  // actual background color is provided by JS, this is just safeguard
-  background-color: colors.$kobo-storm;
-
-  &:not(:last-child) {
-    margin-right: 5px;
-  }
-=======
   text-align: center;
   text-transform: uppercase;
   display: inline-block;
@@ -60,5 +42,4 @@
   color: colors.$kobo-white;
   // actual background color is provided by JS, this is just safeguard
   background-color: colors.$kobo-storm;
->>>>>>> 799c0fb1
 }