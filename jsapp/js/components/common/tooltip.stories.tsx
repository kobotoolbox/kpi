--- conflicted
+++ resolved
@@ -1,13 +1,6 @@
-import React from 'react'
-<<<<<<< HEAD
 import type { Meta, StoryObj } from '@storybook/react'
-=======
-
-import type { Meta, Story } from '@storybook/react'
-import type { TooltipAlignment, TooltipProps } from './tooltip'
->>>>>>> 2b5db081
+import type { TooltipAlignment } from './tooltip'
 import Tooltip from './tooltip'
-import type { TooltipAlignment } from './tooltip'
 
 const tooltipPositions: TooltipAlignment[] = ['right', 'left', 'center']
 
