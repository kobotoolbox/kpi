import React from 'react';
import autoBind from 'react-autobind';
import Reflux from 'reflux';
import reactMixin from 'react-mixin';
import _ from 'underscore';
import $ from 'jquery';
import enketoHandler from 'js/enketoHandler';
import {dataInterface} from '../dataInterface';
import Checkbox from './checkbox';
import {actions} from '../actions';
import {bem} from '../bem';
import ui from '../ui';
import {stores} from '../stores';
import mixins from '../mixins';
import alertify from 'alertifyjs';
import ReactTable from 'react-table';
import Select from 'react-select';
import {DebounceInput} from 'react-debounce-input';
import {
  VALIDATION_STATUSES,
  VALIDATION_STATUSES_LIST,
  MODAL_TYPES,
  QUESTION_TYPES,
  GROUP_TYPES_BEGIN,
  GROUP_TYPES_END
} from '../constants';
import {
<<<<<<< HEAD
  notify,
=======
  t,
>>>>>>> 53b58906
  formatTimeDate,
  renderCheckbox
} from '../utils';
import {getSurveyFlatPaths} from 'js/assetUtils';
import {getRepeatGroupAnswers} from 'js/submissionUtils';

const NOT_ASSIGNED = 'validation_status_not_assigned';

const EXCLUDED_COLUMNS = [
  '_xform_id_string',
  '_attachments',
  '_notes',
  '_bamboo_dataset_id',
  '_status',
  'formhub/uuid',
  '_tags',
  '_geolocation',
  'meta/instanceID',
  'meta/deprecatedID',
  '_validation_status'
];

export const SUBMISSION_LINKS_ID = '__SubmissionLinks';

export class DataTable extends React.Component {
  constructor(props){
    super(props);
    this.state = {
      loading: true,
      tableData: [],
      columns: [],
      selectedColumns: false,
      frozenColumn: false,
      sids: [],
      isFullscreen: false,
      defaultPageSize: 30,
      pageSize: 30,
      currentPage: 0,
      error: false,
      showLabels: true,
      translationIndex: 0,
      showGroupName: true,
      showHXLTags: false,
      resultsTotal: 0,
      selectedRows: {},
      selectAll: false,
      fetchState: false,
      submissionPager: false,
      overrideLabelsAndGroups: null
    };

    this.tableScrollTop = 0;
    autoBind(this);
  }
  requestData(instance) {
    let pageSize = instance.state.pageSize,
      page = instance.state.page * instance.state.pageSize,
      sort = instance.state.sorted,
      filter = instance.state.filtered,
      filterQuery = '';

    if (filter.length) {
      filterQuery = '&query={';
      filter.forEach(function(f, i) {
        if (f.id === '_id') {
          filterQuery += `"${f.id}":{"$in":[${f.value}]}`;
        } else if (f.id === '_validation_status.uid') {
          (f.value === NOT_ASSIGNED) ? filterQuery += `"${f.id}":null` : filterQuery += `"${f.id}":"${f.value}"`;
        } else {
          filterQuery += `"${f.id}":{"$regex":"${f.value}","$options":"i"}`;
        }
        if (i < filter.length - 1)
          filterQuery += ',';
      });
      filterQuery += '}';
    }

    dataInterface.getSubmissions(this.props.asset.uid, pageSize, page, sort, [], filterQuery).done((data) => {
      let results = data.results;

      if (results && results.length > 0) {
        if (this.state.submissionPager == 'next') {
          this.submissionModalProcessing(results[0]._id, results);
        }
        if (this.state.submissionPager == 'prev') {
          this.submissionModalProcessing(results[results.length - 1]._id, results);
        }
        this.setState({
          loading: false,
          selectedRows: {},
          selectAll: false,
          tableData: results,
          submissionPager: false,
          resultsTotal: data.count
        });
        this._prepColumns(results);
      } else {
        if (filterQuery.length) {
          this.setState({
            loading: false,
            selectedRows: {},
            tableData: results,
            resultsTotal: 0
          });
        } else {
          this.setState({error: t('This project has no submitted data. ' +
                                  'Please collect some and try again.'),
                         loading: false});
        }
      }
    }).fail((error)=>{
      if (error.responseText)
        this.setState({error: error.responseText, loading: false});
      else if (error.statusText)
        this.setState({error: error.statusText, loading: false});
      else
        this.setState({error: t('Error: could not load data.'), loading: false});
    });
  }
  getValidationStatusOption(originalRow) {
    if (originalRow._validation_status && originalRow._validation_status.uid) {
      return VALIDATION_STATUSES[originalRow._validation_status.uid];
    } else {
      return VALIDATION_STATUSES.no_status;
    }
  }
  onValidationStatusChange(sid, index, evt) {
    const _this = this;

    if (evt.value === null) {
      dataInterface.removeSubmissionValidationStatus(_this.props.asset.uid, sid).done((result) => {
        _this.state.tableData[index]._validation_status = {};
        _this.setState({tableData: _this.state.tableData});
      }).fail(console.error);
    } else {
      dataInterface.updateSubmissionValidationStatus(_this.props.asset.uid, sid, {'validation_status.uid': evt.value}).done((result) => {
        if (result.uid) {
          _this.state.tableData[index]._validation_status = result;
          _this.setState({tableData: _this.state.tableData});
        } else {
          console.error('error updating validation status');
        }
      }).fail(console.error);
    }
  }

  // returns a unique list of columns (keys) that should be displayed to users
  getDisplayedColumns(data) {
    const flatPaths = getSurveyFlatPaths(this.props.asset.content.survey);

    // start with all paths
    let output = Object.values(flatPaths);

    // makes sure the survey columns are displayed, even if current data's
    // submissions doesn't have them
    const dataKeys = Object.keys(data.reduce(function(result, obj) {
      return Object.assign(result, obj);
    }, {}));
    output = [...new Set([...dataKeys, ...output])];

    // exclude some technical non-data columns
    output = output.filter((key) => {
      return EXCLUDED_COLUMNS.includes(key) === false;
    });

    // exclude notes
    output = output.filter((key) => {
      const foundPathKey = Object.keys(flatPaths).find((pathKey) => {
        return flatPaths[pathKey] === key;
      });
      const foundRow = this.props.asset.content.survey.find((row) => {
        return (
          key === row.name ||
          key === row.$autoname ||
          foundPathKey === row.name ||
          foundPathKey === row.$autoname
        );
      });
      if (foundRow) {
        return foundRow.type !== QUESTION_TYPES.get('note').id;
      }
      return false;
    });

    // exclude kobomatrix rows as data is not directly tied to them, but
    // to rows user answered to, thus making these columns always empty
    const excludedMatrixKeys = [];
    let isInsideKoboMatrix = false;
    this.props.asset.content.survey.forEach((row) => {
      if (row.type === GROUP_TYPES_BEGIN.get('begin_kobomatrix')) {
        isInsideKoboMatrix = true;
      } else if (row.type === GROUP_TYPES_END.get('end_kobomatrix')) {
        isInsideKoboMatrix = false;
      } else if (isInsideKoboMatrix) {
        const rowPath = flatPaths[row.name] || flatPaths[row.$autoname];
        excludedMatrixKeys.push(rowPath);
      }
    });
    output = output.filter((key) => {
      return excludedMatrixKeys.includes(key) === false;
    });

    return output;
  }

  _prepColumns(data) {
    const displayedColumns = this.getDisplayedColumns(data);

    let showLabels = this.state.showLabels,
        showGroupName = this.state.showGroupName,
        showHXLTags = this.state.showHXLTags,
        settings = this.props.asset.settings,
        translationIndex = this.state.translationIndex,
        maxPageRes = Math.min(this.state.pageSize, this.state.tableData.length),
        _this = this;

    if (settings['data-table'] && settings['data-table']['translation-index'] != null) {
      translationIndex = settings['data-table']['translation-index'];
      showLabels = translationIndex > -1 ? true : false;
    }

    if (settings['data-table'] && settings['data-table']['show-group-name'] != null) {
      showGroupName = settings['data-table']['show-group-name'];
    }

    if (settings['data-table'] && settings['data-table']['show-hxl-tags'] != null) {
      showHXLTags = settings['data-table']['show-hxl-tags'];
    }

    // check for overrides by users with view permissions only
    // see tableColumnFilter.es6's saveTableColumns()
    if (this.state.overrideLabelsAndGroups !== null) {
      showGroupName = this.state.overrideLabelsAndGroups.showGroupName;
      translationIndex = this.state.overrideLabelsAndGroups.translationIndex;
      showLabels = translationIndex > -1 ? true : false;
    }

    var columns = [];
    if (this.userCan('validate_submissions', this.props.asset) || this.userCan('change_submissions', this.props.asset)) {
      columns.push({
        Header: row => (
            <div className='table-header-checkbox'>
              <Checkbox
                checked={Object.keys(this.state.selectedRows).length === maxPageRes ? true : false}
                onChange={this.bulkSelectAllRows}
              />
            </div>
          ),
        accessor: 'sub-checkbox',
        index: '__0',
        id: '__SubmissionCheckbox',
        minWidth: 45,
        filterable: false,
        sortable: false,
        resizable: false,
        className: 'rt-checkbox',
        Cell: row => (
          <div className='table-header-checkbox'>
            <Checkbox
              checked={this.state.selectedRows[row.original._id] ? true : false}
              onChange={this.bulkUpdateChange.bind(this, row.original._id)}
            />
          </div>
        )
      });
    }

    let userCanSeeEditIcon = this.props.asset.deployment__active && this.userCan('change_submissions', this.props.asset);

    columns.push({
      Header: '',
      accessor: 'sub-link',
      index: '__1',
      id: SUBMISSION_LINKS_ID,
      minWidth: userCanSeeEditIcon ? 75 : 45,
      filterable: false,
      sortable: false,
      className: 'rt-link',
      Cell: row => (
        <div>
          <span onClick={this.launchSubmissionModal} data-sid={row.original._id}
                className='table-link' data-tip={t('Open')}>
            <i className='k-icon k-icon-view'/>
          </span>

          {userCanSeeEditIcon &&
            <span
              onClick={this.launchEditSubmission.bind(this)}
              data-sid={row.original._id}
              className='table-link'
              data-tip={t('Edit')}
            >
              <i className='k-icon k-icon-edit'/>
            </span>
          }
        </div>
      )
    });

    columns.push({
      Header: () => {
        return (
          <span className='column-header-title'>
            {t('Validation status')}
          </span>
        );
      },
      accessor: '_validation_status.uid',
      index: '__2',
      id: '_validation_status.uid',
      minWidth: 130,
      className: 'rt-status',
      Filter: ({ filter, onChange }) =>
        <select
          onChange={event => onChange(event.target.value)}
          style={{ width: '100%' }}
          value={filter ? filter.value : ''}>
          <option value=''>Show All</option>
          {VALIDATION_STATUSES_LIST.map((item, n) => {
            return (
              <option value={(item.value === null) ? NOT_ASSIGNED : item.value} key={n}>{item.label}</option>
            );
          })}
        </select>,
      Cell: row => (
        <Select
          isDisabled={!this.userCan('validate_submissions', this.props.asset)}
          isClearable={false}
          value={this.getValidationStatusOption(row.original)}
          options={VALIDATION_STATUSES_LIST}
          onChange={this.onValidationStatusChange.bind(this, row.original._id, row.index)}
          className='kobo-select'
          classNamePrefix='kobo-select'
          menuPlacement='auto'
        />
      )
    });

    let survey = this.props.asset.content.survey;
    let choices = this.props.asset.content.choices;
    displayedColumns.forEach((key) => {
      var q = undefined;
      var qParentG = [];
      if (key.includes('/')) {
        qParentG = key.split('/');
        q = survey.find(o => o.name === qParentG[qParentG.length - 1] || o.$autoname == qParentG[qParentG.length - 1]);
      } else {
        q = survey.find(o => o.name === key || o.$autoname == key);
      }

      if (q && q.type === 'begin_repeat') {
        return false;
      }

      // sets location of columns for questions not in current survey version
      var index = 'y_' + key;

      // place meta question columns at the very end
      switch(key) {
        case 'username':
            index = 'z1';
            break;
        case 'simserial':
            index = 'z2';
            break;
        case 'subscriberid':
            index = 'z3';
            break;
        case 'deviceid':
            index = 'z4';
            break;
        case 'phonenumber':
            index = 'z5';
            break;
        case 'today':
            index = 'z6';
            break;
        case '__version__':
        case '_version_':
            index = 'z7';
            break;
        case '_id':
            index = 'z8';
            break;
        case '_uuid':
            index = 'z9';
            break;
        case '_submission_time':
            index = 'z91';
            break;
        case '_submitted_by':
            index = 'z92';
            break;
        default:
          // set index for questions in current version of survey (including questions in groups)
          survey.map(function(x, i) {
            var k = key;
            if (key.includes('/')) {
              var kArray = k.split('/');
              k = kArray[kArray.length - 1];
            }
            if (x.name === k || x.$autoname === k) {
              index = i.toString();
            }
          });
      }

      columns.push({
        Header: h => {
          const columnName = _this.getColumnLabel(key, q, qParentG);
          const columnHXLTags = _this.getColumnHXLTags(key);
          return (
            <React.Fragment>
              <span className='column-header-title' title={columnName}>{columnName}</span>
              {columnHXLTags &&
                <span className='column-header-hxl-tags' title={columnHXLTags}>{columnHXLTags}</span>
              }
            </React.Fragment>
          );
        },
        id: key,
        accessor: row => row[key],
        index: index,
        question: q,
        filterable: false,
        Cell: (row) => {
          if (showLabels && q && q.type && row.value) {
            if (q.type === QUESTION_TYPES.get('image').id || q.type === QUESTION_TYPES.get('audio').id || q.type === QUESTION_TYPES.get('video').id) {
              var mediaURL = this.getMediaDownloadLink(row.value);
              return <a href={mediaURL} target='_blank'>{row.value}</a>;
            }
            // show proper labels for choice questions
            if (q.type == 'select_one') {
              let choice = choices.find(o => o.list_name == q.select_from_list_name && (o.name === row.value || o.$autoname == row.value));
              return choice && choice.label && choice.label[translationIndex] ? choice.label[translationIndex] : row.value;
            }
            if (q.type == 'select_multiple' && row.value) {
              let values = row.value.split(' ');
              var labels = [];
              values.forEach(function(v) {
                let choice = choices.find(o => o.list_name == q.select_from_list_name && (o.name === v || o.$autoname == v));
                if (choice && choice.label && choice.label[translationIndex])
                  labels.push(choice.label[translationIndex]);
              });

              return labels.join(', ');
            }
            if (q.type == 'start' || q.type == 'end' || q.type == '_submission_time') {
              return formatTimeDate(row.value);
            }
          }
          if (typeof(row.value) == 'object' || row.value === undefined) {
            const repeatGroupAnswers = getRepeatGroupAnswers(row.original, key);

            if (repeatGroupAnswers) {
              // display a list of answers from a repeat group question
              return repeatGroupAnswers.join(', ');
            } else {
              return '';
            }
          } else {
            return row.value;
          }
        }
      });

    });

    columns.sort(function(a, b) {
      return a.index.localeCompare(b.index, 'en', {numeric: true});
    });

    let selectedColumns = false,
        frozenColumn = false;
    const textFilterQuestionTypes = [
      'text',
      'integer',
      'decimal',
      'select_multiple',
      'date',
      'time',
      'datetime',
      'start',
      'end',
      'username',
      'simserial',
      'subscriberid',
      'deviceid',
      'phonenumber',
      'today'
    ];
    const textFilterQuestionIds = [
      '__version__',
      '_id',
      '_uuid',
      '_submission_time',
      '_submitted_by'
    ];

    if (settings['data-table'] && settings['data-table']['frozen-column']) {
      frozenColumn = settings['data-table']['frozen-column'];
    }

    columns.forEach(function(col, ind) {
      // TODO: see if this can work for select_multiple too
      if (col.question && col.question.type === 'select_one') {
        col.filterable = true;
        col.Filter = ({ filter, onChange }) =>
          <select onChange={event => onChange(event.target.value)}
                  style={{ width: '100%' }}
                  value={filter ? filter.value : ''}>
            <option value=''>Show All</option>
            {choices.filter(c => c.list_name === col.question.select_from_list_name).map((item, n) => {
              let displayLabel = t('Unlabelled');
              if (item.label) {
                displayLabel = item.label[0];
              } else if (item.name) {
                displayLabel = item.name;
              } else if (item.$autoname) {
                displayLabel = item.$autoname;
              }
              return (
                <option value={item.name} key={n}>{displayLabel}</option>
              );
            })}
          </select>;
      }
      if (
        (col.question && textFilterQuestionTypes.includes(col.question.type))
        || textFilterQuestionIds.includes(col.id)
      ) {
        col.filterable = true;
        col.Filter = ({ filter, onChange }) =>
          <DebounceInput
            value={filter ? filter.value : undefined}
            debounceTimeout={750}
            onChange={event => onChange(event.target.value)}
            style={{ width: '100%' }}/>;
      }

      if (frozenColumn === col.id) {
        col.className = col.className ? `frozen ${col.className}` : 'frozen';
        col.headerClassName = 'frozen';
      }
    });

    // prepare list of selected columns, if configured
    if (settings['data-table'] && settings['data-table']['selected-columns']) {
      const selCos = settings['data-table']['selected-columns'];

      // always include frozenColumn, if set
      if (frozenColumn && !selCos.includes(frozenColumn))
        selCos.unshift(frozenColumn);

      selectedColumns = columns.filter((el) => {
        // always include edit/preview links column
        if (el.id == SUBMISSION_LINKS_ID)
          return true;

        // include multi-select checkboxes if validation status is visible
        // TODO: update this when enabling bulk deleting submissions
        if (el.id == '__SubmissionCheckbox' && selCos.includes('_validation_status.uid'))
          return true;

        return selCos.includes(el.id) !== false;
      });
    }

    this.setState({
      columns: columns,
      selectedColumns: selectedColumns,
      frozenColumn: frozenColumn,
      translationIndex: translationIndex,
      showLabels: showLabels,
      showGroupName: showGroupName,
      showHXLTags: showHXLTags
    });
  }
  getColumnHXLTags(key) {
    if (this.state.showHXLTags) {
      const colQuestion = _.find(this.props.asset.content.survey, (question) => {
        return question.$autoname === key;
      });
      if (!colQuestion || !colQuestion.tags) {
        return null;
      }
      const HXLTags = [];
      colQuestion.tags.map((tag) => {
        if (tag.startsWith('hxl:')) {
          HXLTags.push(tag.replace('hxl:', ''));
        }
      });
      if (HXLTags.length === 0) {
        return null;
      } else {
        return HXLTags.join('');
      }
    } else {
      return null;
    }
  }
  getColumnLabel(key, q, qParentG, stateOverrides = false) {
    switch(key) {
      case '__SubmissionCheckbox':
        return (
          <span className='column-header-title'>
            {t('Multi-select checkboxes column')}
          </span>
        );
      case '_validation_status.uid':
        return (
          <span className='column-header-title'>
            {t('Validation status')}
          </span>
        );
    }

    var label = key;
    let showLabels = this.state.showLabels,
        showGroupName = this.state.showGroupName,
        translationIndex = this.state.translationIndex,
        survey = this.props.asset.content.survey;

    if (stateOverrides) {
      showGroupName = stateOverrides.showGroupName;
      translationIndex = stateOverrides.translationIndex;
    }

    if (key.includes('/')) {
      var splitK = key.split('/');
      label = splitK[splitK.length - 1];
    }
    if (q && q.label && showLabels && q.label[translationIndex])
      label = q.label[translationIndex];
    // show Groups in labels, when selected
    if (showGroupName && qParentG && key.includes('/')) {
      var gLabels = qParentG.join(' / ');

      if (showLabels) {
        var gT = qParentG.map(function(g) {
          var x = survey.find(o => o.name === g || o.$autoname == g);
          if (x && x.label && x.label[translationIndex])
            return x.label[translationIndex];

          return g;
        });
        gLabels = gT.join(' / ');
      }
      return gLabels;
    }

    return label;
  }
  overrideLabelsAndGroups(overrides) {
    stores.pageState.hideModal();
    this.setState({
      overrideLabelsAndGroups: overrides
    }, () => {
      this._prepColumns(this.state.tableData);
    });
  }
  toggleFullscreen () {
    this.setState({isFullscreen: !this.state.isFullscreen});
  }
  componentDidMount() {
    this.listenTo(actions.resources.updateSubmissionValidationStatus.completed, this.refreshSubmissionValidationStatus);
    this.listenTo(actions.resources.removeSubmissionValidationStatus.completed, this.refreshSubmissionValidationStatus);
    this.listenTo(actions.table.updateSettings.completed, this.onTableUpdateSettingsCompleted);
    this.listenTo(stores.pageState, this.onPageStateUpdated);
  }
  refreshSubmissionValidationStatus(result, sid) {
    if (sid) {
      var subIndex = this.state.tableData.findIndex(x => x._id === parseInt(sid));
      if (typeof subIndex !== 'undefined' && this.state.tableData[subIndex]) {
        var newData = this.state.tableData;
        newData[subIndex]._validation_status = result || {};
        this.setState({tableData: newData});
        this._prepColumns(newData);
      }
    }
  }
  onTableUpdateSettingsCompleted() {
    stores.pageState.hideModal();
    this._prepColumns(this.state.tableData);
  }
  fetchData(state, instance) {
    this.setState({
      loading: true,
      pageSize: instance.state.pageSize,
      currentPage: instance.state.page,
      fetchState: state,
      fetchInstance: instance
    });
    this.requestData(instance);
  }
  launchSubmissionModal (evt) {
    let el = $(evt.target).closest('[data-sid]').get(0);
    const sid = el.getAttribute('data-sid');

    this.submissionModalProcessing(sid, this.state.tableData);
  }
  submissionModalProcessing(sid, tableData) {
    let ids = [];

    tableData.forEach(function(r) {
      ids.push(r._id);
    });

    stores.pageState.showModal({
      type: MODAL_TYPES.SUBMISSION,
      sid: sid,
      asset: this.props.asset,
      ids: ids,
      tableInfo: {
        currentPage: this.state.currentPage,
        pageSize: this.state.pageSize,
        resultsTotal: this.state.resultsTotal
      }
    });
  }
  showTableColumsOptionsModal () {
    stores.pageState.showModal({
      type: MODAL_TYPES.TABLE_COLUMNS,
      asset: this.props.asset,
      columns: this.state.columns,
      getColumnLabel: this.getColumnLabel,
      overrideLabelsAndGroups: this.overrideLabelsAndGroups
    });
  }
  launchEditSubmission (evt) {
    enketoHandler.editSubmission(this.props.asset.uid, evt.currentTarget.dataset.sid);
  }
  onPageStateUpdated(pageState) {
    if (!pageState.modal)
      return false;

    let params = pageState.modal,
        page = 0;

    if (params.type !== MODAL_TYPES.TABLE_COLUMNS && !params.sid) {
      let fetchInstance = this.state.fetchInstance;
      if (params.page === 'next')
        page = this.state.currentPage + 1;
      if (params.page === 'prev')
        page = this.state.currentPage - 1;

      fetchInstance.setState({ page: page });
      this.setState({
        fetchInstance: fetchInstance,
        submissionPager: params.page
      }, function() {
        this.fetchData(this.state.fetchState, this.state.fetchInstance);
      });
    }

  }
  bulkUpdateChange(sid, isChecked) {
    let selectedRows = this.state.selectedRows;

    if (isChecked) {
      selectedRows[sid] = true;
    } else {
      delete selectedRows[sid];
    }

    this.setState({
      selectedRows: selectedRows,
      selectAll: false
    });
  }
  bulkSelectAllRows(isChecked) {
    let s = this.state.selectedRows;
    this.state.tableData.forEach(function(r) {
      if (isChecked) {
        s[r._id] = true;
      } else {
        delete s[r._id];
      }
    }
    );

    // If the entirety of the results has been selected, selectAll should be true
    // Useful when the # of results is smaller than the page size.
    let scount = Object.keys(s).length;

    if (scount === this.state.resultsTotal) {
      this.setState({
        selectedRows: s,
        selectAll: true
      });
    } else {
      this.setState({
        selectedRows: s,
        selectAll: false
      });
    }

  }

  onBulkUpdateStatus(evt) {
    const val = evt.target.getAttribute('data-value');
    const selectAll = this.state.selectAll;
    const data = {};
    let selectedCount;
    // setting empty value requires deleting the statuses with different API call
    const apiFn = val === null ? dataInterface.bulkRemoveSubmissionsValidationStatus : dataInterface.patchSubmissions;

    if (selectAll) {
      if (this.state.fetchState.filtered.length) {
        data.query = {};
        data['validation_status.uid'] = val;
        this.state.fetchState.filtered.map((filteredItem) => {
          data.query[filteredItem.id] = filteredItem.value;
        });
      } else {
        data.confirm = true;
        data['validation_status.uid'] = val;
      }
      selectedCount = this.state.resultsTotal;
    } else {
      data.submission_ids = Object.keys(this.state.selectedRows);
      data['validation_status.uid'] = val;
      selectedCount = data.submission_ids.length;
    }

    const dialog = alertify.dialog('confirm');
    const opts = {
      title: t('Update status of selected submissions'),
      message: t('You have selected ## submissions. Are you sure you would like to update their status? This action is irreversible.').replace('##', selectedCount),
      labels: {ok: t('Update Validation Status'), cancel: t('Cancel')},
      onok: () => {
        apiFn(this.props.asset.uid, data).done(() => {
          this.fetchData(this.state.fetchState, this.state.fetchInstance);
          dialog.destroy();
        }).fail((jqxhr) => {
          console.error(jqxhr);
          alertify.error(t('Failed to update status.'));
          dialog.destroy();
        });
        // keep the dialog open
        return false;
      },
      oncancel: dialog.destroy
    };
    dialog.set(opts).show();
  }
  bulkSelectAll() {
    this.setState({selectAll: true});
  }
  clearSelection() {
    this.setState({selectAll: false, selectedRows: {}});
  }
  onBulkDelete() {
    const apiFn = dataInterface.bulkDeleteSubmissions;
    const data = {};
    let selectedCount;

    if (this.state.selectAll) {
      if (this.state.fetchState.filtered.length) {
        data.query = {};
        this.state.fetchState.filtered.map((filteredItem) => {
          data.query[filteredItem.id] = filteredItem.value;
        });
      } else {
        data.confirm = true;
      }
      selectedCount = this.state.resultsTotal;
    } else {
      data.submission_ids = Object.keys(this.state.selectedRows);
      selectedCount = data.submission_ids.length;
    }
    let msg, onshow;
    msg = t('You are about to permanently delete ##count## data entries.').replace('##count##', selectedCount);
    msg += `${renderCheckbox('dt1', t('All selected data associated with this form will be deleted.'))}`;
    msg += `${renderCheckbox('dt2', t('I understand that if I delete the selected entries I will not be able to recover them.'))}`;
    const dialog = alertify.dialog('confirm');
    onshow = (evt) => {
      let ok_button = dialog.elements.buttons.primary.firstChild;
      let $els = $('.alertify-toggle input');

      ok_button.disabled = true;

      $els.each(function() {$(this).prop('checked', false);});
      $els.change(function() {
        ok_button.disabled = false;
        $els.each(function () {
          if (!$(this).prop('checked')) {
            ok_button.disabled = true;
          }
        });
      });
    };

    const opts = {
      title: t('Delete selected submissions'),
      message: msg,
      labels: {ok: t('Delete selected'), cancel: t('Cancel')},
      onshow: onshow,
      onok: () => {
        apiFn(this.props.asset.uid, data).done(() => {
          this.fetchData(this.state.fetchState, this.state.fetchInstance);
          dialog.destroy();
        }).fail((jqxhr) => {
          console.error(jqxhr);
          alertify.error(t('Failed to delete submissions.'));
          dialog.destroy();
        });
        // keep the dialog open
        return false;
      },
      oncancel: () => {
        dialog.destroy();
      }
    };
    dialog.set(opts).show();
  }
  bulkSelectUI() {
    if (!this.state.tableData.length) {
      return false;
    }

    const { pageSize, currentPage, resultsTotal } = this.state;

    const pages = Math.floor(((resultsTotal - 1) / pageSize) + 1),
          res1 = (resultsTotal === 0) ? 0 : (currentPage * pageSize) + 1,
          res2 = Math.min((currentPage + 1) * pageSize, resultsTotal),
          showingResults = `${res1} - ${res2} ${t('of')} ${resultsTotal} ${t('results')}`,
          selected = this.state.selectedRows,
          maxPageRes = Math.min(this.state.pageSize, this.state.tableData.length);

    let selectedCount = Object.keys(selected).length;
    if (this.state.selectAll) {
      selectedCount = resultsTotal;
    }
    const selectedLabel = t('##count## selected').replace('##count##', selectedCount);

    return (
      <bem.FormView__item m='table-meta'>
        <span>{showingResults}</span>
        {selectedCount > 1 &&
          <span>
            <a className='select-all' onClick={this.clearSelection}>
              {t('Clear selection')}
            </a>
          </span>
        }

        { !this.state.selectAll &&
          Object.keys(selected).length === maxPageRes &&
          resultsTotal > pageSize &&
          <span>
            <a className='select-all' onClick={this.bulkSelectAll}>
              {t('Select all ##count##').replace('##count##', resultsTotal)}
            </a>
          </span>
        }

        {Object.keys(selected).length > 0 &&
          <ui.PopoverMenu type='bulkUpdate-menu' triggerLabel={selectedLabel} >
            {this.userCan('validate_submissions', this.props.asset) &&
              VALIDATION_STATUSES_LIST.map((item, n) => {
                return (
                  <bem.PopoverMenu__link
                    onClick={this.onBulkUpdateStatus}
                    data-value={item.value}
                    key={n}
                  >
                    {t('Set status: ##status##').replace('##status##', item.label)}
                  </bem.PopoverMenu__link>
                );
              })
            }
            {this.userCan('change_submissions', this.props.asset) &&
            <bem.PopoverMenu__link
              onClick={this.onBulkDelete}>
              {t('Delete selected')}
            </bem.PopoverMenu__link>
            }
          </ui.PopoverMenu>
        }
      </bem.FormView__item>
    );
  }
  getMediaDownloadLink(fileName) {
    this.state.tableData.forEach(function(a) {
        a._attachments.forEach(function(b) {
          if (b.filename.includes(fileName)) {
            fileName = b.filename;
          }
        });

    });

    var kc_server = document.createElement('a');
    kc_server.href = this.props.asset.deployment__identifier;
    const kc_prefix = kc_server.pathname.split('/').length > 4 ? '/' + kc_server.pathname.split('/')[1] : '';
    var kc_base = `${kc_server.origin}${kc_prefix}`;
    return `${kc_base}/attachment/original?media_file=${encodeURI(fileName)}`;
  }
  render () {
    if (this.state.error) {
      return (
        <ui.Panel>
          <bem.Loading>
            <bem.Loading__inner>
              {this.state.error}
            </bem.Loading__inner>
          </bem.Loading>
        </ui.Panel>
      );
    }

    const { tableData, columns, selectedColumns, defaultPageSize, loading, pageSize, currentPage, resultsTotal } = this.state;
    const pages = Math.floor(((resultsTotal - 1) / pageSize) + 1);
    let asset = this.props.asset,
        tableClasses = this.state.frozenColumn ? '-striped -highlight has-frozen-column' : '-striped -highlight';

    const formViewModifiers = ['table'];
    if (this.state.isFullscreen) {
      formViewModifiers.push('fullscreen');
    }
    return (
      <bem.FormView m={formViewModifiers}>
        <bem.FormView__group m={['table-header', this.state.loading ? 'table-loading' : 'table-loaded']}>
          {this.bulkSelectUI()}
          <bem.FormView__item m='table-buttons'>
            <bem.Button
              m='icon' className='report-button__expand right-tooltip'
              onClick={this.toggleFullscreen}
              data-tip={t('Toggle fullscreen')}
            >
              <i className='k-icon-expand' />
            </bem.Button>

            <bem.Button
              m='icon' className='report-button__expand right-tooltip'
              onClick={this.showTableColumsOptionsModal}
              data-tip={t('Display options')}
            >
              <i className='k-icon-settings' />
            </bem.Button>
          </bem.FormView__item>
        </bem.FormView__group>

        <ReactTable
          data={tableData}
          columns={selectedColumns || columns}
          defaultPageSize={defaultPageSize}
          pageSizeOptions={[10, 30, 50, 100, 200, 500]}
          minRows={0}
          className={tableClasses}
          pages={pages}
          manual
          onFetchData={this.fetchData}
          loading={loading}
          previousText={t('Prev')}
          nextText={t('Next')}
          loadingText={
            <span>
              <i className='fa k-spin fa-circle-o-notch' />
              {t('Loading...')}
            </span>
          }
          noDataText={t('Your filters returned no submissions.')}
          pageText={t('Page')}
          ofText={t('of')}
          rowsText={t('rows')}
          getTableProps={() => {
            return {
              onScroll: (e) => {
                if (this.state.frozenColumn) {
                  if (this.tableScrollTop === e.target.scrollTop) {
                    let left = e.target.scrollLeft > 0 ? e.target.scrollLeft : 0;
                    $('.ReactTable .rt-tr .frozen').css({left: left});
                  } else {
                    this.tableScrollTop = e.target.scrollTop;
                  }
                }
              }
            };
          }}
          filterable
        />
      </bem.FormView>
    );
  }
}

reactMixin(DataTable.prototype, Reflux.ListenerMixin);
reactMixin(DataTable.prototype, mixins.permissions);

export default DataTable;<|MERGE_RESOLUTION|>--- conflicted
+++ resolved
@@ -25,11 +25,7 @@
   GROUP_TYPES_END
 } from '../constants';
 import {
-<<<<<<< HEAD
-  notify,
-=======
   t,
->>>>>>> 53b58906
   formatTimeDate,
   renderCheckbox
 } from '../utils';
