import React from 'react';
import PropTypes from 'prop-types';
import autoBind from 'react-autobind';
import Reflux from 'reflux';
import reactMixin from 'react-mixin';
import _ from 'underscore';
import $ from 'jquery';
import {dataInterface} from '../dataInterface';

import actions from '../actions';
import bem from '../bem';
import ui from '../ui';
import stores from '../stores';
import mixins from '../mixins';
import alertify from 'alertifyjs';

import ReactTable from 'react-table'
import Select from 'react-select';
import {DebounceInput} from 'react-debounce-input';

import {
  VALIDATION_STATUSES
} from '../constants';

import {
  assign,
  t,
  log,
  notify,
  formatTimeDate
} from '../utils';

export class DataTable extends React.Component {
  constructor(props){
    super(props);
    this.state = {
      loading: true,
      tableData: [],
      columns: [],
      selectedColumns: false,
      frozenColumn: false,
      sids: [],
      showExpandedTable: false,
      defaultPageSize: 30,
      pageSize: 30,
      currentPage: 0,
      error: false,
      showLabels: true,
      translationIndex: 0,
      showGroupName: true,
      resultsTotal: 0,
      selectedRows: {},
      selectAll: false,
      fetchState: false,
      promptRefresh: false,
      submissionPager: false,
      overrideLabelsAndGroups: null
    };

    this.tableScrollTop = 0;
    autoBind(this);
  }
  requestData(instance) {
    let pageSize = instance.state.pageSize,
      page = instance.state.page * instance.state.pageSize,
      sort = instance.state.sorted,
      filter = instance.state.filtered,
      filterQuery = '';

    if (filter.length) {
      filterQuery = '&query={';
      filter.forEach(function(f, i) {
        filterQuery += `"${f.id}":{"$regex":"${f.value}"}`;
        if (i < filter.length - 1)
          filterQuery += ',';
      });
      filterQuery += '}';
      dataInterface.getSubmissions(this.props.asset.uid, pageSize, page, sort, [], filterQuery, true).done((data) => {
        if (data.count) {
          this.setState({resultsTotal: data.count});
        }
      });
    } else {
      this.setState({resultsTotal: this.props.asset.deployment__submission_count});
    }

    dataInterface.getSubmissions(this.props.asset.uid, pageSize, page, sort, [], filterQuery).done((data) => {
      if (data && data.length > 0) {
        if (this.state.submissionPager == 'next') {
          this.submissionModalProcessing(data[0]._id, data);
        }
        if (this.state.submissionPager == 'prev') {
          this.submissionModalProcessing(data[data.length - 1]._id, data);
        }
        this.setState({
          loading: false,
          selectedRows: {},
          selectAll: false,
          tableData: data,
          submissionPager: false
        })
        this._prepColumns(data);
      } else {
        if (filterQuery.length) {
          this.setState({
            loading: false
          });
          // TODO: debounce the queries and then enable this notification
          notify(t('The query did not return any results.'));
        } else {
          this.setState({error: t('Error: could not load data.'), loading: false});
        }
      }
    }).fail((error)=>{
      if (error.responseText)
        this.setState({error: error.responseText, loading: false});
      else if (error.statusText)
        this.setState({error: error.statusText, loading: false});
      else
        this.setState({error: t('Error: could not load data.'), loading: false});
    });
  }
  validationStatusChange(sid, index) {
    var _this = this;

    return function(selection) {
      const data = {'validation_status.uid': selection.value};
      dataInterface.updateSubmissionValidationStatus(_this.props.asset.uid, sid, data).done((result) => {
        if (result.uid) {
          _this.state.tableData[index]._validation_status = result.uid;
          _this.setState({tableData: _this.state.tableData});
        } else {
          console.error('error updating validation status');
        }
      }).fail((error)=>{
        console.error(error);
      });
    }
  }
  _prepColumns(data) {
    var excludes = ['_xform_id_string', '_attachments', '_notes', '_bamboo_dataset_id', '_status',
                    'formhub/uuid', '_tags', '_geolocation', '_submitted_by', 'meta/instanceID', 'meta/deprecatedID', '_validation_status'];

    var uniqueKeys = Object.keys(data.reduce(function(result, obj) {
      return Object.assign(result, obj);
    }, {}));

    uniqueKeys = uniqueKeys.filter((el, ind, arr) => excludes.includes(el) === false);

    let showLabels = this.state.showLabels,
        showGroupName = this.state.showGroupName,
        settings = this.props.asset.settings,
        translationIndex = this.state.translationIndex,
        maxPageRes = Math.min(this.state.pageSize, this.state.tableData.length),
        _this = this;

    if (settings['data-table'] && settings['data-table']['translation-index'] != null) {
      translationIndex = settings['data-table']['translation-index'];
      showLabels = translationIndex > -1 ? true : false;
    }

    if (settings['data-table'] && settings['data-table']['show-group-name'] != null) {
      showGroupName = settings['data-table']['show-group-name'];
    }

    // check for overrides by users with view permissions only
    // see tableColumnFilter.es6's saveTableColumns()
    if (this.state.overrideLabelsAndGroups !== null) {
      showGroupName = this.state.overrideLabelsAndGroups.showGroupName;
      translationIndex = this.state.overrideLabelsAndGroups.translationIndex;
      showLabels = translationIndex > -1 ? true : false;
    }

    var columns = [];
    if (this.userCan('validate_submissions', this.props.asset)) {
      columns.push({
        Header: row => (
<<<<<<< HEAD
            <div className="table-header-checkbox">
              <input type='checkbox'
                id={`ch-head`}
=======
            <div className='table-header-checkbox'>
              <input type='checkbox'
                id={'ch-head'}
>>>>>>> cb954f22
                checked={Object.keys(this.state.selectedRows).length === maxPageRes ? true : false}
                onChange={this.bulkSelectAllRows} />
              <label htmlFor={'ch-head'} />
            </div>
          ),
        accessor: 'sub-checkbox',
        index: '__0',
        id: '__SubmissionCheckbox',
        minWidth: 45,
        filterable: false,
        sortable: false,
        resizable: false,
        className: 'rt-checkbox',
        Cell: row => (
          <div>
            <input type='checkbox'
                id={`ch-${row.original._id}`}
                checked={this.state.selectedRows[row.original._id] ? true : false}
                onChange={this.bulkUpdateChange} data-sid={row.original._id} />
            <label htmlFor={`ch-${row.original._id}`} />
          </div>
        )
      });
    }

    let userCanSeeEditIcon = this.props.asset.deployment__active && this.userCan('change_submissions', this.props.asset);

    columns.push({
      Header: '',
      accessor: 'sub-link',
      index: '__1',
      id: '__SubmissionLinks',
      minWidth: userCanSeeEditIcon ? 75 : 45,
      filterable: false,
      sortable: false,
      className: 'rt-link',
      Cell: row => (
        <div>
          <span onClick={this.launchSubmissionModal} data-sid={row.original._id}
                className='table-link' data-tip={t('Open')}>
            <i className='k-icon k-icon-view'/>
          </span>

          {userCanSeeEditIcon &&
            <span onClick={this.launchEditSubmission} data-sid={row.original._id}
                  className='table-link' data-tip={t('Edit')}>
              <i className='k-icon k-icon-edit'/>
            </span>
          }
        </div>
      )
    });

    columns.push({
      Header: t('Validation status'),
      accessor: '_validation_status.uid',
      index: '__2',
      id: '__ValidationStatus',
      minWidth: 130,
      className: 'rt-status',
      Filter: ({ filter, onChange }) =>
        <select
          onChange={event => onChange(event.target.value)}
          style={{ width: '100%' }}
          value={filter ? filter.value : ''}>
          <option value=''>Show All</option>
          {VALIDATION_STATUSES.map((item, n) => {
            return (
              <option value={item.value} key={n}>{item.label}</option>
            );
          })}
        </select>,
      Cell: row => (
        <Select
          disabled={!this.userCan('validate_submissions', this.props.asset)}
          clearable={false}
          value={this.state.tableData[row.index]._validation_status}
          options={VALIDATION_STATUSES}
          onChange={this.validationStatusChange(row.original._id, row.index)} />
      )
    });

    let survey = this.props.asset.content.survey;
    let choices = this.props.asset.content.choices;

    uniqueKeys.forEach(function(key){
      var q = undefined;
      var qParentG = [];
      if (key.includes('/')) {
        qParentG = key.split('/');
        q = survey.find(o => o.name === qParentG[qParentG.length - 1] || o.$autoname == qParentG[qParentG.length - 1]);
      } else {
        q = survey.find(o => o.name === key || o.$autoname == key);
      }

      if (q && q.type === 'begin_repeat')
        return false;

      // sets location of columns for questions not in current survey version
      var index = 'y_' + key;

      // place meta question columns at the very end
      switch(key) {
        case 'username':
            index = 'z1';
            break;
        case 'simserial':
            index = 'z2';
            break;
        case 'subscriberid':
            index = 'z3';
            break;
        case 'deviceid':
            index = 'z4';
            break;
        case 'phonenumber':
            index = 'z5';
            break;
        case 'today':
            index = 'z6';
            break;
        case '__version__':
        case '_version_':
            index = 'z7';
            break;
        case '_id':
            index = 'z8';
            break;
        case '_uuid':
            index = 'z9';
            break;
        case '_submission_time':
            index = 'z91';
            break;
        default:
          // set index for questions in current version of survey (including questions in groups)
          survey.map(function(x, i) {
            var k = key;
            if (key.includes('/')) {
              var kArray = k.split('/');
              k = kArray[kArray.length - 1];
            }
            if (x.name === k || x.$autoname === k) {
              index = i.toString();
            }
          });
      }

      columns.push({
        Header: h => {
          return _this.getColumnLabel(key, q, qParentG);
        },
        id: key,
        accessor: row => row[key],
        index: index,
        question: q,
        filterable: false,
        Cell: row => {
            if (showLabels && q && q.type && row.value) {
              // show proper labels for choice questions
              if (q.type == 'select_one') {
                let choice = choices.find(o => o.list_name == q.select_from_list_name && (o.name === row.value || o.$autoname == row.value));
                return choice && choice.label && choice.label[translationIndex] ? choice.label[translationIndex] : row.value;
              }
              if (q.type == 'select_multiple' && row.value) {
                let values = row.value.split(' ');
                var labels = [];
                values.forEach(function(v) {
                  let choice = choices.find(o => o.list_name == q.select_from_list_name && (o.name === v || o.$autoname == v));
                  if (choice && choice.label && choice.label[translationIndex])
                    labels.push(choice.label[translationIndex]);
                });

                return labels.join(', ');
              }
              if (q.type == 'start' || q.type == 'end' || q.type == '_submission_time') {
                return formatTimeDate(row.value);
              }
            }
            return typeof(row.value) == 'object' ? '' : row.value;
          }
      });

    });

    columns.sort(function(a, b) {
      return a.index.localeCompare(b.index, 'en', {numeric: true});
    })

    let selectedColumns = false,
        frozenColumn = false,
        textFilterQuestionTypes = ['text', 'integer', 'decimal'];

    if (settings['data-table'] && settings['data-table']['frozen-column']) {
      frozenColumn = settings['data-table']['frozen-column'];
    }

    columns.forEach(function(col, ind) {
      // TODO: see if this can work for select_multiple too
      if (col.question && col.question.type === 'select_one') {
        col.filterable = true;
        col.Filter = ({ filter, onChange }) =>
          <select onChange={event => onChange(event.target.value)}
                  style={{ width: '100%' }}
                  value={filter ? filter.value : ''}>
            <option value=''>Show All</option>
            {choices.filter(c => c.list_name === col.question.select_from_list_name).map((item, n) => {
              return (
                <option value={item.name} key={n}>{item.label[0]}</option>
              );
            })}
          </select>;
      }
      if (col.question && textFilterQuestionTypes.includes(col.question.type)) {
        col.filterable = true;
        col.Filter = ({ filter, onChange }) =>
          <DebounceInput
            debounceTimeout={750}
            onChange={event => onChange(event.target.value)}
            style={{ width: '100%' }}/>;
      }

      if (frozenColumn === col.id) {
        col.className = col.className ? `frozen ${col.className}` : 'frozen';
        col.headerClassName = 'frozen';
      }
    })

    // prepare list of selected columns, if configured
    if (settings['data-table'] && settings['data-table']['selected-columns']) {
      const selCos = settings['data-table']['selected-columns'];

      // always include frozenColumn, if set
      if (frozenColumn && !selCos.includes(frozenColumn))
        selCos.unshift(frozenColumn);

      selectedColumns = columns.filter((el) => {
        // always include edit/preview links column
        if (el.id == '__SubmissionLinks')
          return true;

        // include multi-select checkboxes if validation status is visible
        // TODO: update this when enabling bulk deleting submissions
        if (el.id == '__SubmissionCheckbox' && selCos.includes('__ValidationStatus'))
          return true;

        return selCos.includes(el.id) !== false}
      );
    }

    this.setState({
      columns: columns,
      selectedColumns: selectedColumns,
      frozenColumn: frozenColumn,
      translationIndex: translationIndex,
      showLabels: showLabels,
      showGroupName: showGroupName
    });
  }
  getColumnLabel(key, q, qParentG, stateOverrides = false) {
    switch(key) {
      case '__SubmissionCheckbox':
        return t('Multi-select checkboxes column');
      case '__ValidationStatus':
        return t('Validation status');
    }

    var label = key;
    let showLabels = this.state.showLabels,
        showGroupName = this.state.showGroupName,
        translationIndex = this.state.translationIndex,
        survey = this.props.asset.content.survey;

    if (stateOverrides) {
      showGroupName = stateOverrides.showGroupName;
      translationIndex = stateOverrides.translationIndex;
    }

    if (key.includes('/')) {
      var splitK = key.split('/');
      label = splitK[splitK.length - 1];
    }
    if (q && q.label && showLabels && q.label[translationIndex])
      label = q.label[translationIndex];
    // show Groups in labels, when selected
    if (showGroupName && qParentG && key.includes('/')) {
      var gLabels = qParentG.join(' / ');

      if (showLabels) {
        var gT = qParentG.map(function(g) {
          var x = survey.find(o => o.name === g || o.$autoname == g);
          if (x && x.label && x.label[translationIndex])
            return x.label[translationIndex];

          return g;
        });
        gLabels = gT.join(' / ');
      }
      return gLabels;
    }

    return label;
  }
  overrideLabelsAndGroups(overrides) {
    stores.pageState.hideModal();
    this.setState({
      overrideLabelsAndGroups: overrides
    }, function() {
      this._prepColumns(this.state.tableData);
    });
  }
  toggleExpandedTable () {
    if (this.state.showExpandedTable) {
      // load asset again to restore header title and submission count after exiting expanded report
      actions.resources.loadAsset({id: this.props.asset.uid});
    }

    stores.pageState.hideDrawerAndHeader(!this.state.showExpandedTable);
    this.setState({
      showExpandedTable: !this.state.showExpandedTable,
    });
  }
  componentDidMount() {
    this.listenTo(actions.resources.updateSubmissionValidationStatus.completed, this.refreshSubmission);
    this.listenTo(actions.table.updateSettings.completed, this.tableSettingsUpdated);
    this.listenTo(stores.pageState, this.onPageStateUpdate);
  }
  componentWillUnmount() {
    if (this.state.showExpandedTable)
      stores.pageState.hideDrawerAndHeader(!this.state.showExpandedTable);
  }
  refreshSubmission(result, sid) {
    if (sid) {
      var subIndex = this.state.tableData.findIndex(x => x._id === parseInt(sid));
      if (typeof subIndex !== 'undefined' && this.state.tableData[subIndex]) {
        var newData = this.state.tableData;
        newData[subIndex]._validation_status = result;
        this.setState({tableData: newData});
        this._prepColumns(newData);
      }
    }
  }
  tableSettingsUpdated() {
    stores.pageState.hideModal();
    this._prepColumns(this.state.tableData);
  }
  launchPrinting () {
    window.print();
  }
  fetchData(state, instance) {
    this.setState({
      loading: true,
      pageSize: instance.state.pageSize,
      currentPage: instance.state.page,
      fetchState: state,
      fetchInstance: instance
    });
    this.requestData(instance);
  }
  launchSubmissionModal (evt) {
    let el = $(evt.target).closest('[data-sid]').get(0);
    const sid = el.getAttribute('data-sid');

    this.submissionModalProcessing(sid, this.state.tableData);
  }
  submissionModalProcessing(sid, tableData) {
    let ids = [];

    tableData.forEach(function(r) {
      ids.push(r._id);
    })

    stores.pageState.showModal({
      type: 'submission',
      sid: sid,
      asset: this.props.asset,
      ids: ids,
      tableInfo: {
        currentPage: this.state.currentPage,
        pageSize: this.state.pageSize,
        resultsTotal: this.state.resultsTotal
      }
    });
  }
  launchTableColumnsModal () {
    stores.pageState.showModal({
      type: 'table-columns',
      asset: this.props.asset,
      columns: this.state.columns,
      getColumnLabel: this.getColumnLabel,
      overrideLabelsAndGroups: this.overrideLabelsAndGroups
    });
  }
  launchEditSubmission (evt) {
    let el = $(evt.target).closest('[data-sid]').get(0),
        uid = this.props.asset.uid,
        newWin = window.open('', '_blank');
    const sid = el.getAttribute('data-sid');

    dataInterface.getEnketoEditLink(uid, sid).done((editData) => {
      this.setState({ promptRefresh: true });
      if (editData.url) {
        newWin.location = editData.url;
      } else {
        newWin.close();
        notify(t('There was an error loading Enketo.'));
      }
    });
  }
  onPageStateUpdate(pageState) {
    if (!pageState.modal)
      return false;

    let params = pageState.modal,
        page = 0;

    if (params.type !== 'table-columns' && !params.sid) {
      let fetchInstance = this.state.fetchInstance;
      if (params.page == 'next')
        page = this.state.currentPage + 1;
      if (params.page == 'prev')
        page = this.state.currentPage - 1;

      fetchInstance.setState({ page: page });
      this.setState({
        fetchInstance: fetchInstance,
        submissionPager: params.page
      }, function() {
        this.fetchData(this.state.fetchState, this.state.fetchInstance);
      });
    }

  }
  refreshTable() {
    this.fetchData(this.state.fetchState, this.state.fetchInstance);
    this.setState({ promptRefresh: false });
  }
  clearPromptRefresh() {
    this.setState({ promptRefresh: false });
  }
  bulkUpdateChange(evt) {
    const sid = evt.target.getAttribute('data-sid');
    var selectedRows = this.state.selectedRows;

    if (evt.target.checked) {
      selectedRows[sid] = true;
    } else {
      delete selectedRows[sid];
    }

    this.setState({
      selectedRows: selectedRows,
      selectAll: false
    });
  }
  bulkSelectAllRows(evt) {
    var s = this.state.selectedRows,
        selectAll = this.state.selectAll;

    this.state.tableData.forEach(function(r) {
      if (evt.target.checked) {
        s[r._id] = true;
      } else {
        delete s[r._id];
      }
    })

    this.setState({
      selectedRows: s,
      selectAll: false
    });
  }
  bulkUpdateStatus(evt) {
    const val = evt.target.getAttribute('data-value'),
          selectAll = this.state.selectAll;
    var d = null;

    if (!selectAll) {
      d = {
        submissions_ids: Object.keys(this.state.selectedRows),
        'validation_status.uid': val
      };
    } else {
      const f = this.state.fetchState.filtered;
      if (f.length) {
        d = {
          query: {},
          'validation_status.uid': val
        };
        f.forEach(function(z) {
          d.query[z.id] = z.value;
        });
      } else {
        d = {
          confirm: true,
          'validation_status.uid': val
        };
      }
    }

    let dialog = alertify.dialog('confirm');
    const sel = this.state.selectAll ? this.state.resultsTotal : Object.keys(this.state.selectedRows).length;
    let opts = {
      title: t('Update status of selected submissions'),
      message: t('You have selected ## submissions. Are you sure you would like to update their status? This action is irreversible.').replace('##', sel),
      labels: {ok: t('Update Validation Status'), cancel: t('Cancel')},
      onok: (evt, val) => {
        dataInterface.patchSubmissions(this.props.asset.uid, d).done((res) => {
          this.fetchData(this.state.fetchState, this.state.fetchInstance);
          this.setState({loading: true});
        }).fail((jqxhr)=> {
          console.error(jqxhr);
          alertify.error(t('Failed to update status.'));
        });
      },
      oncancel: () => {
        dialog.destroy();
      }
    };
    dialog.set(opts).show();
  }
  bulkSelectAll() {
    this.setState({selectAll: true});
  }
  clearSelection() {
    this.setState({selectAll: false, selectedRows: {}});
  }
  bulkSelectUI() {
    if (!this.state.tableData.length) {
      return false;
    }

    const { pageSize, currentPage, resultsTotal } = this.state;

    const pages = Math.floor(((resultsTotal - 1) / pageSize) + 1),
          res1 = (currentPage * pageSize) + 1,
          res2 = Math.min((currentPage + 1) * pageSize, resultsTotal),
          showingResults = `${res1} - ${res2} ${t('of')} ${resultsTotal} ${t('results')}. `,
          selected = this.state.selectedRows,
          maxPageRes = Math.min(this.state.pageSize, this.state.tableData.length);;

          //
    return (
      <bem.FormView__item m='table-meta'>
        {showingResults}
        {this.state.selectAll ?
          <span>
            {t('All ## selected. ').replace('##', resultsTotal)}
            <a className='select-all' onClick={this.clearSelection}>
              {t('Clear selection')}
            </a>
          </span>
        :
          <span>
            {Object.keys(selected).length > 0 &&
              t('## selected. ').replace('##', Object.keys(selected).length)
            }
            {Object.keys(selected).length == maxPageRes && resultsTotal > pageSize &&
              <a className='select-all' onClick={this.bulkSelectAll}>
                {t('Select all ##').replace('##', resultsTotal)}
              </a>
            }
          </span>
        }
      </bem.FormView__item>
    );
  }
  render () {
    if (this.state.error) {
      return (
        <ui.Panel>
          <bem.Loading>
            <bem.Loading__inner>
              {this.state.error}
            </bem.Loading__inner>
          </bem.Loading>
        </ui.Panel>
        )
    }

    const { tableData, columns, selectedColumns, defaultPageSize, loading, pageSize, currentPage, resultsTotal } = this.state;
    const pages = Math.floor(((resultsTotal - 1) / pageSize) + 1);
    let asset = this.props.asset,
        tableClasses = this.state.frozenColumn ? '-striped -highlight has-frozen-column' : '-striped -highlight';

    return (
      <bem.FormView m='table'>
        {this.state.promptRefresh &&
          <bem.FormView__cell m='table-warning'>
            <i className='k-icon-alert' />
            {t('The data below may be out of date. ')}
            <a className='select-all' onClick={this.refreshTable}>
              {t('Refresh')}
            </a>

            <i className='k-icon-close' onClick={this.clearPromptRefresh} />
          </bem.FormView__cell>
        }
        <bem.FormView__group m={['table-header', this.state.loading ? 'table-loading' : 'table-loaded']}>
          {this.bulkSelectUI()}
          <bem.FormView__item m='table-buttons'>
            <button className='mdl-button mdl-button--icon report-button__print is-edge'
                    onClick={this.launchPrinting}
                    data-tip={t('Print')}>
              <i className='k-icon-print' />
            </button>

            {Object.keys(this.state.selectedRows).length > 0 &&
              <ui.PopoverMenu type='bulkUpdate-menu' triggerLabel={t('Update selected')} >
                <bem.PopoverMenu__heading>
                  {t('Updated status to:')}
                </bem.PopoverMenu__heading>
                {VALIDATION_STATUSES.map((item, n) => {
                  return (
                    <bem.PopoverMenu__link onClick={this.bulkUpdateStatus} data-value={item.value} key={n}>
                      {item.label}
                      </bem.PopoverMenu__link>
                  );
                })}
              </ui.PopoverMenu>
            }

            <button className='mdl-button mdl-button--icon report-button__expand'
                    onClick={this.toggleExpandedTable}
                    data-tip={this.state.showExpandedTable ? t('Contract') : t('Expand')}>
              <i className='k-icon-expand' />
            </button>

            <button className='mdl-button mdl-button--icon report-button__expand'
                    onClick={this.launchTableColumnsModal}
                    data-tip={t('Display options')}>
              <i className='k-icon-settings' />
            </button>
          </bem.FormView__item>
        </bem.FormView__group>

        <ReactTable
          data={tableData}
          columns={selectedColumns || columns}
          defaultPageSize={defaultPageSize}
          pageSizeOptions={[10, 30, 50, 100, 200, 500]}
          minRows={1}
          className={tableClasses}
          pages={pages}
          manual
          onFetchData={this.fetchData}
          loading={loading}
          previousText={t('Prev')}
          nextText={t('Next')}
          loadingText={
            <span>
              <i className='fa k-spin fa-circle-o-notch' />
              {t('Loading...')}
            </span>
          }
          noDataText={t('No rows found')} // TODO: fix display
          pageText={t('Page')}
          ofText={t('of')}
          rowsText={t('rows')}
          getTableProps={() => {
            return {
              onScroll: (e) => {
                if (this.state.frozenColumn) {
                  if (this.tableScrollTop === e.target.scrollTop) {
                    let left = e.target.scrollLeft > 0 ? e.target.scrollLeft : 0;
                    $('.ReactTable .rt-tr .frozen').css({left: left});
                  } else {
                    this.tableScrollTop = e.target.scrollTop;
                  }
                }
              }
            };
          }}
          filterable
        />
      </bem.FormView>
    );
  }
};

reactMixin(DataTable.prototype, Reflux.ListenerMixin);
reactMixin(DataTable.prototype, mixins.permissions);

export default DataTable;<|MERGE_RESOLUTION|>--- conflicted
+++ resolved
@@ -175,15 +175,9 @@
     if (this.userCan('validate_submissions', this.props.asset)) {
       columns.push({
         Header: row => (
-<<<<<<< HEAD
-            <div className="table-header-checkbox">
-              <input type='checkbox'
-                id={`ch-head`}
-=======
             <div className='table-header-checkbox'>
               <input type='checkbox'
                 id={'ch-head'}
->>>>>>> cb954f22
                 checked={Object.keys(this.state.selectedRows).length === maxPageRes ? true : false}
                 onChange={this.bulkSelectAllRows} />
               <label htmlFor={'ch-head'} />
