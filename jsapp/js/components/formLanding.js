--- conflicted
+++ resolved
@@ -723,18 +723,7 @@
                 {this.renderButtons(userCanEdit)}
               </bem.FormView__cell>
             </bem.FormView__cell>
-            {this.isFormRedeploymentNeeded() &&
-              <bem.FormView__cell>
-                <InlineMessage
-                  icon='alert'
-                  type='warning'
-                  message={t('If you want to make these changes public, you must deploy this form.')}
-                />
-              </bem.FormView__cell>
-            }
             <bem.FormView__cell m='box'>
-<<<<<<< HEAD
-=======
               {this.isFormRedeploymentNeeded() && (
                 <bem.FormView__cell>
                   <InlineMessage
@@ -746,7 +735,6 @@
                   />
                 </bem.FormView__cell>
               )}
->>>>>>> 6636de55
               {this.renderFormInfo(userCanEdit)}
               {this.renderLanguages(userCanEdit)}
             </bem.FormView__cell>
