--- conflicted
+++ resolved
@@ -1,21 +1,8 @@
 import type { Meta, StoryObj } from '@storybook/react'
-<<<<<<< HEAD
-import { expect, fn, userEvent, within } from '@storybook/test'
-import { http, HttpResponse } from 'msw'
-import { environmentResponse } from '#/envStore.mock'
-import { sleep } from '#/storybookUtils'
-import LanguageSelector, { type LanguageSelectorProps } from './languageSelector'
-import {
-  languagesResponsePage1st,
-  languagesResponsePage2nd,
-  languagesResponseQuerySwed,
-} from './languagesListStore.mock'
-=======
 import { expect, fn, userEvent, waitFor, within } from '@storybook/test'
 import envStoreMock from '#/envStore.mock'
 import LanguageSelector from './languageSelector'
 import languagesListStoreMock from './languagesListStore.mock'
->>>>>>> 1bbd0d6d
 
 const meta: Meta<typeof LanguageSelector> = {
   title: 'Components/LanguageSelector',
@@ -23,39 +10,16 @@
   argTypes: {},
   parameters: {
     msw: {
-<<<<<<< HEAD
-      handlers: [
-        http.get('/api/v2/languages/', (info) => {
-          if (info.request.url.endsWith('limit=100&offset=100')) {
-            return HttpResponse.json(languagesResponsePage2nd)
-          } else if (info.request.url.endsWith('q=swed')) {
-            return HttpResponse.json(languagesResponseQuerySwed)
-          } else {
-            return HttpResponse.json(languagesResponsePage1st)
-          }
-        }),
-        http.get('/environment/', () => HttpResponse.json(environmentResponse)),
-      ],
-=======
       handlers: [languagesListStoreMock, envStoreMock],
->>>>>>> 1bbd0d6d
     },
   },
 }
 
 export default meta
-<<<<<<< HEAD
-type StoryArgs = LanguageSelectorProps
-type Story = StoryObj<typeof LanguageSelector> & { args?: StoryArgs }
-
-export const Default: Story = {}
-
-=======
 type Story = StoryObj<typeof LanguageSelector>
 
 export const Default: Story = {}
 
->>>>>>> 1bbd0d6d
 /**
  * This test is searching for "Swedish" language, selecting it, and then undoing both the selection and the search.
  */
@@ -63,45 +27,6 @@
   args: {
     onLanguageChange: fn(),
   },
-<<<<<<< HEAD
-  play: async ({ args, canvasElement }) => {
-    const canvas = within(canvasElement)
-
-    // Wait for languages list to be ready and verify that the "Arabic" language is present in the initial list.
-    await sleep(2000)
-    const noSearchItem = await canvas.findByText(/^Arabic/)
-    await expect(noSearchItem).toBeInTheDocument()
-
-    // Type "swed" to find "Swedish" language. Wait for search response to be ready and verify that the "Swedish"
-    // language is present in the list.
-    const searchInput = await canvas.findByRole('searchbox')
-    await userEvent.type(searchInput, 'swed')
-    await sleep(2000)
-    const searchResultItem = await canvas.findByText(/^Swedish/)
-    await expect(searchResultItem).toBeInTheDocument()
-
-    // Click the result to select the language. Search result should be cleared, and the selected language should be
-    // displayed.
-    await userEvent.click(searchResultItem)
-    await expect(searchResultItem).not.toBeInTheDocument()
-    const selectedLanguage = await canvas.findByText(/^Swedish/)
-    await expect(selectedLanguage).toBeInTheDocument()
-    // Verify that the onLanguageChange callback have been called (i.e. parent component is informed which language
-    // was selected)
-    await expect((args as StoryArgs).onLanguageChange).toHaveBeenCalledTimes(1)
-
-    // Clear selected result and then clear search input. Wait for response and verify that the initial list is being
-    // displayed again.
-    await sleep(2000)
-    const clearSelectedLanguageButton = await canvas.findByTitle('Clear selected language')
-    await userEvent.click(clearSelectedLanguageButton)
-    await expect(selectedLanguage).not.toBeInTheDocument()
-    const clearSearchButton = await canvas.findByTitle('Clear search')
-    await userEvent.click(clearSearchButton)
-    await sleep(2000)
-    const noSearchItem2 = await canvas.findByText(/^Arabic/)
-    await expect(noSearchItem2).toBeInTheDocument()
-=======
   play: async ({ args, canvasElement, step }) => {
     const canvas = within(canvasElement)
 
@@ -157,6 +82,5 @@
         await expect(noSearchItem2).toBeInTheDocument()
       })
     })
->>>>>>> 1bbd0d6d
   },
 }