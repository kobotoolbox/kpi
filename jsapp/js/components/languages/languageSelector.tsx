--- conflicted
+++ resolved
@@ -163,28 +163,6 @@
     }
   }
 
-<<<<<<< HEAD
-  fetchSuggestedLanguages() {
-    this.setState({ suggestedLanguages: undefined })
-    if (this.props.suggestedLanguages) {
-      this.props.suggestedLanguages.forEach(async (languageCode) => {
-        try {
-          const language = await languagesStore.getLanguage(languageCode)
-          // Just a safe check if suggested languages list didn't change while we
-          // waited for the response.
-          const isAlreadyAdded = Boolean(
-            this.state.suggestedLanguages?.find((stateLanguage) => stateLanguage.code === language.code),
-          )
-          if (this.props.suggestedLanguages?.includes(language.code) && !isAlreadyAdded) {
-            const newLanguages = this.state.suggestedLanguages || []
-            newLanguages.push(language)
-            this.setState({ suggestedLanguages: newLanguages })
-          }
-        } catch (error) {
-          console.error(`Language ${languageCode} not found 2`)
-        }
-      })
-=======
   async fetchSuggestedLanguages() {
     this.setState({ suggestedLanguages: undefined });
     if (this.props.suggestedLanguages) {
@@ -200,7 +178,6 @@
       );
       const suggestedLanguages = languages.filter((language) => language !== null);
       this.setState({ suggestedLanguages });
->>>>>>> 015fa3be
     }
   }
 
