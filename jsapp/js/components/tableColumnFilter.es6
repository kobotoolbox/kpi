--- conflicted
+++ resolved
@@ -213,21 +213,12 @@
         }
         <bem.Modal__footer>
           {this.userCan('change_asset', this.props.asset) &&
-<<<<<<< HEAD
             <bem.Modal__footerButton m='secondary' onClick={this.resetTableSettings}>
-=======
-            <button className='mdl-button mdl-button--colored' onClick={this.resetTableSettings}>
->>>>>>> cb954f22
               {t('Reset')}
             </bem.Modal__footerButton>
           }
 
-<<<<<<< HEAD
           <bem.Modal__footerButton m='primary' onClick={this.saveTableColumns}>
-=======
-          <button className='mdl-button mdl-button--raised mdl-button--colored'
-                  onClick={this.saveTableColumns}>
->>>>>>> cb954f22
             {t('Save')}
           </bem.Modal__footerButton>
         </bem.Modal__footer>
