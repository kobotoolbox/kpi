import React from 'react/addons';
import {Navigation} from 'react-router';
import $ from 'jquery';
import ReactTooltip from 'react-tooltip';

import bem from '../bem';
import ui from '../ui';
import stores from '../stores';
import {
  formatTime,
  anonUsername,
  t,
  assign,
} from '../utils';

var AssetTypeIcon = bem.create('asset-type-icon');

var AssetRow = React.createClass({
  mixins: [
    Navigation
  ],
  clickAsset (evt) {
    var clickedActionIcon = $(evt.target).closest('[data-action]').get(0);
    if (clickedActionIcon && this.props.isSelected) {
      this.props.onActionButtonClick(assign(evt, {
        actionIcon: clickedActionIcon,
      }));
    } else {
      // this click was not intended for a button
      evt.nativeEvent.preventDefault();
      evt.nativeEvent.stopImmediatePropagation();
      evt.preventDefault();

      // if no asset is selected, then this asset
      // otherwise, toggle selection (unselect if already selected)
      let forceSelect = (stores.selectedAsset.uid === false);
      stores.selectedAsset.toggleSelect(this.props.uid, forceSelect);
    }
  },
  preventDefault (evt) {
    evt.preventDefault();
  },
  render () {
    var selfowned = this.props.owner__username === this.props.currentUsername;
    // var perm = this.props.perm;
    var isPublic = this.props.owner__username === anonUsername;
    var _rc = this.props.summary && this.props.summary.row_count;
    var isCollection = this.props.kind === 'collection',
        hrefTo = isCollection ? 'collection-page' : 'form-landing',
        hrefKey = isCollection ? 'uid' : 'assetid',
        hrefParams = {},
        tags = this.props.tags || [];
    if (isCollection) {
      _rc = this.props.assets_count + this.props.children_count;
    }
    var isDeployable = !isCollection && this.props.asset_type && this.props.asset_type === 'survey';
    hrefParams[hrefKey] = this.props.uid;
    return (
        <bem.AssetRow m={{
                            'selected': this.props.isSelected,
                            'active': this.props.isSelected,
                            'inactive': !this.props.isSelected,
                            'deleted': this.props.deleted,
                            'deleting': this.props.deleting,
                          }}
                        onClick={this.clickAsset}
                        className="mdl-grid"
                      >

          <bem.AssetRow__cell m={'title'} className="mdl-cell mdl-cell--6-col mdl-cell--3-col-tablet">
            <AssetTypeIcon m={[this.props.asset_type, 'medium']}><i /></AssetTypeIcon>
            <bem.AssetRow__celllink m={['name', this.props.name ? 'titled' : 'untitled']}
                  data-kind={this.props.kind}
                  data-asset-type={this.props.kind}
                  href={this.makeHref( hrefTo, hrefParams)}
                >
              <bem.AssetRow__name>
                <ui.AssetName {...this.props} />
              </bem.AssetRow__name>
            </bem.AssetRow__celllink>
          </bem.AssetRow__cell>
<<<<<<< HEAD
          <bem.AssetRow__cell m={'userlink'} className="mdl-cell mdl-cell--2-col mdl-cell--2-col-tablet">
            {
              selfowned ?
                t('me') :
                this.props.owner__username
            }
          </bem.AssetRow__cell>
          <bem.AssetRow__cell m={'date-modified'} className="mdl-cell mdl-cell--3-col mdl-cell--2-col-tablet">
            <span className="date date--modified">{formatTime(this.props.date_modified)}</span>
          </bem.AssetRow__cell>
          <bem.AssetRow__cell m={'row-count'} className="mdl-cell mdl-cell--1-col mdl-cell--1-col-tablet">
            {()=>{
              if (this.props.asset_type === 'question') {
                return '-';
              } else {
                return _rc;
=======

          <bem.AssetRow__celllink m={['name', this.props.name ? 'titled' : 'untitled']}
                data-kind={this.props.kind}
                data-asset-type={this.props.kind}
                href={this.makeHref( hrefTo, hrefParams)}
              >
            <bem.AssetRow__name>
              <ui.AssetName {...this.props} />
            </bem.AssetRow__name>
          </bem.AssetRow__celllink>
          <bem.AssetRow__cellmeta>
            <bem.AssetRow__cell m={'deployment-status'}>
              {
                this.props.deployed_version_id === null ?
                  t('draft') :
                  t('deployed')
              }
            </bem.AssetRow__cell>
            <bem.AssetRow__cell m={'userlink'}>
              {
                selfowned ?
                  t('me') :
                  this.props.owner__username
>>>>>>> 17da881e
              }
            }()}
            <i className="k-asset-arrow-icon"></i>
          </bem.AssetRow__cell>
          { tags.length > 0 && this.props.isSelected &&
            <bem.AssetRow__cell m={'tags'} className="mdl-cell mdl-cell--12-col">
                <bem.AssetRow__tags>
                  {tags.map((tag)=>{
                    return (
                          <bem.AssetRow__tags__tag>{tag}</bem.AssetRow__tags__tag>
                      );
                  })}
                </bem.AssetRow__tags>
            </bem.AssetRow__cell>
<<<<<<< HEAD
          }
=======
            <bem.AssetRow__cell m={'date-modified'}>
              <span className="date date--modified">{t('Modified')} {formatTime(this.props.date_modified)}</span>
            </bem.AssetRow__cell>
            <bem.AssetRow__cell m={'row-count'}>
              {function(){
                if (this.props.kind === 'collection') {
                  return t('collection with ___ items').replace('___', _rc);
                } else if (this.props.asset_type === 'survey') {
                  return t('survey with ___ questions').replace('___', _rc);
                } else if (this.props.asset_type === 'block') {
                  return t('block with ___ questions').replace('___', _rc);
                }
              }.call(this)}
            </bem.AssetRow__cell>
          </bem.AssetRow__cellmeta>
>>>>>>> 17da881e
          { this.props.isSelected &&
            <bem.AssetRow__buttons>
                { this.props.kind === 'asset' &&
                  ['edit', 'view', 'download', 'clone'].map((actn)=>{
                    return (
                          <bem.AssetRow__actionIcon
                              m={actn}
                              data-action={actn}
                              data-tip={actn}
                              data-asset-type={this.props.kind}
                              data-disabled={false}
                              title={actn}
                              >
                            <i />
                          </bem.AssetRow__actionIcon>
                        );
                  })
                }
                { isDeployable &&
                  <bem.AssetRow__actionIcon
                        m={'deploy'}
                        data-action={'deploy'}
                        data-asset-type={this.props.kind}
                        data-tip={this.props.deployed_version_id === null ? t('deploy') : t('redeploy')}
                        title={t('deploy')}
                      >
                    <i />
                  </bem.AssetRow__actionIcon>
                }
                { this.props.asset_type && this.props.asset_type === 'survey' &&
                  <bem.AssetRow__actionIcon
                        m={'refresh'}
                        data-action={'refresh'}
                        data-asset-type={this.props.kind}
                        data-tip={t('refresh')}
                        title={t('refresh')}
                      >
                    <i />
                  </bem.AssetRow__actionIcon>
                }
                { this.props.kind === 'collection' &&
                ['view', 'sharing'].map((actn)=>{
                    return (
                          <bem.AssetRow__actionIcon
                            m={actn === 'view' ? 'view-collection' : actn}
                              data-action={actn}
                              data-asset-type={this.props.kind}
                              data-disabled={false}
                              title={actn}
                              data-tip={actn}
                              >
                            <i />
                          </bem.AssetRow__actionIcon>
                        );
                  })
                }
                <bem.AssetRow__actionIcon
                      m={'delete'}
                      data-action={'delete'}
                      data-asset-type={this.props.kind}
                      data-tip={t('delete')}
                      title={t('delete')}
                    >
                  <i />
                </bem.AssetRow__actionIcon>
              <ReactTooltip effect="float" place="bottom" />
            </bem.AssetRow__buttons>
          }
        </bem.AssetRow>
      );
  }
});

export default AssetRow;<|MERGE_RESOLUTION|>--- conflicted
+++ resolved
@@ -79,7 +79,6 @@
               </bem.AssetRow__name>
             </bem.AssetRow__celllink>
           </bem.AssetRow__cell>
-<<<<<<< HEAD
           <bem.AssetRow__cell m={'userlink'} className="mdl-cell mdl-cell--2-col mdl-cell--2-col-tablet">
             {
               selfowned ?
@@ -96,8 +95,7 @@
                 return '-';
               } else {
                 return _rc;
-=======
-
+              /*
           <bem.AssetRow__celllink m={['name', this.props.name ? 'titled' : 'untitled']}
                 data-kind={this.props.kind}
                 data-asset-type={this.props.kind}
@@ -120,7 +118,26 @@
                 selfowned ?
                   t('me') :
                   this.props.owner__username
->>>>>>> 17da881e
+              */
+
+              //and later
+              /*
+                          <bem.AssetRow__cell m={'date-modified'}>
+              <span className="date date--modified">{t('Modified')} {formatTime(this.props.date_modified)}</span>
+            </bem.AssetRow__cell>
+            <bem.AssetRow__cell m={'row-count'}>
+              {function(){
+                if (this.props.kind === 'collection') {
+                  return t('collection with ___ items').replace('___', _rc);
+                } else if (this.props.asset_type === 'survey') {
+                  return t('survey with ___ questions').replace('___', _rc);
+                } else if (this.props.asset_type === 'block') {
+                  return t('block with ___ questions').replace('___', _rc);
+                }
+              }.call(this)}
+            </bem.AssetRow__cell>
+          </bem.AssetRow__cellmeta>
+              */
               }
             }()}
             <i className="k-asset-arrow-icon"></i>
@@ -135,25 +152,7 @@
                   })}
                 </bem.AssetRow__tags>
             </bem.AssetRow__cell>
-<<<<<<< HEAD
           }
-=======
-            <bem.AssetRow__cell m={'date-modified'}>
-              <span className="date date--modified">{t('Modified')} {formatTime(this.props.date_modified)}</span>
-            </bem.AssetRow__cell>
-            <bem.AssetRow__cell m={'row-count'}>
-              {function(){
-                if (this.props.kind === 'collection') {
-                  return t('collection with ___ items').replace('___', _rc);
-                } else if (this.props.asset_type === 'survey') {
-                  return t('survey with ___ questions').replace('___', _rc);
-                } else if (this.props.asset_type === 'block') {
-                  return t('block with ___ questions').replace('___', _rc);
-                }
-              }.call(this)}
-            </bem.AssetRow__cell>
-          </bem.AssetRow__cellmeta>
->>>>>>> 17da881e
           { this.props.isSelected &&
             <bem.AssetRow__buttons>
                 { this.props.kind === 'asset' &&
