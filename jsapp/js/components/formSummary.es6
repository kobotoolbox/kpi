import React from 'react';
import ReactDOM from 'react-dom';
import reactMixin from 'react-mixin';
import autoBind from 'react-autobind';
import Reflux from 'reflux';
import { Link, NavLink } from 'react-router-dom';
import {dataInterface} from 'js/dataInterface';
import {stores} from 'js/stores';
import mixins from 'js/mixins';
import bem from 'js/bem';
<<<<<<< HEAD
import LoadingSpinner from 'js/components/common/loadingSpinner';
=======
import DocumentTitle from 'react-document-title';
>>>>>>> 7d37ba1a
import Icon from 'js/components/common/icon';
import DocumentTitle from 'react-document-title';
import moment from 'moment';
import Chart from 'chart.js';
import {getFormDataTabs} from './formViewTabs';
import assetUtils from 'js/assetUtils';
import {
  formatTime,
  formatDate,
  stringToColor,
  getUsernameFromUrl,
} from 'utils';
import {
  MODAL_TYPES,
  ANON_USERNAME,
} from 'js/constants';
import './formSummary.scss';
import {userCan} from 'js/components/permissions/utils';

class FormSummary extends React.Component {
  constructor(props) {
    super(props);
    this.state = {
      subsCurrentPeriod: '',
      subsPreviousPeriod: '',
      lastSubmission: false,
      chartVisible: false,
      chart: {},
      chartPeriod: 'week',
    };
    this.submissionsChart = false;
    autoBind(this);
  }
  componentDidUpdate(prevProps, prevState) {
    if(!this.submissionsChart) {
      this.createChart();
    }
    if ((prevState.chartPeriod !== this.state.chartPeriod) || (this.props.params !== prevProps.params)) {
      this.prep();
    }
  }
  prep() {
    if (this.state.permissions && userCan('view_submissions', this.state)) {
      const uid = this._getAssetUid();
      this.getLatestSubmissionTime(uid);
      this.prepSubmissions(uid);
    }
  }
  createChart() {
    Chart.defaults.global.elements.rectangle.backgroundColor = 'rgba(61, 194, 212, 0.6)';
    const opts = {
      type: 'bar',
      options: {
        maintainAspectRatio: false,
        responsive: true,
        events: [''],
        legend: {
          display: false,
        },
        scales: {
          yAxes: [{
            ticks: {
              beginAtZero: true,
              userCallback: function(label) {
                if (Math.floor(label) === label) {return label;}
              },
            },
          }],
        },
      },
    };

    const canvas = ReactDOM.findDOMNode(this.refs.canvas);
    if (canvas) {
      this.submissionsChart = new Chart(canvas, opts);
      this.prep();
    }
  }
  prepSubmissions(assetid) {
    const wkStart = this.state.chartPeriod === 'week' ? moment().startOf('days').subtract(6, 'days') : moment().startOf('days').subtract(30, 'days');
    const lastWeekStart = this.state.chartPeriod === 'week' ? moment().startOf('days').subtract(13, 'days') : moment().startOf('days').subtract(60, 'days');

    const query = `query={"_submission_time": {"$gte":"${wkStart.toISOString()}"}}&fields=["_id","_submission_time"]`;
    dataInterface.getSubmissionsQuery(assetid, query).done((thisWeekSubs) => {
      const subsCurrentPeriod = thisWeekSubs.results.length;

      const q2 = `query={"_submission_time": {"$gte":"${lastWeekStart.toISOString()}"}}&fields=["_id"]`;
      dataInterface.getSubmissionsQuery(assetid, q2).done((d) => {
        if (subsCurrentPeriod > 0) {
          let subsPerDay;
          if (this.state.chartPeriod === 'week') {
            subsPerDay = Array(7).fill(0); // [0, 0, 0, 0, 0, 0, 0]
          } else {
            subsPerDay = Array(31).fill(0); // [31 zeroes]
          }

          thisWeekSubs.results.forEach(function(s) {
            // As submission times are in UTC,
            // this will get the computer timezone difference with UTC
            // and adapt the submission date to reflect that in the chart.
            const d = new Date(s._submission_time);
            const timezoneToday = moment(d.valueOf() - (d.getTimezoneOffset() * 60 * 1000));
            const diff = timezoneToday.diff(wkStart, 'days');
            subsPerDay[diff] += 1;
          });

          const dayLabels = [];
          let day = wkStart;
          const today = moment();

          while (day <= today) {
            dayLabels.push(day.format('DD MMM'));
            day = day.clone().add(1, 'd');
          }

          if (this.submissionsChart.data) {
            this.submissionsChart.data.labels = dayLabels;
            this.submissionsChart.data.datasets = [{data: subsPerDay}];
            this.submissionsChart.update();
          }
        }

        this.setState({
          subsPreviousPeriod: d.results.length - subsCurrentPeriod,
          subsCurrentPeriod: subsCurrentPeriod,
          chartVisible: subsCurrentPeriod ? true : false,
        });
      });
    });

  }
  getLatestSubmissionTime(assetid) {
    const fq = ['_id', 'end'];
    const sort = [{id: '_id', desc: true}];
    dataInterface.getSubmissions(assetid, 1, 0, sort, fq).done((data) => {
      const results = data.results;
      if (data.count) {this.setState({lastSubmission: results[0]['end']});} else {this.setState({lastSubmission: false});}
    });
  }
  renderSubmissionsGraph() {
    if (!this.state.permissions || !userCan('view_submissions', this.state)) {
      return null;
    }

    return (
      <bem.FormView__row m='summary-submissions'>
        <bem.FormView__cell m={['label', 'first']}>
          {t('Submissions')}
        </bem.FormView__cell>
        <bem.FormView__cell m={['box']}>
          <bem.FormView__cell m='subs-graph'>
            <bem.FormView__cell m='subs-graph-toggle'>
              <a onClick={this.showGraphWeek} className={this.state.chartPeriod === 'week' ? 'active' : ''}>
                {t('Past 7 days')}
              </a>
              <a onClick={this.showGraphMonth} className={this.state.chartPeriod === 'month' ? 'active' : ''}>
                {t('Past 31 days')}
              </a>
            </bem.FormView__cell>
            <bem.FormView__cell m={'summary-chart'} className={this.state.subsCurrentPeriod ? 'active' : 'inactive'}>
              <canvas ref='canvas' className={this.state.chartVisible ? 'visible' : ''}/>
            </bem.FormView__cell>
            <bem.FormView__cell m={'chart-no-data'}>
              <span>{t('No chart data available for current period.')}</span>
            </bem.FormView__cell>
          </bem.FormView__cell>
          <bem.FormView__group m={['submission-stats']}>
            <bem.FormView__cell>
              <span className='subs-graph-number'>{this.state.subsCurrentPeriod}</span>
              <bem.FormView__label>
                {this.state.chartPeriod === 'week' &&
                  `${formatDate(moment().subtract(6, 'days'))} - ${formatDate(moment())}`
                }
                {this.state.chartPeriod !== 'week' &&
                  `${formatDate(moment().subtract(30, 'days'))} - ${formatDate(moment())}`
                }
              </bem.FormView__label>
            </bem.FormView__cell>
            <bem.FormView__cell>
              <span className='subs-graph-number'>{this.state.subsPreviousPeriod}</span>
              <bem.FormView__label>
                {this.state.chartPeriod === 'week' &&
                  `${formatDate(moment().subtract(13, 'days'))} - ${formatDate(moment().subtract(7, 'days'))}`
                }
                {this.state.chartPeriod !== 'week' &&
                  `${formatDate(moment().subtract(60, 'days'))} - ${formatDate(moment().subtract(31, 'days'))}`
                }
              </bem.FormView__label>
            </bem.FormView__cell>
            <bem.FormView__cell>
              <span className='subs-graph-number'>{this.state.deployment__submission_count}</span>
              <bem.FormView__label>{t('Total')}</bem.FormView__label>
            </bem.FormView__cell>
          </bem.FormView__group>
        </bem.FormView__cell>
      </bem.FormView__row>
    );
  }

  showGraphWeek() {
    this.setState({chartPeriod: 'week'});
  }

  showGraphMonth() {
    this.setState({chartPeriod: 'month'});
  }

  renderQuickLinks() {
    return (
      <bem.FormView__cell m='data-tabs'>
<<<<<<< HEAD
        <Link
          to={`/forms/${this.state.uid}/landing`}
          key='landing'
          data-path={`/forms/${this.state.uid}/landing`}
          onClick={this.triggerRefresh}>
            <Icon name='projects' size='s'/>
            <label>{t('Collect data')}</label>
            <Icon name='angle-right' size='xs'/>
        </Link>
=======
        {userCan('add_submissions', this.state) &&
          <Link
            to={`/forms/${this.state.uid}/landing`}
            key='landing'
            data-path={`/forms/${this.state.uid}/landing`}
            onClick={this.triggerRefresh}
          >
              <i className='k-icon k-icon-projects' />
              {t('Collect data')}
              <Icon name='angle-right' size='s'/>
          </Link>
        }
>>>>>>> 7d37ba1a

        {userCan('change_asset', this.state) &&
          <button onClick={this.sharingModal}>
            <Icon name='user-share' size='s'/>
            <label>{t('Share project')}</label>
            <Icon name='angle-right' size='xs'/>
          </button>
        }

        {userCan('change_asset', this.state) &&
          <Link
            to={`/forms/${this.state.uid}/edit`}
            key='edit'
            data-path={`/forms/${this.state.uid}/edit`}
            onClick={this.triggerRefresh}
          >
            <Icon name='edit' size='s'/>
            <label>{t('Edit form')}</label>
            <Icon name='angle-right' size='xs'/>
          </Link>
        }

        <button onClick={this.enketoPreviewModal}>
          <Icon name='view' size='s'/>
          <label>{t('Preview form')}</label>
          <Icon name='angle-right' size='xs'/>
        </button>
      </bem.FormView__cell>
    );
  }

  renderDataTabs() {
    if (!this.state.permissions || !userCan('view_submissions', this.state)) {
      return null;
    }

    if (this.state.deployment__submission_count < 1) {
      return null;
    }

    const sideTabs = getFormDataTabs(this.state.uid);

    return (
<<<<<<< HEAD
      <bem.FormView__cell m='data-tabs'>
        { sideTabs.map((item, ind) =>
          <Link
            to={item.path}
            key={ind}
            activeClassName='active'
            onlyActiveOnIndex
            data-path={item.path}
            onClick={this.triggerRefresh}
          >
            <Icon name={item.iconName} size='s'/>
            <label>{item.label}</label>
            <Icon name='angle-right' size='xs'/>
          </Link>
        )}
      </bem.FormView__cell>
=======
      <bem.FormView__row m='data-links'>
        <bem.FormView__cell m={['label', 'first']}>
          {t('Data')}
        </bem.FormView__cell>
        <bem.FormView__cell m='box'>
          <bem.FormView__cell m='data-tabs'>
            {sideTabs.map((item, ind) =>
              <NavLink
                to={item.path}
                key={ind}
                data-path={item.path}
                onClick={this.triggerRefresh}
              >
                <i className={`k-icon ${item.icon}`} />
                {item.label}
                <Icon name='angle-right' size='s'/>
              </NavLink>
            )}
          </bem.FormView__cell>
        </bem.FormView__cell>
      </bem.FormView__row>
>>>>>>> 7d37ba1a
    );
  }

  sharingModal (evt) {
    evt.preventDefault();
    stores.pageState.showModal({
      type: MODAL_TYPES.SHARING,
      assetid: this.state.uid,
    });
  }

  enketoPreviewModal (evt) {
    evt.preventDefault();
    stores.pageState.showModal({
      type: MODAL_TYPES.ENKETO_PREVIEW,
      assetid: this.state.uid,
    });
  }

  renderTeam() {
    const team = [];
    this.state.permissions?.forEach((perm) => {
      let username = null;
      if (perm.user) {
        username = getUsernameFromUrl(perm.user);
      }

      if (username && !team.includes(username) && username !== ANON_USERNAME) {
        team.push(username);
      }
    });

    if (team.length < 2) {
      return false;
    }

    return (
      <bem.FormView__row m='team'>
        <bem.FormView__cell m={['label', 'first']}>
          {t('Team members')}
        </bem.FormView__cell>
        {userCan('change_asset', this.state) &&
          <a onClick={this.sharingModal} className='team-sharing-button'>
            <Icon name='user-share' size='l'/>
          </a>
        }
        <bem.FormView__cell m={['box', 'padding']}>
          { team.map((username, ind) =>
            <bem.UserRow key={ind}>
              <bem.UserRow__avatar data-tip={username}>
                <bem.AccountBox__initials style={{background: `#${stringToColor(username)}`}}>
                  {username.charAt(0)}
                </bem.AccountBox__initials>
              </bem.UserRow__avatar>
            </bem.UserRow>
          )}
        </bem.FormView__cell>
      </bem.FormView__row>
    );
  }
  render () {
    const docTitle = this.state.name || t('Untitled');
    const hasCountry = (
      this.state.settings?.country &&
      (
        !Array.isArray(this.state.settings?.country) ||
        !!this.state.settings?.country.length
      )
    );
    const hasSector = Boolean(this.state.settings?.sector?.value);
    const hasProjectInfo = (
      this.state.settings &&
      (
        this.state.settings.description ||
        hasCountry ||
        hasSector ||
        this.state.settings.operational_purpose ||
        this.state.settings.collects_pii
      )
    );

    // if (!this.state.permissions) {
    //   return (<LoadingSpinner/>);
    // }

    return (
      <DocumentTitle title={`${docTitle} | KoboToolbox`}>
        <bem.FormView m='summary'>
          <bem.FormView__column m='left'>
            {/* Project information */}
            {hasProjectInfo &&
              <bem.FormView__row m='summary-description'>
                <bem.FormView__cell m={['label', 'first']}>
                  {t('Project information')}
                </bem.FormView__cell>
                <bem.FormView__cell m='box'>
                  {(hasCountry || hasSector) &&
                    <bem.FormView__group m={['items', 'description-cols']}>
                      {hasCountry &&
                        <bem.FormView__cell m='padding'>
                          <bem.FormView__label m='country'>{t('Country')}</bem.FormView__label>
                          {assetUtils.getCountryDisplayString(this.state)}
                        </bem.FormView__cell>
                      }
                      {hasSector &&
                        <bem.FormView__cell m='padding'>
                          <bem.FormView__label m='sector'>{t('Sector')}</bem.FormView__label>
                          {assetUtils.getSectorDisplayString(this.state)}
                        </bem.FormView__cell>
                      }
                    </bem.FormView__group>
                  }
                  {(this.state.settings.operational_purpose || this.state.settings.collects_pii) &&
                    <bem.FormView__group m={['items', 'description-cols']}>
                      {this.state.settings.operational_purpose &&
                        <bem.FormView__cell m='padding'>
                          <bem.FormView__label m='operational-purpose'>{t('Operational purpose of data')}</bem.FormView__label>
                          {this.state.settings.operational_purpose.label}
                        </bem.FormView__cell>
                      }
                      {this.state.settings.collects_pii &&
                        <bem.FormView__cell m='padding'>
                          <bem.FormView__label m='collects-pii'>{t('Collects personally identifiable information')}</bem.FormView__label>
                          {this.state.settings.collects_pii.label}
                        </bem.FormView__cell>
                      }
                    </bem.FormView__group>
                  }
                  {this.state.settings.description &&
                    <bem.FormView__group m='items'>
                      <bem.FormView__cell m={['padding', 'description']}>
                        <bem.FormView__label m='description'>{t('Description')}</bem.FormView__label>
                        <p>{this.state.settings.description}</p>
                      </bem.FormView__cell>
                    </bem.FormView__group>
                  }
                </bem.FormView__cell>
              </bem.FormView__row>
            }

            {/* Submissions graph */}
            {this.renderSubmissionsGraph()}

            {/* Form details */}
            <bem.FormView__row m='summary-details'>
              <bem.FormView__cell m={['label', 'first']}>
                {t('Form details')}
              </bem.FormView__cell>
              <bem.FormView__cell m={['box']}>
                <bem.FormView__group m='summary-details-cols'>
                  <bem.FormView__cell>
                    <bem.FormView__label>{t('Last modified')}</bem.FormView__label>
                    {formatTime(this.state.date_modified)}
                  </bem.FormView__cell>
                  {this.state.lastSubmission &&
                    <bem.FormView__cell>
                      <bem.FormView__label>{t('Latest submission')}</bem.FormView__label>
                      {formatTime(this.state.lastSubmission)}
                    </bem.FormView__cell>
                  }
                  {this.state.summary &&
                    <bem.FormView__cell>
                      <bem.FormView__label>{t('Questions')}</bem.FormView__label>
                      {this.state.summary.row_count}
                    </bem.FormView__cell>
                  }

                  {this.state.summary && this.state.summary.languages && this.state.summary.languages.length > 1 &&
                    <bem.FormView__cell>
                      <bem.FormView__label>{t('Languages')}</bem.FormView__label>
                      {this.state.summary.languages.map((l, i) => (
                          <bem.FormView__cell key={`lang-${i}`} data-index={i}>
                            {l}
                          </bem.FormView__cell>
                        ))}
                    </bem.FormView__cell>
                  }
                </bem.FormView__group>
              </bem.FormView__cell>
            </bem.FormView__row>
          </bem.FormView__column>

          <bem.FormView__column m='right'>
            <bem.FormView__row m='quick-links'>
              <bem.FormView__cell m={['label', 'first']}>
                {t('Quick Links')}
              </bem.FormView__cell>
              <bem.FormView__cell m='box'>
                {this.renderQuickLinks()}
              </bem.FormView__cell>
            </bem.FormView__row>

            {this.renderDataTabs()}

            {this.renderTeam()}

          </bem.FormView__column>
        </bem.FormView>
      </DocumentTitle>
      );
  }

}

reactMixin(FormSummary.prototype, mixins.dmix);
reactMixin(FormSummary.prototype, Reflux.ListenerMixin);

export default FormSummary;<|MERGE_RESOLUTION|>--- conflicted
+++ resolved
@@ -8,11 +8,6 @@
 import {stores} from 'js/stores';
 import mixins from 'js/mixins';
 import bem from 'js/bem';
-<<<<<<< HEAD
-import LoadingSpinner from 'js/components/common/loadingSpinner';
-=======
-import DocumentTitle from 'react-document-title';
->>>>>>> 7d37ba1a
 import Icon from 'js/components/common/icon';
 import DocumentTitle from 'react-document-title';
 import moment from 'moment';
@@ -223,17 +218,6 @@
   renderQuickLinks() {
     return (
       <bem.FormView__cell m='data-tabs'>
-<<<<<<< HEAD
-        <Link
-          to={`/forms/${this.state.uid}/landing`}
-          key='landing'
-          data-path={`/forms/${this.state.uid}/landing`}
-          onClick={this.triggerRefresh}>
-            <Icon name='projects' size='s'/>
-            <label>{t('Collect data')}</label>
-            <Icon name='angle-right' size='xs'/>
-        </Link>
-=======
         {userCan('add_submissions', this.state) &&
           <Link
             to={`/forms/${this.state.uid}/landing`}
@@ -241,12 +225,11 @@
             data-path={`/forms/${this.state.uid}/landing`}
             onClick={this.triggerRefresh}
           >
-              <i className='k-icon k-icon-projects' />
-              {t('Collect data')}
-              <Icon name='angle-right' size='s'/>
+              <Icon name='projects' size='s'/>
+              <label>{t('Collect data')}</label>
+              <Icon name='angle-right' size='xs'/>
           </Link>
         }
->>>>>>> 7d37ba1a
 
         {userCan('change_asset', this.state) &&
           <button onClick={this.sharingModal}>
@@ -290,24 +273,6 @@
     const sideTabs = getFormDataTabs(this.state.uid);
 
     return (
-<<<<<<< HEAD
-      <bem.FormView__cell m='data-tabs'>
-        { sideTabs.map((item, ind) =>
-          <Link
-            to={item.path}
-            key={ind}
-            activeClassName='active'
-            onlyActiveOnIndex
-            data-path={item.path}
-            onClick={this.triggerRefresh}
-          >
-            <Icon name={item.iconName} size='s'/>
-            <label>{item.label}</label>
-            <Icon name='angle-right' size='xs'/>
-          </Link>
-        )}
-      </bem.FormView__cell>
-=======
       <bem.FormView__row m='data-links'>
         <bem.FormView__cell m={['label', 'first']}>
           {t('Data')}
@@ -321,15 +286,14 @@
                 data-path={item.path}
                 onClick={this.triggerRefresh}
               >
-                <i className={`k-icon ${item.icon}`} />
-                {item.label}
+                <Icon name={item.iconName} size='s'/>
+                <label>{item.label}</label>
                 <Icon name='angle-right' size='s'/>
               </NavLink>
             )}
           </bem.FormView__cell>
         </bem.FormView__cell>
       </bem.FormView__row>
->>>>>>> 7d37ba1a
     );
   }
 
