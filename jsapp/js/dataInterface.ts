--- conflicted
+++ resolved
@@ -132,10 +132,7 @@
   responseText?: string
   status: number
   statusText: string
-<<<<<<< HEAD
-=======
   headers?: Headers
->>>>>>> e9ec38c8
 }
 
 /** Have a list of errors for different fields. */
@@ -162,15 +159,12 @@
   instance: number
   xform: number
   id: number
-<<<<<<< HEAD
   // TODO: this is to be added by Back end, so we need to verify it later
   /**
    * The flag makes it easier for UI to know that the attachment existed at some
    * point, and was deleted - in contrast to never existing.
    */
   is_deleted?: boolean
-=======
->>>>>>> e9ec38c8
 }
 
 interface SubmissionSupplementalDetails {
@@ -224,23 +218,17 @@
   }
   _version_: string
   _xform_id_string: string
-<<<<<<< HEAD
   /**
    * If `background-audio` is enabled for this project, submission will have it
    * here. The value is just the filename (with extension), and the whole
    * attachment object is to be found in `_attachments` array.
    */
   'background-audio'?: string
-=======
->>>>>>> e9ec38c8
   deviceid?: string
   end?: string
   'formhub/uuid': string
   'meta/instanceID': string
-<<<<<<< HEAD
-=======
   'meta/rootUuid': string
->>>>>>> e9ec38c8
   phonenumber?: string
   start?: string
   today?: string
