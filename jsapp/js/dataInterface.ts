/**
 * The only file that is making calls to Backend. You shouldn't use it directly,
 * but through proper actions in `jsapp/js/actions.js`.
 *
 * NOTE: In future all the calls from here will be moved to appropriate stores.
 */

import { ROOT_URL, COMMON_QUERIES } from './constants'
import type { LanguageCode } from 'js/components/languages/languagesStore'
import type { AnyRowTypeName, AssetTypeName, AssetFileType } from 'js/constants'
import type { PermissionCodename } from 'js/components/permissions/permConstants'
import type { Json } from './components/common/common.interfaces'
import type { ProjectViewsSettings } from './projects/customViewStore'
import type { AnalysisQuestionSchema, SubmissionAnalysisResponse } from './components/processing/analysis/constants'
import type { TransxObject } from './components/processing/processingActions'
import type { UserResponse } from 'js/users/userExistence.store'
import type {
  ReportsPaginatedResponse,
  AssetResponseReportStyles,
  AssetResponseReportCustom,
<<<<<<< HEAD
} from 'js/components/reports/reportsConstants';
import type {ProjectTransferAssetDetail} from 'js/components/permissions/transferProjects/transferProjects.api';
import type {SortValues} from 'js/components/submissions/tableConstants';
import type {ValidationStatusName} from 'js/components/submissions/validationStatus.constants';
import type {AssetLockingProfileDefinition} from 'jsapp/js/components/locking/lockingConstants';
=======
} from 'js/components/reports/reportsConstants'
import type { ProjectTransferAssetDetail } from 'js/components/permissions/transferProjects/transferProjects.api'
import type { SortValues } from 'js/components/submissions/tableConstants'
import type { ValidationStatusName } from 'js/components/submissions/validationStatus.constants'
import type { AssetLockingProfileDefinition } from 'jsapp/js/components/locking/lockingConstants'
>>>>>>> 66db91f0
import {
  type ExportFormatName,
  type ExportMultiOptionName,
  type ExportStatusName,
  type ExportTypeName,
<<<<<<< HEAD
} from './components/projectDownloads/exportsConstants';
import {type LangString} from './utils';
import type {HookAuthLevelName, HookExportTypeName} from './components/RESTServices/RESTServicesForm';
=======
} from './components/projectDownloads/exportsConstants'
import { type LangString } from './utils'
import type { HookAuthLevelName, HookExportTypeName } from './components/RESTServices/RESTServicesForm'
>>>>>>> 66db91f0

interface AssetsRequestData {
  q?: string
  limit?: number
  offset?: number
  parent?: string
  all_public?: boolean
  ordering?: string
  metadata?: string
  collections_first?: string
  status?: string
}

interface AssetsMetadataRequestData {
  q?: string
  limit?: number
  offset?: number
  parent?: string
  all_public?: boolean
  ordering?: string
  status?: string
}

export interface SearchAssetsPredefinedParams {
  uid?: string
  pageSize?: number
  page?: number
  searchPhrase?: string
  filterProperty?: string
  filterValue?: string
  ordering?: string
  metadata?: boolean
  collectionsFirst?: boolean
  status?: string
}

export interface BulkSubmissionsRequest {
  query?: {
    [id: string]: any
  }
  confirm?: boolean
  submission_ids?: string[]
  // Needed for updating validation status
  'validation_status.uid'?: ValidationStatusName
}

interface AssetFileRequest {
  description: string
  file_type: AssetFileType
  metadata: string
  base64Encoded: ArrayBuffer | string | null
}

export interface CreateImportRequest {
  base64Encoded?: string | ArrayBuffer | null
  name?: string
  totalFiles?: number
  /** Url of the asset that should be replaced with XLSForm */
  destination?: string
  /** Uid of the asset that should be replaced with XLSForm */
  assetUid?: string
  /** Causes the imported XLSForm to be added as Library Item */
  library?: boolean
}

export interface ImportResponse {
  /** The uid of the import (not asset!) */
  uid: string
  url: string
  messages?: {
    updated?: Array<{
      uid: string
      kind: string
      summary: AssetSummary
      owner__username: string
    }>
    created?: Array<{
      uid: string
      kind: string
      summary: AssetSummary
      owner__username: string
    }>
    error?: string
    error_type?: string
  }
  status: 'complete' | 'created' | 'error' | 'processing'
}

export interface FailResponse {
  /**
   * This is coming from Back end and can have either the general `detail` or
   * `error`, or a list of specific errors (e.g. for specific fields).
   */
  responseJSON?: {
    detail?: string
    error?: string
    [fieldName: string]: string[] | string | undefined
  }
  responseText?: string
  status: number
  statusText: string
}

/** Have a list of errors for different fields. */
export interface PasswordUpdateFailResponse {
  current_password: string[]
  new_password: string[]
}

interface ProcessingResponseData {
  [questionName: string]: any
  _id: number
}

export type GetProcessingSubmissionsResponse = PaginatedResponse<ProcessingResponseData>

export interface SubmissionAttachment {
  download_url: string
  download_large_url: string
  download_medium_url: string
  download_small_url: string
  mimetype: string
  filename: string
  question_xpath: string
  instance: number
  xform: number
  id: number
}

interface SubmissionSupplementalDetails {
  [questionName: string]: {
    transcript?: TransxObject
    translation?: {
      [languageCode: LanguageCode]: TransxObject
    }
    qual?: SubmissionAnalysisResponse[]
  }
}

/**
 * Value of a property found in `SubmissionResponse`, it can be either a built
 * in submission property (e.g. `_geolocation`) or a response to a form question
 */
export type SubmissionResponseValue =
  | string
  | string[]
  | number
  | number[]
  | null
  | object
  | SubmissionAttachment[]
  | SubmissionSupplementalDetails
  // This happens with responses to questions inside repeat groups
  | Array<{ [questionName: string]: SubmissionResponseValue }>
  | undefined

export interface SubmissionResponse {
  // `SubmissionResponseValue` covers all possible values (responses to form
  // questions and other submission properties)
  [propName: string]: SubmissionResponseValue
  // Below are all known properties of submission response:
  __version__: string
  _attachments: SubmissionAttachment[]
  _geolocation: number[] | null[]
  _id: number
  _notes: string[]
  _status: string
  _submission_time: string
  _submitted_by: string | null
  _tags: string[]
  _uuid: string
  _validation_status: {
    timestamp?: number
    uid?: ValidationStatusName
    by_whom?: string
    color?: string
    label?: string
  }
  _version_: string
  _xform_id_string: string
  deviceid?: string
  end?: string
  'formhub/uuid': string
  'meta/instanceID': string
  'meta/rootUuid': string
  phonenumber?: string
  start?: string
  today?: string
  username?: string
  _supplementalDetails?: SubmissionSupplementalDetails
}

interface AssignablePermissionRegular {
  url: string
  label: string
}

/**
 * A list of labels for partial permissions.
 *
 * WARNING: it only includes labels for `…PartialByUsers` type ("…only from
 * specific users"), so please use `CHECKBOX_LABELS` from `permConstants` file
 * instead.
 */
export interface AssignablePermissionPartialLabel {
  default: string
  view_submissions: string
  change_submissions: string
  delete_submissions: string
  validate_submissions: string
}

interface AssignablePermissionPartial {
  url: string
  label: AssignablePermissionPartialLabel
}

export type AssignablePermission = AssignablePermissionRegular | AssignablePermissionPartial

export interface LabelValuePair {
  /** Note: the labels are always localized in the current UI language */
  label: string
  value: string
}

export interface PartialPermissionFilterByUsers {
  _submitted_by?: string | { $in: string[] }
}

export interface PartialPermissionFilterByResponses {
  [questionName: string]: string
}

/**
 * Filter can have properties of both of these interfaces, thus we use union
 * type here.
 */
export type PartialPermissionFilter = PartialPermissionFilterByUsers | PartialPermissionFilterByResponses

export interface PartialPermission {
  url: string
  /**
   * An array of filters (objects). Multiple objects means "OR", multiple
   * properties within the same filter mean "AND".
   *
   * There are much more possible cases here, but Front End is supporting only
   * a single filter object, i.e. the code will ignore `filters[1]`,
   * `filters[2]` etc. So the cases supported by current UI are:
   *
   * 1. single user:
   *    `filters: [{_submitted_by: 'joe'}]`
   * 2. single user alternative (equivalent to point above):
   *    `filters: [{_submitted_by: {$in: ['joe']}}]`
   * 3. multiple users:
   *    `filters: [{_submitted_by: {$in: ['bob', 'adam']}}]`
   * 4. single question response:
   *    `filters: [{question_one: 'answer'}]`
   * 5. user AND single question response:
   *    `filters: [{_submitted_by: 'joe', question_one: 'answer'}]`
   * 6. multiple users AND single question response:
   *    `filters: [{_submitted_by: {$in: ['bob', 'adam']}, question_one: 'answer'}]`
   */
  filters: PartialPermissionFilter[]
}

/** Permission object to be used when making API requests. */
export interface PermissionBase {
  /** User URL */
  user: string
  /** URL of given permission type. */
  permission: string
  partial_permissions?: PartialPermission[]
}

interface PartialPermissionLabel {
  default: string
  view_submissions: string
  change_submissions: string
  delete_submissions: string
  validate_submissions: string
}

/** A single permission instance for a given user coming from API endpoint. */
export interface PermissionResponse extends PermissionBase {
  /** URL of given permission instance (permission x user). */
  url: string
  label?: string | PartialPermissionLabel
}

/**
 * A saved export settings instance.
 */
export interface ExportSetting {
<<<<<<< HEAD
  uid: string;
  url: string;
  name: string;
  data_url_csv: string;
  data_url_xlsx: string;
  date_modified: string;
  export_settings: ExportSettingSettings;
}

export interface ExportSettingRequest {
  name: string;
  export_settings: ExportSettingSettings;
}

export interface ExportSettingSettings {
  lang: ExportDataLang;
  type: ExportTypeName;
  fields: string[];
  group_sep: string;
  multiple_select: ExportMultiOptionName;
  include_media_url?: boolean;
  xls_types_as_text?: boolean;
  hierarchy_in_labels: boolean;
  fields_from_all_versions: boolean;
  /** Only for GeoJSON */
  flatten?: boolean;
=======
  uid: string
  url: string
  name: string
  data_url_csv: string
  data_url_xlsx: string
  date_modified: string
  export_settings: ExportSettingSettings
}

export interface ExportSettingRequest {
  name: string
  export_settings: ExportSettingSettings
}

export interface ExportSettingSettings {
  lang: ExportDataLang
  type: ExportTypeName
  fields: string[]
  group_sep: string
  multiple_select: ExportMultiOptionName
  include_media_url?: boolean
  xls_types_as_text?: boolean
  hierarchy_in_labels: boolean
  fields_from_all_versions: boolean
  /** Only for GeoJSON */
  flatten?: boolean
>>>>>>> 66db91f0
}

/**
 * It represents a question from the form, a group start/end or a piece of
 * a more complex question type.
 * Interesting fact: a `SurveyRow` with the least amount of properties is group
 * end - it only has `$kuid` and `type`.
 */
export interface SurveyRow {
  $kuid: string
  type: AnyRowTypeName
  /** This is a unique identifier that includes both name and path (names of parents). */
  $xpath?: string
  $autoname?: string
  calculation?: string
  label?: string[]
  hint?: string[]
  name?: string
  required?: boolean
  _isRepeat?: boolean
  appearance?: string
  parameters?: string
  'kobo--matrix_list'?: string
  'kobo--rank-constraint-message'?: string
  'kobo--rank-items'?: string
  'kobo--score-choices'?: string
  'kobo--locking-profile'?: string
  /** HXL tags. */
  tags?: string[]
  select_from_list_name?: string
}

export interface SurveyChoice {
  $autovalue: string
  $kuid: string
  label?: string[]
  list_name: string
  name: string
  'media::image'?: string[]
  // Possibly deprecated? Most code doesn't use it at all, old reports code was
  // using it as fallback.
  $autoname?: string
}

export interface AssetContentSettings {
  name?: string
  version?: string
  id_string?: string
  style?: string
  form_id?: string
  title?: string
  'kobo--lock_all'?: boolean
  /** The name of the locking profile applied to whole form. */
  'kobo--locking-profile'?: string
  default_language?: string
}

/**
 * Represents parsed form (i.e. the spreadsheet file) contents.
 * It is quite crucial for multiple places of UI, but is not always
 * present in backend responses (performance reasons).
 */
export interface AssetContent {
  schema?: string
  survey?: SurveyRow[]
  choices?: SurveyChoice[]
  settings?: AssetContentSettings | AssetContentSettings[]
  translated?: string[]
  /** A list of languages. */
  translations?: Array<string | null>
  /** A list of all availavble locking profiles */
  'kobo--locking-profiles'?: AssetLockingProfileDefinition[]
}

interface AssetSummary {
<<<<<<< HEAD
  geo?: boolean;
  labels?: string[];
  columns?: string[];
  lock_all?: boolean;
  lock_any?: boolean;
  languages?: Array<LangString | null>;
  row_count?: number;
  default_translation?: string | null;
=======
  geo?: boolean
  labels?: string[]
  columns?: string[]
  lock_all?: boolean
  lock_any?: boolean
  languages?: Array<LangString | null>
  row_count?: number
  default_translation?: string | null
>>>>>>> 66db91f0
  /** To be used in a warning about missing or poorly written question names. */
  name_quality?: {
    ok: number
    bad: number
    good: number
    total: number
    firsts: {
      ok?: {
        name: string
        index: number
        label: string[]
      }
      bad?: {
        name: string
        index: number
        label: string[]
      }
    }
  }
  naming_conflicts?: string[]
}

interface AdvancedSubmissionSchema {
  type: 'string' | 'object'
  $description: string
  url?: string
  properties?: AdvancedSubmissionSchemaDefinition
  additionalProperties?: boolean
  required?: string[]
  definitions?: AdvancedSubmissionSchemaDefinition
}

export interface AssetAdvancedFeatures {
  transcript?: {
    /** List of question names */
    values?: string[]
    /** List of transcript enabled languages. */
    languages?: string[]
  }
  translation?: {
    /** List of question names */
    values?: string[]
    /** List of translations enabled languages. */
    languages?: string[]
  }
  qual?: {
    qual_survey?: AnalysisQuestionSchema[]
  }
}

interface AdvancedSubmissionSchemaDefinition {
  [name: string]: {
    type?: 'string' | 'object'
    description?: string
    properties?: { [name: string]: {} }
    additionalProperties?: boolean
    required?: string[]
    anyOf?: Array<{ $ref: string }>
    allOf?: Array<{ $ref: string }>
  }
}

export interface TableSortBySetting {
<<<<<<< HEAD
  fieldId: string;
  value: SortValues;
=======
  fieldId: string
  value: SortValues
>>>>>>> 66db91f0
}

/**
 * None of these are actually stored as `null`s, but we use this interface for
 * a new settings draft too and it's simpler that way.
 */
interface AssetTableSettingsObject {
  'selected-columns'?: string[] | null
  'frozen-column'?: string | null
  'show-group-name'?: boolean | null
  'translation-index'?: number | null
  'show-hxl-tags'?: boolean | null
  'sort-by'?: TableSortBySetting | null
}

/**
 * This interface consists of properties from `AssetTableSettingsObject` and one
 * more property that holds a temporary copy of `AssetTableSettingsObject`
 */
export interface AssetTableSettings extends AssetTableSettingsObject {
  /** This is the same object as AssetTableSettings */
  'data-table'?: AssetTableSettingsObject;
}

export interface AssetSettings {
  sector?: LabelValuePair | null | {}
  country?: LabelValuePair | LabelValuePair[] | null
  description?: string
  'data-table'?: AssetTableSettings
  organization?: string
  collects_pii?: LabelValuePair | null
  operational_purpose?: LabelValuePair | null
  country_codes?: string[]
}

/** This is the asset object Frontend uses with the endpoints. */
interface AssetRequestObject {
  // NOTE: there might be a few properties in AssetResponse that should be here,
  // so please feel free to move them when you encounter a typing error.
  parent: string | null
  settings: AssetSettings
  asset_type: AssetTypeName
  report_styles: AssetResponseReportStyles
  report_custom: AssetResponseReportCustom
  map_styles: {}
  map_custom: {}
  content?: AssetContent
  tag_string: string
  name: string
  permissions: PermissionResponse[]
  export_settings: ExportSetting[]
  data_sharing: {}
  paired_data?: string
  advanced_features?: AssetAdvancedFeatures
  advanced_submission_schema?: AdvancedSubmissionSchema
}

export type AssetDownloads = Array<{
  format: string
  url: string
}>

export interface AnalysisFormJsonField {
  label: string
  name: string
  dtpath: string
  type: string
  language: string
  source: string
  xpath: string
  settings:
    | {
        mode: string
        engine: string
      }
    | '??'
  path: string[]
  choices?: Array<{
<<<<<<< HEAD
    uuid: string;
    labels: {[key: string]: string};
  }>;
=======
    uuid: string
    labels: { [key: string]: string }
  }>
>>>>>>> 66db91f0
}

/**
 * This is the complete asset object we use throught the Frontend code. It is
 * built upon the object we get from Backend responses (i.e. we extend a few
 * properties and Backend adds few too that are not required in the
 * AssetRequestObject).
 */
export interface AssetResponse extends AssetRequestObject {
  url: string
  owner: string
  owner__username: string
  owner_label: string
  date_created: string
  summary: AssetSummary
  date_modified: string
  date_deployed?: string
  version_id: string | null
  version__content_hash?: string | null
  version_count?: number
  has_deployment: boolean
  deployed_version_id: string | null
  analysis_form_json?: {
    engines: {
      [engingeName: string]: { details: string }
    }
    additional_fields: AnalysisFormJsonField[]
  }
  deployed_versions?: {
    count: number
    next: string | null
    previous: string | null
    results: Array<{
      uid: string
      url: string
      content_hash: string
      date_deployed: string
      date_modified: string
    }>
  }
  deployment__links?: {
    url?: string
    single_url?: string
    single_once_url?: string
    offline_url?: string
    preview_url?: string
    iframe_url?: string
    single_iframe_url?: string
    single_once_iframe_url?: string
  }
  deployment__active: boolean
  deployment__data_download_links?: {
<<<<<<< HEAD
    [key in ExportTypeName]: string | undefined;
  };
  deployment__submission_count: number;
  deployment_status: 'archived' | 'deployed' | 'draft';
  downloads: AssetDownloads;
=======
    [key in ExportTypeName]: string | undefined
  }
  deployment__submission_count: number
  deployment_status: 'archived' | 'deployed' | 'draft'
  downloads: AssetDownloads
>>>>>>> 66db91f0
  embeds?: Array<{
    format: string
    url: string
  }>
  xform_link?: string
  hooks_link?: string
  uid: string
  kind: string
  xls_link?: string
  assignable_permissions: AssignablePermission[]
  /**
   * A list of all permissions (their codenames) that current user has in
   * regards to this asset. It is a sum of permissions assigned directly for
   * that user and ones coming from the Project View definition.
   */
  effective_permissions: Array<{ codename: PermissionCodename }>
  exports?: string
  data: string
  children: {
    count: number
  }
  subscribers_count: number
  status: string
  access_types: string[] | null
  files?: any[]

  // TODO: think about creating a new interface for asset that is being extended
  // on frontend.
  // See: https://github.com/kobotoolbox/kpi/issues/3905
  // Here are some properties we add to the response:
  tags?: string[]
  unparsed__settings?: AssetContentSettings
  settings__style?: string
  settings__form_id?: string
  settings__title?: string
  project_ownership: ProjectTransferAssetDetail | null
}

/** This is the asset object returned by project-views endpoint. */
export interface ProjectViewAsset {
  url: string
  asset_type: AssetTypeName
  date_modified: string
  date_created: string
  date_deployed: string | null
  owner: string
  owner__username: string
  owner_label: string
  owner__email: string
  /** Full name */
  owner__name: string
  owner__organization: string
  uid: string
  name: string
  settings: AssetSettings
  languages: Array<string | null>
  has_deployment: boolean
  deployment__active: boolean
  deployment__submission_count: number
  deployment_status: 'archived' | 'deployed' | 'draft'
}

export interface AssetsResponse extends PaginatedResponse<AssetResponse> {
  metadata?: MetadataResponse
}

export interface MetadataResponse {
  languages: string[]
  countries: string[][]
  sectors: string[][]
  organizations: string[]
}

export interface DeleteAssetResponse {
  uid: string
  assetType: AssetTypeName
}

export interface PaginatedResponse<T> {
  count: number
  next: string | null
  previous: string | null
  results: T[]
}

export interface PermissionDefinition {
  url: string
  name: string
  codename: PermissionCodename
  /** A list of urls pointing to permissions definitions */
  implied: string[]
  /** A list of urls pointing to permissions definitions */
  contradictory: string[]
}

export type PermissionsConfigResponse = PaginatedResponse<PermissionDefinition>

interface SocialAccount {
  provider: string
  provider_id: string
  uid: string
  last_login: string
  date_joined: string
  email: string | null
  username: string | null
}

export interface AccountResponse {
  username: string
  first_name: string
  last_name: string
  email: string
  server_time: string
  date_joined: string
  /**
   * Link to a legacy view containing list of projects. No longer used on FE.
   */
  projects_url: string
  is_superuser: boolean
  gravatar: string
  is_staff: boolean
  last_login: string
  /**
   * When this is `false`, user will be blocked from accessing anything
   * sensitive. The default value is `true`.
   */
  validated_password: boolean
  /**
   * This will be `true` for user who accepted the latest TOS. If it's missing
   * or `false`, it means that the latest TOS was not accepted.
   */
  accepted_tos?: boolean
  extra_details: {
    name: string
    gender: string
    sector: string
    country: string
    organization_type: string
    organization: string
    organization_website: string
    bio: string
    city: string
    require_auth: boolean
    twitter: string
    linkedin: string
    instagram: string
    newsletter_subscription: boolean
    project_views_settings: ProjectViewsSettings
    /** We store this for usage statistics only. */
    last_ui_language?: string
    // JSON values are the backend reality, but we make assumptions
    [key: string]: Json | ProjectViewsSettings | undefined
  }
  git_rev: {
    // All are either a string or `false`
    short: string | boolean
    long: string | boolean
    branch: string | boolean
    tag: string | boolean
  }
  social_accounts: SocialAccount[]
  // Organization details
  organization?: {
    url: string
    name: string
    uid: string
  }
}

export interface AccountRequest {
  email?: string
  extra_details?: {
    name?: string
    organization?: string
    organization_website?: string
    sector?: string
    gender?: string
    bio?: string
    city?: string
    country?: string
    require_auth?: boolean
    twitter?: string
    linkedin?: string
    instagram?: string
    project_views_settings?: ProjectViewsSettings
    last_ui_language?: string
  }
  current_password?: string
  new_password?: string
}

interface UserNotLoggedInResponse {
  message: string
}

export interface TransxLanguages {
  [languageCode: string]: {
    /** Human readable and localized language name. */
    name: string
    /** A list of available services. */
    options: string[]
  }
}

export interface AssetSubscriptionsResponse {
  /** url of subscription */
  url: string
  /** url of asset */
  asset: string
  /** uid of subscription */
  uid: string
}

interface AssetSnapshotResponse {
  url: string
  uid: string
  owner: string
  date_created: string
  xml: string
  enketopreviewlink: string
  asset: string
  asset_version_id: number
  details: {
    status: string
    warnings: string[]
  }
  source: AssetContent
}

const DEFAULT_PAGE_SIZE = 100

interface ExternalServiceRequestData {
  name: string
  endpoint: string
  active: boolean
  subset_fields: string[]
  email_notification: boolean
  export_type: 'json' | 'xml'
  auth_level: 'basic_auth' | 'no_auth'
  settings: {
    custom_headers: {
      [name: string]: string
    }
  }
  payload_template: string
  username?: string
  password?: string
}

export interface DeploymentResponse {
  backend: string
  /** URL */
  identifier: string
  active: boolean
  version_id: string
  asset: AssetResponse
}

interface DataInterface {
  patchProfile: (data: AccountRequest) => JQuery.jqXHR<AccountResponse>
  [key: string]: Function
}

export interface ValidationStatusResponse {
  timestamp: number
  uid: ValidationStatusName
  /** username */
  by_whom: string
  /** HEX color */
  color: string
  label: string
}

// TODO: this should be moved to some better place, like
// `…/actions/submissions.js` after moving it to TypeScript
export interface GetSubmissionsOptions {
  uid: string
  pageSize?: number
  page?: number
  sort?: Array<{
    /** Column name */
    id: string
    /** Is `true` for descending and `false` for ascending */
    desc: boolean
  }>
  fields?: string[]
  filter?: string
}

export interface EnketoLinkResponse {
  url: string
  version_id: string
  responseJSON?: {
<<<<<<< HEAD
    detail?: string;
  };
}

export interface ExternalServiceHookResponse {
  url: string;
  logs_url: string;
  asset: number;
  uid: string;
  name: string;
  /** URL */
  endpoint: string;
  active: boolean;
  export_type: HookExportTypeName;
  auth_level: HookAuthLevelName;
  success_count: number;
  failed_count: number;
  pending_count: number;
  settings: {
    password?: string;
    username?: string;
    custom_headers: {
      [key: string]: string;
    };
  };
  date_modified: string;
  email_notification: boolean;
  subset_fields: string[];
  payload_template: string;
}

export interface ExternalServiceLogResponse {
  url: string;
  uid: string;
  submission_id: number;
  tries: number;
  /** See `HOOK_LOG_STATUSES` */
  status: number;
  stratus_str: string;
  status_code: number | null;
  /** This is a SubmissionResponse stringified */
  message: string;
  date_modified: string;
}

export interface RetryExternalServiceLogsResponse {
  detail: string;
  pending_uids: string[];
}

export type ExportDataLang = ExportFormatName | LangString;

/**
 * TODO: this interface is WIP, so some of the properties might be incomplete or
 * incorrect. It was created by doing a few exports and comparing responses.
 */
export interface ExportDataResponse {
  url: string;
  status: ExportStatusName;
  messages: {
    error?: string;
  };
  uid: string;
  date_created: string;
  last_submission_time: string | null;
  /** URL to download the file. Stops being `null` when report is ready. */
  result: string | null;
  data: {
    lang: ExportDataLang;
    name: null;
    type: ExportTypeName;
    /** List of form row names. */
    fields: string[];
    /** Asset URL. */
    source: string;
    group_sep: string;
    multiple_select: ExportMultiOptionName;
    include_media_url?: boolean;
    xls_types_as_text?: boolean;
    hierarchy_in_labels: boolean;
    /** Is defined when report is ready. */
    processing_time_seconds?: number;
    fields_from_all_versions: boolean;
    flatten?: boolean;
  };
=======
    detail?: string
  }
}

export interface ExternalServiceHookResponse {
  url: string
  logs_url: string
  asset: number
  uid: string
  name: string
  /** URL */
  endpoint: string
  active: boolean
  export_type: HookExportTypeName
  auth_level: HookAuthLevelName
  success_count: number
  failed_count: number
  pending_count: number
  settings: {
    password?: string
    username?: string
    custom_headers: {
      [key: string]: string
    }
  }
  date_modified: string
  email_notification: boolean
  subset_fields: string[]
  payload_template: string
>>>>>>> 66db91f0
}

export interface ExternalServiceLogResponse {
  url: string
  uid: string
  submission_id: number
  tries: number
  /** See `HOOK_LOG_STATUSES` */
  status: number
  stratus_str: string
  status_code: number | null
  /** This is a SubmissionResponse stringified */
  message: string
  date_modified: string
}

export interface RetryExternalServiceLogsResponse {
  detail: string
  pending_uids: string[]
}

export type ExportDataLang = ExportFormatName | LangString

/**
 * TODO: this interface is WIP, so some of the properties might be incomplete or
 * incorrect. It was created by doing a few exports and comparing responses.
 */
export interface ExportDataResponse {
  url: string
  status: ExportStatusName
  messages: {
    error?: string
  }
  uid: string
  date_created: string
  last_submission_time: string | null
  /** URL to download the file. Stops being `null` when report is ready. */
  result: string | null
  data: {
    lang: ExportDataLang
    name: null
    type: ExportTypeName
    /** List of form row names. */
    fields: string[]
    /** Asset URL. */
    source: string
    group_sep: string
    multiple_select: ExportMultiOptionName
    include_media_url?: boolean
    xls_types_as_text?: boolean
    hierarchy_in_labels: boolean
    /** Is defined when report is ready. */
    processing_time_seconds?: number
    fields_from_all_versions: boolean
    flatten?: boolean
  }
}

const $ajax = (o: {}) => $.ajax(Object.assign({}, { dataType: 'json', method: 'GET' }, o))

export const dataInterface: DataInterface = {
  getProfile: () => fetch(`${ROOT_URL}/me/`).then((response) => response.json()), // TODO replace selfProfile
  selfProfile: (): JQuery.jqXHR<AccountResponse | UserNotLoggedInResponse> => $ajax({ url: `${ROOT_URL}/me/` }),

  apiToken: (): JQuery.jqXHR<{ token: string }> =>
    $ajax({
      url: `${ROOT_URL}/token/?format=json`,
    }),

  getUser: (userUrl: string): JQuery.jqXHR<UserResponse> =>
    $ajax({
      url: userUrl,
    }),

  logout: (): JQuery.Promise<AccountResponse | UserNotLoggedInResponse> => {
    const d = $.Deferred()
    $ajax({ url: `${ROOT_URL}/accounts/logout/`, method: 'POST' })
      .done(d.resolve)
      .fail(function (/*resp, etype, emessage*/) {
        // logout request wasn't successful, but may have logged the user out
        // querying '/me/' can confirm if we have logged out.
        dataInterface
          .selfProfile()
          .done(function (data: { message?: string }) {
            if (data.message === 'user is not logged in') {
              d.resolve(data)
            } else {
              d.reject(data)
            }
          })
          .fail(d.fail)
      })
    return d.promise()
  },

  patchProfile(data: AccountRequest): JQuery.jqXHR<AccountResponse> {
    return $ajax({
      url: `${ROOT_URL}/me/`,
      method: 'PATCH',
      dataType: 'json',
      contentType: 'application/json',
      data: JSON.stringify(data),
    })
  },

  listTemplates(): JQuery.jqXHR<AssetsResponse> {
    return $ajax({
      url: `${ROOT_URL}/api/v2/assets/` + (COMMON_QUERIES.t ? `?q=${COMMON_QUERIES.t}` : ''),
    })
  },

  getCollections(
    params: {
      owner?: string
      pageSize?: number
      page?: number
    } = {},
  ): JQuery.jqXHR<AssetsResponse> {
    let q = COMMON_QUERIES.c
    if (params.owner) {
      q += ` AND owner__username__exact:${params.owner}`
    }
    return $ajax({
      url: `${ROOT_URL}/api/v2/assets/`,
      dataType: 'json',
      data: {
        q: q,
        limit: params.pageSize || DEFAULT_PAGE_SIZE,
        page: params.page || 0,
      },
      method: 'GET',
    })
  },

  createAssetSnapshot(data: AssetResponse): JQuery.jqXHR<AssetSnapshotResponse> {
    return $ajax({
      url: `${ROOT_URL}/api/v2/asset_snapshots/`,
      method: 'POST',
      data: data,
    })
  },

  /*
   * external services
   */

  getHooks(uid: string): JQuery.jqXHR<PaginatedResponse<ExternalServiceHookResponse>> {
    return $ajax({
      url: `${ROOT_URL}/api/v2/assets/${uid}/hooks/`,
      method: 'GET',
    })
  },

  getHook(uid: string, hookUid: string): JQuery.jqXHR<ExternalServiceHookResponse> {
    return $ajax({
      url: `${ROOT_URL}/api/v2/assets/${uid}/hooks/${hookUid}/`,
      method: 'GET',
    })
  },

  addExternalService(uid: string, data: ExternalServiceRequestData): JQuery.jqXHR<any> {
    return $ajax({
      url: `${ROOT_URL}/api/v2/assets/${uid}/hooks/`,
      method: 'POST',
      data: JSON.stringify(data),
      dataType: 'json',
      contentType: 'application/json',
    })
  },

  updateExternalService(uid: string, hookUid: string, data: ExternalServiceRequestData): JQuery.jqXHR<any> {
    return $ajax({
      url: `${ROOT_URL}/api/v2/assets/${uid}/hooks/${hookUid}/`,
      method: 'PATCH',
      data: JSON.stringify(data),
      dataType: 'json',
      contentType: 'application/json',
    })
  },

  deleteExternalService(uid: string, hookUid: string): JQuery.jqXHR<any> {
    return $ajax({
      url: `${ROOT_URL}/api/v2/assets/${uid}/hooks/${hookUid}/`,
      method: 'DELETE',
    })
  },

  getHookLogs(uid: string, hookUid: string): JQuery.jqXHR<PaginatedResponse<ExternalServiceLogResponse>> {
    return $ajax({
      url: `${ROOT_URL}/api/v2/assets/${uid}/hooks/${hookUid}/logs/`,
      method: 'GET',
    })
  },

  getHookLog(uid: string, hookUid: string, lid: string): JQuery.jqXHR<ExternalServiceLogResponse> {
    return $ajax({
      url: `${ROOT_URL}/api/v2/assets/${uid}/hooks/${hookUid}/logs/${lid}/`,
      method: 'GET',
    })
  },

  retryExternalServiceLogs(uid: string, hookUid: string): JQuery.jqXHR<RetryExternalServiceLogsResponse> {
    return $ajax({
      url: `${ROOT_URL}/api/v2/assets/${uid}/hooks/${hookUid}/retry/`,
      method: 'PATCH',
    })
  },

  retryExternalServiceLog(uid: string, hookUid: string, lid: string): JQuery.jqXHR<any> {
    return $ajax({
      url: `${ROOT_URL}/api/v2/assets/${uid}/hooks/${hookUid}/logs/${lid}/retry/`,
      method: 'PATCH',
    })
  },

  getReportData(data: {
    uid: string
    identifiers: string[]
    group_by: string
  }): JQuery.jqXHR<ReportsPaginatedResponse> {
    let identifierString
    if (data.identifiers) {
      identifierString = `?names=${data.identifiers.join(',')}`
    }
    if (data.group_by != '') {
      identifierString += `&split_by=${data.group_by}`
    }

    return $ajax({
      url: `${ROOT_URL}/api/v2/assets/${data.uid}/reports/${identifierString}`,
    })
  },

  cloneAsset(params: {
    uid: string
    name: string
    version_id: string
    new_asset_type: AssetTypeName
    parent: string
  }): JQuery.jqXHR<any> {
    const data: { [key: string]: any } = {
      clone_from: params.uid,
    }
    if (params.name) {
      data.name = params.name
    }
    if (params.version_id) {
      data.clone_from_version_id = params.version_id
    }
    if (params.new_asset_type) {
      data.asset_type = params.new_asset_type
    }
    if (params.parent) {
      data.parent = params.parent
    }
    return $ajax({
      method: 'POST',
      url: `${ROOT_URL}/api/v2/assets/`,
      data: data,
    })
  },

  /*
   * form media
   */
  postFormMedia(uid: string, data: AssetFileRequest): JQuery.jqXHR<any> {
    return $ajax({
      method: 'POST',
      url: `${ROOT_URL}/api/v2/assets/${uid}/files/`,
      data: data,
    })
  },

  deleteFormMedia(url: string): JQuery.jqXHR<any> {
    return $ajax({
      method: 'DELETE',
      url: url,
    })
  },

  /*
   * Dynamic data attachments
   */
  attachToSource(
    assetUid: string,
    data: {
      source: string
      fields: string[]
      filename: string
    },
  ): JQuery.jqXHR<any> {
    return $ajax({
      url: `${ROOT_URL}/api/v2/assets/${assetUid}/paired-data/`,
      method: 'POST',
      data: JSON.stringify(data),
      contentType: 'application/json',
    })
  },

  detachSource(attachmentUrl: string): JQuery.jqXHR<any> {
    return $ajax({
      url: attachmentUrl,
      method: 'DELETE',
    })
  },

  patchSource(
    attachmentUrl: string,
    data: {
      fields: string
      filename: string
    },
  ): JQuery.jqXHR<any> {
    return $ajax({
      url: attachmentUrl,
      method: 'PATCH',
      data: JSON.stringify(data),
      contentType: 'application/json',
    })
  },

  getAttachedSources(assetUid: string): JQuery.jqXHR<any> {
    return $ajax({
      url: `${ROOT_URL}/api/v2/assets/${assetUid}/paired-data/`,
      method: 'GET',
    })
  },

  getSharingEnabledAssets(): JQuery.jqXHR<AssetsResponse> {
    return $ajax({
      url: `${ROOT_URL}/api/v2/assets/?q=data_sharing__enabled:true`,
      method: 'GET',
    })
  },

  patchDataSharing(
    assetUid: string,
    data: {
      data_sharing: {
        enabled: boolean
        fields: string[]
      }
    },
  ): JQuery.jqXHR<any> {
    return $ajax({
      url: `${ROOT_URL}/api/v2/assets/${assetUid}/`,
      method: 'PATCH',
      data: JSON.stringify(data),
      contentType: 'application/json',
    })
  },

  /*
   * permissions
   */

  getPermissionsConfig(): JQuery.jqXHR<any> {
    return $ajax({
      url: `${ROOT_URL}/api/v2/permissions/`,
      method: 'GET',
    })
  },

  getAssetPermissions(assetUid: string): JQuery.jqXHR<PermissionResponse[]> {
    return $ajax({
      url: `${ROOT_URL}/api/v2/assets/${assetUid}/permission-assignments/`,
      method: 'GET',
    })
  },

  bulkSetAssetPermissions(
    assetUid: string,
    perms: Array<{ user: string; permission: string }>,
  ): JQuery.jqXHR<PermissionResponse[]> {
    return $ajax({
      url: `${ROOT_URL}/api/v2/assets/${assetUid}/permission-assignments/bulk/`,
      method: 'POST',
      data: JSON.stringify(perms),
      dataType: 'json',
      contentType: 'application/json',
    })
  },

  assignAssetPermission(assetUid: string, perm: { user: string; permission: string }): JQuery.jqXHR<any> {
    return $ajax({
      url: `${ROOT_URL}/api/v2/assets/${assetUid}/permission-assignments/`,
      method: 'POST',
      data: JSON.stringify(perm),
      dataType: 'json',
      contentType: 'application/json',
    })
  },

  removePermission(permUrl: string): JQuery.jqXHR<any> {
    return $ajax({
      method: 'DELETE',
      url: permUrl,
    })
  },

  copyPermissionsFrom(sourceUid: string, targetUid: string): JQuery.jqXHR<any> {
    return $ajax({
      url: `${ROOT_URL}/api/v2/assets/${targetUid}/permission-assignments/clone/`,
      method: 'PATCH',
      data: {
        clone_from: sourceUid,
      },
    })
  },

  deleteAsset(params: { uid: string }): JQuery.jqXHR<DeleteAssetResponse> {
    return $ajax({
      url: `${ROOT_URL}/api/v2/assets/${params.uid}/`,
      method: 'DELETE',
    })
  },

  subscribeToCollection(assetUrl: string): JQuery.jqXHR<AssetSubscriptionsResponse> {
    return $ajax({
      url: `${ROOT_URL}/api/v2/asset_subscriptions/`,
      data: {
        asset: assetUrl,
      },
      method: 'POST',
    })
  },

  unsubscribeFromCollection(uid: string) {
    return $ajax({
      url: `${ROOT_URL}/api/v2/asset_subscriptions/`,
      data: {
        asset__uid: uid,
      },
      method: 'GET',
    }).then((data) =>
      $ajax({
        url: data.results[0].url,
        method: 'DELETE',
      }),
    )
  },

  getImportDetails(params: { uid: string }): JQuery.jqXHR<any> {
    return $.getJSON(`${ROOT_URL}/api/v2/imports/${params.uid}/`)
  },

  getAsset(params: { url?: string; id?: string } = {}): JQuery.jqXHR<any> {
    if (params.url) {
      return $.getJSON(params.url)
    } else {
      // limit is for collections children
      return $.getJSON(`${ROOT_URL}/api/v2/assets/${params.id}/?limit=${DEFAULT_PAGE_SIZE}`)
    }
  },

  getAssetExports(assetUid: string): JQuery.jqXHR<PaginatedResponse<ExportDataResponse>> {
    return $ajax({
      url: `${ROOT_URL}/api/v2/assets/${assetUid}/exports/`,
      data: {
        ordering: '-date_created',
        // TODO: handle pagination of this in future, for now we get "all"
        // see: https://github.com/kobotoolbox/kpi/issues/3906
        limit: 9999,
      },
    })
  },

<<<<<<< HEAD
  createAssetExport(
    assetUid: string,
    data: ExportSettingSettings
  ): JQuery.jqXHR<ExportDataResponse> {
=======
  createAssetExport(assetUid: string, data: ExportSettingSettings): JQuery.jqXHR<ExportDataResponse> {
>>>>>>> 66db91f0
    return $ajax({
      url: `${ROOT_URL}/api/v2/assets/${assetUid}/exports/`,
      method: 'POST',
      data: JSON.stringify(data),
      dataType: 'json',
      contentType: 'application/json',
    })
  },

  getAssetExport(assetUid: string, exportUid: string): JQuery.jqXHR<ExportDataResponse> {
    return $ajax({
      url: `${ROOT_URL}/api/v2/assets/${assetUid}/exports/${exportUid}/`,
      method: 'GET',
    })
  },

  deleteAssetExport(assetUid: string, exportUid: string): JQuery.jqXHR<any> {
    return $ajax({
      url: `${ROOT_URL}/api/v2/assets/${assetUid}/exports/${exportUid}/`,
      method: 'DELETE',
    })
  },

  getExportSettings(assetUid: string): JQuery.jqXHR<any> {
    return $ajax({
      url: `${ROOT_URL}/api/v2/assets/${assetUid}/export-settings/`,
      // NOTE: we make an educated guess that there would be no real world
      // situations that would require more than 9999 saved settings.
      // No pagination here, sorry.
      data: { limit: 9999 },
    })
  },

  getExportSetting(assetUid: string, settingUid: string): JQuery.jqXHR<any> {
    return $ajax({
      url: `${ROOT_URL}/api/v2/assets/${assetUid}/export-settings/${settingUid}/`,
    })
  },

  updateExportSetting(assetUid: string, settingUid: string, data: ExportSettingRequest): JQuery.jqXHR<any> {
    return $ajax({
      url: `${ROOT_URL}/api/v2/assets/${assetUid}/export-settings/${settingUid}/`,
      method: 'PATCH',
      data: data,
    })
  },

  createExportSetting(assetUid: string, data: ExportSettingRequest): JQuery.jqXHR<any> {
    return $ajax({
      url: `${ROOT_URL}/api/v2/assets/${assetUid}/export-settings/`,
      method: 'POST',
      data: data,
    })
  },

  deleteExportSetting(assetUid: string, settingUid: string): JQuery.jqXHR<any> {
    return $ajax({
      url: `${ROOT_URL}/api/v2/assets/${assetUid}/export-settings/${settingUid}/`,
      method: 'DELETE',
    })
  },

  getAssetXformView(uid: string): JQuery.jqXHR<any> {
    return $ajax({
      url: `${ROOT_URL}/api/v2/assets/${uid}/xform/`,
      dataType: 'html',
    })
  },

  searchAssets(searchData: AssetsRequestData): JQuery.jqXHR<AssetsResponse> {
    // TODO https://github.com/kobotoolbox/kpi/issues/1983
    // force set limit to get hacky "all" assets
    searchData.limit = 200
    return $.ajax({
      url: `${ROOT_URL}/api/v2/assets/`,
      dataType: 'json',
      data: searchData,
      method: 'GET',
    })
  },

  _searchAssetsWithPredefinedQuery(
    params: SearchAssetsPredefinedParams,
    predefinedQuery: string,
  ): JQuery.jqXHR<AssetsResponse> {
    const searchData: AssetsRequestData = {
      q: predefinedQuery,
      limit: params.pageSize || DEFAULT_PAGE_SIZE,
      offset: 0,
    }

    if (params.page && params.pageSize) {
      searchData.offset = params.page * params.pageSize
    }

    if (params.searchPhrase) {
      searchData.q += ` AND (${params.searchPhrase})`
    }

    if (params.filterProperty && params.filterValue) {
      searchData.q += ` AND ${params.filterProperty}:${params.filterValue}`
    }

    if (params.ordering) {
      searchData.ordering = params.ordering
    }

    if (params.metadata === true) {
      searchData.metadata = 'on'
    }

    if (params.collectionsFirst === true) {
      searchData.collections_first = 'true'
    }

    if (params.status) {
      searchData.status = params.status
    }

    return $ajax({
      url: `${ROOT_URL}/api/v2/assets/`,
      dataType: 'json',
      data: searchData,
      method: 'GET',
    })
  },

  _searchMetadataWithPredefinedQuery(params: SearchAssetsPredefinedParams, predefinedQuery: string): JQuery.jqXHR<any> {
    const searchData: AssetsMetadataRequestData = {
      q: predefinedQuery,
      limit: params.pageSize || DEFAULT_PAGE_SIZE,
      offset: 0,
    }

    if (params.page && params.pageSize) {
      searchData.offset = params.page * params.pageSize
    }

    if (params.searchPhrase) {
      searchData.q += ` AND (${params.searchPhrase})`
    }

    if (params.filterProperty && params.filterValue) {
      searchData.q += ` AND ${params.filterProperty}:"${params.filterValue}"`
    }

    if (params.ordering) {
      searchData.ordering = params.ordering
    }

    if (params.status) {
      searchData.status = params.status
    }

    return $ajax({
      url: `${ROOT_URL}/api/v2/assets/metadata/`,
      dataType: 'json',
      data: searchData,
      method: 'GET',
    })
  },

  searchMyCollectionAssets(params: SearchAssetsPredefinedParams = {}): JQuery.jqXHR<any> {
    return this._searchAssetsWithPredefinedQuery(
      params,
      // we only want the currently viewed collection's assets
      `${COMMON_QUERIES.qbtc} AND parent__uid:${params.uid}`,
    )
  },

  searchMyLibraryAssets(params: SearchAssetsPredefinedParams = {}): JQuery.jqXHR<any> {
    // we only want orphans (assets not inside collection)
    // unless it's a search
    let query = COMMON_QUERIES.qbtc
    if (!params.searchPhrase) {
      query += ' AND parent:null'
    }

    return this._searchAssetsWithPredefinedQuery(params, query)
  },

  searchMyCollectionMetadata(params: SearchAssetsPredefinedParams = {}): JQuery.jqXHR<any> {
    return this._searchMetadataWithPredefinedQuery(
      params,
      // we only want the currently viewed collection's assets
      `${COMMON_QUERIES.qbtc} AND parent__uid:${params.uid}`,
    )
  },

  searchMyLibraryMetadata(params: SearchAssetsPredefinedParams = {}): JQuery.jqXHR<any> {
    // we only want orphans (assets not inside collection)
    // unless it's a search
    let query = COMMON_QUERIES.qbtc
    if (!params.searchPhrase) {
      query += ' AND parent:null'
    }

    return this._searchMetadataWithPredefinedQuery(params, query)
  },

  searchPublicCollections(params: SearchAssetsPredefinedParams = {}): JQuery.jqXHR<any> {
    params.status = 'public-discoverable'
    return this._searchAssetsWithPredefinedQuery(params, COMMON_QUERIES.c)
  },

  searchPublicCollectionsMetadata(params: SearchAssetsPredefinedParams = {}): JQuery.jqXHR<any> {
    params.status = 'public-discoverable'
    return this._searchMetadataWithPredefinedQuery(params, COMMON_QUERIES.c)
  },

  assetsHash(): JQuery.jqXHR<any> {
    return $ajax({
      url: `${ROOT_URL}/api/v2/assets/hash/`,
      method: 'GET',
    })
  },

  createResource(details: AssetRequestObject): JQuery.jqXHR<any> {
    return $ajax({
      method: 'POST',
      url: `${ROOT_URL}/api/v2/assets/`,
      data: details,
    })
  },

  patchAsset(uid: string, data: AssetRequestObject): JQuery.jqXHR<any> {
    return $ajax({
      url: `${ROOT_URL}/api/v2/assets/${uid}/`,
      method: 'PATCH',
      data: JSON.stringify(data),
      dataType: 'json',
      contentType: 'application/json',
    })
  },

  listTags(data: { q: string }): JQuery.jqXHR<any> {
    return $ajax({
      url: `${ROOT_URL}/tags/`,
      method: 'GET',
      data: Object.assign(
        {
          // If this number is too big (e.g. 9999) it causes a deadly timeout
          // whenever Form Builder displays the aside Library search
          limit: 100,
        },
        data,
      ),
    })
  },

  loadNextPageUrl(nextPageUrl: string): JQuery.jqXHR<any> {
    return $ajax({
      url: nextPageUrl,
      method: 'GET',
    })
  },

  deployAsset(asset: AssetResponse, redeployment: boolean): JQuery.jqXHR<DeploymentResponse> {
    const data: {
      active: boolean
      version_id?: string | null
    } = {
      active: true,
    }
    let method = 'POST'
    if (redeployment) {
      method = 'PATCH'
      data.version_id = asset.version_id
    }
    return $ajax({
      method: method,
      url: `${asset.url}deployment/`,
      data: data,
    })
  },

  setDeploymentActive(params: {
    asset: AssetResponse
    active: boolean
  }): JQuery.jqXHR<DeploymentResponse> {
    return $ajax({
      method: 'PATCH',
      url: `${params.asset.url}deployment/`,
      data: {
        active: params.active,
      },
    })
  },

  createImport(data: CreateImportRequest): JQuery.jqXHR<any> {
    const formData = new FormData()
    for (const [key, value] of Object.entries(data)) {
      formData.append(key, value)
    }

    return $ajax({
      method: 'POST',
      url: `${ROOT_URL}/api/v2/imports/`,
      data: formData,
      processData: false,
      contentType: false,
    })
  },

  getSubmissions(
    uid: string,
    pageSize: number = DEFAULT_PAGE_SIZE,
    page = 0,
    sort: Array<{ desc: boolean; id: string }> = [],
    fields: string[] = [],
    filter = '',
  ): JQuery.jqXHR<PaginatedResponse<SubmissionResponse>> {
    const query = `limit=${pageSize}&start=${page}`
    let s = '&sort={"_id":-1}' // default sort
    let f = ''
    if (sort.length) {
      s = sort[0].desc === true ? `&sort={"${sort[0].id}":-1}` : `&sort={"${sort[0].id}":1}`
    }
    if (fields.length) {
      f = `&fields=${JSON.stringify(fields)}`
    }

    return $ajax({
      url: `${ROOT_URL}/api/v2/assets/${uid}/data/?${query}${s}${f}${filter}`,
      method: 'GET',
    })
  },

  getSubmission(uid: string, sid: string): JQuery.jqXHR<SubmissionResponse> {
    return $ajax({
      url: `${ROOT_URL}/api/v2/assets/${uid}/data/${sid}/`,
      method: 'GET',
    })
  },

  duplicateSubmission(uid: string, sid: string): JQuery.jqXHR<any> {
    return $ajax({
      url: `${ROOT_URL}/api/v2/assets/${uid}/data/${sid}/duplicate/`,
      method: 'POST',
    })
  },

  bulkPatchSubmissionsValues(
    uid: string,
    submissionIds: string[],
    data: { [questionPath: string]: any },
  ): JQuery.jqXHR<any> {
    return $ajax({
      url: `${ROOT_URL}/api/v2/assets/${uid}/data/bulk/`,
      method: 'PATCH',
      data: {
        payload: JSON.stringify({
          submission_ids: submissionIds,
          data: data,
        }),
      },
    })
  },

  bulkPatchSubmissionsValidationStatus(uid: string, data: BulkSubmissionsRequest): JQuery.jqXHR<any> {
    return $ajax({
      url: `${ROOT_URL}/api/v2/assets/${uid}/data/validation_statuses/`,
      method: 'PATCH',
      data: { payload: JSON.stringify(data) },
    })
  },

  bulkRemoveSubmissionsValidationStatus(uid: string, data: BulkSubmissionsRequest): JQuery.jqXHR<any> {
    return $ajax({
      url: `${ROOT_URL}/api/v2/assets/${uid}/data/validation_statuses/`,
      method: 'DELETE',
      data: { payload: JSON.stringify(data) },
    })
  },

  updateSubmissionValidationStatus(
    uid: string,
    sid: string,
    data: { 'validation_status.uid': ValidationStatusName },
  ): JQuery.jqXHR<ValidationStatusResponse> {
    return $ajax({
      url: `${ROOT_URL}/api/v2/assets/${uid}/data/${sid}/validation_status/`,
      method: 'PATCH',
      data: data,
    })
  },

  removeSubmissionValidationStatus(uid: string, sid: string): JQuery.jqXHR<any> {
    return $ajax({
      url: `${ROOT_URL}/api/v2/assets/${uid}/data/${sid}/validation_status/`,
      method: 'DELETE',
    })
  },

  getSubmissionsQuery(uid: string, query = ''): JQuery.jqXHR<any> {
    return $ajax({
      url: `${ROOT_URL}/api/v2/assets/${uid}/data/?${query}`,
      method: 'GET',
    })
  },

  deleteSubmission(uid: string, sid: string): JQuery.jqXHR<any> {
    return $ajax({
      url: `${ROOT_URL}/api/v2/assets/${uid}/data/${sid}/`,
      method: 'DELETE',
    })
  },

  bulkDeleteSubmissions(uid: string, data: BulkSubmissionsRequest): JQuery.jqXHR<any> {
    return $ajax({
      url: `${ROOT_URL}/api/v2/assets/${uid}/data/bulk/`,
      method: 'DELETE',
      data: { payload: JSON.stringify(data) },
    })
  },

  getEnketoEditLink(uid: string, sid: string): JQuery.jqXHR<EnketoLinkResponse> {
    return $ajax({
      url: `${ROOT_URL}/api/v2/assets/${uid}/data/${sid}/enketo/edit/?return_url=false`,
      method: 'GET',
    })
  },
  getEnketoViewLink(uid: string, sid: string): JQuery.jqXHR<EnketoLinkResponse> {
    return $ajax({
      url: `${ROOT_URL}/api/v2/assets/${uid}/data/${sid}/enketo/view/`,
      method: 'GET',
    })
  },

  uploadAssetFile(uid: string, data: AssetFileRequest): JQuery.jqXHR<any> {
    const formData = new FormData()
    for (const [key, value] of Object.entries(data)) {
      formData.append(key, value)
    }

    return $ajax({
      url: `${ROOT_URL}/api/v2/assets/${uid}/files/`,
      method: 'POST',
      data: formData,
      processData: false,
      contentType: false,
    })
  },

  getAssetFiles(uid: string, fileType: AssetFileType): JQuery.jqXHR<any> {
    return $ajax({
      url: `${ROOT_URL}/api/v2/assets/${uid}/files/?file_type=${fileType}`,
      method: 'GET',
    })
  },

  deleteAssetFile(assetUid: string, uid: string): JQuery.jqXHR<any> {
    return $ajax({
      url: `${ROOT_URL}/api/v2/assets/${assetUid}/files/${uid}/`,
      method: 'DELETE',
    })
  },

  setLanguage(data: { language: string }): JQuery.jqXHR<void> {
    return $ajax({
      url: `${ROOT_URL}/i18n/setlang/`,
      method: 'POST',
      data: data,
    })
  },
}<|MERGE_RESOLUTION|>--- conflicted
+++ resolved
@@ -18,33 +18,19 @@
   ReportsPaginatedResponse,
   AssetResponseReportStyles,
   AssetResponseReportCustom,
-<<<<<<< HEAD
-} from 'js/components/reports/reportsConstants';
-import type {ProjectTransferAssetDetail} from 'js/components/permissions/transferProjects/transferProjects.api';
-import type {SortValues} from 'js/components/submissions/tableConstants';
-import type {ValidationStatusName} from 'js/components/submissions/validationStatus.constants';
-import type {AssetLockingProfileDefinition} from 'jsapp/js/components/locking/lockingConstants';
-=======
 } from 'js/components/reports/reportsConstants'
 import type { ProjectTransferAssetDetail } from 'js/components/permissions/transferProjects/transferProjects.api'
 import type { SortValues } from 'js/components/submissions/tableConstants'
 import type { ValidationStatusName } from 'js/components/submissions/validationStatus.constants'
 import type { AssetLockingProfileDefinition } from 'jsapp/js/components/locking/lockingConstants'
->>>>>>> 66db91f0
 import {
   type ExportFormatName,
   type ExportMultiOptionName,
   type ExportStatusName,
   type ExportTypeName,
-<<<<<<< HEAD
-} from './components/projectDownloads/exportsConstants';
-import {type LangString} from './utils';
-import type {HookAuthLevelName, HookExportTypeName} from './components/RESTServices/RESTServicesForm';
-=======
 } from './components/projectDownloads/exportsConstants'
 import { type LangString } from './utils'
 import type { HookAuthLevelName, HookExportTypeName } from './components/RESTServices/RESTServicesForm'
->>>>>>> 66db91f0
 
 interface AssetsRequestData {
   q?: string
@@ -338,34 +324,6 @@
  * A saved export settings instance.
  */
 export interface ExportSetting {
-<<<<<<< HEAD
-  uid: string;
-  url: string;
-  name: string;
-  data_url_csv: string;
-  data_url_xlsx: string;
-  date_modified: string;
-  export_settings: ExportSettingSettings;
-}
-
-export interface ExportSettingRequest {
-  name: string;
-  export_settings: ExportSettingSettings;
-}
-
-export interface ExportSettingSettings {
-  lang: ExportDataLang;
-  type: ExportTypeName;
-  fields: string[];
-  group_sep: string;
-  multiple_select: ExportMultiOptionName;
-  include_media_url?: boolean;
-  xls_types_as_text?: boolean;
-  hierarchy_in_labels: boolean;
-  fields_from_all_versions: boolean;
-  /** Only for GeoJSON */
-  flatten?: boolean;
-=======
   uid: string
   url: string
   name: string
@@ -392,7 +350,6 @@
   fields_from_all_versions: boolean
   /** Only for GeoJSON */
   flatten?: boolean
->>>>>>> 66db91f0
 }
 
 /**
@@ -468,16 +425,6 @@
 }
 
 interface AssetSummary {
-<<<<<<< HEAD
-  geo?: boolean;
-  labels?: string[];
-  columns?: string[];
-  lock_all?: boolean;
-  lock_any?: boolean;
-  languages?: Array<LangString | null>;
-  row_count?: number;
-  default_translation?: string | null;
-=======
   geo?: boolean
   labels?: string[]
   columns?: string[]
@@ -486,7 +433,6 @@
   languages?: Array<LangString | null>
   row_count?: number
   default_translation?: string | null
->>>>>>> 66db91f0
   /** To be used in a warning about missing or poorly written question names. */
   name_quality?: {
     ok: number
@@ -550,13 +496,8 @@
 }
 
 export interface TableSortBySetting {
-<<<<<<< HEAD
-  fieldId: string;
-  value: SortValues;
-=======
   fieldId: string
   value: SortValues
->>>>>>> 66db91f0
 }
 
 /**
@@ -578,7 +519,7 @@
  */
 export interface AssetTableSettings extends AssetTableSettingsObject {
   /** This is the same object as AssetTableSettings */
-  'data-table'?: AssetTableSettingsObject;
+  'data-table'?: AssetTableSettingsObject
 }
 
 export interface AssetSettings {
@@ -635,15 +576,9 @@
     | '??'
   path: string[]
   choices?: Array<{
-<<<<<<< HEAD
-    uuid: string;
-    labels: {[key: string]: string};
-  }>;
-=======
     uuid: string
     labels: { [key: string]: string }
   }>
->>>>>>> 66db91f0
 }
 
 /**
@@ -696,19 +631,11 @@
   }
   deployment__active: boolean
   deployment__data_download_links?: {
-<<<<<<< HEAD
-    [key in ExportTypeName]: string | undefined;
-  };
-  deployment__submission_count: number;
-  deployment_status: 'archived' | 'deployed' | 'draft';
-  downloads: AssetDownloads;
-=======
     [key in ExportTypeName]: string | undefined
   }
   deployment__submission_count: number
   deployment_status: 'archived' | 'deployed' | 'draft'
   downloads: AssetDownloads
->>>>>>> 66db91f0
   embeds?: Array<{
     format: string
     url: string
@@ -1002,93 +929,6 @@
   url: string
   version_id: string
   responseJSON?: {
-<<<<<<< HEAD
-    detail?: string;
-  };
-}
-
-export interface ExternalServiceHookResponse {
-  url: string;
-  logs_url: string;
-  asset: number;
-  uid: string;
-  name: string;
-  /** URL */
-  endpoint: string;
-  active: boolean;
-  export_type: HookExportTypeName;
-  auth_level: HookAuthLevelName;
-  success_count: number;
-  failed_count: number;
-  pending_count: number;
-  settings: {
-    password?: string;
-    username?: string;
-    custom_headers: {
-      [key: string]: string;
-    };
-  };
-  date_modified: string;
-  email_notification: boolean;
-  subset_fields: string[];
-  payload_template: string;
-}
-
-export interface ExternalServiceLogResponse {
-  url: string;
-  uid: string;
-  submission_id: number;
-  tries: number;
-  /** See `HOOK_LOG_STATUSES` */
-  status: number;
-  stratus_str: string;
-  status_code: number | null;
-  /** This is a SubmissionResponse stringified */
-  message: string;
-  date_modified: string;
-}
-
-export interface RetryExternalServiceLogsResponse {
-  detail: string;
-  pending_uids: string[];
-}
-
-export type ExportDataLang = ExportFormatName | LangString;
-
-/**
- * TODO: this interface is WIP, so some of the properties might be incomplete or
- * incorrect. It was created by doing a few exports and comparing responses.
- */
-export interface ExportDataResponse {
-  url: string;
-  status: ExportStatusName;
-  messages: {
-    error?: string;
-  };
-  uid: string;
-  date_created: string;
-  last_submission_time: string | null;
-  /** URL to download the file. Stops being `null` when report is ready. */
-  result: string | null;
-  data: {
-    lang: ExportDataLang;
-    name: null;
-    type: ExportTypeName;
-    /** List of form row names. */
-    fields: string[];
-    /** Asset URL. */
-    source: string;
-    group_sep: string;
-    multiple_select: ExportMultiOptionName;
-    include_media_url?: boolean;
-    xls_types_as_text?: boolean;
-    hierarchy_in_labels: boolean;
-    /** Is defined when report is ready. */
-    processing_time_seconds?: number;
-    fields_from_all_versions: boolean;
-    flatten?: boolean;
-  };
-=======
     detail?: string
   }
 }
@@ -1118,7 +958,6 @@
   email_notification: boolean
   subset_fields: string[]
   payload_template: string
->>>>>>> 66db91f0
 }
 
 export interface ExternalServiceLogResponse {
@@ -1586,14 +1425,7 @@
     })
   },
 
-<<<<<<< HEAD
-  createAssetExport(
-    assetUid: string,
-    data: ExportSettingSettings
-  ): JQuery.jqXHR<ExportDataResponse> {
-=======
   createAssetExport(assetUid: string, data: ExportSettingSettings): JQuery.jqXHR<ExportDataResponse> {
->>>>>>> 66db91f0
     return $ajax({
       url: `${ROOT_URL}/api/v2/assets/${assetUid}/exports/`,
       method: 'POST',
