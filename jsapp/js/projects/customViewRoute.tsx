--- conflicted
+++ resolved
@@ -25,12 +25,6 @@
 import ProjectQuickActions from './projectsTable/projectQuickActions';
 import LimitNotifications from 'js/components/usageLimits/limitNotifications.component';
 import ProjectBulkActions from './projectsTable/projectBulkActions';
-<<<<<<< HEAD
-import {ProductsContext, useProducts} from 'js/account/useProducts.hook';
-import {OneTimeAddOnsContext, useOneTimeAddOns} from '../account/useOneTimeAddonList.hook';
-import {UsageContext, useUsage} from 'js/account/usage/useUsage.hook';
-=======
->>>>>>> 275be43a
 
 function CustomViewRoute() {
   const {viewUid} = useParams();
@@ -42,12 +36,6 @@
   const [projectViews] = useState(projectViewsStore);
   const [customView] = useState(customViewStore);
   const [selectedRows, setSelectedRows] = useState<string[]>([]);
-<<<<<<< HEAD
-  const oneTimeAddOns = useOneTimeAddOns();
-  const products = useProducts();
-  const usage = useUsage();
-=======
->>>>>>> 275be43a
 
   useEffect(() => {
     customView.setUp(
@@ -133,17 +121,7 @@
           </div>
         )}
       </header>
-<<<<<<< HEAD
-      <UsageContext.Provider value={usage}>
-        <ProductsContext.Provider value={products}>
-          <OneTimeAddOnsContext.Provider value={oneTimeAddOns}>
-            <LimitNotifications useModal />
-          </OneTimeAddOnsContext.Provider>
-        </ProductsContext.Provider>
-      </UsageContext.Provider>
-=======
       <LimitNotifications useModal />
->>>>>>> 275be43a
       <ProjectsTable
         assets={customView.assets}
         isLoading={!customView.isFirstLoadComplete}
