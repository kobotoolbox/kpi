--- conflicted
+++ resolved
@@ -1,30 +1,23 @@
-<<<<<<< HEAD
 import React, {useState} from 'react';
 import type {ProjectsFilterDefinition} from './projectsView/projectsViewConstants';
 import ProjectsFilter from './projectsView/projectsFilter';
-=======
-import React from 'react';
 import ViewSwitcher from './projectsView/viewSwitcher';
->>>>>>> f5511480
 
 export default function CustomViewsRoute() {
   const [filters, setFilters] = useState<ProjectsFilterDefinition[]>([]);
 
   return (
-<<<<<<< HEAD
     <section>
-      <h1>Projects View temporary demo</h1>
+      <div>
+        <ViewSwitcher viewUid='1' viewCount={15}/>
 
-      <ProjectsFilter
-        onFiltersChange={setFilters}
-        filters={filters}
-      />
+        <ProjectsFilter
+          onFiltersChange={setFilters}
+          filters={filters}
+        />
+      </div>
+
+      TBD Custom View 1
     </section>
-=======
-    <div>
-      <ViewSwitcher viewUid='1' viewCount={15}/>
-      TBD Custom View 1
-    </div>
->>>>>>> f5511480
   );
 }