import React, {useState, useEffect} from 'react';
import Button from 'js/components/common/button';
import type {MultiCheckboxItem} from 'js/components/common/multiCheckbox';
import MultiCheckbox from 'js/components/common/multiCheckbox';
import KoboModal from 'js/components/modals/koboModal';
import KoboModalHeader from 'js/components/modals/koboModalHeader';
import KoboModalContent from 'js/components/modals/koboModalContent';
import KoboModalFooter from 'js/components/modals/koboModalFooter';
import type {ProjectFieldName} from './constants';
import {PROJECT_FIELDS, DEFAULT_VISIBLE_FIELDS} from './constants';
import styles from './projectsFieldsSelector.module.scss';

interface ProjectsFieldsSelectorProps {
  /** Selected fields. If the settings don't exist yet, we accept undefined. */
  selectedFields: ProjectFieldName[] | undefined;
  /**
   * When user clicks "apply" or "reset" button, the components will return
   * new selected fields. The component parent needs to store them and pass
   * again through props.
   */
  onFieldsChange: (fields: ProjectFieldName[] | undefined) => void;
  /** A list of fields that should not be available to user. */
  excludedFields?: ProjectFieldName[];
}

export default function ProjectsFieldsSelector(
  props: ProjectsFieldsSelectorProps
) {
  const getInitialSelectedFields = () => {
    let outcome: ProjectFieldName[] = [];
    if (!props.selectedFields || props.selectedFields.length === 0) {
      outcome = DEFAULT_VISIBLE_FIELDS;
    } else {
      outcome = Array.from(props.selectedFields);
    }
    return outcome.filter(
      (fieldName) => !props.excludedFields?.includes(fieldName)
    );
  };

  const [isModalOpen, setIsModalOpen] = useState(false);
  const [selectedFields, setSelectedFields] = useState(
    getInitialSelectedFields()
  );

  useEffect(() => {
    // When opening and closing we reset fields
    setSelectedFields(getInitialSelectedFields());
  }, [isModalOpen]);

  const toggleModal = () => {
    setIsModalOpen(!isModalOpen);
  };

  const applyFields = () => {
    props.onFieldsChange(selectedFields);
    toggleModal();
  };

  const resetFields = () => {
    // Sending undefined to delete settings.
    props.onFieldsChange(undefined);
    toggleModal();
  };

  const onCheckboxesChange = (items: MultiCheckboxItem[]) => {
    const newFields = items
      .filter((item) => item.checked)
      .map((item) => item.name);
    setSelectedFields(newFields);
  };

  const getCheckboxes = (): MultiCheckboxItem[] =>
    Object.values(PROJECT_FIELDS)
      .filter(
        (fieldDefinition) =>
          !props.excludedFields?.includes(fieldDefinition.name)
      )
      .map((field) => {
        return {
          name: field.name,
          label: field.label,
          // We ensure "name" field is always selected
          checked: selectedFields.includes(field.name) || field.name === 'name',
          disabled: field.name === 'name',
        };
      });

  return (
    <div className={styles.root}>
      {/* Trigger button */}
      <Button
        type='bare'
        size='s'
        color='dark-blue'
        onClick={toggleModal}
        startIcon='spreadsheet'
        label={t('fields')}
      />

      <KoboModal
        isOpen={isModalOpen}
        onRequestClose={toggleModal}
        size='medium'
      >
        <KoboModalHeader
          icon='spreadsheet'
          iconColor='storm'
          onRequestCloseByX={toggleModal}
        >
          {'Select fields to display'}
        </KoboModalHeader>

        <KoboModalContent>
          <div className={styles.fields}>
            <MultiCheckbox
              type='bare'
              items={getCheckboxes()}
              onChange={onCheckboxesChange}
            />
          </div>
        </KoboModalContent>

        <KoboModalFooter>
          <Button
            type='frame'
<<<<<<< HEAD
            color='dark-red'
=======
            color='red'
>>>>>>> 697f2043
            size='m'
            onClick={resetFields}
            label={t('Reset')}
          />

          <Button
            type='full'
            color='blue'
            size='m'
            onClick={applyFields}
            label={t('Apply')}
          />
        </KoboModalFooter>
      </KoboModal>
    </div>
  );
}<|MERGE_RESOLUTION|>--- conflicted
+++ resolved
@@ -124,11 +124,7 @@
         <KoboModalFooter>
           <Button
             type='frame'
-<<<<<<< HEAD
-            color='dark-red'
-=======
             color='red'
->>>>>>> 697f2043
             size='m'
             onClick={resetFields}
             label={t('Reset')}
