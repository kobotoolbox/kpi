// TODO: this shouldn't be a mixin (wtf)

import React from 'react';
import ReactDOM from 'react-dom';
<<<<<<< HEAD
import bem from '../bem';
=======
import bem from 'js/bem';
>>>>>>> 4185d67e
import dkobo_xlform from '../../xlform/src/_xlform.init';
import _ from 'underscore';
import envStore from 'js/envStore';

var CascadePopup = bem.create('cascade-popup'),
    CascadePopup__message = bem.create('cascade-popup__message'),
    CascadePopup__buttonWrapper = bem.create('cascade-popup__buttonWrapper'),
    CascadePopup__button = bem.create('cascade-popup__button', '<button>');

const CHOICE_LIST_SUPPORT_URL = 'cascading_select.html';

export const cascadeMixin = {
  toggleCascade () {
    var lastSelectedRow = _.last(this.app.selectedRows()),
        lastSelectedRowIndex = lastSelectedRow ? this.app.survey.rows.indexOf(lastSelectedRow) : -1;
    this.setState({
      showCascadePopup: !this.state.showCascadePopup,
      cascadeTextareaValue: '',
      cascadeLastSelectedRowIndex: lastSelectedRowIndex,
    });
  },
  cancelCascade () {
    this.setState({
      cascadeError: false,
      cascadeReady: false,
      cascadeReadySurvey: false,
      addCascadePopup: false,
      cascadeTextareaValue: '',
      cascadeStr: '',
      showCascadePopup: false,
    });
  },
  cascadePopopChange (evt) {
    var s = {
      cascadeTextareaValue: ReactDOM.findDOMNode(this.refs.cascade).value,
    }
    // if (s.cascadeTextareaValue.length === 0) {
    //   return this.cancelCascade();
    // }
    try {
      var inp = dkobo_xlform.model.utils.split_paste(s.cascadeTextareaValue);
      var tmpSurvey = new dkobo_xlform.model.Survey({
        survey: [],
        choices: inp
      });
      if (tmpSurvey.choices.length === 0) {
        throw new Error(t('Paste your formatted table from excel in the box below.'));
      }
      tmpSurvey.choices.at(0).create_corresponding_rows();
      /*
      tmpSurvey._addGroup({
        __rows: tmpSurvey.rows.models,
        label: '',
      });
      */
      var rowCount = tmpSurvey.rows.length;
      if (rowCount === 0) {
        throw new Error(t('Paste your formatted table from excel in the box below.'));
      }
      s.cascadeReady = true;
      s.cascadeReadySurvey = tmpSurvey;
      s.cascadeMessage = {
        msgType: 'ready',
        addCascadeMessage: t('add cascade with # questions').replace('#', rowCount),
      };
    } catch (err) {
      s.cascadeReady = false;
      s.cascadeMessage = {
        msgType: 'warning',
        message: err.message,
      }
    }
    this.setState(s);
  },
  renderCascadePopup () {
    return (
          <CascadePopup>
            {this.state.cascadeMessage ?
              <CascadePopup__message m={this.state.cascadeMessage.msgType}>
                {this.state.cascadeMessage.message}
              </CascadePopup__message>
            :
              <CascadePopup__message m='instructions'>
                {t('Paste your formatted table from excel in the box below.')}
              </CascadePopup__message>
            }

            {this.state.cascadeReady ?
              <CascadePopup__message m='ready'>
                {t('OK')}
              </CascadePopup__message>
            : null}

            <textarea ref='cascade' onChange={this.cascadePopopChange}
              value={this.state.cascadeTextareaValue} />

            { envStore.isReady &&
              envStore.data.support_url &&
              <div className='cascade-help right-tooltip'>
                <a href={envStore.data.support_url + CHOICE_LIST_SUPPORT_URL}
                  target='_blank'
                  data-tip={t('Learn more about importing cascading lists from Excel')}>
                    <i className='k-icon k-icon-help' />
                </a>
              </div>
            }

            <CascadePopup__buttonWrapper>
              <CascadePopup__button disabled={!this.state.cascadeReady}
                onClick={()=>{
                  var survey = this.app.survey;
                  survey.insertSurvey(this.state.cascadeReadySurvey,
                    this.state.cascadeLastSelectedRowIndex);
                  this.cancelCascade();
                }}>
                {t('DONE')}
              </CascadePopup__button>
            </CascadePopup__buttonWrapper>
          </CascadePopup>
      );
  }
};<|MERGE_RESOLUTION|>--- conflicted
+++ resolved
@@ -2,11 +2,7 @@
 
 import React from 'react';
 import ReactDOM from 'react-dom';
-<<<<<<< HEAD
-import bem from '../bem';
-=======
 import bem from 'js/bem';
->>>>>>> 4185d67e
 import dkobo_xlform from '../../xlform/src/_xlform.init';
 import _ from 'underscore';
 import envStore from 'js/envStore';
