import React from 'react';
import ReactDOM from 'react-dom';
import clonedeep from 'lodash.clonedeep';
import Select from 'react-select';
import _ from 'underscore';
import DocumentTitle from 'react-document-title';
import SurveyScope from '../models/surveyScope';
import {cascadeMixin} from './cascadeMixin';
import AssetNavigator from './assetNavigator';
import {hashHistory} from 'react-router';
import alertify from 'alertifyjs';
import ProjectSettings from '../components/modalForms/projectSettings';
import MetadataEditor from 'js/components/metadataEditor';
import {assign} from '../utils';
import {
  ASSET_TYPES,
  AVAILABLE_FORM_STYLES,
  PROJECT_SETTINGS_CONTEXTS,
  update_states,
  NAME_MAX_LENGTH,
  META_QUESTION_TYPES,
} from 'js/constants';
import {ROUTES} from 'js/router/routerConstants';
import LoadingSpinner from 'js/components/common/loadingSpinner';
import Modal from 'js/components/common/modal';
import bem, {makeBem} from 'js/bem';
import {stores} from '../stores';
import {actions} from '../actions';
import dkobo_xlform from '../../xlform/src/_xlform.init';
import {dataInterface} from '../dataInterface';
import assetUtils from 'js/assetUtils';
import FormLockedMessage from 'js/components/locking/formLockedMessage';
import {
  hasAssetRestriction,
  hasAssetAnyLocking,
  isAssetAllLocked,
  isAssetLockable,
} from 'js/components/locking/lockingUtils';
import {
  LOCKING_RESTRICTIONS,
  LOCKING_UI_CLASSNAMES,
} from 'js/components/locking/lockingConstants';
import {
  koboMatrixParser,
  surveyToValidJson,
  getFormBuilderAssetType,
  unnullifyTranslations,
} from 'js/components/formBuilder/formBuilderUtils';
import envStore from 'js/envStore';

const ErrorMessage = makeBem(null, 'error-message');
const ErrorMessage__strong = makeBem(null, 'error-message__header', 'strong');

const WEBFORM_STYLES_SUPPORT_URL = 'alternative_enketo.html';

const UNSAVED_CHANGES_WARNING = t('You have unsaved changes. Leave form without saving?');

const ASIDE_CACHE_NAME = 'kpi.editable-form.aside';

const LOCKING_SUPPORT_URL = 'library_locking.html';
const RECORDING_SUPPORT_URL = 'recording-interviews.html';

/**
 * This is a component that displays Form Builder's header and aside. It is also
 * responsible for rendering the survey editor app (all our coffee code). See
 * the `launchAppForSurveyContent` method below for all the magic.
 */

export default assign({
  componentDidMount() {
    this.props.router.setRouteLeaveHook(this.props.route, this.routerWillLeave);

    this.loadAsideSettings();

    if (!this.state.isNewAsset) {
      let uid = this.props.params.assetid || this.props.params.uid;
      stores.allAssets.whenLoaded(uid, (originalAsset) => {
        // Store asset object is mutable and there is no way to predict all the
        // bugs that come from this fact. Form Builder code is already changing
        // the content of the object, so we want to cut all the bugs at the
        // very start of the process.
        const asset = clonedeep(originalAsset);

        this.setState({asset: asset});

        // HACK switch to setState callback after updating to React 16+
        //
        // This needs to be called at least a single render after the state's
        // asset is being set, because `.form-wrap` node needs to exist for
        // `launchAppForSurveyContent` to work.
        window.setTimeout(() => {
          this.launchAppForSurveyContent(asset.content, {
            name: asset.name,
            settings__style: asset.settings__style,
            asset_uid: asset.uid,
            asset_type: asset.asset_type,
            asset: asset,
          });
        }, 0);
      });
    } else {
      this.launchAppForSurveyContent();
    }

    document.querySelector('.page-wrapper__content').addEventListener('scroll', this.handleScroll);
    this.listenTo(stores.surveyState, this.surveyStateChanged);
  },

  componentWillUnmount () {
    if (this.app && this.app.survey) {
      document.querySelector('.page-wrapper__content').removeEventListener('scroll', this.handleScroll);
      this.app.survey.off('change');
    }
    this.unpreventClosingTab();
  },

  routerWillLeave() {
    if (this.state.preventNavigatingOut) {
      return UNSAVED_CHANGES_WARNING;
    }
  },

  loadAsideSettings() {
    const asideSettings = sessionStorage.getItem(ASIDE_CACHE_NAME);
    if (asideSettings) {
      this.setState(JSON.parse(asideSettings));
    }
  },

  saveAsideSettings(asideSettings) {
    sessionStorage.setItem(ASIDE_CACHE_NAME, JSON.stringify(asideSettings));
  },

  onMetadataEditorChange() {
    this.onSurveyChange();
  },

  onProjectDetailsChange({fieldName, fieldValue}) {
    const settingsNew = this.state.settingsNew || {};
    settingsNew[fieldName] = fieldValue;
    this.setState({
      settingsNew: settingsNew
    });
    this.onSurveyChange();
  },

  surveyStateChanged(state) {
    this.setState(state);
  },

  onStyleChange(evt) {
    let settingsStyle = null;
    if (evt !== null) {
      settingsStyle = evt.value;
    }

    this.setState({
      settings__style: settingsStyle
    });
    this.onSurveyChange();
  },

  getStyleSelectVal(optionVal) {
    return _.find(AVAILABLE_FORM_STYLES, (option) => {
      return option.value === optionVal;
    });
  },

  onSurveyChange: _.debounce(function () {
    if (!this.state.asset_updated !== update_states.UNSAVED_CHANGES) {
      this.preventClosingTab();
    }
    this.setState({
      asset_updated: update_states.UNSAVED_CHANGES,
    });
  }, 200),

  preventClosingTab() {
    this.setState({preventNavigatingOut: true});
    $(window).on('beforeunload.noclosetab', function(){
      return UNSAVED_CHANGES_WARNING;
    });
  },

  unpreventClosingTab() {
    this.setState({preventNavigatingOut: false});
    $(window).off('beforeunload.noclosetab');
  },

  nameChange(evt) {
    this.setState({
      name: assetUtils.removeInvalidChars(evt.target.value),
    });
    this.onSurveyChange();
  },

  groupQuestions() {
    this.app.groupSelectedRows();
  },

  showAll(evt) {
    evt.preventDefault();
    evt.currentTarget.blur();
    this.app.expandMultioptions();
  },

  hasMetadataAndDetails() {
    return this.app && (
      this.state.asset.asset_type === ASSET_TYPES.survey.id ||
      this.state.asset.asset_type === ASSET_TYPES.template.id ||
      this.state.desiredAssetType === ASSET_TYPES.template.id
    );
  },

  needsSave() {
    return this.state.asset_updated === update_states.UNSAVED_CHANGES;
  },

  previewForm(evt) {
    if (evt && evt.preventDefault) {
      evt.preventDefault();
    }

    if (this.state.settings__style !== undefined) {
      this.app.survey.settings.set('style', this.state.settings__style);
    }

    if (this.state.name) {
      this.app.survey.settings.set('title', this.state.name);
    }

    let surveyJSON = surveyToValidJson(this.app.survey);
    if (this.state.asset) {
      surveyJSON = unnullifyTranslations(surveyJSON, this.state.asset.content);
    }
    let params = {source: surveyJSON};

    params = koboMatrixParser(params);

    if (this.state.asset && this.state.asset.url) {
      params.asset = this.state.asset.url;
    }

    dataInterface.createAssetSnapshot(params).done((content) => {
      this.setState({
        enketopreviewOverlay: content.enketopreviewlink,
      });
    }).fail((jqxhr) => {
      let err;
      if (jqxhr && jqxhr.responseJSON && jqxhr.responseJSON.error) {
        err = jqxhr.responseJSON.error;
      } else {
        err = t('Unknown Enketo preview error');
      }
      this.setState({
        enketopreviewError: err,
      });
    });
  },

  saveForm(evt) {
    if (evt && evt.preventDefault) {
      evt.preventDefault();
    }

    if (this.state.settings__style !== undefined) {
      this.app.survey.settings.set('style', this.state.settings__style);
    }

    let surveyJSON = surveyToValidJson(this.app.survey);
    if (this.state.asset) {
      let surveyJSONWithMatrix = koboMatrixParser({source: surveyJSON}).source;
      surveyJSON = unnullifyTranslations(surveyJSONWithMatrix, this.state.asset.content);
    }
    let params = {content: surveyJSON};

    if (this.state.name) {
      params.name = this.state.name;
    }

    // handle settings update (if any changed)
    if (this.state.settingsNew) {
      let settings = {};
      if (this.state.asset) {
        settings = this.state.asset.settings;
      }

      if (this.state.settingsNew.description) {
        settings.description = this.state.settingsNew.description;
      }
      if (this.state.settingsNew.sector) {
        settings.sector = this.state.settingsNew.sector;
      }
      if (this.state.settingsNew.country) {
        settings.country = this.state.settingsNew.country;
      }
      if (this.state.settingsNew.operational_purpose) {
        settings.operational_purpose = this.state.settingsNew.operational_purpose;
      }
      if (this.state.settingsNew.collects_pii) {
        settings.collects_pii = this.state.settingsNew.collects_pii;
      }
      if (this.state.settingsNew['share-metadata']) {
        settings['share-metadata'] = this.state.settingsNew['share-metadata'];
      }
      params.settings = JSON.stringify(settings);
    }

    if (this.state.isNewAsset) {
      // we're intentionally leaving after creating new asset,
      // so there is nothing unsaved here
      this.unpreventClosingTab();

      // create new asset
      if (this.state.desiredAssetType) {
        params.asset_type = this.state.desiredAssetType;
      } else {
        params.asset_type = 'block';
      }
      if (this.state.parentAsset) {
        params.parent = assetUtils.buildAssetUrl(this.state.parentAsset);
      }
      actions.resources.createResource.triggerAsync(params)
        .then(() => {
          hashHistory.push(this.state.backRoute);
        });
    } else {
      // update existing asset
      const uid = this.props.params.assetid || this.props.params.uid;

      actions.resources.updateAsset.triggerAsync(uid, params)
        .then(() => {
          this.unpreventClosingTab();
          this.setState({
            asset_updated: update_states.UP_TO_DATE,
            surveySaveFail: false,
          });
        })
        .catch((resp) => {
          var errorMsg = `${t('Your changes could not be saved, likely because of a lost internet connection.')}&nbsp;${t('Keep this window open and try saving again while using a better connection.')}`;
          if (resp.statusText !== 'error') {
            errorMsg = resp.statusText;
          }

          alertify.defaults.theme.ok = 'ajs-cancel';
          let dialog = alertify.dialog('alert');
          let opts = {
            title: t('Error saving form'),
            message: errorMsg,
            label: t('Dismiss'),
          };
          dialog.set(opts).show();

          this.setState({
            surveySaveFail: true,
            asset_updated: update_states.SAVE_FAILED
          });
        });
    }
    this.setState({
      asset_updated: update_states.PENDING_UPDATE,
    });
  },

  handleScroll(evt) {
    var scrollTop = evt.target.scrollTop;
    if (!this.state.formHeaderFixed && scrollTop > 40) {
      var fhfh = $('.asset-view__row--header').height();
      this.setState({
        formHeaderFixed: true,
        formHeaderFixedHeight: fhfh,
      });
    } else if (this.state.formHeaderFixed && scrollTop <= 32) {
      this.setState({
        formHeaderFixed: false
      });
    }
  },

  buttonStates() {
    var ooo = {};
    if (!this.app) {
      ooo.allButtonsDisabled = true;
    } else {
      ooo.previewDisabled = true;
      if (this.app && this.app.survey) {
        ooo.previewDisabled = this.app.survey.rows.length < 1;
      }
      ooo.groupable = !!this.state.groupButtonIsActive;
      ooo.showAllOpen = !!this.state.multioptionsExpanded;
      ooo.showAllAvailable = (() => {
        var hasSelect = false;
        this.app.survey.forEachRow(function(row){
          if (row._isSelectQuestion()) {
            hasSelect = true;
          }
        });
        return hasSelect;
      })(); // todo: only true if survey has select questions
      ooo.name = this.state.name;
      ooo.hasSettings = this.state.backRoute === ROUTES.FORMS;
      ooo.styleValue = this.state.settings__style;
    }
    if (this.state.isNewAsset) {
      ooo.saveButtonText = t('create');
    } else if (this.state.surveySaveFail) {
      ooo.saveButtonText = `${t('save')} (${t('retry')}) `;
    } else {
      ooo.saveButtonText = t('save');
    }
    return ooo;
  },

  toggleAsideLibrarySearch(evt) {
    evt.target.blur();
    const asideSettings = {
      asideLayoutSettingsVisible: false,
      asideLibrarySearchVisible: !this.state.asideLibrarySearchVisible,
    };
    this.setState(asideSettings);
    this.saveAsideSettings(asideSettings);
  },

  toggleAsideLayoutSettings(evt) {
    evt.target.blur();
    const asideSettings = {
      asideLayoutSettingsVisible: !this.state.asideLayoutSettingsVisible,
      asideLibrarySearchVisible: false
    };
    this.setState(asideSettings);
    this.saveAsideSettings(asideSettings);
  },

  hidePreview() {
    this.setState({
      enketopreviewOverlay: false
    });
  },

  hideCascade() {
    this.setState({
      showCascadePopup: false
    });
  },

  /**
   * The de facto function that is running our Form Builder survey editor app.
   * It builds `dkobo_xlform.view.SurveyApp` using asset data and then appends
   * it to `.form-wrap` node.
   */
  launchAppForSurveyContent(assetContent, _state = {}) {
    if (_state.name) {
      _state.savedName = _state.name;
    }

    // asset content is being mutated somewhere during form builder initialisation
    // so we need to make sure this stays untouched
    const rawAssetContent = Object.freeze(clonedeep(assetContent));

    let isEmptySurvey = (
        assetContent &&
        (assetContent.settings && Object.keys(assetContent.settings).length === 0) &&
        assetContent.survey.length === 0
      );

    let survey = null;

    try {
      if (!assetContent) {
        survey = dkobo_xlform.model.Survey.create();
      } else {
        survey = dkobo_xlform.model.Survey.loadDict(assetContent);
        if (isEmptySurvey) {
          survey.surveyDetails.importDefaults();
        }
      }
    } catch (err) {
      _state.surveyLoadError = err.message;
      _state.surveyAppRendered = false;
    }

    if (!_state.surveyLoadError) {
      _state.surveyAppRendered = true;

      var skp = new SurveyScope({
        survey: survey,
        rawSurvey: rawAssetContent,
        assetType: getFormBuilderAssetType(this.state.asset.asset_type, this.state.desiredAssetType),
      });
      this.app = new dkobo_xlform.view.SurveyApp({
        survey: survey,
        stateStore: stores.surveyState,
        ngScope: skp,
      });
      this.app.$el.appendTo(ReactDOM.findDOMNode(this.refs['form-wrap']));
      this.app.render();
      survey.rows.on('change', this.onSurveyChange);
      survey.rows.on('sort', this.onSurveyChange);
      survey.on('change', this.onSurveyChange);
    }

    this.setState(_state);
  },

  clearPreviewError() {
    this.setState({
      enketopreviewError: false,
    });
  },

  // navigating out of form builder

  safeNavigateToRoute(route) {
    if (!this.needsSave()) {
      hashHistory.push(route);
    } else {
      let dialog = alertify.dialog('confirm');
      let opts = {
        title: UNSAVED_CHANGES_WARNING,
        message: '',
        labels: {ok: t('Yes, leave form'), cancel: t('Cancel')},
        onok: () => {
          hashHistory.push(route);
        },
        oncancel: dialog.destroy
      };
      dialog.set(opts).show();
    }
  },

  safeNavigateToList() {
    if (this.state.backRoute) {
      this.safeNavigateToRoute(this.state.backRoute);
    } else if (this.props.location.pathname.startsWith(ROUTES.LIBRARY)) {
      this.safeNavigateToRoute(ROUTES.LIBRARY);
    } else {
      this.safeNavigateToRoute(ROUTES.FORMS);
    }
  },

  safeNavigateToAsset() {
    let targetRoute = this.state.backRoute;
    if (this.state.backRoute === ROUTES.FORMS) {
      targetRoute = ROUTES.FORM.replace(':uid', this.state.asset_uid);
    } else if (this.state.backRoute === ROUTES.LIBRARY) {
      targetRoute = ROUTES.LIBRARY_ITEM.replace(':uid', this.state.asset_uid);
    }
    this.safeNavigateToRoute(targetRoute);
  },

  isAddingQuestionsRestricted() {
    return (
      this.state.asset &&
      isAssetLockable(this.state.asset.asset_type) &&
      hasAssetRestriction(this.state.asset.content, LOCKING_RESTRICTIONS.question_add.name)
    );
  },

  isAddingGroupsRestricted() {
    return (
      this.state.asset &&
      isAssetLockable(this.state.asset.asset_type) &&
      hasAssetRestriction(this.state.asset.content, LOCKING_RESTRICTIONS.group_add.name)
    );
  },

  isChangingAppearanceRestricted() {
    return (
      this.state.asset &&
      isAssetLockable(this.state.asset.asset_type) &&
      hasAssetRestriction(this.state.asset.content, LOCKING_RESTRICTIONS.form_appearance.name)
    );
  },

  isChangingMetaQuestionsRestricted() {
    return (
      this.state.asset &&
      isAssetLockable(this.state.asset.asset_type) &&
      hasAssetRestriction(this.state.asset.content, LOCKING_RESTRICTIONS.form_meta_edit.name)
    );
  },

  hasBackgroundAudio() {
    return this.app?.survey?.surveyDetails.filter(
      (sd) => sd.attributes.name === META_QUESTION_TYPES['background-audio']
    )[0].attributes.value;
  },

  // rendering methods

  renderFormBuilderHeader () {
    let {
      previewDisabled,
      groupable,
      showAllOpen,
      showAllAvailable,
      saveButtonText,
    } = this.buttonStates();

    return (
      <bem.FormBuilderHeader>
        <bem.FormBuilderHeader__row m='primary'>
          <bem.FormBuilderHeader__cell
            m={'logo'}
            data-tip={t('Return to list')}
            className='left-tooltip'
            tabIndex='0'
            onClick={this.safeNavigateToList}
          >
            <i className='k-icon k-icon-kobo' />
          </bem.FormBuilderHeader__cell>

          <bem.FormBuilderHeader__cell m={'name'} >
            <bem.FormModal__item>
              {this.renderAssetLabel()}
              <input
                type='text'
                maxLength={NAME_MAX_LENGTH}
                onChange={this.nameChange}
                value={this.state.name}
                title={this.state.name}
                id='nameField'
              />
            </bem.FormModal__item>
          </bem.FormBuilderHeader__cell>

          <bem.FormBuilderHeader__cell m={'buttonsTopRight'} >
            <bem.FormBuilderHeader__button
              m={['save', {
                savepending: this.state.asset_updated === update_states.PENDING_UPDATE,
                savefailed: this.state.asset_updated === update_states.SAVE_FAILED,
                saveneeded: this.needsSave(),
              }]}
              onClick={this.saveForm}
              disabled={!this.state.surveyAppRendered || !!this.state.surveyLoadError}
            >
              <i />
              {saveButtonText}
            </bem.FormBuilderHeader__button>

            <bem.FormBuilderHeader__close
              m={[{'close-warning': this.needsSave()}]}
              onClick={this.safeNavigateToAsset}
            >
              <i className='k-icon k-icon-close'/>
            </bem.FormBuilderHeader__close>
          </bem.FormBuilderHeader__cell>
        </bem.FormBuilderHeader__row>

        <bem.FormBuilderHeader__row m={'secondary'} >
          <bem.FormBuilderHeader__cell m={'toolsButtons'} >
            <bem.FormBuilderHeader__button
              m={['preview', {previewdisabled: previewDisabled}]}
              onClick={this.previewForm}
              disabled={previewDisabled}
              data-tip={t('Preview form')}
            >
              <i className='k-icon k-icon-view' />
            </bem.FormBuilderHeader__button>

            { showAllAvailable &&
              <bem.FormBuilderHeader__button m={['show-all', {
                    open: showAllOpen,
                  }]}
                  onClick={this.showAll}
                  data-tip={t('Expand / collapse questions')}>
                <i className='k-icon k-icon-view-all' />
              </bem.FormBuilderHeader__button>
            }

            <bem.FormBuilderHeader__button
              m={['group', {groupable: groupable}]}
              onClick={this.groupQuestions}
              disabled={!groupable}
              className={this.isAddingGroupsRestricted() ? LOCKING_UI_CLASSNAMES.DISABLED : ''}
              data-tip={groupable ? t('Create group with selected questions') : t('Grouping disabled. Please select at least one question.')}
            >
              <i className='k-icon k-icon-group' />
            </bem.FormBuilderHeader__button>

            { this.toggleCascade !== undefined &&
              <bem.FormBuilderHeader__button
                m={['cascading']}
                onClick={this.toggleCascade}
                data-tip={t('Insert cascading select')}
                className={this.isAddingQuestionsRestricted() ? LOCKING_UI_CLASSNAMES.DISABLED : ''}
              >
                <i className='k-icon k-icon-cascading' />
              </bem.FormBuilderHeader__button>
            }
          </bem.FormBuilderHeader__cell>

          <bem.FormBuilderHeader__cell m='verticalRule'/>

          <bem.FormBuilderHeader__cell m='spacer'/>

          <bem.FormBuilderHeader__cell m='verticalRule'/>

          <bem.FormBuilderHeader__cell>
            <bem.FormBuilderHeader__button
              m={['panel-toggle', this.state.asideLibrarySearchVisible ? 'active' : null]}
              onClick={this.toggleAsideLibrarySearch}
              className={this.isAddingQuestionsRestricted() ? LOCKING_UI_CLASSNAMES.DISABLED : ''}
            >
              <i className={['k-icon', this.state.asideLibrarySearchVisible ? 'k-icon-close' : 'k-icon-library' ].join(' ')} />
              <span className='panel-toggle-name'>{t('Add from Library')}</span>
            </bem.FormBuilderHeader__button>
          </bem.FormBuilderHeader__cell>

          <bem.FormBuilderHeader__cell m={'verticalRule'} />

          <bem.FormBuilderHeader__cell>
            <bem.FormBuilderHeader__button
              m={['panel-toggle', this.state.asideLayoutSettingsVisible ? 'active' : null]}
              onClick={this.toggleAsideLayoutSettings}
            >
              <i className={['k-icon', this.state.asideLayoutSettingsVisible ? 'k-icon-close' : 'k-icon-settings' ].join(' ')} />
              <span className='panel-toggle-name'>
                {this.hasMetadataAndDetails() &&
                  t('Layout & Settings')
                }
                {!this.hasMetadataAndDetails() &&
                  t('Layout')
                }
              </span>
            </bem.FormBuilderHeader__button>
          </bem.FormBuilderHeader__cell>
        </bem.FormBuilderHeader__row>
      </bem.FormBuilderHeader>
    );
  },

  renderBackgroundAudioWarning() {
    return (
      <bem.FormBuilderMessageBox m='warning'>
        <span data-tip={t('background recording')}>
          <i className='k-icon k-icon-project-overview'/>
        </span>

        <p>
          {t('This form will automatically record audio in the background. Consider adding an acknowledgement note to inform respondents or data collectors that they will be recorded while completing this survey. This feature is available in ')}
          <a title="Install KoBoCollect"
            target="_blank"
            href='https://play.google.com/store/apps/details?id=org.koboc.collect.android'>
            {t('Collect version 1.30 and above')}
          </a>
          {'.'}
        </p>

        { envStore.isReady &&
          envStore.data.support_url &&
          <bem.TextBox__labelLink
            // TODO update support article to include background-audio
            href={
              envStore.data.support_url +
              RECORDING_SUPPORT_URL
            }
            target='_blank'
            data-tip={t('help')}
          >
            <i className='k-icon k-icon-help' />
          </bem.TextBox__labelLink>
        }
      </bem.FormBuilderMessageBox>
    );
  },

  renderAside() {
    let {
      styleValue,
      hasSettings
    } = this.buttonStates();

    const isAsideVisible = (
      this.state.asideLayoutSettingsVisible ||
      this.state.asideLibrarySearchVisible
    );

    return (
      <bem.FormBuilderAside m={isAsideVisible ? 'visible' : null}>
        { this.state.asideLayoutSettingsVisible &&
          <bem.FormBuilderAside__content>
            <bem.FormBuilderAside__row>
              <bem.FormBuilderAside__header>
                {t('Form style')}

                { envStore.isReady &&
                  envStore.data.support_url &&
                  <a
                    href={envStore.data.support_url + WEBFORM_STYLES_SUPPORT_URL}
                    target='_blank'
                    data-tip={t('Read more about form styles')}
                  >
                    <i className='k-icon k-icon-help'/>
                  </a>
                }
              </bem.FormBuilderAside__header>

              <label
                className='kobo-select__label'
                htmlFor='webform-style'
              >
                { hasSettings ?
                  t('Select the form style that you would like to use. This will only affect web forms.')
                  :
                  t('Select the form style. This will only affect the Enketo preview, and it will not be saved with the question or block.')
                }
              </label>

              <Select
                className='kobo-select'
                classNamePrefix='kobo-select'
                id='webform-style'
                name='webform-style'
                ref='webformStyle'
                value={this.getStyleSelectVal(styleValue)}
                onChange={this.onStyleChange}
                placeholder={AVAILABLE_FORM_STYLES[0].label}
                options={AVAILABLE_FORM_STYLES}
                menuPlacement='bottom'
                isDisabled={this.isChangingAppearanceRestricted()}
                isSearchable={false}
              />
            </bem.FormBuilderAside__row>

            {this.hasMetadataAndDetails() &&
              <bem.FormBuilderAside__row>
                <bem.FormBuilderAside__header>
                  {t('Metadata')}
                </bem.FormBuilderAside__header>

                <MetadataEditor
                  survey={this.app.survey}
                  onChange={this.onMetadataEditorChange}
                  isDisabled={this.isChangingMetaQuestionsRestricted()}
                  {...this.state}
                />
              </bem.FormBuilderAside__row>
            }

            {this.hasMetadataAndDetails() &&
              <bem.FormBuilderAside__row>
                <bem.FormBuilderAside__header>
                  {t('Details')}
                </bem.FormBuilderAside__header>

                <ProjectSettings
                  context={PROJECT_SETTINGS_CONTEXTS.BUILDER}
                  onProjectDetailsChange={this.onProjectDetailsChange}
                  formAsset={this.state.asset}
                />
              </bem.FormBuilderAside__row>
            }
          </bem.FormBuilderAside__content>
        }

        { this.state.asideLibrarySearchVisible &&
          <bem.FormBuilderAside__content
            className={this.isAddingQuestionsRestricted() ? LOCKING_UI_CLASSNAMES.DISABLED : ''}
          >
            <bem.FormBuilderAside__row>
              <bem.FormBuilderAside__header>
                {t('Search Library')}
              </bem.FormBuilderAside__header>
            </bem.FormBuilderAside__row>

            <bem.FormBuilderAside__row>
              <AssetNavigator/>
            </bem.FormBuilderAside__row>
          </bem.FormBuilderAside__content>
        }
      </bem.FormBuilderAside>
    );
  },

  renderNotLoadedMessage() {
    if (this.state.surveyLoadError) {
      return (
        <ErrorMessage>
          <ErrorMessage__strong>
            {t('Error loading survey:')}
          </ErrorMessage__strong>
          <p>
            {this.state.surveyLoadError}
          </p>
        </ErrorMessage>
      );
    }

    return (<LoadingSpinner/>);
  },

  renderAssetLabel() {
    let assetTypeLabel = getFormBuilderAssetType(this.state.asset.asset_type, this.state.desiredAssetType)?.label;

    // Case 1: there is no asset yet (creting a new) or asset is not locked
    if (
      !this.state.asset ||
      !hasAssetAnyLocking(this.state.asset.content)
    ) {
      return assetTypeLabel;
    // Case 2: asset is locked fully or partially
    } else {
      let lockedLabel = t('Partially locked ##type##').replace('##type##', assetTypeLabel);
      if (isAssetAllLocked(this.state.asset.content)) {
        lockedLabel = t('Fully locked ##type##').replace('##type##', assetTypeLabel);
      }
      return (
        <span className='locked-asset-type-label'>
          <i className='k-icon k-icon-lock'/>

          {lockedLabel}

          { envStore.isReady &&
            envStore.data.support_url &&
            <a
              href={envStore.data.support_url + LOCKING_SUPPORT_URL}
              target='_blank'
              data-tip={t('Read more about Locking')}
            >
              <i className='k-icon k-icon-help'/>
            </a>
          }
        </span>
      );
    }
  },

  render() {
    var docTitle = this.state.name || t('Untitled');

    if (!this.state.isNewAsset && !this.state.asset) {
      return (
<<<<<<< HEAD
        <DocumentTitle title={`Monitoring | veritree`}>
          <ui.LoadingSpinner/>
=======
        <DocumentTitle title={`${docTitle} | KoboToolbox`}>
          <LoadingSpinner/>
>>>>>>> c26c728a
        </DocumentTitle>
      );
    }

    return (
<<<<<<< HEAD
      <DocumentTitle title={`Monitoring | veritree`}>
        <ui.Panel m={['transparent', 'fixed']}>
          {this.renderAside()}
=======
      <DocumentTitle title={`${docTitle} | KoboToolbox`}>
        <bem.uiPanel m={['transparent', 'fixed']}>
          <bem.uiPanel__body>
            {this.renderAside()}
>>>>>>> c26c728a

            <bem.FormBuilder>
            {this.renderFormBuilderHeader()}

              <bem.FormBuilder__contents>
                {this.state.asset &&
                  <FormLockedMessage asset={this.state.asset}/>
                }

                {this.hasBackgroundAudio() &&
                  this.renderBackgroundAudioWarning()
                }

                <div ref='form-wrap' className='form-wrap'>
                  {!this.state.surveyAppRendered &&
                    this.renderNotLoadedMessage()
                  }
                </div>
              </bem.FormBuilder__contents>
            </bem.FormBuilder>

            {this.state.enketopreviewOverlay &&
              <Modal
                open
                large
                onClose={this.hidePreview}
                title={t('Form Preview')}
              >
                <Modal.Body>
                  <div className='enketo-holder'>
                    <iframe src={this.state.enketopreviewOverlay} />
                  </div>
                </Modal.Body>
              </Modal>
            }

            {!this.state.enketopreviewOverlay && this.state.enketopreviewError &&
              <Modal
                open
                error
                onClose={this.clearPreviewError}
                title={t('Error generating preview')}
              >
                <Modal.Body>{this.state.enketopreviewError}</Modal.Body>
              </Modal>
            }

            {this.state.showCascadePopup &&
              <Modal
                open
                onClose={this.hideCascade}
                title={t('Import Cascading Select Questions')}
              >
                <Modal.Body>{this.renderCascadePopup()}</Modal.Body>
              </Modal>
            }
          </bem.uiPanel__body>
        </bem.uiPanel>
      </DocumentTitle>
    );
  },
}, cascadeMixin);<|MERGE_RESOLUTION|>--- conflicted
+++ resolved
@@ -21,7 +21,7 @@
   META_QUESTION_TYPES,
 } from 'js/constants';
 import {ROUTES} from 'js/router/routerConstants';
-import LoadingSpinner from 'js/components/common/loadingSpinner';
+import {LoadingSpinner} from 'js/components/common/loadingSpinner'
 import Modal from 'js/components/common/modal';
 import bem, {makeBem} from 'js/bem';
 import {stores} from '../stores';
@@ -931,28 +931,16 @@
 
     if (!this.state.isNewAsset && !this.state.asset) {
       return (
-<<<<<<< HEAD
         <DocumentTitle title={`Monitoring | veritree`}>
-          <ui.LoadingSpinner/>
-=======
-        <DocumentTitle title={`${docTitle} | KoboToolbox`}>
           <LoadingSpinner/>
->>>>>>> c26c728a
         </DocumentTitle>
       );
     }
 
     return (
-<<<<<<< HEAD
       <DocumentTitle title={`Monitoring | veritree`}>
-        <ui.Panel m={['transparent', 'fixed']}>
+        <bem.uiPanel m={['transparent', 'fixed']}>
           {this.renderAside()}
-=======
-      <DocumentTitle title={`${docTitle} | KoboToolbox`}>
-        <bem.uiPanel m={['transparent', 'fixed']}>
-          <bem.uiPanel__body>
-            {this.renderAside()}
->>>>>>> c26c728a
 
             <bem.FormBuilder>
             {this.renderFormBuilderHeader()}
@@ -1009,7 +997,6 @@
                 <Modal.Body>{this.renderCascadePopup()}</Modal.Body>
               </Modal>
             }
-          </bem.uiPanel__body>
         </bem.uiPanel>
       </DocumentTitle>
     );
