import React from 'react';
import ReactDOM from 'react-dom';
import reactMixin from 'react-mixin';
import autoBind from 'react-autobind';
import $ from 'jquery';
import Select from 'react-select';
import _ from 'underscore';
import DocumentTitle from 'react-document-title';
import SurveyScope from '../models/surveyScope';
import cascadeMixin from './cascadeMixin';
import AssetNavigator from './assetNavigator';
import {Link, hashHistory} from 'react-router';
import alertify from 'alertifyjs';
import {ProjectSettings} from '../components/formEditors';
import {
  surveyToValidJson,
  notify,
  assign,
  t,
  koboMatrixParser
} from '../utils';

import {
  ASSET_TYPES,
  AVAILABLE_FORM_STYLES,
  PROJECT_SETTINGS_CONTEXTS,
  update_states,
} from '../constants';

import ui from '../ui';
import bem from '../bem';
import stores from '../stores';
import actions from '../actions';
import dkobo_xlform from '../../xlform/src/_xlform.init';
import {dataInterface} from '../dataInterface';

const ErrorMessage = bem.create('error-message');
const ErrorMessage__strong = bem.create('error-message__header', '<strong>');
const ErrorMessage__link = bem.create('error-message__link', '<a>');

var webformStylesSupportUrl = 'http://help.kobotoolbox.org/creating-forms/formbuilder/using-alternative-enketo-web-form-styles';

class FormSettingsEditor extends React.Component {
  constructor(props) {
    super(props);
    autoBind(this);
  }

  render () {
    return (
<<<<<<< HEAD
      <bem.FormBuilderMeta>
        <bem.FormBuilderMeta__column>
          {this.props.meta.map((mtype) => {
            if (!mtype.key) {
              mtype.key = `meta-${mtype.name}`;
            }
            return (
              <FormCheckbox htmlFor={mtype} onChange={this.props.onCheckboxChange} {...mtype} />
            );
          })}
        </bem.FormBuilderMeta__column>
        <bem.FormBuilderMeta__column>
          {this.props.phoneMeta.map((mtype) => {
            if (!mtype.key) {
              mtype.key = `meta-${mtype.name}`;
            }
            return (
              <FormCheckbox htmlFor={mtype} onChange={this.props.onCheckboxChange} {...mtype} />
            );
          })}
        </bem.FormBuilderMeta__column>
      </bem.FormBuilderMeta>
    );
=======
          <div className='mdl-grid'>
            <div className='mdl-cell mdl-cell--4-col'>
              {this.props.meta.map((mtype) => {
                if (!mtype.key) {
                  mtype.key = `meta-${mtype.name}`;
                }
                return (
                    <FormCheckbox htmlFor={mtype} onChange={this.props.onCheckboxChange} {...mtype} />
                  );
              })}
            </div>
            <div className='mdl-cell mdl-cell--4-col'>
              {this.props.phoneMeta.map((mtype) => {
                if (!mtype.key) {
                  mtype.key = `meta-${mtype.name}`;
                }
                return (
                    <FormCheckbox htmlFor={mtype} onChange={this.props.onCheckboxChange} {...mtype} />
                  );
              })}
            </div>
          </div>
      );
>>>>>>> cb954f22
  }
  focusSelect () {
    this.refs.webformStyle.focus();
  }
};

class FormCheckbox extends React.Component {
  constructor(props) {
    super(props);
  }
  render () {
    // TODO: use better written (styled) checkboxes from https://github.com/kobotoolbox/kpi/pull/1864 after merge
    return (
<<<<<<< HEAD
      <bem.FormBuilderMeta__row>
        <input
          type="checkbox"
          id={this.props.name}
          checked={this.props.value}
          onChange={this.props.onChange}
        />
        <label htmlFor={this.props.name}>
          {this.props.label}
        </label>
      </bem.FormBuilderMeta__row>
    );
=======
        <div className='form-group'>
          <input type='checkbox' id={this.props.name} checked={this.props.value} onChange={this.props.onChange} />
          <label htmlFor={this.props.name}>
            {this.props.label}
          </label>
        </div>
      );
>>>>>>> cb954f22
  }
};

class FormSettingsBox extends React.Component {
  constructor(props) {
    super(props);
    var formId = this.props.survey.settings.get('form_id');
    this.state = {
      xform_id_string: formId,
      meta: [],
      phoneMeta: []
    };
    this.META_PROPERTIES = ['start', 'end', 'today', 'deviceid'];
    this.PHONE_META_PROPERTIES = ['username', 'simserial', 'subscriberid', 'phonenumber'];
    autoBind(this);
  }

  componentDidMount() {
    this.updateState();
  }

  updateState(newState={}) {
    this.META_PROPERTIES.forEach(this.passValueIntoObj('meta', newState));
    this.PHONE_META_PROPERTIES.map(this.passValueIntoObj('phoneMeta', newState));
    this.setState(newState);
  }

  getSurveyDetail(sdId) {
    return this.props.survey.surveyDetails.filter(function(sd){
      return sd.attributes.name === sdId;
    })[0];
  }

  passValueIntoObj(category, newState) {
    newState[category] = [];
    return (id) => {
      var sd = this.getSurveyDetail(id);
      if (sd) {
        newState[category].push(assign({}, sd.attributes));
      }
    };
  }

  onCheckboxChange(evt) {
    this.getSurveyDetail(evt.target.id).set('value', evt.target.checked);
    this.updateState();
    if (typeof this.props.onChange === 'function') {
      this.props.onChange();
    }
  }

  onFieldChange(evt) {
    const fieldId = evt.target.id;
    const value = evt.target.value;

    if (fieldId === 'form_id') {
      this.props.survey.settings.set('form_id', value);
    }

    this.setState({
      xform_id_string: this.props.survey.settings.get('form_id')
    });
  }

  render() {
    return (
      <FormSettingsEditor {...this.state} onCheckboxChange={this.onCheckboxChange.bind(this)} />
    );
  }
};

export default assign({
  componentDidMount() {
    document.body.classList.add('hide-edge');

    if (this.state.editorState === 'existing') {
      let uid = this.props.params.assetid;
      stores.allAssets.whenLoaded(uid, (asset) => {
        this.setState({asset: asset});

        let translations = (
          asset.content &&
          asset.content.translations &&
          // slice makes shallow copy
          asset.content.translations.slice(0)
        ) || [];

        this.launchAppForSurveyContent(asset.content, {
          name: asset.name,
          translations: translations,
          settings__style: asset.settings__style,
          asset_uid: asset.uid,
          asset_type: asset.asset_type,
        });
      });
    } else {
      this.launchAppForSurveyContent();
    }

    document.querySelector('.page-wrapper__content').addEventListener('scroll', this.handleScroll);
    this.listenTo(stores.surveyState, this.surveyStateChanged);
  },

  componentWillUnmount () {
    if (this.app && this.app.survey) {
      document.querySelector('.page-wrapper__content').removeEventListener('scroll', this.handleScroll);
      this.app.survey.off('change');
    }
    this.unpreventClosingTab();
  },

  onFormSettingsBoxChange() {
    this.onSurveyChange();
  },

  onProjectDetailsChange({fieldName, fieldValue}) {
    const settingsNew = this.state.settingsNew || {};
    settingsNew[fieldName] = fieldValue;
    this.setState({
      settingsNew: settingsNew
    });
    this.onSurveyChange();
  },

  surveyStateChanged(state) {
    this.setState(state);
  },

  onStyleChange(evt) {
    let settingsStyle = null;
    if (evt !== null) {
      settingsStyle = evt.value;
    }

    this.setState({
      settings__style: settingsStyle
    });
    this.onSurveyChange();
  },

  onSurveyChange: _.debounce(function () {
    if (!this.state.asset_updated !== update_states.UNSAVED_CHANGES) {
      this.preventClosingTab();
    }
    this.setState({
      asset_updated: update_states.UNSAVED_CHANGES,
    });
  }, 200),

  preventClosingTab() {
    $(window).on('beforeunload.noclosetab', function(){
      return t('you have unsaved changes');
    });
  },

  unpreventClosingTab() {
    $(window).off('beforeunload.noclosetab');
  },

  nameChange(evt) {
    this.setState({
      name: evt.target.value,
    });
    this.onSurveyChange();
  },

  groupQuestions() {
    this.app.groupSelectedRows();
  },

  showAll(evt) {
    evt.preventDefault();
    evt.currentTarget.blur();
    this.app.expandMultioptions();
  },

  hasMetadataAndDetails() {
    return this.app && (
      this.state.asset_type === ASSET_TYPES.survey.id ||
      this.state.asset_type === ASSET_TYPES.template.id ||
      this.state.desiredAssetType === ASSET_TYPES.template.id
    );
  },

  needsSave() {
    return this.state.asset_updated === update_states.UNSAVED_CHANGES;
  },

  previewForm(evt) {
    if (evt && evt.preventDefault) {
      evt.preventDefault();
    }

    if (this.state.settings__style)
      this.app.survey.settings.set('style', this.state.settings__style);

    if (this.state.name)
      this.app.survey.settings.set('title', this.state.name);

    var params = {
      source: surveyToValidJson(this.app.survey),
    };

    params = koboMatrixParser(params);

    if (this.state.asset && this.state.asset.url) {
      params.asset = this.state.asset.url;
    }

    dataInterface.createAssetSnapshot(params).done((content) => {
      this.setState({
        enketopreviewOverlay: content.enketopreviewlink,
      });
    }).fail((jqxhr) => {
      let err;
      if (jqxhr && jqxhr.responseJSON && jqxhr.responseJSON.error) {
        err = jqxhr.responseJSON.error
      } else {
        err = t('Unknown Enketo preview error');
      }
      this.setState({
        enketopreviewError: err,
      });
    });
  },

  saveForm(evt) {
    if (evt && evt.preventDefault) {
      evt.preventDefault();
    }

    if (this.state.settings__style !== undefined) {
      this.app.survey.settings.set('style', this.state.settings__style);
    }

    let params = {
      content: surveyToValidJson(this.app.survey),
    };

    if (this.state.name) {
      params.name = this.state.name;
    }

    // handle settings update (if any changed)
    if (this.state.settingsNew) {
      let settings = {};
      if (this.state.asset) {
        settings = this.state.asset.settings;
      }

      if (this.state.settingsNew.description) {
        settings.description = this.state.settingsNew.description;
      }
      if (this.state.settingsNew.sector) {
        settings.sector = this.state.settingsNew.sector;
      }
      if (this.state.settingsNew.country) {
        settings.country = this.state.settingsNew.country;
      }
      if (this.state.settingsNew['share-metadata']) {
        settings['share-metadata'] = this.state.settingsNew['share-metadata'];
      }
      params.settings = JSON.stringify(settings);
    }

    params = koboMatrixParser(params);

    if (this.state.editorState === 'new') {
      // create new asset
      if (this.state.desiredAssetType) {
        params.asset_type = this.state.desiredAssetType;
      } else {
        params.asset_type = 'block';
      }
      actions.resources.createResource.triggerAsync(params)
        .then((asset) => {
          hashHistory.push('/library');
        })
    } else {
      // update existing asset
      var assetId = this.props.params.assetid;

      actions.resources.updateAsset.triggerAsync(assetId, params)
        .then(() => {
          this.unpreventClosingTab();
          this.setState({
            asset_updated: update_states.UP_TO_DATE,
            surveySaveFail: false,
          });
        })
        .catch((resp) => {
          var errorMsg = `${t('Your changes could not be saved, likely because of a lost internet connection.')}&nbsp;${t('Keep this window open and try saving again while using a better connection.')}`;
          if (resp.statusText != 'error')
            errorMsg = resp.statusText;

          alertify.defaults.theme.ok = 'ajs-cancel';
          let dialog = alertify.dialog('alert');
          let opts = {
            title: t('Error saving form'),
            message: errorMsg,
            label: t('Dismiss'),
          };
          dialog.set(opts).show();

          this.setState({
            surveySaveFail: true,
            asset_updated: update_states.SAVE_FAILED
          });
        });
    }
    this.setState({
      asset_updated: update_states.PENDING_UPDATE,
    });
  },

  handleScroll(evt) {
    var scrollTop = evt.target.scrollTop;
    if (!this.state.formHeaderFixed && scrollTop > 40) {
      var fhfh = $('.asset-view__row--header').height();
      this.setState({
        formHeaderFixed: true,
        formHeaderFixedHeight: fhfh,
      });
    } else if (this.state.formHeaderFixed && scrollTop <= 32) {
      this.setState({
        formHeaderFixed: false
      });
    }
  },

  buttonStates() {
    var ooo = {};
    if (!this.app) {
      ooo.allButtonsDisabled = true;
    } else {
      ooo.previewDisabled = true;
      if (this.app && this.app.survey) {
        ooo.previewDisabled = this.app.survey.rows.length < 1;
      }
      ooo.groupable = !!this.state.groupButtonIsActive;
      ooo.showAllOpen = !!this.state.multioptionsExpanded;
      ooo.showAllAvailable = (() => {
        var hasSelect = false;
        this.app.survey.forEachRow(function(row){
          if (row._isSelectQuestion()) {
            hasSelect = true;
          }
        });
        return hasSelect;
      })(); // todo: only true if survey has select questions
      ooo.name = this.state.name;
      ooo.hasSettings = this.state.backRoute === '/forms';
      ooo.styleValue = this.state.settings__style;
    }
    if (this.state.editorState === 'new') {
      ooo.saveButtonText = t('create');
    } else if (this.state.surveySaveFail) {
      ooo.saveButtonText = `${t('save')} (${t('retry')}) `;
    } else {
      ooo.saveButtonText = t('save');
    }
    return ooo;
  },

<<<<<<< HEAD
  toggleAsideLibrarySearch(evt) {
    evt.target.blur();
    this.setState({
      asideLayoutSettingsVisible: false,
      asideLibrarySearchVisible: !this.state.asideLibrarySearchVisible,
    });
=======
    let translations = this.state.translations || [];

    return (
        <bem.FormBuilderHeader>
          <bem.FormBuilderHeader__row m={['first', allButtonsDisabled ? 'disabled' : null]}>

            <bem.FormBuilderHeader__cell m={'project-icon'}
              data-tip={t('Return to list')}
              className='left-tooltip'
              onClick={this.safeNavigateToFormsList}>
              <i className='k-icon-projects' />
            </bem.FormBuilderHeader__cell>
            <bem.FormBuilderHeader__cell m={'name'} >
              <bem.FormModal__item>
                <input type='text' onChange={this.nameChange} value={this.state.name} id='nameField'/>
              </bem.FormModal__item>
            </bem.FormBuilderHeader__cell>
            <bem.FormBuilderHeader__cell m={'buttonsTopRight'} >

              <bem.FormBuilderHeader__button m={['share']} className='is-edge'>
                {t('share')}
              </bem.FormBuilderHeader__button>

              <bem.FormBuilderHeader__button m={['save', {
                    savepending: this.state.asset_updated === update_states.PENDING_UPDATE,
                    savecomplete: this.state.asset_updated === update_states.UP_TO_DATE,
                    savefailed: this.state.asset_updated === update_states.SAVE_FAILED,
                    saveneeded: this.state.asset_updated === update_states.UNSAVED_CHANGES,
                  }]} onClick={this.saveForm} className='disabled'
                  disabled={!this.state.surveyAppRendered || !!this.state.surveyLoadError}>
                <i />
                {saveButtonText}
              </bem.FormBuilderHeader__button>

              <bem.FormBuilderHeader__close m={[{
                    'close-warning': this.needsSave(),
                  }]} onClick={this.safeNavigateToForm}>
                <i className='k-icon-close'/>
              </bem.FormBuilderHeader__close>

            </bem.FormBuilderHeader__cell>

          </bem.FormBuilderHeader__row>
          <bem.FormBuilderHeader__row m={'second'} >
            <bem.FormBuilderHeader__cell m={'buttons'} >
              <bem.FormBuilderHeader__button m={['preview', {
                    previewdisabled: previewDisabled
                  }]} onClick={this.previewForm}
                  disabled={previewDisabled}
                  data-tip={t('Preview form')} >
                <i className='k-icon-view' />
              </bem.FormBuilderHeader__button>
              { showAllAvailable ?
                <bem.FormBuilderHeader__button m={['show-all', {
                      open: showAllOpen,
                    }]}
                    onClick={this.showAll}
                    data-tip={t('Expand / collapse questions')}>
                  <i className='k-icon-view-all-alt' />
                </bem.FormBuilderHeader__button>
              : null }
              <bem.FormBuilderHeader__button m={['group', {
                    groupable: groupable
                  }]} onClick={this.groupQuestions}
                  disabled={!groupable}
                  data-tip={groupable ? t('Create group with selected questions') : t('Grouping disabled. Please select at least one question.')}>
                <i className='k-icon-group' />
              </bem.FormBuilderHeader__button>
              <bem.FormBuilderHeader__button m={['download']}
                  data-tip={t('Download form')}
                  className='is-edge'>
                <i className='k-icon-download' />
              </bem.FormBuilderHeader__button>

              <bem.FormBuilderHeader__item>
                <bem.FormBuilderHeader__button m={{
                  formstyle: true,
                  formstyleactive: this.state.formStylePanelDisplayed,
                }} onClick={this.openFormStylePanel}
                  data-tip={t('Web form layout')} >
                  <i className='k-icon-grid' />
                  <span>{t('Layout')}</span>
                  <i className='fa fa-angle-down' />
                </bem.FormBuilderHeader__button>
              </bem.FormBuilderHeader__item>

              <bem.FormBuilderHeader__button m={['attach']}
                  data-tip={t('Attach media files')}
                  className='is-edge'>
                <i className='k-icon-attach' />
              </bem.FormBuilderHeader__button>
              { this.toggleCascade !== undefined ?
                <bem.FormBuilderHeader__button m={['cascading']}
                    onClick={this.toggleCascade}
                    data-tip={t('Insert cascading select')}>
                  <i className='k-icon-cascading' />
                </bem.FormBuilderHeader__button>
              : null }

            </bem.FormBuilderHeader__cell>
            <bem.FormBuilderHeader__cell m='translations'>
              {
                (translations.length < 2) ?
                <p>
                  {translations[0]}
                </p>
                :
                <p>
                  {translations[0]}
                  <small>
                    {translations[1]}
                  </small>
                </p>
              }
            </bem.FormBuilderHeader__cell>
            <bem.FormBuilderHeader__cell m={'spacer'} />
            <bem.FormBuilderHeader__cell m={'library-toggle'} >
              <bem.FormBuilderHeader__button m={['showLibrary']}
                onClick={this.toggleLibraryNav} >
                {t('Search Library')}
              </bem.FormBuilderHeader__button>
            </bem.FormBuilderHeader__cell>
          </bem.FormBuilderHeader__row>
          { this.state.formStylePanelDisplayed ?
            <FormStyle__panel m='formstyle'>
              <FormStyle__panelheader>
                {t('form style')}
                <a href={webformStylesSupportUrl} target='_blank' data-tip={t('Read more about form styles')}>
                  <i className='k-icon-help'/>
                </a>
              </FormStyle__panelheader>
              <FormStyle__paneltext>
                { hasSettings ?
                  t('select the form style that you would like to use. this will only affect web forms.')
                  :
                  t('select the form style. this will only affect the Enketo preview, and it will not be saved with the question or block.')
                }

              </FormStyle__paneltext>

              <Select
                name='webform-style'
                ref='webformStyle'
                value={styleValue}
                onChange={this.onStyleChange}
                addLabelText={t('custom form style: "{label}"')}
                allowCreate
                placeholder={AVAILABLE_FORM_STYLES[0].label}
                options={AVAILABLE_FORM_STYLES}
              />
            </FormStyle__panel>
          : null }

        </bem.FormBuilderHeader>
      );
>>>>>>> cb954f22
  },

  toggleAsideLayoutSettings(evt) {
    evt.target.blur();
    this.setState({
      asideLayoutSettingsVisible: !this.state.asideLayoutSettingsVisible,
      asideLibrarySearchVisible: false
    });
  },

  hidePreview() {
    this.setState({
      enketopreviewOverlay: false
    });
  },

  hideCascade() {
    this.setState({
      showCascadePopup: false
    });
  },

  launchAppForSurveyContent(survey, _state={}) {
    if (_state.name) {
      _state.savedName = _state.name;
    }

    let isEmptySurvey = (
        survey &&
        Object.keys(survey.settings).length === 0 &&
        survey.survey.length === 0
      );

    try {
      if (!survey) {
        survey = dkobo_xlform.model.Survey.create();
      } else {
        survey = dkobo_xlform.model.Survey.loadDict(survey);
        if (isEmptySurvey) {
          survey.surveyDetails.importDefaults();
        }
      }
    } catch (err) {
      _state.surveyLoadError = err.message;
      _state.surveyAppRendered = false;
    }

    if (!_state.surveyLoadError) {
      _state.surveyAppRendered = true;

      var skp = new SurveyScope({
        survey: survey
      });
      this.app = new dkobo_xlform.view.SurveyApp({
        survey: survey,
        stateStore: stores.surveyState,
        ngScope: skp,
      });
      this.app.$el.appendTo(ReactDOM.findDOMNode(this.refs['form-wrap']));
      this.app.render();
      survey.rows.on('change', this.onSurveyChange);
      survey.rows.on('sort', this.onSurveyChange);
      survey.on('change', this.onSurveyChange);
    }

    this.setState(_state);
  },

  clearPreviewError() {
    this.setState({
      enketopreviewError: false,
    });
  },

  // navigating out of form builder

  safeNavigateToRoute(route) {
    if (!this.needsSave()) {
      hashHistory.push(route);
    } else {
      let dialog = alertify.dialog('confirm');
      let opts = {
        title: t('You have unsaved changes. Leave form without saving?'),
        message: '',
        labels: {ok: t('Yes, leave form'), cancel: t('Cancel')},
        onok: (evt, val) => {
          hashHistory.push(route);
        },
        oncancel: () => {
          dialog.destroy();
        }
      };
      dialog.set(opts).show();
    }
  },

  safeNavigateToFormsList() {
    this.safeNavigateToRoute('/forms/');
  },

  safeNavigateToForm() {
    var backRoute = this.state.backRoute;
    if (this.state.backRoute == '/forms') {
      backRoute = `/forms/${this.state.asset_uid}`;
    }
    this.safeNavigateToRoute(backRoute);
  },

  // rendering methods

  renderFormBuilderHeader () {
    let {
      allButtonsDisabled,
      previewDisabled,
      groupable,
      showAllOpen,
      showAllAvailable,
      name,
      saveButtonText,
    } = this.buttonStates();

    let translations = this.state.translations || [];
    // HACK FIX: filter out weird case of single `null` item array
    if (translations.length === 1 && translations[0] === null) {
      translations = [];
    }

    let nameFieldLabel;
    switch (this.state.asset_type) {
      case ASSET_TYPES.template.id:
        nameFieldLabel = ASSET_TYPES.template.label;
        break;
      case ASSET_TYPES.survey.id:
        nameFieldLabel = ASSET_TYPES.survey.label;
        break;
      case ASSET_TYPES.block.id:
        nameFieldLabel = ASSET_TYPES.block.label;
        break;
      case ASSET_TYPES.question.id:
        nameFieldLabel = ASSET_TYPES.question.label;
        break;
      default:
        nameFieldLabel = null;
    }

    if (
      nameFieldLabel === null &&
      this.state.desiredAssetType === ASSET_TYPES.template.id
    ) {
      nameFieldLabel = ASSET_TYPES.template.label;
    }

    return (
<<<<<<< HEAD
      <bem.FormBuilderHeader>
        <bem.FormBuilderHeader__row m='primary'>
          <bem.FormBuilderHeader__cell
            m={'logo'}
            data-tip={t('Return to list')}
            className="left-tooltip"
            onClick={this.safeNavigateToFormsList}
          >
            <i className="k-icon-kobo" />
          </bem.FormBuilderHeader__cell>

          <bem.FormBuilderHeader__cell m={'name'} >
            <bem.FormModal__item>
              {nameFieldLabel &&
                <label>{nameFieldLabel}</label>
              }
              <input
                type="text"
                onChange={this.nameChange}
                value={this.state.name}
                id="nameField"
              />
            </bem.FormModal__item>
          </bem.FormBuilderHeader__cell>

          <bem.FormBuilderHeader__cell m={'buttonsTopRight'} >
            <bem.FormBuilderHeader__button m={['share']} className="is-edge">
              {t('share')}
            </bem.FormBuilderHeader__button>

            <bem.FormBuilderHeader__button
              m={['save', {
                savepending: this.state.asset_updated === update_states.PENDING_UPDATE,
                savecomplete: this.state.asset_updated === update_states.UP_TO_DATE,
                savefailed: this.state.asset_updated === update_states.SAVE_FAILED,
                saveneeded: this.needsSave(),
              }]}
              onClick={this.saveForm}
              disabled={!this.state.surveyAppRendered || !!this.state.surveyLoadError}
            >
              <i />
              {saveButtonText}
            </bem.FormBuilderHeader__button>

            <bem.FormBuilderHeader__close
              m={[{'close-warning': this.needsSave()}]}
              onClick={this.safeNavigateToForm}
            >
              <i className="k-icon-close"/>
            </bem.FormBuilderHeader__close>
          </bem.FormBuilderHeader__cell>
        </bem.FormBuilderHeader__row>

        <bem.FormBuilderHeader__row m={'secondary'} >
          <bem.FormBuilderHeader__cell m={'toolsButtons'} >
            <bem.FormBuilderHeader__button
              m={['preview', {previewdisabled: previewDisabled}]}
              onClick={this.previewForm}
              disabled={previewDisabled}
              data-tip={t('Preview form')}
            >
              <i className="k-icon-view" />
            </bem.FormBuilderHeader__button>

            { showAllAvailable &&
              <bem.FormBuilderHeader__button m={['show-all', {
                    open: showAllOpen,
                  }]}
                  onClick={this.showAll}
                  data-tip={t('Expand / collapse questions')}>
                <i className="k-icon-view-all-alt" />
              </bem.FormBuilderHeader__button>
            }

            <bem.FormBuilderHeader__button
              m={['group', {groupable: groupable}]}
              onClick={this.groupQuestions}
              disabled={!groupable}
              data-tip={groupable ? t('Create group with selected questions') : t('Grouping disabled. Please select at least one question.')}
            >
              <i className="k-icon-group" />
            </bem.FormBuilderHeader__button>

            <bem.FormBuilderHeader__button
              m={['download']}
              data-tip={t('Download form')}
              className="is-edge"
            >
              <i className="k-icon-download" />
            </bem.FormBuilderHeader__button>

            <bem.FormBuilderHeader__button
              m={['attach']}
              data-tip={t('Attach media files')}
              className="is-edge"
            >
              <i className="k-icon-attach" />
            </bem.FormBuilderHeader__button>

            { this.toggleCascade !== undefined &&
              <bem.FormBuilderHeader__button
                m={['cascading']}
                onClick={this.toggleCascade}
                data-tip={t('Insert cascading select')}
              >
                <i className="k-icon-cascading" />
              </bem.FormBuilderHeader__button>
            }
          </bem.FormBuilderHeader__cell>

          { translations.length > 0 &&
            <bem.FormBuilderHeader__cell m='translations'>
              <p>
                {translations[0]}
                {translations.length > 1 &&
                  <small>{translations[1]}</small>
                }
              </p>
            </bem.FormBuilderHeader__cell>
          }

          <bem.FormBuilderHeader__cell m='verticalRule'/>

          <bem.FormBuilderHeader__cell m='spacer'/>

          <bem.FormBuilderHeader__cell m='verticalRule'/>

          <bem.FormBuilderHeader__cell>
            <bem.FormBuilderHeader__button
              m={['panel-toggle', this.state.asideLibrarySearchVisible ? 'active' : null]}
              onClick={this.toggleAsideLibrarySearch}
            >
              <i className={['k-icon', this.state.asideLibrarySearchVisible ? 'k-icon-close' : 'k-icon-library' ].join(' ')} />
              <span className='panel-toggle-name'>{t('Add from Library')}</span>
            </bem.FormBuilderHeader__button>
          </bem.FormBuilderHeader__cell>

          <bem.FormBuilderHeader__cell m={'verticalRule'} />

          <bem.FormBuilderHeader__cell>
            <bem.FormBuilderHeader__button
              m={['panel-toggle', this.state.asideLayoutSettingsVisible ? 'active' : null]}
              onClick={this.toggleAsideLayoutSettings}
            >
              <i className={['k-icon', this.state.asideLayoutSettingsVisible ? 'k-icon-close' : 'k-icon-settings' ].join(' ')} />
              <span className='panel-toggle-name'>
                {this.hasMetadataAndDetails() &&
                  t('Layout & Settings')
                }
                {!this.hasMetadataAndDetails() &&
                  t('Layout')
                }
              </span>
            </bem.FormBuilderHeader__button>
          </bem.FormBuilderHeader__cell>
        </bem.FormBuilderHeader__row>
      </bem.FormBuilderHeader>
    );
  },

  renderAside() {
    let {
      styleValue,
      hasSettings
    } = this.buttonStates();

    const isAsideVisible = (
      this.state.asideLayoutSettingsVisible ||
      this.state.asideLibrarySearchVisible
    );

    return (
      <bem.FormBuilderAside m={isAsideVisible ? 'visible' : null}>
        { this.state.asideLayoutSettingsVisible &&
          <bem.FormBuilderAside__content>
            <bem.FormBuilderAside__row>
              <bem.FormBuilderAside__header>
                {t('Form style')}
                <a
                  href={webformStylesSupportUrl}
                  target="_blank"
                  data-tip={t('Read more about form styles')}
                >
                  <i className="k-icon k-icon-help"/>
                </a>
              </bem.FormBuilderAside__header>

              <label
                className='Select__label'
                htmlFor='webform-style'
              >
                { hasSettings ?
                  t('Select the form style that you would like to use. This will only affect web forms.')
                  :
                  t('Select the form style. This will only affect the Enketo preview, and it will not be saved with the question or block.')
                }
              </label>

              <Select
                className='Select--underlined'
                id='webform-style'
                name="webform-style"
                ref="webformStyle"
                value={styleValue}
                onChange={this.onStyleChange}
                allowCreate
                placeholder={AVAILABLE_FORM_STYLES[0].label}
                options={AVAILABLE_FORM_STYLES}
              />
            </bem.FormBuilderAside__row>

            {this.hasMetadataAndDetails() &&
              <bem.FormBuilderAside__row>
                <bem.FormBuilderAside__header>
                  {t('Metadata')}
                </bem.FormBuilderAside__header>

                <FormSettingsBox
                  survey={this.app.survey}
                  onChange={this.onFormSettingsBoxChange}
                  {...this.state}
                />
              </bem.FormBuilderAside__row>
            }

            {this.hasMetadataAndDetails() &&
              <bem.FormBuilderAside__row>
                <bem.FormBuilderAside__header>
                  {t('Details')}
                </bem.FormBuilderAside__header>

                <ProjectSettings
                  context={PROJECT_SETTINGS_CONTEXTS.BUILDER}
                  onProjectDetailsChange={this.onProjectDetailsChange}
                  formAsset={this.state.asset}
                />
              </bem.FormBuilderAside__row>
            }
          </bem.FormBuilderAside__content>
        }
        { this.state.asideLibrarySearchVisible &&
          <bem.FormBuilderAside__content>
            <bem.FormBuilderAside__row>
              <bem.FormBuilderAside__header>
                {t('Search Library')}
              </bem.FormBuilderAside__header>
            </bem.FormBuilderAside__row>

            <bem.FormBuilderAside__row>
              <AssetNavigator/>
            </bem.FormBuilderAside__row>
          </bem.FormBuilderAside__content>
        }
      </bem.FormBuilderAside>
    )
  },

  renderNotLoadedMessage() {
    if (this.state.surveyLoadError) {
      return (
        <ErrorMessage>
          <ErrorMessage__strong>
            {t('Error loading survey:')}
          </ErrorMessage__strong>
          <p>
            {this.state.surveyLoadError}
          </p>
        </ErrorMessage>
=======
        <DocumentTitle title={`${docTitle} | KoboToolbox`}>
          <ui.Panel m={'transparent'}>
            <AssetNavigator />
            <bem.FormBuilder m={this.state.formStylePanelDisplayed ? 'formStyleDisplayed': null }>
              {this.renderSaveAndPreviewButtons()}

              <bem.FormBuilder__contents>

                { isSurvey ?
                  <FormSettingsBox survey={this.app.survey} {...this.state} />
                : null }
                  <div ref='form-wrap' className='form-wrap'>
                    { (!this.state.surveyAppRendered) ?
                        this.renderNotLoadedMessage()
                    : null }
                  </div>
              </bem.FormBuilder__contents>
            </bem.FormBuilder>
            { this.state.enketopreviewOverlay ?
              <ui.Modal open large
                  onClose={this.hidePreview} title={t('Form Preview')}>
                <ui.Modal.Body>
                  <div className='enketo-holder'>
                    <iframe src={this.state.enketopreviewOverlay} />
                  </div>
                </ui.Modal.Body>
              </ui.Modal>

            : (
                this.state.enketopreviewError ?
                  <ui.Modal open error
                      onClose={this.clearPreviewError} title={t('Error generating preview')}>
                    <ui.Modal.Body>
                      {this.state.enketopreviewError}
                    </ui.Modal.Body>
                  </ui.Modal>
                : null
              ) }
            {this.state.showCascadePopup ?
              <ui.Modal open onClose={this.hideCascade} title={t('Import Cascading Select Questions')}>
                <ui.Modal.Body>
                  {this.renderCascadePopup()}
                </ui.Modal.Body>
              </ui.Modal>

            : null}

          </ui.Panel>
        </DocumentTitle>
>>>>>>> cb954f22
      );
    }

    return (
      <bem.Loading>
        <bem.Loading__inner>
          <i />
          {t('loading...')}
        </bem.Loading__inner>
      </bem.Loading>
    );
  },

  render() {
    var docTitle = this.state.name || t('Untitled');

    return (
      <DocumentTitle title={`${docTitle} | KoboToolbox`}>
        <ui.Panel m={['transparent', 'fixed']}>
          {this.renderAside()}

          <bem.FormBuilder>
            {this.renderFormBuilderHeader()}

            <bem.FormBuilder__contents>
              <div ref="form-wrap" className='form-wrap'>
                {!this.state.surveyAppRendered &&
                  this.renderNotLoadedMessage()
                }
              </div>
            </bem.FormBuilder__contents>
          </bem.FormBuilder>

          {this.state.enketopreviewOverlay &&
            <ui.Modal
              open
              large
              onClose={this.hidePreview}
              title={t('Form Preview')}
            >
              <ui.Modal.Body>
                <div className="enketo-holder">
                  <iframe src={this.state.enketopreviewOverlay} />
                </div>
              </ui.Modal.Body>
            </ui.Modal>
          }

          {!this.state.enketopreviewOverlay && this.state.enketopreviewError &&
            <ui.Modal
              open
              error
              onClose={this.clearPreviewError}
              title={t('Error generating preview')}
            >
              <ui.Modal.Body>{this.state.enketopreviewError}</ui.Modal.Body>
            </ui.Modal>
          }

          {this.state.showCascadePopup &&
            <ui.Modal
              open
              onClose={this.hideCascade}
              title={t('Import Cascading Select Questions')}
            >
              <ui.Modal.Body>{this.renderCascadePopup()}</ui.Modal.Body>
            </ui.Modal>
          }
        </ui.Panel>
      </DocumentTitle>
    );
  },
}, cascadeMixin);<|MERGE_RESOLUTION|>--- conflicted
+++ resolved
@@ -48,7 +48,6 @@
 
   render () {
     return (
-<<<<<<< HEAD
       <bem.FormBuilderMeta>
         <bem.FormBuilderMeta__column>
           {this.props.meta.map((mtype) => {
@@ -72,31 +71,6 @@
         </bem.FormBuilderMeta__column>
       </bem.FormBuilderMeta>
     );
-=======
-          <div className='mdl-grid'>
-            <div className='mdl-cell mdl-cell--4-col'>
-              {this.props.meta.map((mtype) => {
-                if (!mtype.key) {
-                  mtype.key = `meta-${mtype.name}`;
-                }
-                return (
-                    <FormCheckbox htmlFor={mtype} onChange={this.props.onCheckboxChange} {...mtype} />
-                  );
-              })}
-            </div>
-            <div className='mdl-cell mdl-cell--4-col'>
-              {this.props.phoneMeta.map((mtype) => {
-                if (!mtype.key) {
-                  mtype.key = `meta-${mtype.name}`;
-                }
-                return (
-                    <FormCheckbox htmlFor={mtype} onChange={this.props.onCheckboxChange} {...mtype} />
-                  );
-              })}
-            </div>
-          </div>
-      );
->>>>>>> cb954f22
   }
   focusSelect () {
     this.refs.webformStyle.focus();
@@ -110,10 +84,9 @@
   render () {
     // TODO: use better written (styled) checkboxes from https://github.com/kobotoolbox/kpi/pull/1864 after merge
     return (
-<<<<<<< HEAD
       <bem.FormBuilderMeta__row>
         <input
-          type="checkbox"
+          type='checkbox'
           id={this.props.name}
           checked={this.props.value}
           onChange={this.props.onChange}
@@ -123,15 +96,6 @@
         </label>
       </bem.FormBuilderMeta__row>
     );
-=======
-        <div className='form-group'>
-          <input type='checkbox' id={this.props.name} checked={this.props.value} onChange={this.props.onChange} />
-          <label htmlFor={this.props.name}>
-            {this.props.label}
-          </label>
-        </div>
-      );
->>>>>>> cb954f22
   }
 };
 
@@ -496,170 +460,12 @@
     return ooo;
   },
 
-<<<<<<< HEAD
   toggleAsideLibrarySearch(evt) {
     evt.target.blur();
     this.setState({
       asideLayoutSettingsVisible: false,
       asideLibrarySearchVisible: !this.state.asideLibrarySearchVisible,
     });
-=======
-    let translations = this.state.translations || [];
-
-    return (
-        <bem.FormBuilderHeader>
-          <bem.FormBuilderHeader__row m={['first', allButtonsDisabled ? 'disabled' : null]}>
-
-            <bem.FormBuilderHeader__cell m={'project-icon'}
-              data-tip={t('Return to list')}
-              className='left-tooltip'
-              onClick={this.safeNavigateToFormsList}>
-              <i className='k-icon-projects' />
-            </bem.FormBuilderHeader__cell>
-            <bem.FormBuilderHeader__cell m={'name'} >
-              <bem.FormModal__item>
-                <input type='text' onChange={this.nameChange} value={this.state.name} id='nameField'/>
-              </bem.FormModal__item>
-            </bem.FormBuilderHeader__cell>
-            <bem.FormBuilderHeader__cell m={'buttonsTopRight'} >
-
-              <bem.FormBuilderHeader__button m={['share']} className='is-edge'>
-                {t('share')}
-              </bem.FormBuilderHeader__button>
-
-              <bem.FormBuilderHeader__button m={['save', {
-                    savepending: this.state.asset_updated === update_states.PENDING_UPDATE,
-                    savecomplete: this.state.asset_updated === update_states.UP_TO_DATE,
-                    savefailed: this.state.asset_updated === update_states.SAVE_FAILED,
-                    saveneeded: this.state.asset_updated === update_states.UNSAVED_CHANGES,
-                  }]} onClick={this.saveForm} className='disabled'
-                  disabled={!this.state.surveyAppRendered || !!this.state.surveyLoadError}>
-                <i />
-                {saveButtonText}
-              </bem.FormBuilderHeader__button>
-
-              <bem.FormBuilderHeader__close m={[{
-                    'close-warning': this.needsSave(),
-                  }]} onClick={this.safeNavigateToForm}>
-                <i className='k-icon-close'/>
-              </bem.FormBuilderHeader__close>
-
-            </bem.FormBuilderHeader__cell>
-
-          </bem.FormBuilderHeader__row>
-          <bem.FormBuilderHeader__row m={'second'} >
-            <bem.FormBuilderHeader__cell m={'buttons'} >
-              <bem.FormBuilderHeader__button m={['preview', {
-                    previewdisabled: previewDisabled
-                  }]} onClick={this.previewForm}
-                  disabled={previewDisabled}
-                  data-tip={t('Preview form')} >
-                <i className='k-icon-view' />
-              </bem.FormBuilderHeader__button>
-              { showAllAvailable ?
-                <bem.FormBuilderHeader__button m={['show-all', {
-                      open: showAllOpen,
-                    }]}
-                    onClick={this.showAll}
-                    data-tip={t('Expand / collapse questions')}>
-                  <i className='k-icon-view-all-alt' />
-                </bem.FormBuilderHeader__button>
-              : null }
-              <bem.FormBuilderHeader__button m={['group', {
-                    groupable: groupable
-                  }]} onClick={this.groupQuestions}
-                  disabled={!groupable}
-                  data-tip={groupable ? t('Create group with selected questions') : t('Grouping disabled. Please select at least one question.')}>
-                <i className='k-icon-group' />
-              </bem.FormBuilderHeader__button>
-              <bem.FormBuilderHeader__button m={['download']}
-                  data-tip={t('Download form')}
-                  className='is-edge'>
-                <i className='k-icon-download' />
-              </bem.FormBuilderHeader__button>
-
-              <bem.FormBuilderHeader__item>
-                <bem.FormBuilderHeader__button m={{
-                  formstyle: true,
-                  formstyleactive: this.state.formStylePanelDisplayed,
-                }} onClick={this.openFormStylePanel}
-                  data-tip={t('Web form layout')} >
-                  <i className='k-icon-grid' />
-                  <span>{t('Layout')}</span>
-                  <i className='fa fa-angle-down' />
-                </bem.FormBuilderHeader__button>
-              </bem.FormBuilderHeader__item>
-
-              <bem.FormBuilderHeader__button m={['attach']}
-                  data-tip={t('Attach media files')}
-                  className='is-edge'>
-                <i className='k-icon-attach' />
-              </bem.FormBuilderHeader__button>
-              { this.toggleCascade !== undefined ?
-                <bem.FormBuilderHeader__button m={['cascading']}
-                    onClick={this.toggleCascade}
-                    data-tip={t('Insert cascading select')}>
-                  <i className='k-icon-cascading' />
-                </bem.FormBuilderHeader__button>
-              : null }
-
-            </bem.FormBuilderHeader__cell>
-            <bem.FormBuilderHeader__cell m='translations'>
-              {
-                (translations.length < 2) ?
-                <p>
-                  {translations[0]}
-                </p>
-                :
-                <p>
-                  {translations[0]}
-                  <small>
-                    {translations[1]}
-                  </small>
-                </p>
-              }
-            </bem.FormBuilderHeader__cell>
-            <bem.FormBuilderHeader__cell m={'spacer'} />
-            <bem.FormBuilderHeader__cell m={'library-toggle'} >
-              <bem.FormBuilderHeader__button m={['showLibrary']}
-                onClick={this.toggleLibraryNav} >
-                {t('Search Library')}
-              </bem.FormBuilderHeader__button>
-            </bem.FormBuilderHeader__cell>
-          </bem.FormBuilderHeader__row>
-          { this.state.formStylePanelDisplayed ?
-            <FormStyle__panel m='formstyle'>
-              <FormStyle__panelheader>
-                {t('form style')}
-                <a href={webformStylesSupportUrl} target='_blank' data-tip={t('Read more about form styles')}>
-                  <i className='k-icon-help'/>
-                </a>
-              </FormStyle__panelheader>
-              <FormStyle__paneltext>
-                { hasSettings ?
-                  t('select the form style that you would like to use. this will only affect web forms.')
-                  :
-                  t('select the form style. this will only affect the Enketo preview, and it will not be saved with the question or block.')
-                }
-
-              </FormStyle__paneltext>
-
-              <Select
-                name='webform-style'
-                ref='webformStyle'
-                value={styleValue}
-                onChange={this.onStyleChange}
-                addLabelText={t('custom form style: "{label}"')}
-                allowCreate
-                placeholder={AVAILABLE_FORM_STYLES[0].label}
-                options={AVAILABLE_FORM_STYLES}
-              />
-            </FormStyle__panel>
-          : null }
-
-        </bem.FormBuilderHeader>
-      );
->>>>>>> cb954f22
   },
 
   toggleAsideLayoutSettings(evt) {
@@ -813,16 +619,15 @@
     }
 
     return (
-<<<<<<< HEAD
       <bem.FormBuilderHeader>
         <bem.FormBuilderHeader__row m='primary'>
           <bem.FormBuilderHeader__cell
             m={'logo'}
             data-tip={t('Return to list')}
-            className="left-tooltip"
+            className='left-tooltip'
             onClick={this.safeNavigateToFormsList}
           >
-            <i className="k-icon-kobo" />
+            <i className='k-icon-kobo' />
           </bem.FormBuilderHeader__cell>
 
           <bem.FormBuilderHeader__cell m={'name'} >
@@ -831,16 +636,16 @@
                 <label>{nameFieldLabel}</label>
               }
               <input
-                type="text"
+                type='text'
                 onChange={this.nameChange}
                 value={this.state.name}
-                id="nameField"
+                id='nameField'
               />
             </bem.FormModal__item>
           </bem.FormBuilderHeader__cell>
 
           <bem.FormBuilderHeader__cell m={'buttonsTopRight'} >
-            <bem.FormBuilderHeader__button m={['share']} className="is-edge">
+            <bem.FormBuilderHeader__button m={['share']} className='is-edge'>
               {t('share')}
             </bem.FormBuilderHeader__button>
 
@@ -862,7 +667,7 @@
               m={[{'close-warning': this.needsSave()}]}
               onClick={this.safeNavigateToForm}
             >
-              <i className="k-icon-close"/>
+              <i className='k-icon-close'/>
             </bem.FormBuilderHeader__close>
           </bem.FormBuilderHeader__cell>
         </bem.FormBuilderHeader__row>
@@ -875,7 +680,7 @@
               disabled={previewDisabled}
               data-tip={t('Preview form')}
             >
-              <i className="k-icon-view" />
+              <i className='k-icon-view' />
             </bem.FormBuilderHeader__button>
 
             { showAllAvailable &&
@@ -884,7 +689,7 @@
                   }]}
                   onClick={this.showAll}
                   data-tip={t('Expand / collapse questions')}>
-                <i className="k-icon-view-all-alt" />
+                <i className='k-icon-view-all-alt' />
               </bem.FormBuilderHeader__button>
             }
 
@@ -894,23 +699,23 @@
               disabled={!groupable}
               data-tip={groupable ? t('Create group with selected questions') : t('Grouping disabled. Please select at least one question.')}
             >
-              <i className="k-icon-group" />
+              <i className='k-icon-group' />
             </bem.FormBuilderHeader__button>
 
             <bem.FormBuilderHeader__button
               m={['download']}
               data-tip={t('Download form')}
-              className="is-edge"
-            >
-              <i className="k-icon-download" />
+              className='is-edge'
+            >
+              <i className='k-icon-download' />
             </bem.FormBuilderHeader__button>
 
             <bem.FormBuilderHeader__button
               m={['attach']}
               data-tip={t('Attach media files')}
-              className="is-edge"
-            >
-              <i className="k-icon-attach" />
+              className='is-edge'
+            >
+              <i className='k-icon-attach' />
             </bem.FormBuilderHeader__button>
 
             { this.toggleCascade !== undefined &&
@@ -919,7 +724,7 @@
                 onClick={this.toggleCascade}
                 data-tip={t('Insert cascading select')}
               >
-                <i className="k-icon-cascading" />
+                <i className='k-icon-cascading' />
               </bem.FormBuilderHeader__button>
             }
           </bem.FormBuilderHeader__cell>
@@ -994,10 +799,10 @@
                 {t('Form style')}
                 <a
                   href={webformStylesSupportUrl}
-                  target="_blank"
+                  target='_blank'
                   data-tip={t('Read more about form styles')}
                 >
-                  <i className="k-icon k-icon-help"/>
+                  <i className='k-icon k-icon-help'/>
                 </a>
               </bem.FormBuilderAside__header>
 
@@ -1015,8 +820,8 @@
               <Select
                 className='Select--underlined'
                 id='webform-style'
-                name="webform-style"
-                ref="webformStyle"
+                name='webform-style'
+                ref='webformStyle'
                 value={styleValue}
                 onChange={this.onStyleChange}
                 allowCreate
@@ -1082,57 +887,6 @@
             {this.state.surveyLoadError}
           </p>
         </ErrorMessage>
-=======
-        <DocumentTitle title={`${docTitle} | KoboToolbox`}>
-          <ui.Panel m={'transparent'}>
-            <AssetNavigator />
-            <bem.FormBuilder m={this.state.formStylePanelDisplayed ? 'formStyleDisplayed': null }>
-              {this.renderSaveAndPreviewButtons()}
-
-              <bem.FormBuilder__contents>
-
-                { isSurvey ?
-                  <FormSettingsBox survey={this.app.survey} {...this.state} />
-                : null }
-                  <div ref='form-wrap' className='form-wrap'>
-                    { (!this.state.surveyAppRendered) ?
-                        this.renderNotLoadedMessage()
-                    : null }
-                  </div>
-              </bem.FormBuilder__contents>
-            </bem.FormBuilder>
-            { this.state.enketopreviewOverlay ?
-              <ui.Modal open large
-                  onClose={this.hidePreview} title={t('Form Preview')}>
-                <ui.Modal.Body>
-                  <div className='enketo-holder'>
-                    <iframe src={this.state.enketopreviewOverlay} />
-                  </div>
-                </ui.Modal.Body>
-              </ui.Modal>
-
-            : (
-                this.state.enketopreviewError ?
-                  <ui.Modal open error
-                      onClose={this.clearPreviewError} title={t('Error generating preview')}>
-                    <ui.Modal.Body>
-                      {this.state.enketopreviewError}
-                    </ui.Modal.Body>
-                  </ui.Modal>
-                : null
-              ) }
-            {this.state.showCascadePopup ?
-              <ui.Modal open onClose={this.hideCascade} title={t('Import Cascading Select Questions')}>
-                <ui.Modal.Body>
-                  {this.renderCascadePopup()}
-                </ui.Modal.Body>
-              </ui.Modal>
-
-            : null}
-
-          </ui.Panel>
-        </DocumentTitle>
->>>>>>> cb954f22
       );
     }
 
