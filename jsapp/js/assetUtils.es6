--- conflicted
+++ resolved
@@ -60,17 +60,12 @@
  * @returns {string}
  */
 export function getLanguagesDisplayString(asset) {
-<<<<<<< HEAD
-  if (asset.languages.length >= 1) {
-    return asset.languages.join(', ');
-=======
   if (
     asset.summary &&
     asset.summary.languages &&
     asset.summary.languages.length >= 1
   ) {
     return asset.summary.languages.join(', ');
->>>>>>> c951853b
   } else {
     return '-';
   }
