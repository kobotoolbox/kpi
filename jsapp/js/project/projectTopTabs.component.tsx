--- conflicted
+++ resolved
@@ -32,12 +32,6 @@
   }, []);
 
   const isDataTabEnabled =
-<<<<<<< HEAD
-    asset?.has_deployment &&
-    (asset?.deployment__submission_count === null ||
-      asset?.deployment__submission_count > 0) &&
-=======
->>>>>>> 7e5f5b0e
     (userCan('view_submissions', asset) ||
       userCanPartially('view_submissions', asset));
 
