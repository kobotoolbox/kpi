/*
 * NOTE: before using this file to check if route matches current route, please
 * try using react router way (we have it set up in `mixins.es6` as
 * `contextRouter` methods)
 *
 * This file has a list of functions that allows for simple checking if given
 * route matches current route. It uses hashHistory from react router and a list
 * of defined ROUTES.
 */

import {hashHistory} from 'react-router';
import {
  ROUTES,
  PATHS,
} from 'js/router/routerConstants';

/**
 * Returns login url with a `next` parameter - after logging in, the  app will
 * redirect to the next url.
 */
export function getLoginUrl(): string {
  let url = PATHS.LOGIN;
  const currentLoc = hashHistory.getCurrentLocation();
  if (currentLoc?.pathname) {
    const nextUrl = encodeURIComponent(`/#${currentLoc.pathname}`);
    // add redirection after logging in to current page
    url += `?next=${nextUrl}`;
  }
  return url;
}

export function redirectToLogin() {
  window.location.replace(getLoginUrl());
}

export function getCurrentPath(): string {
  return hashHistory.getCurrentLocation().pathname;
}

/*
 * A list of functions that match routes defined in constants
 */

export function isRootRoute(): boolean {
  return getCurrentPath() === ROUTES.ROOT;
}

export function isAccountSettingsRoute(): boolean {
  return getCurrentPath() === ROUTES.ACCOUNT_SETTINGS;
}

export function isChangePasswordRoute(): boolean {
  return getCurrentPath() === ROUTES.CHANGE_PASSWORD;
}

export function isLibraryRoute(): boolean {
  return getCurrentPath() === ROUTES.LIBRARY;
}

export function isMyLibraryRoute(): boolean {
  return getCurrentPath() === ROUTES.MY_LIBRARY;
}

export function isPublicCollectionsRoute(): boolean {
  return getCurrentPath() === ROUTES.PUBLIC_COLLECTIONS;
}

export function isNewLibraryItemRoute(): boolean {
  return getCurrentPath() === ROUTES.NEW_LIBRARY_ITEM;
}

export function isLibraryItemRoute(uid: string): boolean {
  return getCurrentPath() === ROUTES.LIBRARY_ITEM.replace(':uid', uid);
}

export function isEditLibraryItemRoute(uid: string): boolean {
  return getCurrentPath() === ROUTES.EDIT_LIBRARY_ITEM.replace(':uid', uid);
}

export function isNewLibraryChildRoute(uid: string): boolean {
  return getCurrentPath() === ROUTES.NEW_LIBRARY_CHILD.replace(':uid', uid);
}

export function isLibraryItemJsonRoute(uid: string): boolean {
  return getCurrentPath() === ROUTES.LIBRARY_ITEM_JSON.replace(':uid', uid);
}

export function isLibraryItemXformRoute(uid: string): boolean {
  return getCurrentPath() === ROUTES.LIBRARY_ITEM_XFORM.replace(':uid', uid);
}

export function isFormsRoute(): boolean {
  return getCurrentPath() === ROUTES.FORMS;
}

export function isFormRoute(uid: string): boolean {
  return getCurrentPath() === ROUTES.FORM.replace(':uid', uid);
}

export function isFormJsonRoute(uid: string): boolean {
  return getCurrentPath() === ROUTES.FORM_JSON.replace(':uid', uid);
}

export function isFormXformRoute(uid: string): boolean {
  return getCurrentPath() === ROUTES.FORM_XFORM.replace(':uid', uid);
}

export function isFormEditRoute(uid: string): boolean {
  return getCurrentPath() === ROUTES.FORM_EDIT.replace(':uid', uid);
}

export function isFormSummaryRoute(uid: string): boolean {
  return getCurrentPath() === ROUTES.FORM_SUMMARY.replace(':uid', uid);
}

export function isFormLandingRoute(uid: string): boolean {
  return getCurrentPath() === ROUTES.FORM_LANDING.replace(':uid', uid);
}

export function isFormDataRoute(uid: string): boolean {
  return getCurrentPath() === ROUTES.FORM_DATA.replace(':uid', uid);
}

export function isFormReportRoute(uid: string): boolean {
  return getCurrentPath() === ROUTES.FORM_REPORT.replace(':uid', uid);
}

export function isFormTableRoute(uid: string): boolean {
  return getCurrentPath() === ROUTES.FORM_TABLE.replace(':uid', uid);
}

export function isFormDownloadsRoute(uid: string): boolean {
  return getCurrentPath() === ROUTES.FORM_DOWNLOADS.replace(':uid', uid);
}

export function isFormGalleryRoute(uid: string): boolean {
  return getCurrentPath() === ROUTES.FORM_GALLERY.replace(':uid', uid);
}

export function isFormMapRoute(uid: string): boolean {
  return getCurrentPath() === ROUTES.FORM_MAP.replace(':uid', uid);
}

export function isFormMapByRoute(uid: string, viewby: string): boolean {
  return getCurrentPath() === ROUTES.FORM_MAP_BY.replace(':uid', uid).replace(':viewby', viewby);
}

export function isFormSettingsRoute(uid: string): boolean {
  return getCurrentPath() === ROUTES.FORM_SETTINGS.replace(':uid', uid);
}

export function isFormMediaRoute(uid: string): boolean {
  return getCurrentPath() === ROUTES.FORM_MEDIA.replace(':uid', uid);
}

export function isFormSharingRoute(uid: string): boolean {
  return getCurrentPath() === ROUTES.FORM_SHARING.replace(':uid', uid);
}

export function isFormRestRoute(uid: string): boolean {
  return getCurrentPath() === ROUTES.FORM_REST.replace(':uid', uid);
}

export function isFormRestHookRoute(uid: string, hookUid: string): boolean {
  return getCurrentPath() === ROUTES.FORM_REST_HOOK.replace(':uid', uid).replace(':hookUid', hookUid);
}

export function isFormKobocatRoute(uid: string): boolean {
  return getCurrentPath() === ROUTES.FORM_KOBOCAT.replace(':uid', uid);
}

export function isFormSingleProcessingRoute(
  uid: string,
  questionName: string,
  submissionUuid: string
): boolean {
  return getCurrentPath() === ROUTES.FORM_PROCESSING
    .replace(':uid', uid)
    .replace(':questionName', questionName)
    .replace(':submissionUuid', submissionUuid);
}

export function isFormResetRoute(uid: string): boolean {
  return getCurrentPath() === ROUTES.FORM_RESET.replace(':uid', uid);
}

/*
 * Additional functions
 */

export function isAnyFormsRoute(): boolean {
  return getCurrentPath().startsWith(ROUTES.FORMS);
}

export function isAnyLibraryRoute(): boolean {
  return getCurrentPath().startsWith(ROUTES.LIBRARY);
}

/**
 * Checks if on any `/library/asset/…` route.
 */
export function isAnyLibraryItemRoute(): boolean {
  // disregard the `:uid` parameter in url, as we are interested in any asset uid
  return getCurrentPath().startsWith(ROUTES.LIBRARY_ITEM.replace(':uid', ''));
}

/**
 * Checks if on any `/forms/…` route.
 */
export function isAnyFormRoute(): boolean {
  // disregard the `:uid` parameter in url, as we are interested in any asset uid
  return getCurrentPath().startsWith(ROUTES.FORM.replace(':uid', ''));
}

/**
 * Returns asset uid from path if there is any
 */
export function getRouteAssetUid() {
  if (isAnyFormRoute()) {
    return getCurrentPath().split('/')[2];
  }

  if (isAnyLibraryItemRoute()) {
    return getCurrentPath().split('/')[3];
  }

<<<<<<< HEAD
  return null
}

/** Returns parameters from path for single processing route. */
export function getSingleProcessingRouteParameters(): {
  uid: string,
  questionName: string,
  submissionUuid: string,
} {
  const splitPath = getCurrentPath().split('/');
  return {
    uid: splitPath[2],
    questionName: splitPath[5],
    submissionUuid: splitPath[6],
  }
=======
  return null;
>>>>>>> 461e3d30
}<|MERGE_RESOLUTION|>--- conflicted
+++ resolved
@@ -224,8 +224,7 @@
     return getCurrentPath().split('/')[3];
   }
 
-<<<<<<< HEAD
-  return null
+  return null;
 }
 
 /** Returns parameters from path for single processing route. */
@@ -240,7 +239,4 @@
     questionName: splitPath[5],
     submissionUuid: splitPath[6],
   }
-=======
-  return null;
->>>>>>> 461e3d30
 }