--- conflicted
+++ resolved
@@ -1,8 +1,4 @@
-<<<<<<< HEAD
-import React, { Suspense } from 'react';
-=======
 import React, {Suspense} from 'react';
->>>>>>> bd69bbe6
 import autoBind from 'react-autobind';
 import {
   IndexRoute,
@@ -31,19 +27,6 @@
 import PermProtectedRoute from 'js/router/permProtectedRoute';
 import {PERMISSIONS_CODENAMES} from 'js/constants';
 
-<<<<<<< HEAD
-const Reports = React.lazy(() => import('js/components/reports/reports'));
-const FormLanding = React.lazy(() => import('js/components/formLanding'));
-const FormSummary = React.lazy(() => import('js/components/formSummary'));
-const FormSubScreens = React.lazy(() => import('js/components/formSubScreens'));
-const ChangePassword = React.lazy(() => import('js/components/changePassword'));
-const FormXform = React.lazy(() => import('js/components/formXform'));
-const FormJson = React.lazy(() => import('js/components/formJson'));
-const SectionNotFound = React.lazy(() =>
-  import('js/components/sectionNotFound')
-);
-const FormNotFound = React.lazy(() => import('js/components/formNotFound'));
-=======
 const Reports = React.lazy(() =>
   import(/* webpackPrefetch: true */ 'js/components/reports/reports')
 );
@@ -71,7 +54,6 @@
 const FormNotFound = React.lazy(() =>
   import(/* webpackPrefetch: true */ 'js/components/formNotFound')
 );
->>>>>>> bd69bbe6
 
 export default class AllRoutes extends React.Component {
   constructor(props) {
@@ -378,21 +360,11 @@
     }
 
     return (
-<<<<<<< HEAD
-      <Suspense fallback={null}>
-        <Router
-          history={hashHistory}
-          ref={(ref) => this.router = ref}
-          routes={this.getRoutes()}
-        />
-      </Suspense>
-=======
       <Router
         history={hashHistory}
         ref={(ref) => (this.router = ref)}
         routes={this.getRoutes()}
       />
->>>>>>> bd69bbe6
     );
   }
 }