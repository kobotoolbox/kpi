--- conflicted
+++ resolved
@@ -669,19 +669,9 @@
     }[params.id[0]];
   }
 
-<<<<<<< HEAD
-  if (dispatchMethodName) {
-    dataInterface[dispatchMethodName](params)
-        .done(actions.resources.loadAsset.completed)
-        .fail(actions.resources.loadAsset.failed);
-  } else {
-    actions.resources.loadAsset.failed()
-  }
-=======
   dataInterface[dispatchMethodName](params)
     .done(actions.resources.loadAsset.completed)
     .fail(actions.resources.loadAsset.failed);
->>>>>>> 9fa75ebc
 });
 
 actions.resources.loadAssetContent.listen(function(params){
