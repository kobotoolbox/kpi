import alertify from 'alertifyjs';
import { dataInterface } from './dataInterface';
import { log, t, notify, replaceSupportEmail } from './utils';

var Reflux = require('reflux');
import RefluxPromise from './libs/reflux-promise';
Reflux.use(RefluxPromise(window.Promise));

var actions = {};

actions.navigation = Reflux.createActions([
  'transitionStart',
  'transitionEnd',
  'historyPush',
  'routeUpdate',

  'documentTitleUpdate'
]);

actions.auth = Reflux.createActions({
  login: {
    children: ['loggedin', 'passwordfail', 'anonymous', 'failed']
  },
  verifyLogin: {
    children: ['loggedin', 'anonymous', 'failed']
  },
  logout: {
    children: ['completed', 'failed']
  },
  changePassword: {
    children: ['completed', 'failed']
  }
});

actions.survey = Reflux.createActions({
  addItemAtPosition: {
    children: ['completed', 'failed']
  }
});

actions.search = Reflux.createActions({
  assets: {
    children: ['completed', 'failed']
  },
  assetsWithTags: {
    children: ['completed', 'failed']
  },
  tags: {
    children: ['completed', 'failed']
  },
  libraryDefaultQuery: {
    children: ['completed', 'failed']
  },
  collections: {
    children: ['completed', 'failed']
  }
});

actions.resources = Reflux.createActions({
  listAssets: {
    children: ['completed', 'failed']
  },
  listSurveys: {
    children: ['completed', 'failed']
  },
  listCollections: {
    children: ['completed', 'failed']
  },
  listQuestionsAndBlocks: {
    children: ['completed', 'failed']
  },
  createAsset: {
    children: ['completed', 'failed']
  },
  createImport: {
    children: ['completed', 'failed']
  },
  loadAsset: {
    children: ['completed', 'failed']
  },
  deployAsset: {
    children: ['completed', 'failed']
  },
  setDeploymentActive: {
    children: ['completed', 'failed']
  },
  createSnapshot: {
    children: ['completed', 'failed']
  },
  cloneAsset: {
    children: ['completed', 'failed']
  },
  deleteAsset: {
    children: ['completed', 'failed']
  },
  listTags: {
    children: ['completed', 'failed']
  },
  createCollection: {
    children: ['completed', 'failed']
  },
  readCollection: {
    children: ['completed', 'failed']
  },
  updateCollection: {
    asyncResult: true
  },
  deleteCollection: {
    children: ['completed', 'failed']
  },
  loadAssetSubResource: {
    children: ['completed', 'failed']
  },
  loadAssetContent: {
    children: ['completed', 'failed']
  },
  loadResource: {
    children: ['completed', 'failed']
  },
  createResource: {
    asyncResult: true
  },
  updateAsset: {
    asyncResult: true
  },
  updateSubmissionValidationStatus: {
    children: ['completed', 'failed']
  },
  notFound: {}
});

actions.permissions = Reflux.createActions({
  assignPerm: {
    children: ['completed', 'failed']
  },
  removePerm: {
    children: ['completed', 'failed']
  },
  copyPermissionsFrom: {
    children: ['completed', 'failed']
  },
  assignPublicPerm: {
    children: ['completed', 'failed']
  },
  setCollectionDiscoverability: {
    children: ['completed', 'failed']
  }
});

actions.misc = Reflux.createActions({
  checkUsername: {
    asyncResult: true,
    children: ['completed', 'failed_']
  },
  updateProfile: {
    children: ['completed', 'failed']
  },
  getServerEnvironment: {
    children: ['completed', 'failed']
  }
});

actions.misc.checkUsername.listen(function(username) {
  dataInterface
    .queryUserExistence(username)
    .done(actions.misc.checkUsername.completed)
    .fail(actions.misc.checkUsername.failed_);
});

actions.misc.updateProfile.listen(function(data) {
  dataInterface
    .patchProfile(data)
    .done(actions.misc.updateProfile.completed)
    .fail(actions.misc.updateProfile.failed);
});
actions.misc.updateProfile.completed.listen(function() {
  notify(t('updated profile successfully'));
});
actions.misc.updateProfile.failed.listen(function() {
  notify(t('failed to update profile'), 'error');
});

actions.misc.getServerEnvironment.listen(function() {
  dataInterface
    .serverEnvironment()
    .done(actions.misc.getServerEnvironment.completed)
    .fail(actions.misc.getServerEnvironment.failed);
});

actions.resources.createImport.listen(function(contents) {
  if (contents.base64Encoded) {
    dataInterface
      .postCreateImport(contents)
      .done(actions.resources.createImport.completed)
      .fail(actions.resources.createImport.failed);
  } else if (contents.content) {
    dataInterface.createResource(contents);
  }
});

actions.resources.createImport.completed.listen(function(contents) {
  if (contents.status) {
    if (contents.status === 'processing') {
      notify(
        t('successfully uploaded file; processing may take a few minutes')
      );
      log('processing import ' + contents.uid, contents);
    } else {
      notify(`unexpected import status ${contents.status}`, 'error');
    }
  } else {
    notify(t('Error: import.status not available'));
  }
});

actions.resources.createAsset.listen(function() {
  console.error(`use actions.resources.createImport
                  or actions.resources.createResource.`);
});

actions.resources.createResource.failed.listen(function() {
  log('createResourceFailed');
});

actions.resources.createSnapshot.listen(function(details) {
  dataInterface
    .createAssetSnapshot(details)
    .done(actions.resources.createSnapshot.completed)
    .fail(actions.resources.createSnapshot.failed);
});

actions.resources.listTags.listen(function(data) {
  dataInterface
    .listTags(data)
    .done(actions.resources.listTags.completed)
    .fail(actions.resources.listTags.failed);
});

actions.resources.listTags.completed.listen(function(results) {
  if (results.next && window.Raven) {
    Raven.captureMessage('MAX_TAGS_EXCEEDED: Too many tags');
  }
});

actions.resources.updateAsset.listen(function(uid, values) {
  dataInterface
    .patchAsset(uid, values)
    .done(function(asset) {
      actions.resources.updateAsset.completed(asset);
      notify(t('successfully updated'));
    })
    .fail(function(resp) {
      actions.resources.updateAsset.failed(resp);
    });
});

actions.resources.deployAsset.listen(function(
  asset,
  redeployment,
  dialog_or_alert,
  params = {}
) {
  var onComplete;
  if (params && params.onComplete) {
    onComplete = params.onComplete;
  }
  dataInterface
    .deployAsset(asset, redeployment)
    .done(data => {
      actions.resources.deployAsset.completed(data, dialog_or_alert);
      if (onComplete) {
        onComplete(asset);
      }
    })
    .fail(data => {
      actions.resources.deployAsset.failed(data, dialog_or_alert);
    });
});

actions.resources.deployAsset.completed.listen(function(data, dialog_or_alert) {
  // close the dialog/alert.
  // (this was sometimes failing. possibly dialog already destroyed?)
  if (dialog_or_alert) {
    if (typeof dialog_or_alert.destroy === 'function') {
      dialog_or_alert.destroy();
    } else if (typeof dialog_or_alert.dismiss === 'function') {
      dialog_or_alert.dismiss();
    }
  }
});

actions.resources.deployAsset.failed.listen(function(data, dialog_or_alert) {
  // close the dialog/alert.
  // (this was sometimes failing. possibly dialog already destroyed?)
  if (dialog_or_alert) {
    if (typeof dialog_or_alert.destroy === 'function') {
      dialog_or_alert.destroy();
    } else if (typeof dialog_or_alert.dismiss === 'function') {
      dialog_or_alert.dismiss();
    }
  }
  // report the problem to the user
  let failure_message = null;

  if (
    !data.responseJSON ||
    (!data.responseJSON.xform_id_string && !data.responseJSON.detail)
  ) {
    // failed to retrieve a valid response from the server
    // setContent() removes the input box, but the value is retained
    var msg;
    if (data.status == 500 && data.responseJSON && data.responseJSON.error) {
      msg = `<pre>${data.responseJSON.error}</pre>`;
    } else if (data.status == 500 && data.responseText) {
      msg = `<pre>${data.responseText}</pre>`;
    } else {
      msg = t('please check your connection and try again.');
    }
    failure_message = `
      <p>${replaceSupportEmail(
        t('if this problem persists, contact help@kobotoolbox.org')
      )}</p>
      <p>${msg}</p>
    `;
  } else if (!!data.responseJSON.xform_id_string) {
    // TODO: now that the id_string is automatically generated, this failure
    // mode probably doesn't need special handling
    failure_message = `
      <p>${t('your form id was not valid:')}</p>
      <p><pre>${data.responseJSON.xform_id_string}</pre></p>
      <p>${replaceSupportEmail(
        t('if this problem persists, contact help@kobotoolbox.org')
      )}</p>
    `;
  } else if (!!data.responseJSON.detail) {
    failure_message = `
      <p>${t('your form cannot be deployed because it contains errors:')}</p>
      <p><pre>${data.responseJSON.detail}</pre></p>
    `;
  }
  alertify.alert(t('unable to deploy'), failure_message);
});

actions.resources.setDeploymentActive.listen(function(details, params = {}) {
  var onComplete;
  if (params && params.onComplete) {
    onComplete = params.onComplete;
  }
  dataInterface
    .setDeploymentActive(details)
    .done(function(/*result*/) {
      actions.resources.setDeploymentActive.completed(details);
      if (onComplete) {
        onComplete(details);
      }
    })
    .fail(actions.resources.setDeploymentActive.failed);
});

actions.reports = Reflux.createActions({
  setStyle: {
    children: ['completed', 'failed']
  },
  setCustom: {
    children: ['completed', 'failed']
  }
});

actions.reports.setStyle.listen(function(assetId, details) {
  dataInterface
    .patchAsset(assetId, {
      report_styles: JSON.stringify(details)
    })
    .done(actions.reports.setStyle.completed)
    .fail(actions.reports.setStyle.failed);
});

actions.reports.setCustom.listen(function(assetId, details) {
  dataInterface
    .patchAsset(assetId, {
      report_custom: JSON.stringify(details)
    })
    .done(actions.reports.setCustom.completed)
    .fail(actions.reports.setCustom.failed);
});

<<<<<<< HEAD
actions.table = Reflux.createActions({
  updateSettings: {
    children: [
      'completed',
      'failed',
    ]
  }
});

actions.table.updateSettings.listen(function(assetId, settings){
  dataInterface.patchAsset(assetId, {
    settings: JSON.stringify(settings),
  }).done(actions.table.updateSettings.completed)
    .fail(actions.table.updateSettings.failed);
});

actions.resources.createResource.listen(function(details){
  dataInterface.createResource(details)
    .done(function(asset){
=======
actions.resources.createResource.listen(function(details) {
  dataInterface
    .createResource(details)
    .done(function(asset) {
>>>>>>> 3b21ed6b
      actions.resources.createResource.completed(asset);
    })
    .fail(function(...args) {
      actions.resources.createResource.failed(...args);
    });
});

actions.resources.deleteAsset.listen(function(details, params = {}) {
  var onComplete;
  if (params && params.onComplete) {
    onComplete = params.onComplete;
  }
  dataInterface
    .deleteAsset(details)
    .done(function(/*result*/) {
      actions.resources.deleteAsset.completed(details);
      if (onComplete) {
        onComplete(details);
      }
    })
    .fail(actions.resources.deleteAsset.failed);
});

actions.resources.readCollection.listen(function(details) {
  dataInterface
    .readCollection(details)
    .done(actions.resources.readCollection.completed)
    .fail(function(req, err, message) {
      actions.resources.readCollection.failed(details, req, err, message);
    });
});

actions.resources.deleteCollection.listen(function(details) {
  dataInterface
    .deleteCollection(details)
    .done(function(result) {
      actions.resources.deleteCollection.completed(details, result);
    })
    .fail(actions.resources.deleteCollection.failed);
});

actions.resources.updateCollection.listen(function(uid, values) {
  dataInterface
    .patchCollection(uid, values)
    .done(function(asset) {
      actions.resources.updateCollection.completed(asset);
      notify(t('successfully updated'));
    })
    .fail(function(...args) {
      actions.resources.updateCollection.failed(...args);
    });
});

actions.resources.cloneAsset.listen(function(details, opts = {}) {
  dataInterface
    .cloneAsset(details)
    .done(function(...args) {
      actions.resources.createAsset.completed(...args);
      actions.resources.cloneAsset.completed(...args);
      if (opts.onComplete) {
        opts.onComplete(...args);
      }
    })
    .fail(actions.resources.cloneAsset.failed);
});

actions.search.assets.listen(function(queryString) {
  dataInterface
    .searchAssets(queryString)
    .done(function(...args) {
      actions.search.assets.completed.apply(this, [queryString, ...args]);
    })
    .fail(function(...args) {
      actions.search.assets.failed.apply(this, [queryString, ...args]);
    });
});

actions.search.libraryDefaultQuery.listen(function() {
  dataInterface
    .libraryDefaultSearch()
    .done(actions.search.libraryDefaultQuery.completed)
    .fail(actions.search.libraryDefaultQuery.failed);
});

actions.search.assetsWithTags.listen(function(queryString) {
  dataInterface
    .assetSearch(queryString)
    .done(actions.search.assetsWithTags.completed)
    .fail(actions.search.assetsWithTags.failed);
});

actions.search.tags.listen(function(queryString) {
  dataInterface
    .searchTags(queryString)
    .done(actions.search.searchTags.completed)
    .fail(actions.search.searchTags.failed);
});

actions.permissions.assignPerm.listen(function(creds) {
  dataInterface
    .assignPerm(creds)
    .done(actions.permissions.assignPerm.completed)
    .fail(actions.permissions.assignPerm.failed);
});
actions.permissions.assignPerm.completed.listen(function(val) {
  actions.resources.loadAsset({ url: val.content_object });
});

// copies permissions from one asset to other
actions.permissions.copyPermissionsFrom.listen(function(sourceUid, targetUid) {
  dataInterface
    .copyPermissionsFrom(sourceUid, targetUid)
    .done(response => {
      actions.resources.loadAsset({ id: targetUid });
      actions.permissions.copyPermissionsFrom.completed();
    })
    .fail(actions.permissions.copyPermissionsFrom.failed);
});

actions.permissions.removePerm.listen(function(details) {
  if (!details.content_object_uid) {
    throw new Error(
      'removePerm needs a content_object_uid parameter to be set'
    );
  }
  dataInterface
    .removePerm(details.permission_url)
    .done(function(resp) {
      actions.permissions.removePerm.completed(
        details.content_object_uid,
        resp
      );
    })
    .fail(actions.permissions.removePerm.failed);
});

actions.permissions.removePerm.completed.listen(function(uid) {
  actions.resources.loadAsset({ id: uid });
});

actions.permissions.setCollectionDiscoverability.listen(function(
  uid,
  discoverable
) {
  dataInterface
    .patchCollection(uid, { discoverable_when_public: discoverable })
    .done(actions.permissions.setCollectionDiscoverability.completed)
    .fail(actions.permissions.setCollectionDiscoverability.failed);
});
actions.permissions.setCollectionDiscoverability.completed.listen(function(
  val
) {
  actions.resources.loadAsset({ url: val.url });
});

actions.auth.login.listen(function(creds) {
  dataInterface
    .login(creds)
    .done(function(resp1) {
      dataInterface
        .selfProfile()
        .done(function(data) {
          if (data.username) {
            actions.auth.login.loggedin(data);
          } else {
            actions.auth.login.passwordfail(resp1);
          }
        })
        .fail(actions.auth.login.failed);
    })
    .fail(actions.auth.login.failed);
});

// reload so a new csrf token is issued
actions.auth.logout.completed.listen(function() {
  window.setTimeout(function() {
    window.location.replace('', '');
  }, 1);
});

actions.auth.logout.listen(function() {
  dataInterface
    .logout()
    .done(actions.auth.logout.completed)
    .fail(function() {
      console.error('logout failed for some reason. what should happen now?');
    });
});
actions.auth.verifyLogin.listen(function() {
  dataInterface
    .selfProfile()
    .done((data /*, msg, req*/) => {
      if (data.username) {
        actions.auth.verifyLogin.loggedin(data);
      } else {
        actions.auth.verifyLogin.anonymous(data);
      }
    })
    .fail(actions.auth.verifyLogin.failed);
});

actions.auth.changePassword.listen((currentPassword, newPassword) => {
  dataInterface
    .patchProfile({
      current_password: currentPassword,
      new_password: newPassword
    })
    .done(actions.auth.changePassword.completed)
    .fail(actions.auth.changePassword.failed);
});
actions.auth.changePassword.completed.listen(() => {
  notify(t('changed password successfully'));
});
actions.auth.changePassword.failed.listen(() => {
  notify(t('failed to change password'), 'error');
});

actions.resources.loadAsset.listen(function(params) {
  var dispatchMethodName;
  if (params.url) {
    dispatchMethodName =
      params.url.indexOf('collections') === -1 ? 'getAsset' : 'getCollection';
  } else {
    dispatchMethodName = {
      c: 'getCollection',
      a: 'getAsset'
    }[params.id[0]];
  }

  dataInterface[dispatchMethodName](params)
    .done(actions.resources.loadAsset.completed)
    .fail(actions.resources.loadAsset.failed);
});

actions.resources.loadAsset.completed.listen(function(asset) {
  actions.navigation.historyPush(asset);
});

actions.resources.loadAssetContent.listen(function(params) {
  dataInterface
    .getAssetContent(params)
    .done(function(data, ...args) {
      // data.sheeted = new Sheeted([['survey', 'choices', 'settings'], data.data])
      actions.resources.loadAssetContent.completed(data, ...args);
    })
    .fail(actions.resources.loadAssetContent.failed);
});

actions.resources.listAssets.listen(function() {
  dataInterface
    .listAllAssets()
    .done(actions.resources.listAssets.completed)
    .fail(actions.resources.listAssets.failed);
});

actions.resources.listSurveys.listen(function() {
  dataInterface
    .listSurveys()
    .done(actions.resources.listAssets.completed)
    .fail(actions.resources.listAssets.failed);
});

actions.resources.listCollections.listen(function() {
  dataInterface
    .listCollections()
    .done(actions.resources.listCollections.completed)
    .fail(actions.resources.listCollections.failed);
});

actions.resources.listQuestionsAndBlocks.listen(function() {
  dataInterface
    .listQuestionsAndBlocks()
    .done(actions.resources.listAssets.completed)
    .fail(actions.resources.listAssets.failed);
});

actions.resources.updateSubmissionValidationStatus.listen(function(
  uid,
  sid,
  data
) {
  dataInterface
    .updateSubmissionValidationStatus(uid, sid, data)
    .done(result => {
      actions.resources.updateSubmissionValidationStatus.completed(result, sid);
    })
    .fail(error => {
      console.error(error);
      actions.resources.updateSubmissionValidationStatus.failed(error);
    });
});

module.exports = actions;<|MERGE_RESOLUTION|>--- conflicted
+++ resolved
@@ -384,32 +384,25 @@
     .fail(actions.reports.setCustom.failed);
 });
 
-<<<<<<< HEAD
 actions.table = Reflux.createActions({
   updateSettings: {
-    children: [
-      'completed',
-      'failed',
-    ]
-  }
-});
-
-actions.table.updateSettings.listen(function(assetId, settings){
-  dataInterface.patchAsset(assetId, {
-    settings: JSON.stringify(settings),
-  }).done(actions.table.updateSettings.completed)
+    children: ['completed', 'failed']
+  }
+});
+
+actions.table.updateSettings.listen(function(assetId, settings) {
+  dataInterface
+    .patchAsset(assetId, {
+      settings: JSON.stringify(settings)
+    })
+    .done(actions.table.updateSettings.completed)
     .fail(actions.table.updateSettings.failed);
 });
 
-actions.resources.createResource.listen(function(details){
-  dataInterface.createResource(details)
-    .done(function(asset){
-=======
 actions.resources.createResource.listen(function(details) {
   dataInterface
     .createResource(details)
     .done(function(asset) {
->>>>>>> 3b21ed6b
       actions.resources.createResource.completed(asset);
     })
     .fail(function(...args) {
