// Thin kobo api wrapper around fetch
import {ROOT_URL} from './constants';
import type {Json} from './components/common/common.interfaces';
import type {FailResponse} from 'js/dataInterface';
import {notify} from 'js/utils';

/**
 * Useful for handling the fail responses from API. Its main goal is to display
 * a helpful error toast notification and to pass the error message to Raven.
 *
 * It can detect if we got HTML string as response and uses a generic message
 * instead of spitting it out. The error message displayed to the user can be
 * customized using the optional `toastMessage` argument.
 */
export function handleApiFail(response: FailResponse, toastMessage?: string) {
<<<<<<< HEAD
  // Avoid displaying toast when purposefuly aborted a request
=======
  // Don't do anything if we purposefully aborted the request
>>>>>>> dc9b6a16
  if (response.status === 0 && response.statusText === 'abort') {
    return;
  }

  const responseMessage = response.responseText;
  let htmlMessage = '';

  // Detect if response is HTML code string
  if (
    typeof responseMessage === 'string' &&
    responseMessage.includes('</html>') &&
    responseMessage.includes('</body>')
  ) {
    // Try plucking the useful error message from the HTML string - this works
    // for Werkzeug Debugger only. It is being used on development environment,
    // on production this would most probably result in undefined message (and
    // thus falling back to the generic message below).
    const htmlDoc = new DOMParser().parseFromString(
      responseMessage,
      'text/html'
    );
    htmlMessage = htmlDoc.getElementsByClassName('errormsg')?.[0]?.innerHTML;
  }

<<<<<<< HEAD
  const htmlMessage = message;

  if (toastMessage || !message) {
    message = toastMessage || t('An error occurred');
    if (response.status || response.statusText) {
      message += `\n\n${response.status} ${response.statusText}`;
    } else if (!window.navigator.onLine) {
      // another general case — the original fetch response.message might have
      // something more useful to say.
      message += '\n\n' + t('Your connection is offline');
    }
  }

  // show the prettiest version of the error to the user
  notify.error(message);

  // prefer sending the HTML error to Raven, since it should contain more detailed information
  window.Raven?.captureMessage(htmlMessage || message);
=======
  const message = htmlMessage || responseMessage;

  /*
  the message shown to the user, which uses (in descending order of priority)
  1. the toast message (if provided)
  2. the html-plucked error
  3. the raw response
  4. a generic error
  */
  let displayMessage = message;

  if (toastMessage || !displayMessage) {
    // display toastMessage or, if we don't have *any* message available, use a generic error
    displayMessage = toastMessage || t('An error occurred');
    if (response.status || response.statusText) {
      // if we have a status, add it to the displayed message
      displayMessage += `\n\n${response.status} ${response.statusText}`;
    } else if (!window.navigator.onLine) {
      // another general case — the original fetch response.message might have
      // something more useful to say.
      displayMessage += '\n\n' + t('Your connection is offline');
    }
  }

  // show the error message to the user
  notify.error(displayMessage);

  // send the message to our error tracker (if Raven is available)
  window.Raven?.captureMessage(message || displayMessage);
>>>>>>> dc9b6a16
}

const JSON_HEADER = 'application/json';

// TODO: Figure out how to improve UX if there are many errors happening
// simultaneously (other than deciding not to show them.)
//
// const notifyServerErrorThrottled = throttle(
//   (errorMessage: string) => {
//     notify(errorMessage, 'error');
//   },
//   500 // half second
// );

type FetchHttpMethod = 'GET' | 'PUT' | 'POST' | 'PATCH' | 'DELETE';

interface FetchDataOptions {
  /**
   * By default we display an error toast notification when response is not good
   * and the error code is clearly error. If you need to handle the notification
   * in some other manner make it `false`. This is useful for example if the 404
   * response is a meaningful "good" response.
   *
   * `true` by default
   */
  notifyAboutError?: boolean;
  /**
   * Override the default error toast message text. Raven will still receive the
   * default error message, for debugging purposes.
   *
   * Only applies when `notifyAboutError` is `true`.
   */
  errorMessageDisplay?: string;
  /**
   * Useful if you already have a full URL to be called and there is no point
   * adding `ROOT_URL` to it.
   *
   * `true` by default
   */
  prependRootUrl?: boolean;
  /**
   * Include the headers along with the response body, under the `headers` key.
   * Useful if, for example, you need to determine the age of a cached response.
   * **/
  includeHeaders?: boolean;
}

const fetchData = async <T>(
  /**
   * If you have full url to be called, remember to use `prependRootUrl` option.
   */
  path: string,
  method: FetchHttpMethod,
  data?: Json,
  options?: FetchDataOptions
) => {
  // Prepare options
  const defaults = {notifyAboutError: true, prependRootUrl: true};
  const {notifyAboutError, prependRootUrl} = Object.assign(
    {},
    defaults,
    options
  );

  const headers: {[key: string]: string} = {
    Accept: JSON_HEADER,
  };

  // For when it's needed we pass authentication data
  if (method === 'DELETE' || data) {
    const csrfCookie = document.cookie.match(/csrftoken=(\w{64})/);
    if (csrfCookie) {
      headers['X-CSRFToken'] = csrfCookie[1];
    }

    headers['Content-Type'] = JSON_HEADER;
  }

  // This function is expected to be used mostly with paths pointing at API
  // endpoints that start on "/", but sometimes we already have full URL and
  // there is no point adding anything to it.
  const url = prependRootUrl ? ROOT_URL + path : path;

  const fetchOptions: RequestInit = {
    method: method,
    headers,
  };

  if (data) {
    fetchOptions['body'] = JSON.stringify(data);
  }

  const response = await fetch(url, fetchOptions);

  const contentType = response.headers.get('content-type');

  // Error handling
  if (!response.ok) {
    // This will be returned with the promise rejection. It can include that
    // response JSON, but not all endpoints/situations will produce one.
    const failResponse: FailResponse = {
      status: response.status,
      statusText: response.statusText,
    };

    if (contentType && contentType.indexOf('application/json') !== -1) {
      failResponse.responseText = await response.text();
      try {
        failResponse.responseJSON = JSON.parse(failResponse.responseText);
      } catch {
        // If the response text is not a proper JSON, we simply don't add it to
        // the rejection object.
      }
    }

    // For these codes we might display a toast with HTTP status (through
    // `handleApiFail` helper)
    if (
      notifyAboutError &&
      (response.status === 401 ||
        response.status === 403 ||
        response.status === 404 ||
        response.status >= 500)
    ) {
      handleApiFail(failResponse, options?.errorMessageDisplay);
    }

    return Promise.reject(failResponse);
  }

  if (contentType && contentType.indexOf('application/json') !== -1) {
    if (options?.includeHeaders) {
      return {
        headers: response.headers,
        ...(await response.json()),
      } as {headers: Headers} & T;
    }
    return (await response.json()) as Promise<T>;
  }
  return {} as T;
};

/** GET Kobo API at path */
export const fetchGet = async <T>(path: string, options?: FetchDataOptions) =>
  fetchData<T>(path, 'GET', undefined, options);

/** POST data to Kobo API at path */
export const fetchPost = async <T>(
  path: string,
  data: Json,
  options?: FetchDataOptions
) => fetchData<T>(path, 'POST', data, options);

/** POST data to Kobo API at url */
export const fetchPostUrl = async <T>(
  url: string,
  data: Json,
  options?: FetchDataOptions
) => {
  options = Object.assign({}, options, {prependRootUrl: false});
  return fetchData<T>(url, 'POST', data, options);
};

/** PATCH (update) data to Kobo API at path */
export const fetchPatch = async <T>(
  path: string,
  data: Json,
  options?: FetchDataOptions
) => fetchData<T>(path, 'PATCH', data, options);

/** PUT (replace) data to Kobo API at path */
export const fetchPut = async <T>(
  path: string,
  data: Json,
  options?: FetchDataOptions
) => fetchData<T>(path, 'PUT', data, options);

/** DELETE data to Kobo API at path, data is optional */
export const fetchDelete = async <T>(
  path: string,
  data?: Json,
  options?: FetchDataOptions
) => fetchData<T>(path, 'DELETE', data, options);<|MERGE_RESOLUTION|>--- conflicted
+++ resolved
@@ -13,11 +13,7 @@
  * customized using the optional `toastMessage` argument.
  */
 export function handleApiFail(response: FailResponse, toastMessage?: string) {
-<<<<<<< HEAD
-  // Avoid displaying toast when purposefuly aborted a request
-=======
   // Don't do anything if we purposefully aborted the request
->>>>>>> dc9b6a16
   if (response.status === 0 && response.statusText === 'abort') {
     return;
   }
@@ -42,26 +38,6 @@
     htmlMessage = htmlDoc.getElementsByClassName('errormsg')?.[0]?.innerHTML;
   }
 
-<<<<<<< HEAD
-  const htmlMessage = message;
-
-  if (toastMessage || !message) {
-    message = toastMessage || t('An error occurred');
-    if (response.status || response.statusText) {
-      message += `\n\n${response.status} ${response.statusText}`;
-    } else if (!window.navigator.onLine) {
-      // another general case — the original fetch response.message might have
-      // something more useful to say.
-      message += '\n\n' + t('Your connection is offline');
-    }
-  }
-
-  // show the prettiest version of the error to the user
-  notify.error(message);
-
-  // prefer sending the HTML error to Raven, since it should contain more detailed information
-  window.Raven?.captureMessage(htmlMessage || message);
-=======
   const message = htmlMessage || responseMessage;
 
   /*
@@ -91,7 +67,6 @@
 
   // send the message to our error tracker (if Raven is available)
   window.Raven?.captureMessage(message || displayMessage);
->>>>>>> dc9b6a16
 }
 
 const JSON_HEADER = 'application/json';
