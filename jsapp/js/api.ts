--- conflicted
+++ resolved
@@ -213,16 +213,11 @@
 export const fetchGet = async <T>(path: string, options?: FetchDataOptions) =>
   fetchData<T>(path, 'GET', undefined, options);
 
-<<<<<<< HEAD
-/** GET Kobo API at url */
-export const fetchGetUrl = async <T>(url: string, options?: FetchDataOptions) => {
-=======
 /** GET data from Kobo API at url */
 export const fetchGetUrl = async <T>(
   url: string,
   options?: FetchDataOptions
 ) => {
->>>>>>> 9cebef76
   options = Object.assign({}, options, {prependRootUrl: false});
   return fetchData<T>(url, 'GET', undefined, options);
 };
