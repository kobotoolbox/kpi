--- conflicted
+++ resolved
@@ -65,18 +65,16 @@
         if: steps.cache-nodemodules.outputs.cache-hit != 'true'
         run: npm install
 
-<<<<<<< HEAD
       # Ensure node_modules/.cache (used by Storybook) is empty
       - name: >
           Erase and log ./node_modules/.cache
           (before CI tests)
         run: rm -rf --verbose ./node_modules/.cache
-=======
+
       - name: Fail on uncommitted package-lock.json changes
         run: |
           git diff
           git diff-index --exit-code HEAD
->>>>>>> 1f07f9a0
 
       # Check for TypeScript errors
       - name: Check TypeScript
