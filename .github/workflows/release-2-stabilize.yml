name: 'CD: stabilize'


on:
  push:
    branches: [ 'release/**' ]


jobs:


  changes:
    runs-on: ubuntu-24.04
    permissions: { pull-requests: read }
    steps:
      - uses: actions/checkout@v4
      - id:   filter
        uses: dorny/paths-filter@v3
        name: Detect changed files
        with: { filters: .github/filters.yml }
    outputs:
      all:      ${{ steps.filter.outputs.all      }}
      darker:   ${{ steps.filter.outputs.darker   }}
      biome:    ${{ steps.filter.outputs.biome    }}
      openapi:  ${{ steps.filter.outputs.openapi  }}
      pytest:   ${{ steps.filter.outputs.pytest   }}
      npm-test: ${{ steps.filter.outputs.npm-test }}


  darker:
    needs: changes
    if: needs.changes.outputs.all == 'true' || needs.changes.outputs.darker == 'true'
    uses: ./.github/workflows/darker.yml


  biome:
    needs: changes
    if: needs.changes.outputs.all == 'true' || needs.changes.outputs.biome == 'true'
    uses: ./.github/workflows/biome.yml

<<<<<<< HEAD
  openapi:
    needs: changes
    if: needs.changes.outputs.all == 'true' || needs.changes.outputs.openapi == 'true'
    uses: ./.github/workflows/openapi.yml
=======
>>>>>>> a5dd12e1

  pytest:
    needs: changes
    if: needs.changes.outputs.all == 'true' || needs.changes.outputs.pytest == 'true'
    uses: ./.github/workflows/pytest.yml


  npm-test:
    needs: changes
    if: needs.changes.outputs.all == 'true' || needs.changes.outputs.npm-test == 'true'
    uses: ./.github/workflows/npm-test.yml


  version:
    needs:
      - darker
      - biome
      - pytest
      - npm-test
    if: ${{ !cancelled() && !failure() }}
    secrets: inherit
    uses: './.github/workflows/find-releases.yml'


  changelog:
    needs:
      - version
    runs-on: ubuntu-24.04
    steps:
    - name: post to Zulip Linear updated draft of changelog
      run: |
        echo 'TODO, for now generate changelog manually'
        echo 'TODO, for now send to Zulip manually'


  deploy-to-beta:
    needs:
      - version
    runs-on: ubuntu-24.04
    steps:
    - uses: actions/checkout@v4
    - name: deploy to beta
      run: |
        set -xe
        git checkout -B public-beta
        git push -f --set-upstream origin public-beta


  merge-forward:
    needs:
      - version
    name: Merge forward
    runs-on: ubuntu-24.04
    steps:
      - name: Generate a token to trigger a workflow from a workflow
        id: app-token
        uses: actions/create-github-app-token@v2
        with:
          app-id: ${{ secrets.KOBO_BOT_APP_ID }}
          private-key: ${{ secrets.KOBO_BOT_PRIVATE_KEY }}

      - uses: actions/checkout@v4
        with:
          token: ${{ steps.app-token.outputs.token }}
          fetch-depth: "0"

      # https://github.com/actions/create-github-app-token?tab=readme-ov-file#configure-git-cli-for-an-apps-bot-user
      - name: Get GitHub App user id
        id: get-user-id
        env:
          GH_TOKEN: ${{ steps.app-token.outputs.token }}
        run: |
          echo "user-id=$(gh api "/users/${{ steps.app-token.outputs.app-slug }}[bot]" --jq .id)" >> "$GITHUB_OUTPUT"
      - name: Set git name and email for the bot
        run: |
          git config --global user.name '${{ steps.app-token.outputs.app-slug }}[bot]'
          git config --global user.email '${{ steps.get-user-id.outputs.user-id }}+${{ steps.app-token.outputs.app-slug }}[bot]@users.noreply.github.com'

      - name: Merge
        env:
          current_branch: ${{ needs.version.outputs.current_branch }}
          next_branch: ${{ needs.version.outputs.next_branch }}
        run: |
          git checkout "$next_branch"
          echo 'TODO: squash migrations, if any'
          git merge --no-ff "$current_branch"
          git push


  notify:
    needs:
      - version
      - changelog
      - deploy-to-beta
      - merge-forward
    uses: './.github/workflows/zulip.yml'
    secrets: inherit
    with:
      topic: "${{ needs.version.outputs.current_minor }} release"
      content: ":working_on_it: Release branch updated, passed CI, deployed to beta, and merged forward. Please update release notes (TODO: automate)"


  on-failure:
    needs:
      - version
      - darker
      - biome
      - pytest
      - npm-test
      - changelog
      - deploy-to-beta
      - merge-forward
    if: ${{ !cancelled() && failure() }}
    secrets: inherit
    uses: './.github/workflows/zulip.yml'
    with:
      topic: "${{ needs.version.outputs.current_minor }} release"
      content: ":warning: @*devs*, [run #${{github.run_number}}](${{github.server_url}}/${{github.repository}}/actions/runs/${{github.run_id}}) failed on `${{ github.head_ref || github.ref_name }}` at [\"$COMMIT_TITLE\"](${{ github.event.compare }})"<|MERGE_RESOLUTION|>--- conflicted
+++ resolved
@@ -38,13 +38,12 @@
     if: needs.changes.outputs.all == 'true' || needs.changes.outputs.biome == 'true'
     uses: ./.github/workflows/biome.yml
 
-<<<<<<< HEAD
+
   openapi:
     needs: changes
     if: needs.changes.outputs.all == 'true' || needs.changes.outputs.openapi == 'true'
     uses: ./.github/workflows/openapi.yml
-=======
->>>>>>> a5dd12e1
+
 
   pytest:
     needs: changes
@@ -62,6 +61,7 @@
     needs:
       - darker
       - biome
+      - openapi
       - pytest
       - npm-test
     if: ${{ !cancelled() && !failure() }}
@@ -152,6 +152,7 @@
       - version
       - darker
       - biome
+      - openapi
       - pytest
       - npm-test
       - changelog
