--- conflicted
+++ resolved
@@ -39,30 +39,11 @@
     outputs:
       current_branch: ${{ steps.branch.outputs.current_branch }}
     steps:
-    - uses: actions/checkout@v4
+    - uses: actions/checkout@v5
     - uses: ./.github/actions/checkout-with-github-app-token
       with:
         app-id: ${{ secrets.KOBO_BOT_APP_ID }}
         private-key: ${{ secrets.KOBO_BOT_PRIVATE_KEY }}
-<<<<<<< HEAD
-    - name: Get GitHub App user id
-      id: get-user-id
-      env:
-        GH_TOKEN: ${{ steps.app-token.outputs.token }}
-      run: |
-        echo "user-id=$(gh api "/users/${{ steps.app-token.outputs.app-slug }}[bot]" --jq .id)" >> "$GITHUB_OUTPUT"
-    - name: Set git name and email for the bot
-      run: |
-        git config --global user.name '${{ steps.app-token.outputs.app-slug }}[bot]'
-        git config --global user.email '${{ steps.get-user-id.outputs.user-id }}+${{ steps.app-token.outputs.app-slug }}[bot]@users.noreply.github.com'
-
-    - uses: actions/checkout@v5
-      with:
-        token: ${{ steps.app-token.outputs.token }}
-        fetch-depth: "0"
-
-=======
->>>>>>> 6c0e9490
     - name: create next RC branch
       id: branch
       run: |
