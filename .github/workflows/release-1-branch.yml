--- conflicted
+++ resolved
@@ -23,13 +23,8 @@
       id: week
       run: |
         set -xe
-<<<<<<< HEAD
         if (( $(date +%V) % 4 == 2 )); then
-          echo "even=true" >> $GITHUB_OUTPUT
-=======
-        if (( $(date +%V) % 2 == 0 )); then
           echo "is_release_week=true" >> $GITHUB_OUTPUT
->>>>>>> a5dd12e1
           echo $GITHUB_OUTPUT
         else
           echo "is_release_week=false" >> $GITHUB_OUTPUT
