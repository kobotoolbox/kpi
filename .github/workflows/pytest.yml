# For more information see: https://help.github.com/actions/language-and-framework-guides/using-python-with-github-actions

name: pytest

on: workflow_call
jobs:
  build:
<<<<<<< HEAD
    runs-on: ubuntu-22.04
=======
    runs-on: ubuntu-24.04
>>>>>>> 6e8270ff
    env:
      DATABASE_URL: postgis://kobo:kobo@localhost:5432/kpi_test
      DJANGO_LANGUAGE_CODES: "ar cs de-DE en es fr hi ku pl pt tr zh-hans"
      DJANGO_SECRET_KEY: notSecretJustForTestingYep
      DJANGO_SETTINGS_MODULE: kobo.settings.testing
      REDIS_SESSION_URL: redis://localhost:6379/2
      SERVICE_ACCOUNT_BACKEND_URL: redis://localhost:6379/6
      CACHE_URL: redis://localhost:6379/3
      ENKETO_REDIS_MAIN_URL: redis://localhost:6379/0
      CELERY_BROKER_URL: redis://localhost:6379/1
      KOBOCAT_MEDIA_ROOT: /tmp/test_media
      KOBOCAT_URL: http://kobocat
      KOBOCAT_INTERNAL_URL: http://kobocat
      KOBOFORM_URL: http://kpi
      SKIP_TESTS_WITH_CONCURRENCY: 'True'
    strategy:
      matrix:
        python-version: ['3.10']
    services:
      postgres:
        image: postgis/postgis:14-3.4
        env:
          POSTGRES_USER: kobo
          POSTGRES_PASSWORD: kobo
          POSTGRES_DB: kpi_test
        ports:
          - 5432:5432
        options: --health-cmd pg_isready --health-interval 10s --health-timeout 5s --health-retries 5
      redis_cache:
        image: redis:6.2
        ports:
          - 6379:6379
    steps:
    - uses: actions/checkout@v4
    - name: Set up Python ${{ matrix.python-version }}
      uses: actions/setup-python@v5
      with:
        python-version: ${{ matrix.python-version }}
    - name: Install pip-tools
      run: python -m pip install pip-tools==7.\*
    - name: Update Debian package lists
      run: sudo DEBIAN_FRONTEND=noninteractive apt-get -y update
    - name: Install Debian dependencies
      # All about YAML line breaks: https://stackoverflow.com/a/21699210
      run: >-
        sudo DEBIAN_FRONTEND=noninteractive apt-get -y install
        gdal-bin gettext libproj-dev postgresql-client ffmpeg
        gcc libc-dev build-essential
    - name: Install Python dependencies
      run: pip-sync dependencies/pip/dev_requirements.txt
    - name: Update translations
      run: git submodule init && git submodule update --remote && python manage.py compilemessages
    - name: Test back-end code
      # Explicitly name the directories where coverage should be measured;
      # specifying just `--cov=.` includes `src`, which contains third-party packages
      run: pytest --cov=hub --cov=kobo --cov=kpi -ra
    - name: Run coveralls for back-end code
      uses: AndreMiras/coveralls-python-action@develop
      # Coveralls action will intermittently give 422 errors - until that issue is resolved this step allowed to error.
      continue-on-error: true<|MERGE_RESOLUTION|>--- conflicted
+++ resolved
@@ -5,11 +5,7 @@
 on: workflow_call
 jobs:
   build:
-<<<<<<< HEAD
-    runs-on: ubuntu-22.04
-=======
     runs-on: ubuntu-24.04
->>>>>>> 6e8270ff
     env:
       DATABASE_URL: postgis://kobo:kobo@localhost:5432/kpi_test
       DJANGO_LANGUAGE_CODES: "ar cs de-DE en es fr hi ku pl pt tr zh-hans"
