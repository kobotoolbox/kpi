--- conflicted
+++ resolved
@@ -44,15 +44,10 @@
     - BRANCH_TITLE=${CI_COMMIT_BRANCH#feature/}
     - |
       if [ "$CI_COMMIT_BRANCH" = "main" ]; then
-<<<<<<< HEAD
-        helm -n kobo-dev upgrade staging-main kobo/kobo --atomic --set-string kpi.image.tag=${CI_COMMIT_SHORT_SHA} --reuse-values
-        helm -n kobo-dev upgrade staging-nobill kobo/kobo --atomic --set-string kpi.image.tag=${CI_COMMIT_SHORT_SHA} --reuse-values
-      elif [ "$CI_COMMIT_BRANCH" = "feature/api-documentation" ]; then
-        helm -n kobo-dev upgrade docs kobo/kobo --atomic --set-string kpi.image.tag=${CI_COMMIT_SHORT_SHA} --reuse-values        
-=======
         helm -n kobo-dev upgrade staging-main oci://ghcr.io/kobotoolbox/kobo --atomic --set-string kpi.image.tag=${CI_COMMIT_SHORT_SHA} --reuse-values
         helm -n kobo-dev upgrade staging-nobill oci://ghcr.io/kobotoolbox/kobo --atomic --set-string kpi.image.tag=${CI_COMMIT_SHORT_SHA} --reuse-values
->>>>>>> b13248f9
+      elif [ "$CI_COMMIT_BRANCH" = "feature/api-documentation" ]; then
+        helm -n kobo-dev upgrade docs kobo/kobo --atomic --set-string kpi.image.tag=${CI_COMMIT_SHORT_SHA} --reuse-values
       else
         helm -n kobo-dev upgrade --install $BRANCH_TITLE oci://ghcr.io/kobotoolbox/kobo --atomic --set-string kpi.image.tag=${CI_COMMIT_SHORT_SHA} --reuse-values
       fi
