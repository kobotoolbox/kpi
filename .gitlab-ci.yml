stages:
  - build
  - test
  - deploy

include:
  - template: SAST.gitlab-ci.yml

build:
  image: docker
  services:
    - docker:dind
  before_script:
    - docker login -u gitlab-ci-token -p $CI_JOB_TOKEN registry.gitlab.com
  script:
    - CI_COMMIT_REF_NAME_SANITIZED=${CI_COMMIT_REF_NAME/\#/-}
    - CI_COMMIT_REF_NAME_SANITIZED=${CI_COMMIT_REF_NAME_SANITIZED//\//-}
    - docker pull $CI_REGISTRY_IMAGE:$CI_COMMIT_REF_NAME_SANITIZED || true
    - docker build --cache-from $CI_REGISTRY_IMAGE:$CI_COMMIT_REF_NAME_SANITIZED --tag $CI_REGISTRY_IMAGE:$CI_COMMIT_SHORT_SHA --tag $CI_REGISTRY_IMAGE:$CI_COMMIT_REF_NAME_SANITIZED .
    - docker push $CI_REGISTRY_IMAGE:$CI_COMMIT_SHORT_SHA
    - docker push $CI_REGISTRY_IMAGE:$CI_COMMIT_REF_NAME_SANITIZED
deploy-beta:
  stage: deploy
  image:
    name: alpine/helm:3.12.0
    entrypoint: [""]
  script:
    - helm -n kobo-dev upgrade beta oci://ghcr.io/kobotoolbox/kobo --atomic --set-string kpi.version=${CI_COMMIT_SHORT_SHA} --reuse-values
  environment:
    name: beta
    url: https://kf.beta.kobotoolbox.org
  only:
    refs:
      - public-beta
    variables:
      - $CI_COMMIT_REF_PROTECTED

deploy-staging:
  stage: deploy
  image:
    name: alpine/helm
    entrypoint: [""]
  script:
    - BRANCH_TITLE=${CI_COMMIT_BRANCH#feature/}
    - |
      if [ "$CI_COMMIT_BRANCH" = "main" ]; then
<<<<<<< HEAD
        helm -n kobo-dev upgrade staging-main oci://ghcr.io/kobotoolbox/kobo --atomic --set-string kpi.image.tag=${CI_COMMIT_SHORT_SHA} --reuse-values
        helm -n kobo-dev upgrade staging-nobill oci://ghcr.io/kobotoolbox/kobo --atomic --set-string kpi.image.tag=${CI_COMMIT_SHORT_SHA} --reuse-values
      elif [ "$CI_COMMIT_BRANCH" = "feature/api-documentation" ]; then
        helm -n kobo-dev upgrade docs oci://ghcr.io/kobotoolbox/kobo --atomic --set-string kpi.image.tag=${CI_COMMIT_SHORT_SHA} --reuse-values
=======
        helm -n kobo-dev upgrade staging-main oci://ghcr.io/kobotoolbox/kobo --atomic --set-string kpi.version=${CI_COMMIT_SHORT_SHA} --reuse-values
        helm -n kobo-dev upgrade staging-nobill oci://ghcr.io/kobotoolbox/kobo --atomic --set-string kpi.version=${CI_COMMIT_SHORT_SHA} --reuse-values
>>>>>>> 3fb6bfe4
      else
        helm -n kobo-dev upgrade --install $BRANCH_TITLE oci://ghcr.io/kobotoolbox/kobo --atomic --set-string kpi.version=${CI_COMMIT_SHORT_SHA} --reuse-values
      fi
  rules:
    - if: $CI_COMMIT_BRANCH =~ /^(feature\/)/ && $CI_COMMIT_REF_PROTECTED
    - if: $CI_COMMIT_BRANCH == "main"

pages:
  stage: deploy
  image: node:20
  script:
    - apt-get update && apt-get install python-is-python3
    - npm i --force
    - npx storybook build --output-dir public
  artifacts:
    paths:
      - public
  only:
    refs:
      - main
      - storybook<|MERGE_RESOLUTION|>--- conflicted
+++ resolved
@@ -44,15 +44,12 @@
     - BRANCH_TITLE=${CI_COMMIT_BRANCH#feature/}
     - |
       if [ "$CI_COMMIT_BRANCH" = "main" ]; then
-<<<<<<< HEAD
+        helm -n kobo-dev upgrade staging-main oci://ghcr.io/kobotoolbox/kobo --atomic --set-string kpi.version=${CI_COMMIT_SHORT_SHA} --reuse-values
+        helm -n kobo-dev upgrade staging-nobill oci://ghcr.io/kobotoolbox/kobo --atomic --set-string kpi.version=${CI_COMMIT_SHORT_SHA} --reuse-values
         helm -n kobo-dev upgrade staging-main oci://ghcr.io/kobotoolbox/kobo --atomic --set-string kpi.image.tag=${CI_COMMIT_SHORT_SHA} --reuse-values
         helm -n kobo-dev upgrade staging-nobill oci://ghcr.io/kobotoolbox/kobo --atomic --set-string kpi.image.tag=${CI_COMMIT_SHORT_SHA} --reuse-values
       elif [ "$CI_COMMIT_BRANCH" = "feature/api-documentation" ]; then
         helm -n kobo-dev upgrade docs oci://ghcr.io/kobotoolbox/kobo --atomic --set-string kpi.image.tag=${CI_COMMIT_SHORT_SHA} --reuse-values
-=======
-        helm -n kobo-dev upgrade staging-main oci://ghcr.io/kobotoolbox/kobo --atomic --set-string kpi.version=${CI_COMMIT_SHORT_SHA} --reuse-values
-        helm -n kobo-dev upgrade staging-nobill oci://ghcr.io/kobotoolbox/kobo --atomic --set-string kpi.version=${CI_COMMIT_SHORT_SHA} --reuse-values
->>>>>>> 3fb6bfe4
       else
         helm -n kobo-dev upgrade --install $BRANCH_TITLE oci://ghcr.io/kobotoolbox/kobo --atomic --set-string kpi.version=${CI_COMMIT_SHORT_SHA} --reuse-values
       fi
