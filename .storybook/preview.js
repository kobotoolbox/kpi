import 'scss/main.scss'
import '#/bemComponents'
import '@mantine/core/styles.css'

import { useEffect } from 'react'

import { MantineProvider, useMantineColorScheme } from '@mantine/core'
import { addons } from '@storybook/preview-api'
<<<<<<< HEAD
// Importing this with `as` to avoid having vary vague `initialize`
=======
>>>>>>> 1bbd0d6d
import * as mswAddon from 'msw-storybook-addon'
import { DARK_MODE_EVENT_NAME } from 'storybook-dark-mode'
import { themeKobo } from '#/theme'

<<<<<<< HEAD
// For API mocking
=======
// Imported with `as` to avoid having confusing `initialize` (i.e. what does it initialize?)
>>>>>>> 1bbd0d6d
mswAddon.initialize()

const channel = addons.getChannel()

function ColorSchemeWrapper({ children }) {
  const { setColorScheme } = useMantineColorScheme()
  const handleColorScheme = (value) => setColorScheme(value ? 'dark' : 'light')

  useEffect(() => {
    channel.on(DARK_MODE_EVENT_NAME, handleColorScheme)
    return () => channel.off(DARK_MODE_EVENT_NAME, handleColorScheme)
  }, [channel])

  return <>{children}</>
}

export const decorators = [
  (renderStory) => <ColorSchemeWrapper>{renderStory()}</ColorSchemeWrapper>,
  (renderStory) => <MantineProvider theme={themeKobo}>{renderStory()}</MantineProvider>,
]

export const loaders = [mswAddon.mswLoader]

export const parameters = {
  options: {
    storySort: {
      method: 'alphabetical',
      order: ['Design system', 'Design system old', 'Components', '*'],
    },
  },
  actions: { argTypesRegex: '^on[A-Z].*' },
  controls: {
    matchers: {
      color: /(background|color)$/i,
      date: /Date$/,
    },
  },
}

window.t = (str) => str
export const tags = ['autodocs']<|MERGE_RESOLUTION|>--- conflicted
+++ resolved
@@ -6,19 +6,11 @@
 
 import { MantineProvider, useMantineColorScheme } from '@mantine/core'
 import { addons } from '@storybook/preview-api'
-<<<<<<< HEAD
-// Importing this with `as` to avoid having vary vague `initialize`
-=======
->>>>>>> 1bbd0d6d
 import * as mswAddon from 'msw-storybook-addon'
 import { DARK_MODE_EVENT_NAME } from 'storybook-dark-mode'
 import { themeKobo } from '#/theme'
 
-<<<<<<< HEAD
-// For API mocking
-=======
 // Imported with `as` to avoid having confusing `initialize` (i.e. what does it initialize?)
->>>>>>> 1bbd0d6d
 mswAddon.initialize()
 
 const channel = addons.getChannel()
