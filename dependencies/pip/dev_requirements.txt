#
# This file is autogenerated by pip-compile
# To update, run:
#
#    make pip_compile
#
-e git+https://github.com/dimagi/django-digest@0eb1c921329dd187c343b61acfbec4e98450136e#egg=django_digest
-e git+https://github.com/kobotoolbox/formpack.git@eb7d723eb2b54dbfd56a1c32d72e0008bbb29149#egg=formpack
amqp==2.4.0
anyjson==0.3.3
argparse==1.4.0           # via unittest2
asn1crypto==0.24.0        # via cryptography
atomicwrites==1.3.0       # via pytest
attrs==19.1.0             # via pytest
backports.os==0.1.1       # via path.py
backports.shutil-get-terminal-size==1.0.0  # via ipython
bcrypt==3.1.6             # via paramiko
begins==0.9
billiard==3.5.0.5
boto3==1.9.80
boto==2.49.0
botocore==1.12.80         # via boto3, s3transfer
celery[redis]==4.2.1
certifi==2018.11.29       # via requests
cffi==1.8.3               # via bcrypt, cryptography, pynacl
chardet==3.0.4            # via requests
configparser==3.7.1       # via importlib-metadata
contextlib2==0.5.5        # via importlib-metadata
cookies==2.2.1            # via responses
cryptography==2.2.2       # via fabric, paramiko, pyopenssl
cssselect==1.0.3          # via pyquery
cyordereddict==1.0.0
decorator==4.3.2          # via ipython, traitlets
defusedxml==0.5.0         # via djangorestframework-xml
dj-database-url==0.4.1
dj-static==0.0.6
django-braces==1.13.0
django-celery-beat==1.1.1
django-constance[database]==2.2.0
django-cors-headers==2.4.0
django-debug-toolbar==1.4
django-extensions==1.6.7
django-haystack==2.6.0
django-jsonbfield==0.1.0
django-loginas==0.2.3
django-markdownx==2.0.28
django-markitup==3.0.0
django-mptt==0.8.7
django-oauth-toolkit==0.10.0
django-picklefield==1.0.0  # via django-constance
django-private-storage==2.1.2
django-registration-redux==1.3
django-reversion==2.0.8
django-ses==0.8.9
django-storages==1.6.5
django-taggit==0.22.0
django-toolbelt==0.0.1
django-webpack-loader==0.3.0
django==1.8.19
djangorestframework-xml==1.4.0
djangorestframework==3.6.4
docutils==0.14            # via botocore, statistics
drf-extensions==0.3.1
enum34==1.1.6             # via cryptography, traitlets
fabric==2.4.0
formencode==1.3.1         # via pyxform
funcsigs==1.0.2           # via begins, mock, pytest
functools32==3.2.3.post2  # via jsonschema, pyxform
future==0.17.1            # via backports.os, django-ses
futures==3.2.0            # via s3transfer
gunicorn==19.4.5
idna==2.8                 # via cryptography, requests
importlib-metadata==0.8   # via path.py
invoke==1.2.0             # via fabric
ipaddress==1.0.17         # via cryptography
ipython-genutils==0.2.0   # via traitlets
ipython==5.8.0
jmespath==0.9.3           # via boto3, botocore
jsonfield==1.0.3
jsonschema==2.6.0
kombu==4.2.2.post1
linecache2==1.0.0         # via traceback2
lxml==4.3.0
markdown==2.6.11
mock==2.0.0
more-itertools==5.0.0     # via pytest
ndg-httpsclient==0.4.2
oauthlib==1.0.3
paramiko==2.4.2           # via fabric
path.py==11.5.0
pathlib2==2.3.3           # via importlib-metadata, ipython, pickleshare, pytest
pbr==4.0.2                # via mock
<<<<<<< HEAD
pexpect==4.6.0            # via ipython
pickleshare==0.7.5        # via ipython
=======
pillow==5.4.1             # via django-markdownx
>>>>>>> feb84953
pluggy==0.9.0             # via pytest
prompt-toolkit==1.0.15    # via ipython
psycopg2==2.7.7           # via django-jsonbfield, django-toolbelt
<<<<<<< HEAD
ptyprocess==0.6.0         # via pexpect
=======
py-gfm==0.1.4
>>>>>>> feb84953
py==1.8.0                 # via pytest
pyasn1==0.1.9
pycparser==2.14           # via cffi
pygments==2.1.3
pymongo==3.7.2
pynacl==1.3.0             # via paramiko
pyopenssl==18.0.0
pyquery==1.4.0
pytest-django==3.1.2
pytest-env==0.6.2
pytest==3.10.0
python-dateutil==2.7.5
python-digest==1.7
pytz==2018.9
pyxform==0.13.1
redis==3.2.0
requests==2.21.0
responses==0.9.0
s3transfer==0.1.13        # via boto3
scandir==1.9.0            # via pathlib2
shortuuid==0.4.3
simplegeneric==0.8.1      # via ipython
six==1.12.0
sqlparse==0.1.19
static3==0.7.0
statistics==1.0.3.5
tabulate==0.8.2
traceback2==1.4.0         # via unittest2
traitlets==4.3.2          # via ipython
unicodecsv==0.14.1
unittest2==1.1.0          # via pyxform
urllib3==1.24.1           # via botocore, requests
uwsgi==2.0.17
vine==1.2.0               # via amqp
wcwidth==0.1.7            # via prompt-toolkit
werkzeug==0.14.1
whitenoise==3.3.1
whoosh==2.7.4
xlrd==1.1.0
xlsxwriter==1.1.2
xlwt==1.3.0
zipp==0.3.3               # via importlib-metadata<|MERGE_RESOLUTION|>--- conflicted
+++ resolved
@@ -90,20 +90,14 @@
 path.py==11.5.0
 pathlib2==2.3.3           # via importlib-metadata, ipython, pickleshare, pytest
 pbr==4.0.2                # via mock
-<<<<<<< HEAD
 pexpect==4.6.0            # via ipython
+pillow==5.4.1             # via django-markdownx
 pickleshare==0.7.5        # via ipython
-=======
-pillow==5.4.1             # via django-markdownx
->>>>>>> feb84953
 pluggy==0.9.0             # via pytest
 prompt-toolkit==1.0.15    # via ipython
 psycopg2==2.7.7           # via django-jsonbfield, django-toolbelt
-<<<<<<< HEAD
 ptyprocess==0.6.0         # via pexpect
-=======
 py-gfm==0.1.4
->>>>>>> feb84953
 py==1.8.0                 # via pytest
 pyasn1==0.1.9
 pycparser==2.14           # via cffi
