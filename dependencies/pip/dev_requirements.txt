#
# This file is autogenerated by pip-compile
# To update, run:
#
#    make pip_compile
#
-e git+https://github.com/dimagi/django-digest@52ba7edeb326efd97d5670273bb6fa8b0539e501#egg=django_digest  # via -r dependencies/pip/requirements.in (line 10)
-e git+https://github.com/st8st8/django-markitup@1370b43dc519b1441510a17330b8e980d29a7bf3#egg=django_markitup  # via -r dependencies/pip/requirements.in (line 13)
-e git+https://github.com/kobotoolbox/django-request-cache@c240abdd660cc59f5f5280beee30b3e011332a34#egg=django_request_cache  # via -r dependencies/pip/requirements.in (line 16)
-e git+https://github.com/kobotoolbox/formpack.git@a08b7626507c2ceff35b816f1e1e0845c85cce26#egg=formpack  # via -r dependencies/pip/requirements.in (line 5)
-e git+https://github.com/dimagi/python-digest@5c94bb74516b977b60180ee832765c0695ff2b56#egg=python_digest  # via -r dependencies/pip/requirements.in (line 9)
amqp==2.5.2               # via -r dependencies/pip/requirements.in (line 22), kombu
anyjson==0.3.3            # via -r dependencies/pip/requirements.in (line 23)
argparse==1.4.0           # via unittest2
atomicwrites==1.3.0       # via pytest
attrs==19.3.0             # via jsonschema, pytest
backcall==0.1.0           # via ipython
backports.csv==1.0.7      # via formpack
bcrypt==3.1.7             # via paramiko
begins==0.9               # via formpack
billiard==3.6.1.0         # via -r dependencies/pip/requirements.in (line 24), celery
boto3==1.10.15            # via -r dependencies/pip/requirements.in (line 25), django-amazon-ses
botocore==1.13.15         # via boto3, s3transfer
celery[redis]==4.3.0      # via -r dependencies/pip/requirements.in (line 26), -r dependencies/pip/requirements.in (line 27)
certifi==2019.9.11        # via requests
cffi==1.13.2              # via bcrypt, cryptography, pynacl
chardet==3.0.4            # via requests
cryptography==2.8         # via paramiko, pyopenssl
cssselect==1.1.0          # via pyquery
decorator==4.4.1          # via ipython, traitlets
defusedxml==0.6.0         # via djangorestframework-xml
<<<<<<< HEAD
dicttoxml==1.7.4
dj-database-url==0.5.0
dj-static==0.0.6
django-amazon-ses==2.1.1
django-braces==1.13.0
django-celery-beat==1.5.0
django-constance[database]==2.4.0
django-cors-headers==3.1.1
django-debug-toolbar==2.1
django-extensions==2.2.5
django-loginas==0.3.6
django-markdownx==2.0.28
django-oauth-toolkit==1.2.0
=======
dicttoxml==1.7.4          # via -r dependencies/pip/requirements.in (line 28)
dj-database-url==0.5.0    # via -r dependencies/pip/requirements.in (line 30)
dj-static==0.0.6          # via -r dependencies/pip/requirements.in (line 29)
django-amazon-ses==2.1.1  # via -r dependencies/pip/requirements.in (line 39)
django-braces==1.13.0     # via -r dependencies/pip/requirements.in (line 31)
django-celery-beat==1.5.0  # via -r dependencies/pip/requirements.in (line 32)
django-constance[database]==2.4.0  # via -r dependencies/pip/requirements.in (line 33)
django-cors-headers==3.1.1  # via -r dependencies/pip/requirements.in (line 34)
django-debug-toolbar==2.1  # via -r dependencies/pip/requirements.in (line 35)
django-extensions==2.2.5  # via -r dependencies/pip/requirements.in (line 36)
django-js-asset==1.2.2    # via django-mptt
django-loginas==0.3.6     # via -r dependencies/pip/requirements.in (line 41)
django-markdownx==2.0.28  # via -r dependencies/pip/requirements.in (line 42)
django-mptt==0.10.0       # via -r dependencies/pip/requirements.in (line 44)
django-oauth-toolkit==1.2.0  # via -r dependencies/pip/requirements.in (line 37)
>>>>>>> 2b7461f2
django-picklefield==2.0   # via django-constance
django-private-storage==2.2.1  # via -r dependencies/pip/requirements.in (line 48)
django-redis-sessions==0.6.1  # via -r dependencies/pip/requirements.in (line 51)
django-registration-redux==2.6  # via -r dependencies/pip/requirements.in (line 38)
django-reversion==3.0.1   # via -r dependencies/pip/requirements.in (line 45)
django-storages==1.7.2    # via -r dependencies/pip/requirements.in (line 47)
django-taggit==1.1.0      # via -r dependencies/pip/requirements.in (line 46)
django-timezone-field==3.1  # via django-celery-beat
django-userforeignkey==0.3.0  # via django-request-cache
django-webpack-loader==0.6.0  # via -r dependencies/pip/requirements.in (line 40)
django==2.2.7             # via -r dependencies/pip/requirements.in (line 19), django-amazon-ses, django-cors-headers, django-debug-toolbar, django-markdownx, django-mptt, django-oauth-toolkit, django-picklefield, django-request-cache, django-reversion, django-storages, django-taggit, django-timezone-field, jsonfield
djangorestframework-xml==1.4.0  # via -r dependencies/pip/requirements.in (line 50)
djangorestframework==3.10.3  # via -r dependencies/pip/requirements.in (line 49), drf-extensions
docutils==0.15.2          # via botocore, statistics
drf-extensions==0.5.0     # via -r dependencies/pip/requirements.in (line 52)
fabric==2.5.0             # via -r dependencies/pip/dev_requirements.in (line 3)
formencode==1.3.1         # via pyxform
future==0.18.2            # via -r dependencies/pip/requirements.in (line 53)
geojson-rewind==0.2.0     # via -r dependencies/pip/requirements.in (line 54), formpack
idna==2.8                 # via requests
importlib-metadata==0.23  # via jsonschema, kombu, path.py
invoke==1.3.0             # via fabric
ipython-genutils==0.2.0   # via traitlets
ipython==7.9.0            # via -r dependencies/pip/dev_requirements.in (line 5)
jedi==0.15.1              # via ipython
jmespath==0.9.4           # via boto3, botocore
jsonfield==2.0.2          # via -r dependencies/pip/requirements.in (line 55)
jsonschema==3.1.1         # via formpack
kombu==4.6.6              # via -r dependencies/pip/requirements.in (line 56), celery
linecache2==1.0.0         # via traceback2
lxml==4.4.1               # via -r dependencies/pip/requirements.in (line 57), formpack, pyquery
markdown==3.1.1           # via -r dependencies/pip/requirements.in (line 20), django-markdownx
mock==3.0.5               # via -r dependencies/pip/dev_requirements.in (line 9)
more-itertools==7.2.0     # via pytest, zipp
ndg-httpsclient==0.5.1    # via -r dependencies/pip/requirements.in (line 78)
oauthlib==3.1.0           # via -r dependencies/pip/requirements.in (line 58), django-oauth-toolkit
packaging==19.2           # via pytest
paramiko==2.6.0           # via fabric
parso==0.5.1              # via jedi
path.py==12.0.2           # via formpack
pexpect==4.7.0            # via ipython
pickleshare==0.7.5        # via ipython
pillow==6.2.1             # via django-markdownx
pluggy==0.13.0            # via pytest
prompt-toolkit==2.0.10    # via ipython
psycopg2==2.8.4           # via -r dependencies/pip/requirements.in (line 60)
ptyprocess==0.6.0         # via pexpect
py==1.8.0                 # via pytest
pyasn1==0.4.7             # via -r dependencies/pip/requirements.in (line 79), ndg-httpsclient
pycparser==2.19           # via cffi
pygments==2.4.2           # via -r dependencies/pip/requirements.in (line 21), ipython
pymongo==3.9.0            # via -r dependencies/pip/requirements.in (line 61)
pynacl==1.3.0             # via paramiko
pyopenssl==19.0.0         # via -r dependencies/pip/requirements.in (line 77), ndg-httpsclient
pyparsing==2.4.5          # via packaging
pyquery==1.4.1            # via formpack
pyrsistent==0.15.5        # via jsonschema
pytest-django==3.7.0      # via -r dependencies/pip/dev_requirements.in (line 6)
pytest-env==0.6.2         # via -r dependencies/pip/dev_requirements.in (line 7)
pytest==5.2.2             # via -r dependencies/pip/dev_requirements.in (line 8), pytest-django, pytest-env
python-crontab==2.4.0     # via django-celery-beat
python-dateutil==2.8.0    # via -r dependencies/pip/requirements.in (line 62), botocore, python-crontab
pytz==2019.3              # via -r dependencies/pip/requirements.in (line 63), celery, django, django-timezone-field
pyxform==0.15.1           # via -r dependencies/pip/requirements.in (line 64), formpack
redis==3.3.11             # via celery, django-redis-sessions
requests==2.22.0          # via -r dependencies/pip/requirements.in (line 65), django-oauth-toolkit, responses
responses==0.10.6         # via -r dependencies/pip/requirements.in (line 66)
s3transfer==0.2.1         # via boto3
shortuuid==0.5.0          # via -r dependencies/pip/requirements.in (line 67)
six==1.13.0               # via bcrypt, cryptography, django-extensions, jsonschema, mock, packaging, prompt-toolkit, pynacl, pyopenssl, pyrsistent, python-dateutil, responses, traitlets, unittest2
sqlparse==0.3.0           # via -r dependencies/pip/requirements.in (line 68), django, django-debug-toolbar
static3==0.7.0            # via -r dependencies/pip/requirements.in (line 69), dj-static
statistics==1.0.3.5       # via formpack
tabulate==0.8.5           # via -r dependencies/pip/requirements.in (line 70)
traceback2==1.4.0         # via unittest2
traitlets==4.3.3          # via ipython
unicodecsv==0.14.1        # via -r dependencies/pip/requirements.in (line 71), pyxform
unittest2==1.1.0          # via pyxform
urllib3==1.25.7           # via botocore, requests
uwsgi==2.0.18             # via -r dependencies/pip/requirements.in (line 72)
vine==1.3.0               # via amqp, celery
wcwidth==0.1.7            # via prompt-toolkit, pytest
werkzeug==0.16.0          # via -r dependencies/pip/dev_requirements.in (line 4)
xlrd==1.2.0               # via -r dependencies/pip/requirements.in (line 73), pyxform
xlsxwriter==1.2.5         # via formpack
xlwt==1.3.0               # via -r dependencies/pip/requirements.in (line 74)
zipp==0.6.0               # via importlib-metadata

# The following packages are considered to be unsafe in a requirements file:
# pip
# setuptools<|MERGE_RESOLUTION|>--- conflicted
+++ resolved
@@ -29,21 +29,6 @@
 cssselect==1.1.0          # via pyquery
 decorator==4.4.1          # via ipython, traitlets
 defusedxml==0.6.0         # via djangorestframework-xml
-<<<<<<< HEAD
-dicttoxml==1.7.4
-dj-database-url==0.5.0
-dj-static==0.0.6
-django-amazon-ses==2.1.1
-django-braces==1.13.0
-django-celery-beat==1.5.0
-django-constance[database]==2.4.0
-django-cors-headers==3.1.1
-django-debug-toolbar==2.1
-django-extensions==2.2.5
-django-loginas==0.3.6
-django-markdownx==2.0.28
-django-oauth-toolkit==1.2.0
-=======
 dicttoxml==1.7.4          # via -r dependencies/pip/requirements.in (line 28)
 dj-database-url==0.5.0    # via -r dependencies/pip/requirements.in (line 30)
 dj-static==0.0.6          # via -r dependencies/pip/requirements.in (line 29)
@@ -54,31 +39,28 @@
 django-cors-headers==3.1.1  # via -r dependencies/pip/requirements.in (line 34)
 django-debug-toolbar==2.1  # via -r dependencies/pip/requirements.in (line 35)
 django-extensions==2.2.5  # via -r dependencies/pip/requirements.in (line 36)
-django-js-asset==1.2.2    # via django-mptt
 django-loginas==0.3.6     # via -r dependencies/pip/requirements.in (line 41)
 django-markdownx==2.0.28  # via -r dependencies/pip/requirements.in (line 42)
-django-mptt==0.10.0       # via -r dependencies/pip/requirements.in (line 44)
 django-oauth-toolkit==1.2.0  # via -r dependencies/pip/requirements.in (line 37)
->>>>>>> 2b7461f2
 django-picklefield==2.0   # via django-constance
-django-private-storage==2.2.1  # via -r dependencies/pip/requirements.in (line 48)
-django-redis-sessions==0.6.1  # via -r dependencies/pip/requirements.in (line 51)
+django-private-storage==2.2.1  # via -r dependencies/pip/requirements.in (line 47)
+django-redis-sessions==0.6.1  # via -r dependencies/pip/requirements.in (line 50)
 django-registration-redux==2.6  # via -r dependencies/pip/requirements.in (line 38)
-django-reversion==3.0.1   # via -r dependencies/pip/requirements.in (line 45)
-django-storages==1.7.2    # via -r dependencies/pip/requirements.in (line 47)
-django-taggit==1.1.0      # via -r dependencies/pip/requirements.in (line 46)
+django-reversion==3.0.1   # via -r dependencies/pip/requirements.in (line 44)
+django-storages==1.7.2    # via -r dependencies/pip/requirements.in (line 46)
+django-taggit==1.1.0      # via -r dependencies/pip/requirements.in (line 45)
 django-timezone-field==3.1  # via django-celery-beat
 django-userforeignkey==0.3.0  # via django-request-cache
 django-webpack-loader==0.6.0  # via -r dependencies/pip/requirements.in (line 40)
-django==2.2.7             # via -r dependencies/pip/requirements.in (line 19), django-amazon-ses, django-cors-headers, django-debug-toolbar, django-markdownx, django-mptt, django-oauth-toolkit, django-picklefield, django-request-cache, django-reversion, django-storages, django-taggit, django-timezone-field, jsonfield
-djangorestframework-xml==1.4.0  # via -r dependencies/pip/requirements.in (line 50)
-djangorestframework==3.10.3  # via -r dependencies/pip/requirements.in (line 49), drf-extensions
+django==2.2.7             # via -r dependencies/pip/requirements.in (line 19), django-amazon-ses, django-cors-headers, django-debug-toolbar, django-markdownx, django-oauth-toolkit, django-picklefield, django-request-cache, django-reversion, django-storages, django-taggit, django-timezone-field, jsonfield
+djangorestframework-xml==1.4.0  # via -r dependencies/pip/requirements.in (line 49)
+djangorestframework==3.10.3  # via -r dependencies/pip/requirements.in (line 48), drf-extensions
 docutils==0.15.2          # via botocore, statistics
-drf-extensions==0.5.0     # via -r dependencies/pip/requirements.in (line 52)
+drf-extensions==0.5.0     # via -r dependencies/pip/requirements.in (line 51)
 fabric==2.5.0             # via -r dependencies/pip/dev_requirements.in (line 3)
 formencode==1.3.1         # via pyxform
-future==0.18.2            # via -r dependencies/pip/requirements.in (line 53)
-geojson-rewind==0.2.0     # via -r dependencies/pip/requirements.in (line 54), formpack
+future==0.18.2            # via -r dependencies/pip/requirements.in (line 52)
+geojson-rewind==0.2.0     # via -r dependencies/pip/requirements.in (line 53), formpack
 idna==2.8                 # via requests
 importlib-metadata==0.23  # via jsonschema, kombu, path.py
 invoke==1.3.0             # via fabric
@@ -86,16 +68,16 @@
 ipython==7.9.0            # via -r dependencies/pip/dev_requirements.in (line 5)
 jedi==0.15.1              # via ipython
 jmespath==0.9.4           # via boto3, botocore
-jsonfield==2.0.2          # via -r dependencies/pip/requirements.in (line 55)
+jsonfield==2.0.2          # via -r dependencies/pip/requirements.in (line 54)
 jsonschema==3.1.1         # via formpack
-kombu==4.6.6              # via -r dependencies/pip/requirements.in (line 56), celery
+kombu==4.6.6              # via -r dependencies/pip/requirements.in (line 55), celery
 linecache2==1.0.0         # via traceback2
-lxml==4.4.1               # via -r dependencies/pip/requirements.in (line 57), formpack, pyquery
+lxml==4.4.1               # via -r dependencies/pip/requirements.in (line 56), formpack, pyquery
 markdown==3.1.1           # via -r dependencies/pip/requirements.in (line 20), django-markdownx
 mock==3.0.5               # via -r dependencies/pip/dev_requirements.in (line 9)
 more-itertools==7.2.0     # via pytest, zipp
-ndg-httpsclient==0.5.1    # via -r dependencies/pip/requirements.in (line 78)
-oauthlib==3.1.0           # via -r dependencies/pip/requirements.in (line 58), django-oauth-toolkit
+ndg-httpsclient==0.5.1    # via -r dependencies/pip/requirements.in (line 77)
+oauthlib==3.1.0           # via -r dependencies/pip/requirements.in (line 57), django-oauth-toolkit
 packaging==19.2           # via pytest
 paramiko==2.6.0           # via fabric
 parso==0.5.1              # via jedi
@@ -105,15 +87,15 @@
 pillow==6.2.1             # via django-markdownx
 pluggy==0.13.0            # via pytest
 prompt-toolkit==2.0.10    # via ipython
-psycopg2==2.8.4           # via -r dependencies/pip/requirements.in (line 60)
+psycopg2==2.8.4           # via -r dependencies/pip/requirements.in (line 59)
 ptyprocess==0.6.0         # via pexpect
 py==1.8.0                 # via pytest
-pyasn1==0.4.7             # via -r dependencies/pip/requirements.in (line 79), ndg-httpsclient
+pyasn1==0.4.7             # via -r dependencies/pip/requirements.in (line 78), ndg-httpsclient
 pycparser==2.19           # via cffi
 pygments==2.4.2           # via -r dependencies/pip/requirements.in (line 21), ipython
-pymongo==3.9.0            # via -r dependencies/pip/requirements.in (line 61)
+pymongo==3.9.0            # via -r dependencies/pip/requirements.in (line 60)
 pynacl==1.3.0             # via paramiko
-pyopenssl==19.0.0         # via -r dependencies/pip/requirements.in (line 77), ndg-httpsclient
+pyopenssl==19.0.0         # via -r dependencies/pip/requirements.in (line 76), ndg-httpsclient
 pyparsing==2.4.5          # via packaging
 pyquery==1.4.1            # via formpack
 pyrsistent==0.15.5        # via jsonschema
@@ -121,31 +103,31 @@
 pytest-env==0.6.2         # via -r dependencies/pip/dev_requirements.in (line 7)
 pytest==5.2.2             # via -r dependencies/pip/dev_requirements.in (line 8), pytest-django, pytest-env
 python-crontab==2.4.0     # via django-celery-beat
-python-dateutil==2.8.0    # via -r dependencies/pip/requirements.in (line 62), botocore, python-crontab
-pytz==2019.3              # via -r dependencies/pip/requirements.in (line 63), celery, django, django-timezone-field
-pyxform==0.15.1           # via -r dependencies/pip/requirements.in (line 64), formpack
+python-dateutil==2.8.0    # via -r dependencies/pip/requirements.in (line 61), botocore, python-crontab
+pytz==2019.3              # via -r dependencies/pip/requirements.in (line 62), celery, django, django-timezone-field
+pyxform==0.15.1           # via -r dependencies/pip/requirements.in (line 63), formpack
 redis==3.3.11             # via celery, django-redis-sessions
-requests==2.22.0          # via -r dependencies/pip/requirements.in (line 65), django-oauth-toolkit, responses
-responses==0.10.6         # via -r dependencies/pip/requirements.in (line 66)
+requests==2.22.0          # via -r dependencies/pip/requirements.in (line 64), django-oauth-toolkit, responses
+responses==0.10.6         # via -r dependencies/pip/requirements.in (line 65)
 s3transfer==0.2.1         # via boto3
-shortuuid==0.5.0          # via -r dependencies/pip/requirements.in (line 67)
+shortuuid==0.5.0          # via -r dependencies/pip/requirements.in (line 66)
 six==1.13.0               # via bcrypt, cryptography, django-extensions, jsonschema, mock, packaging, prompt-toolkit, pynacl, pyopenssl, pyrsistent, python-dateutil, responses, traitlets, unittest2
-sqlparse==0.3.0           # via -r dependencies/pip/requirements.in (line 68), django, django-debug-toolbar
-static3==0.7.0            # via -r dependencies/pip/requirements.in (line 69), dj-static
+sqlparse==0.3.0           # via -r dependencies/pip/requirements.in (line 67), django, django-debug-toolbar
+static3==0.7.0            # via -r dependencies/pip/requirements.in (line 68), dj-static
 statistics==1.0.3.5       # via formpack
-tabulate==0.8.5           # via -r dependencies/pip/requirements.in (line 70)
+tabulate==0.8.5           # via -r dependencies/pip/requirements.in (line 69)
 traceback2==1.4.0         # via unittest2
 traitlets==4.3.3          # via ipython
-unicodecsv==0.14.1        # via -r dependencies/pip/requirements.in (line 71), pyxform
+unicodecsv==0.14.1        # via -r dependencies/pip/requirements.in (line 70), pyxform
 unittest2==1.1.0          # via pyxform
 urllib3==1.25.7           # via botocore, requests
-uwsgi==2.0.18             # via -r dependencies/pip/requirements.in (line 72)
+uwsgi==2.0.18             # via -r dependencies/pip/requirements.in (line 71)
 vine==1.3.0               # via amqp, celery
 wcwidth==0.1.7            # via prompt-toolkit, pytest
 werkzeug==0.16.0          # via -r dependencies/pip/dev_requirements.in (line 4)
-xlrd==1.2.0               # via -r dependencies/pip/requirements.in (line 73), pyxform
+xlrd==1.2.0               # via -r dependencies/pip/requirements.in (line 72), pyxform
 xlsxwriter==1.2.5         # via formpack
-xlwt==1.3.0               # via -r dependencies/pip/requirements.in (line 74)
+xlwt==1.3.0               # via -r dependencies/pip/requirements.in (line 73)
 zipp==0.6.0               # via importlib-metadata
 
 # The following packages are considered to be unsafe in a requirements file:
