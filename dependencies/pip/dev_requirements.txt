#
# This file is autogenerated by pip-compile with python 3.8
# To update, run:
#
#    make pip_compile
#
-e git+https://github.com/dimagi/django-digest@52ba7edeb326efd97d5670273bb6fa8b0539e501#egg=django_digest
    # via -r dependencies/pip/requirements.in
-e git+https://github.com/jnm/django-storages@s3boto3_accurate_tell#egg=django_storages
    # via -r dependencies/pip/requirements.in
-e git+https://github.com/kobotoolbox/formpack.git@7c5cf0596da54546b67cbb7fd4c486f2a7761c4e#egg=formpack
    # via -r dependencies/pip/requirements.in
-e git+https://github.com/dimagi/python-digest@5c94bb74516b977b60180ee832765c0695ff2b56#egg=python_digest
    # via -r dependencies/pip/requirements.in
-e git+https://github.com/kobotoolbox/ssrf-protect@9eec6c4aa37700c6e7ca90540a9407bd20acddb0#egg=ssrf_protect
    # via -r dependencies/pip/requirements.in
amqp==2.5.2
    # via
    #   -r dependencies/pip/requirements.in
    #   kombu
anyjson==0.3.3
    # via -r dependencies/pip/requirements.in
atomicwrites==1.3.0
    # via pytest
attrs==19.3.0
    # via
    #   jsonschema
    #   pytest
backcall==0.1.0
    # via ipython
bcrypt==3.1.7
    # via paramiko
begins==0.9
    # via formpack
billiard==3.6.1.0
    # via
    #   -r dependencies/pip/requirements.in
    #   celery
boto3==1.10.15
    # via
    #   -r dependencies/pip/requirements.in
    #   django-amazon-ses
botocore==1.13.15
    # via
    #   boto3
    #   s3transfer
celery[redis]==4.3.0
    # via -r dependencies/pip/requirements.in
certifi==2019.9.11
    # via requests
cffi==1.13.2
    # via
    #   bcrypt
    #   cryptography
    #   pynacl
chardet==3.0.4
    # via requests
<<<<<<< HEAD
charset-normalizer==2.0.4
    # via -r dependencies/pip/requirements.in
=======
coverage==5.5
    # via
    #   -r dependencies/pip/dev_requirements.in
    #   coveralls
    #   pytest-cov
coveralls==3.2.0
    # via -r dependencies/pip/dev_requirements.in
>>>>>>> c26c728a
cryptography==2.8
    # via
    #   paramiko
    #   pyopenssl
    #   social-auth-core
cssselect==1.1.0
    # via pyquery
decorator==4.4.1
    # via
    #   ipython
    #   traitlets
<<<<<<< HEAD
defusedxml==0.6.0
    # via
    #   djangorestframework-xml
    #   python3-openid
    #   social-auth-core
dicttoxml==1.7.4
=======
deepmerge==0.3.0
>>>>>>> c26c728a
    # via -r dependencies/pip/requirements.in
defusedxml==0.7.1
    # via
    #   djangorestframework-xml
    #   pyxform
dicttoxml==1.7.4
    # via -r dependencies/pip/requirements.in
dj-static==0.0.6
    # via -r dependencies/pip/requirements.in
django==2.2.7
    # via
    #   -r dependencies/pip/requirements.in
    #   django-amazon-ses
    #   django-cors-headers
<<<<<<< HEAD
    #   django-debug-toolbar
=======
    #   django-csp
    #   django-debug-toolbar
    #   django-filter
>>>>>>> c26c728a
    #   django-markdownx
    #   django-mptt
    #   django-oauth-toolkit
    #   django-picklefield
    #   django-request-cache
    #   django-reversion
    #   django-storages
    #   django-taggit
    #   django-timezone-field
    #   jsonfield
django-amazon-ses==2.1.1
    # via -r dependencies/pip/requirements.in
django-braces==1.13.0
    # via -r dependencies/pip/requirements.in
django-celery-beat==1.5.0
    # via -r dependencies/pip/requirements.in
django-constance[database]==2.4.0
    # via -r dependencies/pip/requirements.in
django-cors-headers==3.1.1
    # via -r dependencies/pip/requirements.in
django-csp==3.7
    # via -r dependencies/pip/requirements.in
django-debug-toolbar==3.2.4
    # via -r dependencies/pip/requirements.in
django-environ==0.8.1
    # via -r dependencies/pip/requirements.in
django-extensions==2.2.5
    # via -r dependencies/pip/requirements.in
django-filter==21.1
    # via -r dependencies/pip/requirements.in
django-js-asset==1.2.2
    # via django-mptt
django-loginas==0.3.6
    # via -r dependencies/pip/requirements.in
django-markdownx==3.0.1
    # via -r dependencies/pip/requirements.in
django-markitup==4.0.0
    # via -r dependencies/pip/requirements.in
django-mptt==0.10.0
    # via -r dependencies/pip/requirements.in
django-oauth-toolkit==1.2.0
    # via -r dependencies/pip/requirements.in
django-picklefield==2.0
    # via django-constance
django-private-storage==2.2.2
    # via -r dependencies/pip/requirements.in
django-redis-sessions==0.6.1
    # via -r dependencies/pip/requirements.in
django-registration-redux==2.6
    # via -r dependencies/pip/requirements.in
django-request-cache==1.2
    # via -r dependencies/pip/requirements.in
django-reversion==3.0.1
    # via -r dependencies/pip/requirements.in
django-taggit==1.1.0
    # via -r dependencies/pip/requirements.in
django-timezone-field==3.1
    # via django-celery-beat
django-trench==0.2.3
    # via -r dependencies/pip/requirements.in
django-userforeignkey==0.3.0
    # via django-request-cache
django-webpack-loader==0.6.0
    # via -r dependencies/pip/requirements.in
djangorestframework==3.10.3
    # via
    #   -r dependencies/pip/requirements.in
    #   drf-extensions
djangorestframework-xml==1.4.0
    # via -r dependencies/pip/requirements.in
<<<<<<< HEAD
=======
docopt==0.6.2
    # via coveralls
>>>>>>> c26c728a
docutils==0.15.2
    # via
    #   botocore
    #   statistics
drf-extensions==0.5.0
    # via -r dependencies/pip/requirements.in
et-xmlfile==1.1.0
    # via openpyxl
fabric==2.5.0
    # via -r dependencies/pip/dev_requirements.in
future==0.18.2
    # via -r dependencies/pip/requirements.in
geojson-rewind==0.2.0
    # via
    #   -r dependencies/pip/requirements.in
    #   formpack
idna==2.8
    # via requests
importlib-metadata==1.7.0
    # via
    #   jsonschema
    #   kombu
    #   path-py
invoke==1.3.0
    # via fabric
ipython==7.9.0
    # via -r dependencies/pip/dev_requirements.in
ipython-genutils==0.2.0
    # via traitlets
jedi==0.15.1
    # via ipython
jmespath==0.9.4
    # via
    #   boto3
    #   botocore
jsonfield==2.0.2
    # via -r dependencies/pip/requirements.in
jsonschema==3.1.1
    # via formpack
kombu==4.6.6
    # via
    #   -r dependencies/pip/requirements.in
    #   celery
lxml==4.4.1
    # via
    #   -r dependencies/pip/requirements.in
    #   formpack
    #   pyquery
markdown==3.1.1
    # via
    #   -r dependencies/pip/requirements.in
    #   django-markdownx
mock==3.0.5
    # via -r dependencies/pip/dev_requirements.in
mongomock==3.22.1
    # via -r dependencies/pip/dev_requirements.in
more-itertools==7.2.0
    # via
    #   pytest
    #   zipp
ndg-httpsclient==0.5.1
    # via -r dependencies/pip/requirements.in
oauthlib==3.1.0
    # via
    #   -r dependencies/pip/requirements.in
    #   django-oauth-toolkit
<<<<<<< HEAD
    #   requests-oauthlib
    #   social-auth-core
=======
openpyxl==3.0.9
    # via
    #   -r dependencies/pip/requirements.in
    #   pyxform
>>>>>>> c26c728a
packaging==19.2
    # via pytest
paramiko==2.6.0
    # via fabric
parso==0.5.1
    # via jedi
path-py==12.0.2
    # via formpack
pexpect==4.7.0
    # via ipython
pickleshare==0.7.5
    # via ipython
pillow==6.2.1
    # via django-markdownx
pluggy==0.13.0
    # via pytest
prompt-toolkit==2.0.10
    # via ipython
psycopg2==2.8.4
    # via -r dependencies/pip/requirements.in
ptvsd==4.3.2
    # via -r dependencies/pip/requirements.in
ptyprocess==0.6.0
    # via pexpect
py==1.8.0
    # via pytest
pyasn1==0.4.7
    # via
    #   -r dependencies/pip/requirements.in
    #   ndg-httpsclient
pycparser==2.19
    # via cffi
pygments==2.4.2
    # via
    #   -r dependencies/pip/requirements.in
    #   ipython
<<<<<<< HEAD
pyjwt==2.1.0
    # via
    #   -r dependencies/pip/requirements.in
    #   social-auth-core
=======
pyjwt==2.3.0
    # via twilio
>>>>>>> c26c728a
pymongo==3.9.0
    # via -r dependencies/pip/requirements.in
pynacl==1.4.0
    # via paramiko
pyopenssl==19.0.0
    # via
    #   -r dependencies/pip/requirements.in
    #   ndg-httpsclient
pyotp==2.6.0
    # via django-trench
pyparsing==2.4.5
    # via packaging
pyquery==1.4.1
    # via formpack
pyrsistent==0.15.5
    # via jsonschema
pytest==5.2.2
    # via
    #   -r dependencies/pip/dev_requirements.in
    #   pytest-cov
    #   pytest-django
    #   pytest-env
<<<<<<< HEAD
=======
pytest-cov==2.12.1
    # via -r dependencies/pip/dev_requirements.in
>>>>>>> c26c728a
pytest-django==3.7.0
    # via -r dependencies/pip/dev_requirements.in
pytest-env==0.6.2
    # via -r dependencies/pip/dev_requirements.in
python-crontab==2.4.0
    # via django-celery-beat
python-dateutil==2.8.0
    # via
    #   -r dependencies/pip/requirements.in
    #   botocore
    #   python-crontab
python3-openid==3.2.0
    # via
    #   -r dependencies/pip/requirements.in
    #   social-auth-core
pytz==2019.3
    # via
    #   -r dependencies/pip/requirements.in
    #   celery
    #   django
    #   django-timezone-field
    #   twilio
pyxform==1.9.0
    # via
    #   -r dependencies/pip/requirements.in
    #   formpack
redis==3.3.11
    # via
    #   celery
    #   django-redis-sessions
requests==2.22.0
    # via
    #   -r dependencies/pip/requirements.in
    #   coveralls
    #   django-oauth-toolkit
    #   requests-oauthlib
    #   responses
<<<<<<< HEAD
    #   social-auth-core
requests-oauthlib==1.3.0
    # via
    #   -r dependencies/pip/requirements.in
    #   social-auth-core
=======
    #   smsapi-client
    #   twilio
    #   yubico-client
>>>>>>> c26c728a
responses==0.10.6
    # via -r dependencies/pip/requirements.in
s3transfer==0.2.1
    # via boto3
sentinels==1.0.0
    # via mongomock
shortuuid==0.5.0
    # via -r dependencies/pip/requirements.in
six==1.13.0
    # via
    #   bcrypt
    #   cryptography
    #   django-extensions
    #   jsonschema
    #   mock
    #   mongomock
    #   packaging
    #   prompt-toolkit
    #   pynacl
    #   pyopenssl
    #   pyrsistent
    #   python-dateutil
    #   responses
    #   ssrf-protect
    #   traitlets
<<<<<<< HEAD
    #   unittest2
social-auth-app-django==5.0.0
    # via -r dependencies/pip/requirements.in
social-auth-core==4.1.0
    # via
    #   -r dependencies/pip/requirements.in
    #   social-auth-app-django
=======
smsapi-client==2.5.0
    # via django-trench
>>>>>>> c26c728a
sqlparse==0.3.0
    # via
    #   -r dependencies/pip/requirements.in
    #   django
    #   django-debug-toolbar
static3==0.7.0
    # via
    #   -r dependencies/pip/requirements.in
    #   dj-static
statistics==1.0.3.5
    # via formpack
tabulate==0.8.5
    # via -r dependencies/pip/requirements.in
toml==0.10.2
    # via pytest-cov
traitlets==4.3.3
    # via ipython
twilio==7.3.0
    # via django-trench
unicodecsv==0.14.1
    # via -r dependencies/pip/requirements.in
urllib3==1.25.7
    # via
    #   botocore
    #   requests
uwsgi==2.0.18
    # via -r dependencies/pip/requirements.in
vine==1.3.0
    # via
    #   amqp
    #   celery
wcwidth==0.1.7
    # via
    #   prompt-toolkit
    #   pytest
werkzeug==0.16.0
    # via -r dependencies/pip/requirements.in
xlrd==2.0.1
    # via
    #   -r dependencies/pip/requirements.in
    #   pyxform
    #   xlutils
xlsxwriter==1.2.5
    # via
    #   -r dependencies/pip/requirements.in
    #   formpack
xlutils==2.0.0
    # via -r dependencies/pip/requirements.in
xlwt==1.3.0
    # via
    #   -r dependencies/pip/requirements.in
    #   xlutils
yubico-client==1.13.0
    # via django-trench
zipp==0.6.0
    # via importlib-metadata

# The following packages are considered to be unsafe in a requirements file:
# setuptools<|MERGE_RESOLUTION|>--- conflicted
+++ resolved
@@ -55,10 +55,6 @@
     #   pynacl
 chardet==3.0.4
     # via requests
-<<<<<<< HEAD
-charset-normalizer==2.0.4
-    # via -r dependencies/pip/requirements.in
-=======
 coverage==5.5
     # via
     #   -r dependencies/pip/dev_requirements.in
@@ -66,7 +62,6 @@
     #   pytest-cov
 coveralls==3.2.0
     # via -r dependencies/pip/dev_requirements.in
->>>>>>> c26c728a
 cryptography==2.8
     # via
     #   paramiko
@@ -78,16 +73,8 @@
     # via
     #   ipython
     #   traitlets
-<<<<<<< HEAD
-defusedxml==0.6.0
-    # via
-    #   djangorestframework-xml
-    #   python3-openid
-    #   social-auth-core
 dicttoxml==1.7.4
-=======
 deepmerge==0.3.0
->>>>>>> c26c728a
     # via -r dependencies/pip/requirements.in
 defusedxml==0.7.1
     # via
@@ -102,13 +89,9 @@
     #   -r dependencies/pip/requirements.in
     #   django-amazon-ses
     #   django-cors-headers
-<<<<<<< HEAD
-    #   django-debug-toolbar
-=======
     #   django-csp
     #   django-debug-toolbar
     #   django-filter
->>>>>>> c26c728a
     #   django-markdownx
     #   django-mptt
     #   django-oauth-toolkit
@@ -179,11 +162,8 @@
     #   drf-extensions
 djangorestframework-xml==1.4.0
     # via -r dependencies/pip/requirements.in
-<<<<<<< HEAD
-=======
 docopt==0.6.2
     # via coveralls
->>>>>>> c26c728a
 docutils==0.15.2
     # via
     #   botocore
@@ -250,15 +230,12 @@
     # via
     #   -r dependencies/pip/requirements.in
     #   django-oauth-toolkit
-<<<<<<< HEAD
     #   requests-oauthlib
     #   social-auth-core
-=======
 openpyxl==3.0.9
     # via
     #   -r dependencies/pip/requirements.in
     #   pyxform
->>>>>>> c26c728a
 packaging==19.2
     # via pytest
 paramiko==2.6.0
@@ -295,15 +272,8 @@
     # via
     #   -r dependencies/pip/requirements.in
     #   ipython
-<<<<<<< HEAD
-pyjwt==2.1.0
-    # via
-    #   -r dependencies/pip/requirements.in
-    #   social-auth-core
-=======
 pyjwt==2.3.0
     # via twilio
->>>>>>> c26c728a
 pymongo==3.9.0
     # via -r dependencies/pip/requirements.in
 pynacl==1.4.0
@@ -326,11 +296,8 @@
     #   pytest-cov
     #   pytest-django
     #   pytest-env
-<<<<<<< HEAD
-=======
 pytest-cov==2.12.1
     # via -r dependencies/pip/dev_requirements.in
->>>>>>> c26c728a
 pytest-django==3.7.0
     # via -r dependencies/pip/dev_requirements.in
 pytest-env==0.6.2
@@ -368,17 +335,14 @@
     #   django-oauth-toolkit
     #   requests-oauthlib
     #   responses
-<<<<<<< HEAD
     #   social-auth-core
 requests-oauthlib==1.3.0
     # via
     #   -r dependencies/pip/requirements.in
     #   social-auth-core
-=======
     #   smsapi-client
     #   twilio
     #   yubico-client
->>>>>>> c26c728a
 responses==0.10.6
     # via -r dependencies/pip/requirements.in
 s3transfer==0.2.1
@@ -404,7 +368,6 @@
     #   responses
     #   ssrf-protect
     #   traitlets
-<<<<<<< HEAD
     #   unittest2
 social-auth-app-django==5.0.0
     # via -r dependencies/pip/requirements.in
@@ -412,10 +375,8 @@
     # via
     #   -r dependencies/pip/requirements.in
     #   social-auth-app-django
-=======
 smsapi-client==2.5.0
     # via django-trench
->>>>>>> c26c728a
 sqlparse==0.3.0
     # via
     #   -r dependencies/pip/requirements.in
