#
# This file is autogenerated by pip-compile
# To update, run:
#
#    pip-compile --output-file dependencies/pip/external_services.txt dependencies/pip/external_services.in
#
-e git+git://github.com/dimagi/django-digest@0eb1c921329dd187c343b61acfbec4e98450136e#egg=django_digest
-e git+git://github.com/kobotoolbox/formpack.git@e7428a0af798c006b38fe54ac804840c96b1ecd0#egg=formpack
-e git+git://github.com/kobotoolbox/pyxform.git@6dfff060fc2ad6c575c6a7d953c381d2180e6833#egg=pyxform
amqp==1.4.9
anyjson==0.3.3
begins==0.9
billiard==3.3.0.23
boto==2.40.0
celery==3.1.23
cffi==1.8.3               # via cryptography
contextlib2==0.5.4        # via raven
cryptography==1.5.2       # via pyopenssl
cssselect==0.9.2          # via pyquery
cyordereddict==1.0.0
dj-database-url==0.4.1
dj-static==0.0.6
django-braces==1.8.1
django-debug-toolbar==1.4
django-extensions==1.6.7
django-guardian==1.4.1
django-haystack==2.6.0
django-jsonbfield==0.1.0
django-loginas==0.2.3
django-markitup==3.0.0
django-mptt==0.8.7
django-oauth-toolkit==0.10.0
django-registration-redux==1.3
django-reversion==2.0.8
django-ses==0.7.1
django-taggit==0.22.0
django-toolbelt==0.0.1
django-webpack-loader==0.3.0
django==1.8.13
djangorestframework==3.3.3
docutils==0.12            # via statistics
drf-extensions==0.3.1
enum34==1.1.6             # via cryptography
funcsigs==1.0.2           # via begins
functools32==3.2.3.post2  # via jsonschema
gunicorn==19.4.5
idna==2.1                 # via cryptography
ipaddress==1.0.17         # via cryptography
jinja2==2.8               # via pyexcelerate
jsonfield==1.0.3
jsonschema==2.5.1
kombu==3.0.35
lxml==2.3.4
markdown==2.6.6
markupsafe==0.23          # via jinja2
ndg-httpsclient==0.4.2
newrelic==2.78.0.57
oauthlib==1.0.3
<<<<<<< HEAD
olefile==0.44             # via pillow
=======
>>>>>>> 694b2958
path.py==8.1.2
pillow==4.1.0
psycopg2==2.6.1
py==1.4.31                # via pytest
pyasn1==0.1.9
pycparser==2.14           # via cffi
pyexcelerate==0.6.7
pygments==2.1.3
pymongo==3.3.0
pyopenssl==16.1.0
pyquery==1.2.11
pytest-django==3.0.0
pytest==3.0.3             # via pytest-django
python-dateutil==2.6.0
python-digest==1.7
pytz==2016.4
raven==5.32.0
requests==2.10.0
shortuuid==0.4.3
six==1.10.0
sqlparse==0.1.19
static3==0.7.0
statistics==1.0.3.5
tabulate==0.7.5
transifex-client==0.11
unicodecsv==0.14.1
urllib3==1.15.1           # via transifex-client
uwsgi==2.0.13
whitenoise==3.0
whoosh==2.7.4
xlrd==0.8.0
xlwt==1.0.0<|MERGE_RESOLUTION|>--- conflicted
+++ resolved
@@ -56,10 +56,7 @@
 ndg-httpsclient==0.4.2
 newrelic==2.78.0.57
 oauthlib==1.0.3
-<<<<<<< HEAD
 olefile==0.44             # via pillow
-=======
->>>>>>> 694b2958
 path.py==8.1.2
 pillow==4.1.0
 psycopg2==2.6.1
