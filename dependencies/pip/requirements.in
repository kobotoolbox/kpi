--- conflicted
+++ resolved
@@ -61,10 +61,7 @@
 kombu
 lxml
 oauthlib
-<<<<<<< HEAD
-=======
 #py-gfm # Incompatible with markdown 3.x
->>>>>>> 11fd5272
 psycopg2
 pymongo
 python-dateutil
@@ -88,12 +85,6 @@
 pyopenssl
 ndg-httpsclient
 pyasn1
-<<<<<<< HEAD
-Pillow
-django_storages
-django_mock_queries==0.0.15
-=======
 
 # This package is only needed for unit tests but MockBackend is loaded even on production environment
-deepmerge
->>>>>>> 11fd5272
+deepmerge