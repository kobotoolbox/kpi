--- conflicted
+++ resolved
@@ -85,11 +85,7 @@
 deepmerge
 
 # MFA
-<<<<<<< HEAD
-django-trench==0.2.3
-=======
 django-trench==0.2.3
 
 # Python 3.8 support
-backports.zoneinfo; python_version < '3.9'
->>>>>>> e25fceea
+backports.zoneinfo; python_version < '3.9'